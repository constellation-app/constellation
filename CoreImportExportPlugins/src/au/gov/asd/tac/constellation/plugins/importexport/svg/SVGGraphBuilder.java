--- conflicted
+++ resolved
@@ -714,19 +714,10 @@
      * @param highPosition
      * @param lowPosition
      * @param connectionIndex
-<<<<<<< HEAD
      * @param connectionCount 
      */
     private void addConnectionLabels(final SVGObject svgLabels, final Vector3f highPosition, final Vector3f lowPosition, final int connectionIndex, final int connectionCount) {
         
-=======
-     * @param connectionCount
-     * @param highIndex
-     * @param lowIndex
-     */
-    private void addConnectionLabels(final SVGObject svgLabels, final Vector3f highPosition, final Vector3f lowPosition, final int connectionIndex, final int connectionCount, final int highIndex, final int lowIndex) {
-
->>>>>>> e1a45494
         // Determine how many segments along the connection length are needed.
         final int totalSegments;
         if (connectionCount > 7) {
