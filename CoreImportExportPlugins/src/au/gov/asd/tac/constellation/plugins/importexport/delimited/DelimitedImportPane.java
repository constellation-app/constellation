/*
 * Copyright 2010-2021 Australian Signals Directorate
 *
 * Licensed under the Apache License, Version 2.0 (the "License");
 * you may not use this file except in compliance with the License.
 * You may obtain a copy of the License at
 *
 *     http://www.apache.org/licenses/LICENSE-2.0
 *
 * Unless required by applicable law or agreed to in writing, software
 * distributed under the License is distributed on an "AS IS" BASIS,
 * WITHOUT WARRANTIES OR CONDITIONS OF ANY KIND, either express or implied.
 * See the License for the specific language governing permissions and
 * limitations under the License.
 */
package au.gov.asd.tac.constellation.plugins.importexport.delimited;

<<<<<<< HEAD
import au.gov.asd.tac.constellation.plugins.importexport.EasyGridPane;
import au.gov.asd.tac.constellation.plugins.importexport.ImportDefinition;
import au.gov.asd.tac.constellation.plugins.importexport.ImportExportPreferenceKeys;
import au.gov.asd.tac.constellation.plugins.importexport.delimited.io.ImportDelimitedIO;
import au.gov.asd.tac.constellation.utilities.color.ConstellationColor;
import au.gov.asd.tac.constellation.utilities.font.FontUtilities;
=======
import au.gov.asd.tac.constellation.plugins.importexport.ConfigurationPane;
import au.gov.asd.tac.constellation.plugins.importexport.ImportPane;
>>>>>>> c1706c2c
import au.gov.asd.tac.constellation.utilities.gui.NotifyDisplayer;
import javafx.scene.input.KeyCode;
import org.openide.NotifyDescriptor;
import org.openide.util.HelpCtx;

/**
 * This pane holds all parts for importing a delimited file. An import controller handles the importing of files The
 * source and configuration panes handle the input and output of the selected data into a graph.
 *
 * @author aldebaran30701
 */
public class DelimitedImportPane extends ImportPane {

    private static final String HELP_CTX = DelimitedImportPane.class.getName();

    public DelimitedImportPane(final DelimitedImportTopComponent delimitedImportTopComponent,
            final DelimitedImportController importController, final ConfigurationPane configurationPane,
            final DelimitedSourcePane sourcePane) {
        super(delimitedImportTopComponent, importController, configurationPane, sourcePane);

        loadMenuItem.setOnAction(event -> {
            if (importController.hasFiles()) {
                ImportDelimitedIO.loadParameters(this.getParentWindow(), importController);
            } else {
                NotifyDisplayer.display("Select a file first.", NotifyDescriptor.WARNING_MESSAGE);
            }
        });

        // save menu item
        saveMenuItem.setOnAction(event -> {
            ImportDelimitedIO.saveParameters(this.getParentWindow(), importController);
        });
        optionsMenu.getItems().addAll(loadMenuItem, saveMenuItem, showSchemaAttributesItem);

        helpButton.setOnAction(event -> {
            new HelpCtx(HELP_CTX).display();
        });

        // Setting help keyevent to f1
        setOnKeyPressed(event -> {
            final KeyCode c = event.getCode();
            if (c == KeyCode.F1) {
                new HelpCtx(HELP_CTX).display();
            }
        });
<<<<<<< HEAD

        root.setCenter(new VBox(menuToolbar, titledSourcePane, gridPane, actionPane));
        setCenter(root);
        
        this.setStyle(String.format("-fx-font-family:\"%s\";", FontUtilities.getApplicationFontFamily()));
        this.setStyle(String.format("-fx-font-size:%d;", FontUtilities.getApplicationFontSize()));
    }

    public void update(final ImportController importController, final List<ImportDefinition> definitions) {
        sourcePane.update(importController);
        configurationPane.update(definitions);
    }

    public void updateSourcePane() {
        sourcePane.update(importController);
    }

    public void close() {
        delimitedImportTopComponent.close();
    }

    public SourcePane getSourcePane() {
        return sourcePane;
    }

    public Window getParentWindow() {
        return this.getScene().getWindow();
=======
>>>>>>> c1706c2c
    }
}<|MERGE_RESOLUTION|>--- conflicted
+++ resolved
@@ -15,17 +15,9 @@
  */
 package au.gov.asd.tac.constellation.plugins.importexport.delimited;
 
-<<<<<<< HEAD
-import au.gov.asd.tac.constellation.plugins.importexport.EasyGridPane;
-import au.gov.asd.tac.constellation.plugins.importexport.ImportDefinition;
-import au.gov.asd.tac.constellation.plugins.importexport.ImportExportPreferenceKeys;
-import au.gov.asd.tac.constellation.plugins.importexport.delimited.io.ImportDelimitedIO;
-import au.gov.asd.tac.constellation.utilities.color.ConstellationColor;
 import au.gov.asd.tac.constellation.utilities.font.FontUtilities;
-=======
 import au.gov.asd.tac.constellation.plugins.importexport.ConfigurationPane;
 import au.gov.asd.tac.constellation.plugins.importexport.ImportPane;
->>>>>>> c1706c2c
 import au.gov.asd.tac.constellation.utilities.gui.NotifyDisplayer;
 import javafx.scene.input.KeyCode;
 import org.openide.NotifyDescriptor;
@@ -71,35 +63,8 @@
                 new HelpCtx(HELP_CTX).display();
             }
         });
-<<<<<<< HEAD
-
-        root.setCenter(new VBox(menuToolbar, titledSourcePane, gridPane, actionPane));
-        setCenter(root);
         
         this.setStyle(String.format("-fx-font-family:\"%s\";", FontUtilities.getApplicationFontFamily()));
         this.setStyle(String.format("-fx-font-size:%d;", FontUtilities.getApplicationFontSize()));
     }
-
-    public void update(final ImportController importController, final List<ImportDefinition> definitions) {
-        sourcePane.update(importController);
-        configurationPane.update(definitions);
-    }
-
-    public void updateSourcePane() {
-        sourcePane.update(importController);
-    }
-
-    public void close() {
-        delimitedImportTopComponent.close();
-    }
-
-    public SourcePane getSourcePane() {
-        return sourcePane;
-    }
-
-    public Window getParentWindow() {
-        return this.getScene().getWindow();
-=======
->>>>>>> c1706c2c
-    }
 }