--- conflicted
+++ resolved
@@ -1,164 +1,156 @@
-/*
- * Copyright 2010-2020 Australian Signals Directorate
- *
- * Licensed under the Apache License, Version 2.0 (the "License");
- * you may not use this file except in compliance with the License.
- * You may obtain a copy of the License at
- *
- *     http://www.apache.org/licenses/LICENSE-2.0
- *
- * Unless required by applicable law or agreed to in writing, software
- * distributed under the License is distributed on an "AS IS" BASIS,
- * WITHOUT WARRANTIES OR CONDITIONS OF ANY KIND, either express or implied.
- * See the License for the specific language governing permissions and
- * limitations under the License.
- */
-package au.gov.asd.tac.constellation.plugins.importexport.geospatial;
-
-import au.gov.asd.tac.constellation.plugins.Plugin;
-import au.gov.asd.tac.constellation.plugins.PluginInfo;
-import au.gov.asd.tac.constellation.plugins.PluginType;
-import au.gov.asd.tac.constellation.plugins.parameters.PluginParameter;
-import au.gov.asd.tac.constellation.plugins.parameters.PluginParameters;
-import au.gov.asd.tac.constellation.plugins.parameters.types.ParameterValue;
-import au.gov.asd.tac.constellation.plugins.parameters.types.SingleChoiceParameterType;
-import au.gov.asd.tac.constellation.plugins.parameters.types.SingleChoiceParameterType.SingleChoiceParameterValue;
-import au.gov.asd.tac.constellation.utilities.geospatial.Shape;
-import au.gov.asd.tac.constellation.utilities.geospatial.Shape.GeometryType;
-import au.gov.asd.tac.constellation.utilities.geospatial.Shape.SpatialReference;
-import java.io.File;
-import java.io.IOException;
-import java.util.ArrayList;
-import java.util.Arrays;
-import java.util.List;
-import java.util.Map;
-import java.util.Objects;
-import javafx.stage.FileChooser.ExtensionFilter;
-import org.openide.util.NbBundle.Messages;
-import org.openide.util.lookup.ServiceProvider;
-
-/**
- * Export a graph to an ArcGIS compatible Shapefile file.
- *
- * @author cygnus_x-1
- */
-@ServiceProvider(service = Plugin.class)
-@PluginInfo(pluginType = PluginType.EXPORT, tags = {"EXPORT"})
-@Messages("ExportToShapefilePlugin=Export to Shapefile")
-public class ExportToShapefilePlugin extends AbstractGeoExportPlugin {
-
-    public static final String GEOMETRY_TYPE_PARAMETER_ID = PluginParameter.buildId(ExportToShapefilePlugin.class, "shape_type");
-
-    @Override
-    public PluginParameters createParameters() {
-        final PluginParameters parameters = super.createParameters();
-
-        final PluginParameter<SingleChoiceParameterValue> geometryTypeParameter = SingleChoiceParameterType.build(GEOMETRY_TYPE_PARAMETER_ID, GeometryTypeParameterValue.class);
-        geometryTypeParameter.setName("Geometry Type");
-        geometryTypeParameter.setDescription("The GeometryType enum value to export");
-        final List<GeometryTypeParameterValue> geometryTypeOptions = new ArrayList<>();
-        Arrays.asList(GeometryType.values()).forEach(geometryType -> geometryTypeOptions.add(new GeometryTypeParameterValue(geometryType)));
-        SingleChoiceParameterType.setOptionsData(geometryTypeParameter, geometryTypeOptions);
-        SingleChoiceParameterType.setChoiceData(geometryTypeParameter, geometryTypeOptions.get(0));
-        parameters.addParameter(geometryTypeParameter);
-
-        return parameters;
-    }
-
-    @Override
-    protected ExtensionFilter getExportType() {
-        return new ExtensionFilter("Shapefile", "*.shp");
-    }
-
-    @Override
-    protected void exportGeo(final PluginParameters parameters, final String uuid, final Map<String, String> shapes, final Map<String, Map<String, Object>> attributes, final File output) throws IOException {
-<<<<<<< HEAD
-        ParameterValue geometryTypePV = parameters.getSingleChoice(GEOMETRY_TYPE_PARAMETER_ID);
-        assert(geometryTypePV instanceof GeometryTypeParameterValue);
-        final GeometryType geometryType = ((GeometryTypeParameterValue) geometryTypePV).getGeometryType();
-        
-        ParameterValue spatialReferencePV = parameters.getSingleChoice(SPATIAL_REFERENCE_PARAMETER_ID);
-=======
-        final ParameterValue geometryTypePV = parameters.getSingleChoice(GEOMETRY_TYPE_PARAMETER_ID);
-        assert(geometryTypePV instanceof GeometryTypeParameterValue);
-        final GeometryType geometryType = ((GeometryTypeParameterValue) geometryTypePV).getGeometryType();
-        
-        final ParameterValue spatialReferencePV = parameters.getSingleChoice(SPATIAL_REFERENCE_PARAMETER_ID);
->>>>>>> 8ffca5cc
-        assert(spatialReferencePV instanceof SpatialReferenceParameterValue);
-        final SpatialReference spatialReference = ((SpatialReferenceParameterValue) spatialReferencePV).getSpatialReference();
-        
-        Shape.generateShapefile(uuid, geometryType, shapes, attributes, output, spatialReference);
-    }
-
-    @Override
-    protected boolean includeSpatialReference() {
-        return true;
-    }
-
-    public static final class GeometryTypeParameterValue extends ParameterValue {
-
-        private GeometryType geometryType;
-
-        public GeometryTypeParameterValue() {
-            this.geometryType = null;
-        }
-
-        public GeometryTypeParameterValue(final GeometryType geometryType) {
-            this.geometryType = geometryType;
-        }
-
-        @Override
-        public final String validateString(final String s) {
-            try {
-                GeometryType.valueOf(s);
-            } catch (IllegalArgumentException ex) {
-                return String.format("%s is not a valid shape type (Expected Box, Line, Multi_Polygon, Point, Polygon).", s);
-            }
-            return null;
-        }
-
-        @Override
-        public final boolean setStringValue(final String s) {
-            final GeometryType type = GeometryType.valueOf(s);
-            final boolean equal = Objects.equals(type, geometryType);
-            if (!equal) {
-                geometryType = type;
-            }
-            return equal;
-        }
-
-        @Override
-        public final Object getObjectValue() {
-            return geometryType;
-        }
-
-        @Override
-        public final boolean setObjectValue(final Object o) {
-            if (o instanceof GeometryType) {
-                final GeometryType type = (GeometryType) o;
-                final boolean equal = Objects.equals(type, geometryType);
-                if (!equal) {
-                    geometryType = type;
-                }
-                return equal;
-            }
-            return false;
-        }
-
-        public GeometryType getGeometryType() {
-            return geometryType;
-        }
-        
-
-        @Override
-        protected final ParameterValue createCopy() {
-            return new GeometryTypeParameterValue(geometryType);
-        }
-
-        @Override
-        public final String toString() {
-            return geometryType == null ? "No Value" : geometryType.name();
-        }
-    }
-}
+/*
+ * Copyright 2010-2020 Australian Signals Directorate
+ *
+ * Licensed under the Apache License, Version 2.0 (the "License");
+ * you may not use this file except in compliance with the License.
+ * You may obtain a copy of the License at
+ *
+ *     http://www.apache.org/licenses/LICENSE-2.0
+ *
+ * Unless required by applicable law or agreed to in writing, software
+ * distributed under the License is distributed on an "AS IS" BASIS,
+ * WITHOUT WARRANTIES OR CONDITIONS OF ANY KIND, either express or implied.
+ * See the License for the specific language governing permissions and
+ * limitations under the License.
+ */
+package au.gov.asd.tac.constellation.plugins.importexport.geospatial;
+
+import au.gov.asd.tac.constellation.plugins.Plugin;
+import au.gov.asd.tac.constellation.plugins.PluginInfo;
+import au.gov.asd.tac.constellation.plugins.PluginType;
+import au.gov.asd.tac.constellation.plugins.parameters.PluginParameter;
+import au.gov.asd.tac.constellation.plugins.parameters.PluginParameters;
+import au.gov.asd.tac.constellation.plugins.parameters.types.ParameterValue;
+import au.gov.asd.tac.constellation.plugins.parameters.types.SingleChoiceParameterType;
+import au.gov.asd.tac.constellation.plugins.parameters.types.SingleChoiceParameterType.SingleChoiceParameterValue;
+import au.gov.asd.tac.constellation.utilities.geospatial.Shape;
+import au.gov.asd.tac.constellation.utilities.geospatial.Shape.GeometryType;
+import au.gov.asd.tac.constellation.utilities.geospatial.Shape.SpatialReference;
+import java.io.File;
+import java.io.IOException;
+import java.util.ArrayList;
+import java.util.Arrays;
+import java.util.List;
+import java.util.Map;
+import java.util.Objects;
+import javafx.stage.FileChooser.ExtensionFilter;
+import org.openide.util.NbBundle.Messages;
+import org.openide.util.lookup.ServiceProvider;
+
+/**
+ * Export a graph to an ArcGIS compatible Shapefile file.
+ *
+ * @author cygnus_x-1
+ */
+@ServiceProvider(service = Plugin.class)
+@PluginInfo(pluginType = PluginType.EXPORT, tags = {"EXPORT"})
+@Messages("ExportToShapefilePlugin=Export to Shapefile")
+public class ExportToShapefilePlugin extends AbstractGeoExportPlugin {
+
+    public static final String GEOMETRY_TYPE_PARAMETER_ID = PluginParameter.buildId(ExportToShapefilePlugin.class, "shape_type");
+
+    @Override
+    public PluginParameters createParameters() {
+        final PluginParameters parameters = super.createParameters();
+
+        final PluginParameter<SingleChoiceParameterValue> geometryTypeParameter = SingleChoiceParameterType.build(GEOMETRY_TYPE_PARAMETER_ID, GeometryTypeParameterValue.class);
+        geometryTypeParameter.setName("Geometry Type");
+        geometryTypeParameter.setDescription("The GeometryType enum value to export");
+        final List<GeometryTypeParameterValue> geometryTypeOptions = new ArrayList<>();
+        Arrays.asList(GeometryType.values()).forEach(geometryType -> geometryTypeOptions.add(new GeometryTypeParameterValue(geometryType)));
+        SingleChoiceParameterType.setOptionsData(geometryTypeParameter, geometryTypeOptions);
+        SingleChoiceParameterType.setChoiceData(geometryTypeParameter, geometryTypeOptions.get(0));
+        parameters.addParameter(geometryTypeParameter);
+
+        return parameters;
+    }
+
+    @Override
+    protected ExtensionFilter getExportType() {
+        return new ExtensionFilter("Shapefile", "*.shp");
+    }
+
+    @Override
+    protected void exportGeo(final PluginParameters parameters, final String uuid, final Map<String, String> shapes, final Map<String, Map<String, Object>> attributes, final File output) throws IOException {
+        final ParameterValue geometryTypePV = parameters.getSingleChoice(GEOMETRY_TYPE_PARAMETER_ID);
+        assert(geometryTypePV instanceof GeometryTypeParameterValue);
+        final GeometryType geometryType = ((GeometryTypeParameterValue) geometryTypePV).getGeometryType();
+        
+        final ParameterValue spatialReferencePV = parameters.getSingleChoice(SPATIAL_REFERENCE_PARAMETER_ID);
+        assert(spatialReferencePV instanceof SpatialReferenceParameterValue);
+        final SpatialReference spatialReference = ((SpatialReferenceParameterValue) spatialReferencePV).getSpatialReference();
+        
+        Shape.generateShapefile(uuid, geometryType, shapes, attributes, output, spatialReference);
+    }
+
+    @Override
+    protected boolean includeSpatialReference() {
+        return true;
+    }
+
+    public static final class GeometryTypeParameterValue extends ParameterValue {
+
+        private GeometryType geometryType;
+
+        public GeometryTypeParameterValue() {
+            this.geometryType = null;
+        }
+
+        public GeometryTypeParameterValue(final GeometryType geometryType) {
+            this.geometryType = geometryType;
+        }
+
+        @Override
+        public final String validateString(final String s) {
+            try {
+                GeometryType.valueOf(s);
+            } catch (IllegalArgumentException ex) {
+                return String.format("%s is not a valid shape type (Expected Box, Line, Multi_Polygon, Point, Polygon).", s);
+            }
+            return null;
+        }
+
+        @Override
+        public final boolean setStringValue(final String s) {
+            final GeometryType type = GeometryType.valueOf(s);
+            final boolean equal = Objects.equals(type, geometryType);
+            if (!equal) {
+                geometryType = type;
+            }
+            return equal;
+        }
+
+        @Override
+        public final Object getObjectValue() {
+            return geometryType;
+        }
+
+        @Override
+        public final boolean setObjectValue(final Object o) {
+            if (o instanceof GeometryType) {
+                final GeometryType type = (GeometryType) o;
+                final boolean equal = Objects.equals(type, geometryType);
+                if (!equal) {
+                    geometryType = type;
+                }
+                return equal;
+            }
+            return false;
+        }
+
+        public GeometryType getGeometryType() {
+            return geometryType;
+        }
+        
+
+        @Override
+        protected final ParameterValue createCopy() {
+            return new GeometryTypeParameterValue(geometryType);
+        }
+
+        @Override
+        public final String toString() {
+            return geometryType == null ? "No Value" : geometryType.name();
+        }
+    }
+}