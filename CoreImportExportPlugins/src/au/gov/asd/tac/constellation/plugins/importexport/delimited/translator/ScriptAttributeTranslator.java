/*
 * Copyright 2010-2020 Australian Signals Directorate
 *
 * Licensed under the Apache License, Version 2.0 (the "License");
 * you may not use this file except in compliance with the License.
 * You may obtain a copy of the License at
 *
 *     http://www.apache.org/licenses/LICENSE-2.0
 *
 * Unless required by applicable law or agreed to in writing, software
 * distributed under the License is distributed on an "AS IS" BASIS,
 * WITHOUT WARRANTIES OR CONDITIONS OF ANY KIND, either express or implied.
 * See the License for the specific language governing permissions and
 * limitations under the License.
 */
package au.gov.asd.tac.constellation.plugins.importexport.delimited.translator;

import au.gov.asd.tac.constellation.plugins.parameters.PluginParameter;
import au.gov.asd.tac.constellation.plugins.parameters.PluginParameters;
import au.gov.asd.tac.constellation.plugins.parameters.types.StringParameterType;
import au.gov.asd.tac.constellation.plugins.parameters.types.StringParameterValue;
import au.gov.asd.tac.constellation.utilities.gui.NotifyDisplayer;
import au.gov.asd.tac.constellation.utilities.text.SeparatorConstants;
import java.util.HashMap;
import java.util.Map;
import javax.script.Bindings;
import javax.script.Compilable;
import javax.script.CompiledScript;
import javax.script.ScriptContext;
import javax.script.ScriptEngine;
import javax.script.ScriptEngineManager;
import javax.script.ScriptException;
import org.openide.NotifyDescriptor;
import org.openide.util.lookup.ServiceProvider;

/**
 * The ScripAttributeTranslator translates an input field value by running a
 * specified script on the input value and replacing it with the output of the
 * script.
 *
 * @author sirius
 */
@ServiceProvider(service = AttributeTranslator.class)
public class ScriptAttributeTranslator extends AttributeTranslator {

    private static final String PYTHON_LANGUAGE = "Python";
    public static final String SCRIPT_PARAMETER_ID = PluginParameter.buildId(ScriptAttributeTranslator.class, "script");
<<<<<<< HEAD
    public static final String ERROR_TEXT = "ERROR: ";

=======
    private static final String DEFAULT_SCRIPT = "value = value + \"2\"";
>>>>>>> ba00a9c0
    private static final Map<String, String> LANGUAGES = new HashMap<>();

    static {
        LANGUAGES.put(PYTHON_LANGUAGE, "jython");
    }

    private String savedLanguage = null;
    private String savedScript = null;

    private Bindings bindings = null;
    private CompiledScript compiledScript = null;

    public ScriptAttributeTranslator() {
        super("Script", 1000);
    }

    @Override
    public PluginParameters createParameters() {
        final PluginParameters params = new PluginParameters();

        final PluginParameter<StringParameterValue> scriptParameter = StringParameterType.build(SCRIPT_PARAMETER_ID);
        StringParameterType.setLines(scriptParameter, 10);
        scriptParameter.setName("Script");
        scriptParameter.setDescription("Modify the 'value' variable to implement your formatting");
        scriptParameter.setStringValue(DEFAULT_SCRIPT);
        params.addParameter(scriptParameter);

        return params;
    }

    @Override
    public String translate(final String value, final PluginParameters parameters) {

        // Get the reqiested language and scripte
        String script = parameters.getParameters().get(SCRIPT_PARAMETER_ID).getStringValue();

        // If the language and script do not match the compiled script then recompile
        if (!PYTHON_LANGUAGE.equals(savedLanguage) || !script.equals(savedScript)) {
            try {
                ScriptEngineManager manager = new ScriptEngineManager();
                ScriptEngine engine = manager.getEngineByName(LANGUAGES.get(PYTHON_LANGUAGE));
                bindings = engine.getBindings(ScriptContext.ENGINE_SCOPE);
                compiledScript = ((Compilable) engine).compile(script);
                savedLanguage = PYTHON_LANGUAGE;
                savedScript = script;
            } catch (ScriptException e) {
                bindings = null;
                compiledScript = null;
                savedLanguage = null;
                savedScript = null;
<<<<<<< HEAD
                return ERROR_TEXT + e.getMessage();
=======
                parameters.getParameters().get(SCRIPT_PARAMETER_ID).setStringValue(DEFAULT_SCRIPT);
                NotifyDisplayer.display(e.getMessage(), NotifyDescriptor.ERROR_MESSAGE);
                return value;
>>>>>>> ba00a9c0
            }
        }

        // Return the value returned from the script
        try {
            bindings.put("value", value);
            Object result = compiledScript.eval();
            if (result == null) {
                result = bindings.get("value");
            }
            return String.valueOf(result);
        } catch (ScriptException e) {
            return ERROR_TEXT + e.getMessage();
        }
    }

    @Override
    public String getParameterValues(final PluginParameters parameters) {
        String script = parameters.getParameters().get(SCRIPT_PARAMETER_ID).getStringValue();
        return PYTHON_LANGUAGE + SeparatorConstants.TAB + script;
    }

    @Override
    public void setParameterValues(final PluginParameters parameters, final String values) {
        final int scriptIndex = values.indexOf('\t');
        final String script = values.substring(scriptIndex + 1);
        parameters.getParameters().get(SCRIPT_PARAMETER_ID).setStringValue(script);
    }
}<|MERGE_RESOLUTION|>--- conflicted
+++ resolved
@@ -45,12 +45,7 @@
 
     private static final String PYTHON_LANGUAGE = "Python";
     public static final String SCRIPT_PARAMETER_ID = PluginParameter.buildId(ScriptAttributeTranslator.class, "script");
-<<<<<<< HEAD
-    public static final String ERROR_TEXT = "ERROR: ";
-
-=======
     private static final String DEFAULT_SCRIPT = "value = value + \"2\"";
->>>>>>> ba00a9c0
     private static final Map<String, String> LANGUAGES = new HashMap<>();
 
     static {
@@ -101,13 +96,9 @@
                 compiledScript = null;
                 savedLanguage = null;
                 savedScript = null;
-<<<<<<< HEAD
-                return ERROR_TEXT + e.getMessage();
-=======
                 parameters.getParameters().get(SCRIPT_PARAMETER_ID).setStringValue(DEFAULT_SCRIPT);
                 NotifyDisplayer.display(e.getMessage(), NotifyDescriptor.ERROR_MESSAGE);
                 return value;
->>>>>>> ba00a9c0
             }
         }
 
