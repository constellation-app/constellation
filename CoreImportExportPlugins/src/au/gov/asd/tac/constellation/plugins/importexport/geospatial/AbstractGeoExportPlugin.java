/*
 * Copyright 2010-2020 Australian Signals Directorate
 *
 * Licensed under the Apache License, Version 2.0 (the "License");
 * you may not use this file except in compliance with the License.
 * You may obtain a copy of the License at
 *
 *     http://www.apache.org/licenses/LICENSE-2.0
 *
 * Unless required by applicable law or agreed to in writing, software
 * distributed under the License is distributed on an "AS IS" BASIS,
 * WITHOUT WARRANTIES OR CONDITIONS OF ANY KIND, either express or implied.
 * See the License for the specific language governing permissions and
 * limitations under the License.
 */
package au.gov.asd.tac.constellation.plugins.importexport.geospatial;

import au.gov.asd.tac.constellation.graph.Graph;
import au.gov.asd.tac.constellation.graph.GraphAttribute;
import au.gov.asd.tac.constellation.graph.GraphConstants;
import au.gov.asd.tac.constellation.graph.GraphElementType;
import au.gov.asd.tac.constellation.graph.GraphReadMethods;
import au.gov.asd.tac.constellation.graph.ReadableGraph;
import au.gov.asd.tac.constellation.graph.manager.GraphManager;
import au.gov.asd.tac.constellation.graph.node.GraphNode;
import au.gov.asd.tac.constellation.graph.processing.GraphRecordStoreUtilities;
import au.gov.asd.tac.constellation.graph.schema.analytic.concept.SpatialConcept;
import au.gov.asd.tac.constellation.graph.schema.visual.concept.VisualConcept;
import au.gov.asd.tac.constellation.plugins.PluginException;
import au.gov.asd.tac.constellation.plugins.PluginInteraction;
import au.gov.asd.tac.constellation.plugins.PluginNotificationLevel;
import static au.gov.asd.tac.constellation.plugins.importexport.geospatial.AbstractGeoExportPlugin.ELEMENT_TYPE_PARAMETER_ID;
import static au.gov.asd.tac.constellation.plugins.importexport.geospatial.AbstractGeoExportPlugin.OUTPUT_PARAMETER_ID;
import au.gov.asd.tac.constellation.plugins.logging.ConstellationLoggerHelper;
import au.gov.asd.tac.constellation.plugins.parameters.ParameterChange;
import au.gov.asd.tac.constellation.plugins.parameters.PluginParameter;
import au.gov.asd.tac.constellation.plugins.parameters.PluginParameters;
import au.gov.asd.tac.constellation.plugins.parameters.types.BooleanParameterType;
import au.gov.asd.tac.constellation.plugins.parameters.types.BooleanParameterType.BooleanParameterValue;
import au.gov.asd.tac.constellation.plugins.parameters.types.ElementTypeParameterValue;
import au.gov.asd.tac.constellation.plugins.parameters.types.FileParameterType;
import au.gov.asd.tac.constellation.plugins.parameters.types.FileParameterType.FileParameterValue;
import au.gov.asd.tac.constellation.plugins.parameters.types.GraphAttributeParameterValue;
import au.gov.asd.tac.constellation.plugins.parameters.types.MultiChoiceParameterType;
import au.gov.asd.tac.constellation.plugins.parameters.types.MultiChoiceParameterType.MultiChoiceParameterValue;
import au.gov.asd.tac.constellation.plugins.parameters.types.ParameterValue;
import au.gov.asd.tac.constellation.plugins.parameters.types.SingleChoiceParameterType;
import au.gov.asd.tac.constellation.plugins.parameters.types.SingleChoiceParameterType.SingleChoiceParameterValue;
import au.gov.asd.tac.constellation.plugins.templates.SimpleReadPlugin;
import au.gov.asd.tac.constellation.utilities.datastructure.Tuple;
import au.gov.asd.tac.constellation.utilities.geospatial.Shape;
import au.gov.asd.tac.constellation.utilities.geospatial.Shape.GeometryType;
import java.io.File;
import java.io.IOException;
import java.util.ArrayList;
import java.util.Arrays;
import java.util.Collections;
import java.util.HashMap;
import java.util.List;
import java.util.Map;
import java.util.stream.Collectors;
import javafx.stage.FileChooser.ExtensionFilter;
import org.apache.commons.lang3.StringUtils;

/**
 * Abstract geo export plugin.
 *
 * @author cygnus_x-1
 */
public abstract class AbstractGeoExportPlugin extends SimpleReadPlugin {

    public static final String OUTPUT_PARAMETER_ID = PluginParameter.buildId(AbstractGeoExportPlugin.class, "output");
    public static final String SPATIAL_REFERENCE_PARAMETER_ID = PluginParameter.buildId(AbstractGeoExportPlugin.class, "spatial_reference");
    public static final String ELEMENT_TYPE_PARAMETER_ID = PluginParameter.buildId(AbstractGeoExportPlugin.class, "element_type");
    public static final String ATTRIBUTES_PARAMETER_ID = PluginParameter.buildId(AbstractGeoExportPlugin.class, "attributes");
    public static final String SELECTED_ONLY_PARAMETER_ID = PluginParameter.buildId(AbstractGeoExportPlugin.class, "selected_only");

    /**
     * A {@link ExtensionFilter} specifying the file extension of the exported
     * file.
     *
     * @return an {@link ExtensionFilter}
     */
    protected abstract ExtensionFilter getExportType();

    /**
     *
     * @param parameters
     * @param uuid
     * @param shapes
     * @param attributes
     * @param output
     * @throws IOException
     */
    protected abstract void exportGeo(final PluginParameters parameters, final String uuid, final Map<String, String> shapes, final Map<String, Map<String, Object>> attributes, final File output) throws IOException;

    /**
     * Determines whether the spatial reference parameter is active for this
     * plugin.
     *
     * @return true is spatial reference should be included, false otherwise
     */
    protected boolean includeSpatialReference() {
        return false;
    }

    @Override
    @SuppressWarnings("fallthrough") //the fallthrough at the switch statement is intentional
    public PluginParameters createParameters() {
        final PluginParameters parameters = new PluginParameters();

        final PluginParameter<FileParameterValue> outputParameter = FileParameterType.build(OUTPUT_PARAMETER_ID);
        outputParameter.setName("Output File");
        outputParameter.setDescription("The name of the output file");
        FileParameterType.setKind(outputParameter, FileParameterType.FileParameterKind.SAVE);
        FileParameterType.setFileFilters(outputParameter, getExportType());
        parameters.addParameter(outputParameter);

        if (includeSpatialReference()) {
            final PluginParameter<SingleChoiceParameterValue> spatialReferenceParameter = SingleChoiceParameterType.build(SPATIAL_REFERENCE_PARAMETER_ID, SpatialReferenceParameterValue.class);
            spatialReferenceParameter.setName("Spatial Reference");
            spatialReferenceParameter.setDescription("The spatial reference to use for the geopackage");
            final List<SpatialReferenceParameterValue> spatialReferences = Arrays.asList(Shape.SpatialReference.values()).stream()
                    .map(spatialReference -> new SpatialReferenceParameterValue(spatialReference)).collect(Collectors.toList());
            SingleChoiceParameterType.setOptionsData(spatialReferenceParameter, spatialReferences);
            SingleChoiceParameterType.setChoiceData(spatialReferenceParameter, spatialReferences.get(0));
            parameters.addParameter(spatialReferenceParameter);
        }

        final PluginParameter<SingleChoiceParameterValue> elementTypeParameter = SingleChoiceParameterType.build(ELEMENT_TYPE_PARAMETER_ID, ElementTypeParameterValue.class);
        elementTypeParameter.setName("Element Type");
        elementTypeParameter.setDescription("The graph element type");
        final List<ElementTypeParameterValue> elementTypes = new ArrayList<>();
        elementTypes.add(new ElementTypeParameterValue(GraphElementType.TRANSACTION));
        elementTypes.add(new ElementTypeParameterValue(GraphElementType.VERTEX));
        SingleChoiceParameterType.setOptionsData(elementTypeParameter, elementTypes);
        parameters.addParameter(elementTypeParameter);

        final PluginParameter<MultiChoiceParameterValue> attributesParameter = MultiChoiceParameterType.build(ATTRIBUTES_PARAMETER_ID, GraphAttributeParameterValue.class);
        attributesParameter.setName("Attributes");
        attributesParameter.setDescription("The list of attribute names to include in the export");
        attributesParameter.setEnabled(false);
        parameters.addParameter(attributesParameter);

        final PluginParameter<BooleanParameterValue> selectedOnlyParameter = BooleanParameterType.build(SELECTED_ONLY_PARAMETER_ID);
        selectedOnlyParameter.setName("Selected Only");
        selectedOnlyParameter.setDescription("If True, only export the selected nodes. The default is False.");
        selectedOnlyParameter.setBooleanValue(false);
        parameters.addParameter(selectedOnlyParameter);

        parameters.addController(ELEMENT_TYPE_PARAMETER_ID, (master, params, change) -> {
            if (change == ParameterChange.VALUE) {
                final Graph activeGraph = GraphManager.getDefault().getActiveGraph();
                if (activeGraph != null) {

                    // create options by getting attributes for the chosen element type from the graph
                    final List<GraphAttributeParameterValue> attributeOptions = new ArrayList<>();
                    final ReadableGraph readableGraph = activeGraph.getReadableGraph();
                    try {
<<<<<<< HEAD
                        ParameterValue pv = params.get(master.getId()).getSingleChoice();
=======
                        final ParameterValue pv = params.get(master.getId()).getSingleChoice();
>>>>>>> 8ffca5cc
                        assert(pv instanceof ElementTypeParameterValue);
                        final GraphElementType elementType = ((ElementTypeParameterValue) pv).getGraphElementType();
                        switch (elementType) {
                            case TRANSACTION:
                                final int transactionAttributeCount = readableGraph.getAttributeCount(GraphElementType.TRANSACTION);
                                for (int attributePosition = 0; attributePosition < transactionAttributeCount; attributePosition++) {
                                    final int attributeId = readableGraph.getAttribute(GraphElementType.TRANSACTION, attributePosition);
                                    final GraphAttribute graphAttribute = new GraphAttribute(readableGraph, attributeId);
                                    attributeOptions.add(new GraphAttributeParameterValue(graphAttribute));
                                }
                            // fall through
                            case VERTEX:
                                final int vertexAttributeCount = readableGraph.getAttributeCount(GraphElementType.VERTEX);
                                for (int attributePosition = 0; attributePosition < vertexAttributeCount; attributePosition++) {
                                    final int attributeId = readableGraph.getAttribute(GraphElementType.VERTEX, attributePosition);
                                    final GraphAttribute graphAttribute = new GraphAttribute(readableGraph, attributeId);
                                    attributeOptions.add(new GraphAttributeParameterValue(graphAttribute));
                                }
                                break;
                            default:
                                return;
                        }
                    } finally {
                        readableGraph.release();
                    }

                    // create choices by deselecting lowercase attributes by default
                    final List<GraphAttributeParameterValue> attributeChoices = attributeOptions.stream()
                            .filter(attributeOption -> !((GraphAttribute) attributeOption.getObjectValue()).getName().matches("[a-z]{1}.*"))
                            .collect(Collectors.toList());

                    // sort options and choices lists
                    Collections.sort(attributeOptions);
                    Collections.sort(attributeChoices);

                    // update attributes parameter
                    @SuppressWarnings("unchecked") // Attrbutes_Parameter is created as a MultiChoice parameter in this class on line 137.
                    final PluginParameter<MultiChoiceParameterValue> updatedAttributesParameter = (PluginParameter<MultiChoiceParameterValue>) params.get(ATTRIBUTES_PARAMETER_ID);
                    MultiChoiceParameterType.setOptionsData(updatedAttributesParameter, attributeOptions);
                    MultiChoiceParameterType.setChoicesData(updatedAttributesParameter, attributeChoices);
                    updatedAttributesParameter.setEnabled(true);
                }
            }
        });

        return parameters;
    }

    @Override
    public void read(final GraphReadMethods graph, final PluginInteraction interaction, final PluginParameters parameters) throws InterruptedException, PluginException {
        final File output = new File(parameters.getStringValue(OUTPUT_PARAMETER_ID));
        final GraphElementType elementType = (GraphElementType) ((ElementTypeParameterValue) parameters.getSingleChoice(ELEMENT_TYPE_PARAMETER_ID)).getObjectValue();
        final List<GraphAttribute> graphAttributes = parameters.getMultiChoiceValue(ATTRIBUTES_PARAMETER_ID).getChoicesData().stream()
                .map(attributeChoice -> (GraphAttribute) ((GraphAttributeParameterValue) attributeChoice).getObjectValue())
                .collect(Collectors.toList());
        final boolean selectedOnly = parameters.getBooleanValue(SELECTED_ONLY_PARAMETER_ID);

        final int vertexIdentifierAttributeId = VisualConcept.VertexAttribute.IDENTIFIER.get(graph);
        final int vertexSelectedAttributeId = VisualConcept.VertexAttribute.SELECTED.get(graph);
        final int vertexLatitudeAttributeId = SpatialConcept.VertexAttribute.LATITUDE.get(graph);
        final int vertexLongitudeAttributeId = SpatialConcept.VertexAttribute.LONGITUDE.get(graph);
        final int vertexShapeAttributeId = SpatialConcept.VertexAttribute.SHAPE.get(graph);
        final int transactionIdentifierAttributeId = VisualConcept.TransactionAttribute.IDENTIFIER.get(graph);
        final int transactionSelectedAttributeId = VisualConcept.TransactionAttribute.SELECTED.get(graph);
        final int transactionLatitudeAttributeId = SpatialConcept.TransactionAttribute.LATITUDE.get(graph);
        final int transactionLongitudeAttributeId = SpatialConcept.TransactionAttribute.LONGITUDE.get(graph);
        final int transactionShapeAttributeId = SpatialConcept.TransactionAttribute.SHAPE.get(graph);

        final Map<String, String> shapes = new HashMap<>();
        final Map<String, Map<String, Object>> attributes = new HashMap<>();

        switch (elementType) {
            case VERTEX:
                final int vertexCount = graph.getVertexCount();
                for (int vertexPosition = 0; vertexPosition < vertexCount; vertexPosition++) {
                    final int vertexId = graph.getVertex(vertexPosition);
                    final boolean vertexSelected = graph.getBooleanValue(vertexSelectedAttributeId, vertexId);
                    final String vertexIdentifier = graph.getStringValue(vertexIdentifierAttributeId, vertexId);
                    final Float vertexLatitude = vertexLatitudeAttributeId == GraphConstants.NOT_FOUND ? null
                            : graph.getObjectValue(vertexLatitudeAttributeId, vertexId);
                    final Float vertexLongitude = vertexLongitudeAttributeId == GraphConstants.NOT_FOUND ? null
                            : graph.getObjectValue(vertexLongitudeAttributeId, vertexId);
                    final String vertexShape = vertexShapeAttributeId == GraphConstants.NOT_FOUND ? null
                            : graph.getStringValue(vertexShapeAttributeId, vertexId);

                    // if the vertex represents a valid geospatial shape, record it
                    boolean shapeFound = false;
                    if ((!selectedOnly || vertexSelected) && StringUtils.isNotBlank(vertexShape)
                            && Shape.isValidGeoJson(vertexShape)) {
                        shapes.put(vertexIdentifier, vertexShape);
                        shapeFound = true;
                    } else if ((!selectedOnly || vertexSelected) && vertexLatitude != null && vertexLongitude != null) {
                        try {
                            final String vertexPoint = Shape.generateShape(vertexIdentifier, GeometryType.POINT, Arrays.asList(Tuple.create((double) vertexLongitude, (double) vertexLatitude)));
                            shapes.put(vertexIdentifier, vertexPoint);
                            shapeFound = true;
                        } catch (IOException ex) {
                            throw new PluginException(PluginNotificationLevel.ERROR, ex);
                        }
                    }

                    // ... and record all its attributes
                    if (shapeFound) {
                        final Map<String, Object> attributeMap = new HashMap<>();
                        for (final GraphAttribute graphAttribute : graphAttributes) {
                            final Object attributeValue = graph.getObjectValue(graphAttribute.getId(), vertexId);
                            attributeMap.put(graphAttribute.getName(), attributeValue);
                        }
                        attributes.put(vertexIdentifier, attributeMap);
                    }
                }
                break;
            case TRANSACTION:
                final int transactionCount = graph.getTransactionCount();
                for (int transactionPosition = 0; transactionPosition < transactionCount; transactionPosition++) {
                    final int transactionId = graph.getTransaction(transactionPosition);
                    final boolean transactionSelected = graph.getBooleanValue(transactionSelectedAttributeId, transactionId);
                    final String transactionIdentifier = graph.getStringValue(transactionIdentifierAttributeId, transactionId);
                    final Float transactionLatitude = transactionLatitudeAttributeId == GraphConstants.NOT_FOUND ? null
                            : graph.getObjectValue(transactionLatitudeAttributeId, transactionId);
                    final Float transactionLongitude = transactionLongitudeAttributeId == GraphConstants.NOT_FOUND ? null
                            : graph.getObjectValue(transactionLongitudeAttributeId, transactionId);
                    final String transactionShape = transactionShapeAttributeId == GraphConstants.NOT_FOUND ? null
                            : graph.getStringValue(transactionShapeAttributeId, transactionId);

                    final int sourceVertexId = graph.getTransactionSourceVertex(transactionId);
                    final String sourceVertexIdentifier = graph.getStringValue(vertexIdentifierAttributeId, sourceVertexId);
                    final Float sourceVertexLatitude = vertexLatitudeAttributeId == GraphConstants.NOT_FOUND ? null
                            : graph.getObjectValue(vertexLatitudeAttributeId, sourceVertexId);
                    final Float sourceVertexLongitude = vertexLongitudeAttributeId == GraphConstants.NOT_FOUND ? null
                            : graph.getObjectValue(vertexLongitudeAttributeId, sourceVertexId);
                    final String sourceVertexShape = vertexShapeAttributeId == GraphConstants.NOT_FOUND ? null
                            : graph.getStringValue(vertexShapeAttributeId, sourceVertexId);

                    final int destinationVertexId = graph.getTransactionDestinationVertex(transactionId);
                    final String destinationVertexIdentifier = graph.getStringValue(vertexIdentifierAttributeId, destinationVertexId);
                    final Float destinationVertexLatitude = vertexLatitudeAttributeId == GraphConstants.NOT_FOUND ? null
                            : graph.getObjectValue(vertexLatitudeAttributeId, destinationVertexId);
                    final Float destinationVertexLongitude = vertexLongitudeAttributeId == GraphConstants.NOT_FOUND ? null
                            : graph.getObjectValue(vertexLongitudeAttributeId, destinationVertexId);
                    final String destinationVertexShape = vertexShapeAttributeId == GraphConstants.NOT_FOUND ? null
                            : graph.getStringValue(vertexShapeAttributeId, destinationVertexId);

                    // if the transaction represents a valid geospatial shape, record it
                    boolean shapeFound = false;
                    if ((!selectedOnly || transactionSelected) && StringUtils.isNotBlank(transactionShape)
                            && Shape.isValidGeoJson(transactionShape)) {
                        shapes.put(transactionIdentifier, transactionShape);
                        shapeFound = true;
                    } else if ((!selectedOnly || transactionSelected) && transactionLatitude != null && transactionLongitude != null) {
                        try {
                            final String transactionPoint = Shape.generateShape(transactionIdentifier, GeometryType.POINT, Arrays.asList(Tuple.create((double) transactionLongitude, (double) transactionLatitude)));
                            shapes.put(transactionIdentifier, transactionPoint);
                            shapeFound = true;
                        } catch (IOException ex) {
                            throw new PluginException(PluginNotificationLevel.ERROR, ex);
                        }
                    }

                    // ... and record all its attributes
                    if (shapeFound) {
                        final Map<String, Object> attributeMap = new HashMap<>();
                        final int transactionAttributeCount = graph.getAttributeCount(GraphElementType.TRANSACTION);
                        for (int transactionAttributePosition = 0; transactionAttributePosition < transactionAttributeCount; transactionAttributePosition++) {
                            final int transactionAttributeId = graph.getAttribute(GraphElementType.TRANSACTION, transactionAttributePosition);
                            final String transactionAttributeName = graph.getAttributeName(transactionAttributeId);
                            if (Character.isUpperCase(transactionAttributeName.charAt(0))) {
                                final Object transactionAttributeValue = graph.getObjectValue(transactionAttributeId, transactionId);
                                attributeMap.put(GraphRecordStoreUtilities.TRANSACTION + transactionAttributeName, transactionAttributeValue);
                            }
                        }
                        final int vertexAttributeCount = graph.getAttributeCount(GraphElementType.VERTEX);
                        for (int vertexAttributePosition = 0; vertexAttributePosition < vertexAttributeCount; vertexAttributePosition++) {
                            final int vertexAttributeId = graph.getAttribute(GraphElementType.VERTEX, vertexAttributePosition);
                            final String sourceVertexAttributeName = graph.getAttributeName(vertexAttributeId);
                            if (Character.isUpperCase(sourceVertexAttributeName.charAt(0))) {
                                final Object sourceVertexAttributeValue = graph.getObjectValue(vertexAttributeId, sourceVertexId);
                                attributeMap.put(GraphRecordStoreUtilities.SOURCE + sourceVertexAttributeName, sourceVertexAttributeValue);
                            }
                            final String destinationVertexAttributeName = graph.getAttributeName(vertexAttributeId);
                            if (Character.isUpperCase(destinationVertexAttributeName.charAt(0))) {
                                final Object destinationVertexAttributeValue = graph.getObjectValue(vertexAttributeId, destinationVertexId);
                                attributeMap.put(GraphRecordStoreUtilities.DESTINATION + destinationVertexAttributeName, destinationVertexAttributeValue);
                            }
                        }
                        attributes.put(transactionIdentifier, attributeMap);
                    }

                    // if the source vertex represents a valid geospatial shape, record it
                    shapeFound = false;
                    if ((!selectedOnly || transactionSelected) && StringUtils.isNotBlank(sourceVertexShape)
                            && Shape.isValidGeoJson(sourceVertexShape)) {
                        shapes.put(sourceVertexIdentifier, sourceVertexShape);
                        shapeFound = true;
                    } else if ((!selectedOnly || transactionSelected) && sourceVertexLatitude != null && sourceVertexLongitude != null) {
                        try {
                            final String vertexPoint = Shape.generateShape(sourceVertexIdentifier, GeometryType.POINT, Arrays.asList(Tuple.create((double) sourceVertexLongitude, (double) sourceVertexLatitude)));
                            shapes.put(sourceVertexIdentifier, vertexPoint);
                            shapeFound = true;
                        } catch (IOException ex) {
                            throw new PluginException(PluginNotificationLevel.ERROR, ex);
                        }
                    }

                    // ... and record all its attributes
                    if (shapeFound) {
                        final Map<String, Object> attributeMap = new HashMap<>();
                        final int transactionAttributeCount = graph.getAttributeCount(GraphElementType.TRANSACTION);
                        for (int transactionAttributePosition = 0; transactionAttributePosition < transactionAttributeCount; transactionAttributePosition++) {
                            final int transactionAttributeId = graph.getAttribute(GraphElementType.TRANSACTION, transactionAttributePosition);
                            final String transactionAttributeName = graph.getAttributeName(transactionAttributeId);
                            if (Character.isUpperCase(transactionAttributeName.charAt(0))) {
                                final Object transactionAttributeValue = graph.getObjectValue(transactionAttributeId, transactionId);
                                attributeMap.put(GraphRecordStoreUtilities.TRANSACTION + transactionAttributeName, transactionAttributeValue);
                            }
                        }
                        final int vertexAttributeCount = graph.getAttributeCount(GraphElementType.VERTEX);
                        for (int vertexAttributePosition = 0; vertexAttributePosition < vertexAttributeCount; vertexAttributePosition++) {
                            final int vertexAttributeId = graph.getAttribute(GraphElementType.VERTEX, vertexAttributePosition);
                            final String sourceVertexAttributeName = graph.getAttributeName(vertexAttributeId);
                            if (Character.isUpperCase(sourceVertexAttributeName.charAt(0))) {
                                final Object sourceVertexAttributeValue = graph.getObjectValue(vertexAttributeId, sourceVertexId);
                                attributeMap.put(GraphRecordStoreUtilities.SOURCE + sourceVertexAttributeName, sourceVertexAttributeValue);
                            }
                            final String destinationVertexAttributeName = graph.getAttributeName(vertexAttributeId);
                            if (Character.isUpperCase(destinationVertexAttributeName.charAt(0))) {
                                final Object destinationVertexAttributeValue = graph.getObjectValue(vertexAttributeId, destinationVertexId);
                                attributeMap.put(GraphRecordStoreUtilities.DESTINATION + destinationVertexAttributeName, destinationVertexAttributeValue);
                            }
                        }
                        attributes.put(sourceVertexIdentifier, attributeMap);
                    }

                    // if the destination vertex represents a valid geospatial shape, record it
                    shapeFound = false;
                    if ((!selectedOnly || transactionSelected) && StringUtils.isNotBlank(destinationVertexShape)
                            && Shape.isValidGeoJson(destinationVertexShape)) {
                        shapes.put(destinationVertexIdentifier, destinationVertexShape);
                        shapeFound = true;
                    } else if ((!selectedOnly || transactionSelected) && destinationVertexLatitude != null && destinationVertexLongitude != null) {
                        try {
                            final String vertexPoint = Shape.generateShape(destinationVertexIdentifier, GeometryType.POINT, Arrays.asList(Tuple.create((double) destinationVertexLongitude, (double) destinationVertexLatitude)));
                            shapes.put(destinationVertexIdentifier, vertexPoint);
                            shapeFound = true;
                        } catch (IOException ex) {
                            throw new PluginException(PluginNotificationLevel.ERROR, ex);
                        }
                    }

                    // ... and record all its attributes
                    if (shapeFound) {
                        final Map<String, Object> attributeMap = new HashMap<>();
                        final int transactionAttributeCount = graph.getAttributeCount(GraphElementType.TRANSACTION);
                        for (int transactionAttributePosition = 0; transactionAttributePosition < transactionAttributeCount; transactionAttributePosition++) {
                            final int transactionAttributeId = graph.getAttribute(GraphElementType.TRANSACTION, transactionAttributePosition);
                            final String transactionAttributeName = graph.getAttributeName(transactionAttributeId);
                            if (Character.isUpperCase(transactionAttributeName.charAt(0))) {
                                final Object transactionAttributeValue = graph.getObjectValue(transactionAttributeId, transactionId);
                                attributeMap.put(GraphRecordStoreUtilities.TRANSACTION + transactionAttributeName, transactionAttributeValue);
                            }
                        }
                        final int vertexAttributeCount = graph.getAttributeCount(GraphElementType.VERTEX);
                        for (int vertexAttributePosition = 0; vertexAttributePosition < vertexAttributeCount; vertexAttributePosition++) {
                            final int vertexAttributeId = graph.getAttribute(GraphElementType.VERTEX, vertexAttributePosition);
                            final String sourceVertexAttributeName = graph.getAttributeName(vertexAttributeId);
                            if (Character.isUpperCase(sourceVertexAttributeName.charAt(0))) {
                                final Object sourceVertexAttributeValue = graph.getObjectValue(vertexAttributeId, sourceVertexId);
                                attributeMap.put(GraphRecordStoreUtilities.SOURCE + sourceVertexAttributeName, sourceVertexAttributeValue);
                            }
                            final String destinationVertexAttributeName = graph.getAttributeName(vertexAttributeId);
                            if (Character.isUpperCase(destinationVertexAttributeName.charAt(0))) {
                                final Object destinationVertexAttributeValue = graph.getObjectValue(vertexAttributeId, destinationVertexId);
                                attributeMap.put(GraphRecordStoreUtilities.DESTINATION + destinationVertexAttributeName, destinationVertexAttributeValue);
                            }
                        }
                        attributes.put(destinationVertexIdentifier, attributeMap);
                    }
                }
                break;
            default:
                throw new PluginException(PluginNotificationLevel.ERROR, "Invalid element type");
        }

        try {
            exportGeo(parameters, GraphNode.getGraphNode(graph.getId()).getDisplayName(), shapes, attributes, output);
        } catch (IOException ex) {
            throw new PluginException(PluginNotificationLevel.ERROR, ex);
        }

        ConstellationLoggerHelper.exportPropertyBuilder(
                this,
                GraphRecordStoreUtilities.getVertices(graph, false, false, false).getAll(GraphRecordStoreUtilities.SOURCE + VisualConcept.VertexAttribute.LABEL),
                output,
                ConstellationLoggerHelper.SUCCESS
        );
    }
}
<|MERGE_RESOLUTION|>--- conflicted
+++ resolved
@@ -1,461 +1,457 @@
-/*
- * Copyright 2010-2020 Australian Signals Directorate
- *
- * Licensed under the Apache License, Version 2.0 (the "License");
- * you may not use this file except in compliance with the License.
- * You may obtain a copy of the License at
- *
- *     http://www.apache.org/licenses/LICENSE-2.0
- *
- * Unless required by applicable law or agreed to in writing, software
- * distributed under the License is distributed on an "AS IS" BASIS,
- * WITHOUT WARRANTIES OR CONDITIONS OF ANY KIND, either express or implied.
- * See the License for the specific language governing permissions and
- * limitations under the License.
- */
-package au.gov.asd.tac.constellation.plugins.importexport.geospatial;
-
-import au.gov.asd.tac.constellation.graph.Graph;
-import au.gov.asd.tac.constellation.graph.GraphAttribute;
-import au.gov.asd.tac.constellation.graph.GraphConstants;
-import au.gov.asd.tac.constellation.graph.GraphElementType;
-import au.gov.asd.tac.constellation.graph.GraphReadMethods;
-import au.gov.asd.tac.constellation.graph.ReadableGraph;
-import au.gov.asd.tac.constellation.graph.manager.GraphManager;
-import au.gov.asd.tac.constellation.graph.node.GraphNode;
-import au.gov.asd.tac.constellation.graph.processing.GraphRecordStoreUtilities;
-import au.gov.asd.tac.constellation.graph.schema.analytic.concept.SpatialConcept;
-import au.gov.asd.tac.constellation.graph.schema.visual.concept.VisualConcept;
-import au.gov.asd.tac.constellation.plugins.PluginException;
-import au.gov.asd.tac.constellation.plugins.PluginInteraction;
-import au.gov.asd.tac.constellation.plugins.PluginNotificationLevel;
-import static au.gov.asd.tac.constellation.plugins.importexport.geospatial.AbstractGeoExportPlugin.ELEMENT_TYPE_PARAMETER_ID;
-import static au.gov.asd.tac.constellation.plugins.importexport.geospatial.AbstractGeoExportPlugin.OUTPUT_PARAMETER_ID;
-import au.gov.asd.tac.constellation.plugins.logging.ConstellationLoggerHelper;
-import au.gov.asd.tac.constellation.plugins.parameters.ParameterChange;
-import au.gov.asd.tac.constellation.plugins.parameters.PluginParameter;
-import au.gov.asd.tac.constellation.plugins.parameters.PluginParameters;
-import au.gov.asd.tac.constellation.plugins.parameters.types.BooleanParameterType;
-import au.gov.asd.tac.constellation.plugins.parameters.types.BooleanParameterType.BooleanParameterValue;
-import au.gov.asd.tac.constellation.plugins.parameters.types.ElementTypeParameterValue;
-import au.gov.asd.tac.constellation.plugins.parameters.types.FileParameterType;
-import au.gov.asd.tac.constellation.plugins.parameters.types.FileParameterType.FileParameterValue;
-import au.gov.asd.tac.constellation.plugins.parameters.types.GraphAttributeParameterValue;
-import au.gov.asd.tac.constellation.plugins.parameters.types.MultiChoiceParameterType;
-import au.gov.asd.tac.constellation.plugins.parameters.types.MultiChoiceParameterType.MultiChoiceParameterValue;
-import au.gov.asd.tac.constellation.plugins.parameters.types.ParameterValue;
-import au.gov.asd.tac.constellation.plugins.parameters.types.SingleChoiceParameterType;
-import au.gov.asd.tac.constellation.plugins.parameters.types.SingleChoiceParameterType.SingleChoiceParameterValue;
-import au.gov.asd.tac.constellation.plugins.templates.SimpleReadPlugin;
-import au.gov.asd.tac.constellation.utilities.datastructure.Tuple;
-import au.gov.asd.tac.constellation.utilities.geospatial.Shape;
-import au.gov.asd.tac.constellation.utilities.geospatial.Shape.GeometryType;
-import java.io.File;
-import java.io.IOException;
-import java.util.ArrayList;
-import java.util.Arrays;
-import java.util.Collections;
-import java.util.HashMap;
-import java.util.List;
-import java.util.Map;
-import java.util.stream.Collectors;
-import javafx.stage.FileChooser.ExtensionFilter;
-import org.apache.commons.lang3.StringUtils;
-
-/**
- * Abstract geo export plugin.
- *
- * @author cygnus_x-1
- */
-public abstract class AbstractGeoExportPlugin extends SimpleReadPlugin {
-
-    public static final String OUTPUT_PARAMETER_ID = PluginParameter.buildId(AbstractGeoExportPlugin.class, "output");
-    public static final String SPATIAL_REFERENCE_PARAMETER_ID = PluginParameter.buildId(AbstractGeoExportPlugin.class, "spatial_reference");
-    public static final String ELEMENT_TYPE_PARAMETER_ID = PluginParameter.buildId(AbstractGeoExportPlugin.class, "element_type");
-    public static final String ATTRIBUTES_PARAMETER_ID = PluginParameter.buildId(AbstractGeoExportPlugin.class, "attributes");
-    public static final String SELECTED_ONLY_PARAMETER_ID = PluginParameter.buildId(AbstractGeoExportPlugin.class, "selected_only");
-
-    /**
-     * A {@link ExtensionFilter} specifying the file extension of the exported
-     * file.
-     *
-     * @return an {@link ExtensionFilter}
-     */
-    protected abstract ExtensionFilter getExportType();
-
-    /**
-     *
-     * @param parameters
-     * @param uuid
-     * @param shapes
-     * @param attributes
-     * @param output
-     * @throws IOException
-     */
-    protected abstract void exportGeo(final PluginParameters parameters, final String uuid, final Map<String, String> shapes, final Map<String, Map<String, Object>> attributes, final File output) throws IOException;
-
-    /**
-     * Determines whether the spatial reference parameter is active for this
-     * plugin.
-     *
-     * @return true is spatial reference should be included, false otherwise
-     */
-    protected boolean includeSpatialReference() {
-        return false;
-    }
-
-    @Override
-    @SuppressWarnings("fallthrough") //the fallthrough at the switch statement is intentional
-    public PluginParameters createParameters() {
-        final PluginParameters parameters = new PluginParameters();
-
-        final PluginParameter<FileParameterValue> outputParameter = FileParameterType.build(OUTPUT_PARAMETER_ID);
-        outputParameter.setName("Output File");
-        outputParameter.setDescription("The name of the output file");
-        FileParameterType.setKind(outputParameter, FileParameterType.FileParameterKind.SAVE);
-        FileParameterType.setFileFilters(outputParameter, getExportType());
-        parameters.addParameter(outputParameter);
-
-        if (includeSpatialReference()) {
-            final PluginParameter<SingleChoiceParameterValue> spatialReferenceParameter = SingleChoiceParameterType.build(SPATIAL_REFERENCE_PARAMETER_ID, SpatialReferenceParameterValue.class);
-            spatialReferenceParameter.setName("Spatial Reference");
-            spatialReferenceParameter.setDescription("The spatial reference to use for the geopackage");
-            final List<SpatialReferenceParameterValue> spatialReferences = Arrays.asList(Shape.SpatialReference.values()).stream()
-                    .map(spatialReference -> new SpatialReferenceParameterValue(spatialReference)).collect(Collectors.toList());
-            SingleChoiceParameterType.setOptionsData(spatialReferenceParameter, spatialReferences);
-            SingleChoiceParameterType.setChoiceData(spatialReferenceParameter, spatialReferences.get(0));
-            parameters.addParameter(spatialReferenceParameter);
-        }
-
-        final PluginParameter<SingleChoiceParameterValue> elementTypeParameter = SingleChoiceParameterType.build(ELEMENT_TYPE_PARAMETER_ID, ElementTypeParameterValue.class);
-        elementTypeParameter.setName("Element Type");
-        elementTypeParameter.setDescription("The graph element type");
-        final List<ElementTypeParameterValue> elementTypes = new ArrayList<>();
-        elementTypes.add(new ElementTypeParameterValue(GraphElementType.TRANSACTION));
-        elementTypes.add(new ElementTypeParameterValue(GraphElementType.VERTEX));
-        SingleChoiceParameterType.setOptionsData(elementTypeParameter, elementTypes);
-        parameters.addParameter(elementTypeParameter);
-
-        final PluginParameter<MultiChoiceParameterValue> attributesParameter = MultiChoiceParameterType.build(ATTRIBUTES_PARAMETER_ID, GraphAttributeParameterValue.class);
-        attributesParameter.setName("Attributes");
-        attributesParameter.setDescription("The list of attribute names to include in the export");
-        attributesParameter.setEnabled(false);
-        parameters.addParameter(attributesParameter);
-
-        final PluginParameter<BooleanParameterValue> selectedOnlyParameter = BooleanParameterType.build(SELECTED_ONLY_PARAMETER_ID);
-        selectedOnlyParameter.setName("Selected Only");
-        selectedOnlyParameter.setDescription("If True, only export the selected nodes. The default is False.");
-        selectedOnlyParameter.setBooleanValue(false);
-        parameters.addParameter(selectedOnlyParameter);
-
-        parameters.addController(ELEMENT_TYPE_PARAMETER_ID, (master, params, change) -> {
-            if (change == ParameterChange.VALUE) {
-                final Graph activeGraph = GraphManager.getDefault().getActiveGraph();
-                if (activeGraph != null) {
-
-                    // create options by getting attributes for the chosen element type from the graph
-                    final List<GraphAttributeParameterValue> attributeOptions = new ArrayList<>();
-                    final ReadableGraph readableGraph = activeGraph.getReadableGraph();
-                    try {
-<<<<<<< HEAD
-                        ParameterValue pv = params.get(master.getId()).getSingleChoice();
-=======
-                        final ParameterValue pv = params.get(master.getId()).getSingleChoice();
->>>>>>> 8ffca5cc
-                        assert(pv instanceof ElementTypeParameterValue);
-                        final GraphElementType elementType = ((ElementTypeParameterValue) pv).getGraphElementType();
-                        switch (elementType) {
-                            case TRANSACTION:
-                                final int transactionAttributeCount = readableGraph.getAttributeCount(GraphElementType.TRANSACTION);
-                                for (int attributePosition = 0; attributePosition < transactionAttributeCount; attributePosition++) {
-                                    final int attributeId = readableGraph.getAttribute(GraphElementType.TRANSACTION, attributePosition);
-                                    final GraphAttribute graphAttribute = new GraphAttribute(readableGraph, attributeId);
-                                    attributeOptions.add(new GraphAttributeParameterValue(graphAttribute));
-                                }
-                            // fall through
-                            case VERTEX:
-                                final int vertexAttributeCount = readableGraph.getAttributeCount(GraphElementType.VERTEX);
-                                for (int attributePosition = 0; attributePosition < vertexAttributeCount; attributePosition++) {
-                                    final int attributeId = readableGraph.getAttribute(GraphElementType.VERTEX, attributePosition);
-                                    final GraphAttribute graphAttribute = new GraphAttribute(readableGraph, attributeId);
-                                    attributeOptions.add(new GraphAttributeParameterValue(graphAttribute));
-                                }
-                                break;
-                            default:
-                                return;
-                        }
-                    } finally {
-                        readableGraph.release();
-                    }
-
-                    // create choices by deselecting lowercase attributes by default
-                    final List<GraphAttributeParameterValue> attributeChoices = attributeOptions.stream()
-                            .filter(attributeOption -> !((GraphAttribute) attributeOption.getObjectValue()).getName().matches("[a-z]{1}.*"))
-                            .collect(Collectors.toList());
-
-                    // sort options and choices lists
-                    Collections.sort(attributeOptions);
-                    Collections.sort(attributeChoices);
-
-                    // update attributes parameter
-                    @SuppressWarnings("unchecked") // Attrbutes_Parameter is created as a MultiChoice parameter in this class on line 137.
-                    final PluginParameter<MultiChoiceParameterValue> updatedAttributesParameter = (PluginParameter<MultiChoiceParameterValue>) params.get(ATTRIBUTES_PARAMETER_ID);
-                    MultiChoiceParameterType.setOptionsData(updatedAttributesParameter, attributeOptions);
-                    MultiChoiceParameterType.setChoicesData(updatedAttributesParameter, attributeChoices);
-                    updatedAttributesParameter.setEnabled(true);
-                }
-            }
-        });
-
-        return parameters;
-    }
-
-    @Override
-    public void read(final GraphReadMethods graph, final PluginInteraction interaction, final PluginParameters parameters) throws InterruptedException, PluginException {
-        final File output = new File(parameters.getStringValue(OUTPUT_PARAMETER_ID));
-        final GraphElementType elementType = (GraphElementType) ((ElementTypeParameterValue) parameters.getSingleChoice(ELEMENT_TYPE_PARAMETER_ID)).getObjectValue();
-        final List<GraphAttribute> graphAttributes = parameters.getMultiChoiceValue(ATTRIBUTES_PARAMETER_ID).getChoicesData().stream()
-                .map(attributeChoice -> (GraphAttribute) ((GraphAttributeParameterValue) attributeChoice).getObjectValue())
-                .collect(Collectors.toList());
-        final boolean selectedOnly = parameters.getBooleanValue(SELECTED_ONLY_PARAMETER_ID);
-
-        final int vertexIdentifierAttributeId = VisualConcept.VertexAttribute.IDENTIFIER.get(graph);
-        final int vertexSelectedAttributeId = VisualConcept.VertexAttribute.SELECTED.get(graph);
-        final int vertexLatitudeAttributeId = SpatialConcept.VertexAttribute.LATITUDE.get(graph);
-        final int vertexLongitudeAttributeId = SpatialConcept.VertexAttribute.LONGITUDE.get(graph);
-        final int vertexShapeAttributeId = SpatialConcept.VertexAttribute.SHAPE.get(graph);
-        final int transactionIdentifierAttributeId = VisualConcept.TransactionAttribute.IDENTIFIER.get(graph);
-        final int transactionSelectedAttributeId = VisualConcept.TransactionAttribute.SELECTED.get(graph);
-        final int transactionLatitudeAttributeId = SpatialConcept.TransactionAttribute.LATITUDE.get(graph);
-        final int transactionLongitudeAttributeId = SpatialConcept.TransactionAttribute.LONGITUDE.get(graph);
-        final int transactionShapeAttributeId = SpatialConcept.TransactionAttribute.SHAPE.get(graph);
-
-        final Map<String, String> shapes = new HashMap<>();
-        final Map<String, Map<String, Object>> attributes = new HashMap<>();
-
-        switch (elementType) {
-            case VERTEX:
-                final int vertexCount = graph.getVertexCount();
-                for (int vertexPosition = 0; vertexPosition < vertexCount; vertexPosition++) {
-                    final int vertexId = graph.getVertex(vertexPosition);
-                    final boolean vertexSelected = graph.getBooleanValue(vertexSelectedAttributeId, vertexId);
-                    final String vertexIdentifier = graph.getStringValue(vertexIdentifierAttributeId, vertexId);
-                    final Float vertexLatitude = vertexLatitudeAttributeId == GraphConstants.NOT_FOUND ? null
-                            : graph.getObjectValue(vertexLatitudeAttributeId, vertexId);
-                    final Float vertexLongitude = vertexLongitudeAttributeId == GraphConstants.NOT_FOUND ? null
-                            : graph.getObjectValue(vertexLongitudeAttributeId, vertexId);
-                    final String vertexShape = vertexShapeAttributeId == GraphConstants.NOT_FOUND ? null
-                            : graph.getStringValue(vertexShapeAttributeId, vertexId);
-
-                    // if the vertex represents a valid geospatial shape, record it
-                    boolean shapeFound = false;
-                    if ((!selectedOnly || vertexSelected) && StringUtils.isNotBlank(vertexShape)
-                            && Shape.isValidGeoJson(vertexShape)) {
-                        shapes.put(vertexIdentifier, vertexShape);
-                        shapeFound = true;
-                    } else if ((!selectedOnly || vertexSelected) && vertexLatitude != null && vertexLongitude != null) {
-                        try {
-                            final String vertexPoint = Shape.generateShape(vertexIdentifier, GeometryType.POINT, Arrays.asList(Tuple.create((double) vertexLongitude, (double) vertexLatitude)));
-                            shapes.put(vertexIdentifier, vertexPoint);
-                            shapeFound = true;
-                        } catch (IOException ex) {
-                            throw new PluginException(PluginNotificationLevel.ERROR, ex);
-                        }
-                    }
-
-                    // ... and record all its attributes
-                    if (shapeFound) {
-                        final Map<String, Object> attributeMap = new HashMap<>();
-                        for (final GraphAttribute graphAttribute : graphAttributes) {
-                            final Object attributeValue = graph.getObjectValue(graphAttribute.getId(), vertexId);
-                            attributeMap.put(graphAttribute.getName(), attributeValue);
-                        }
-                        attributes.put(vertexIdentifier, attributeMap);
-                    }
-                }
-                break;
-            case TRANSACTION:
-                final int transactionCount = graph.getTransactionCount();
-                for (int transactionPosition = 0; transactionPosition < transactionCount; transactionPosition++) {
-                    final int transactionId = graph.getTransaction(transactionPosition);
-                    final boolean transactionSelected = graph.getBooleanValue(transactionSelectedAttributeId, transactionId);
-                    final String transactionIdentifier = graph.getStringValue(transactionIdentifierAttributeId, transactionId);
-                    final Float transactionLatitude = transactionLatitudeAttributeId == GraphConstants.NOT_FOUND ? null
-                            : graph.getObjectValue(transactionLatitudeAttributeId, transactionId);
-                    final Float transactionLongitude = transactionLongitudeAttributeId == GraphConstants.NOT_FOUND ? null
-                            : graph.getObjectValue(transactionLongitudeAttributeId, transactionId);
-                    final String transactionShape = transactionShapeAttributeId == GraphConstants.NOT_FOUND ? null
-                            : graph.getStringValue(transactionShapeAttributeId, transactionId);
-
-                    final int sourceVertexId = graph.getTransactionSourceVertex(transactionId);
-                    final String sourceVertexIdentifier = graph.getStringValue(vertexIdentifierAttributeId, sourceVertexId);
-                    final Float sourceVertexLatitude = vertexLatitudeAttributeId == GraphConstants.NOT_FOUND ? null
-                            : graph.getObjectValue(vertexLatitudeAttributeId, sourceVertexId);
-                    final Float sourceVertexLongitude = vertexLongitudeAttributeId == GraphConstants.NOT_FOUND ? null
-                            : graph.getObjectValue(vertexLongitudeAttributeId, sourceVertexId);
-                    final String sourceVertexShape = vertexShapeAttributeId == GraphConstants.NOT_FOUND ? null
-                            : graph.getStringValue(vertexShapeAttributeId, sourceVertexId);
-
-                    final int destinationVertexId = graph.getTransactionDestinationVertex(transactionId);
-                    final String destinationVertexIdentifier = graph.getStringValue(vertexIdentifierAttributeId, destinationVertexId);
-                    final Float destinationVertexLatitude = vertexLatitudeAttributeId == GraphConstants.NOT_FOUND ? null
-                            : graph.getObjectValue(vertexLatitudeAttributeId, destinationVertexId);
-                    final Float destinationVertexLongitude = vertexLongitudeAttributeId == GraphConstants.NOT_FOUND ? null
-                            : graph.getObjectValue(vertexLongitudeAttributeId, destinationVertexId);
-                    final String destinationVertexShape = vertexShapeAttributeId == GraphConstants.NOT_FOUND ? null
-                            : graph.getStringValue(vertexShapeAttributeId, destinationVertexId);
-
-                    // if the transaction represents a valid geospatial shape, record it
-                    boolean shapeFound = false;
-                    if ((!selectedOnly || transactionSelected) && StringUtils.isNotBlank(transactionShape)
-                            && Shape.isValidGeoJson(transactionShape)) {
-                        shapes.put(transactionIdentifier, transactionShape);
-                        shapeFound = true;
-                    } else if ((!selectedOnly || transactionSelected) && transactionLatitude != null && transactionLongitude != null) {
-                        try {
-                            final String transactionPoint = Shape.generateShape(transactionIdentifier, GeometryType.POINT, Arrays.asList(Tuple.create((double) transactionLongitude, (double) transactionLatitude)));
-                            shapes.put(transactionIdentifier, transactionPoint);
-                            shapeFound = true;
-                        } catch (IOException ex) {
-                            throw new PluginException(PluginNotificationLevel.ERROR, ex);
-                        }
-                    }
-
-                    // ... and record all its attributes
-                    if (shapeFound) {
-                        final Map<String, Object> attributeMap = new HashMap<>();
-                        final int transactionAttributeCount = graph.getAttributeCount(GraphElementType.TRANSACTION);
-                        for (int transactionAttributePosition = 0; transactionAttributePosition < transactionAttributeCount; transactionAttributePosition++) {
-                            final int transactionAttributeId = graph.getAttribute(GraphElementType.TRANSACTION, transactionAttributePosition);
-                            final String transactionAttributeName = graph.getAttributeName(transactionAttributeId);
-                            if (Character.isUpperCase(transactionAttributeName.charAt(0))) {
-                                final Object transactionAttributeValue = graph.getObjectValue(transactionAttributeId, transactionId);
-                                attributeMap.put(GraphRecordStoreUtilities.TRANSACTION + transactionAttributeName, transactionAttributeValue);
-                            }
-                        }
-                        final int vertexAttributeCount = graph.getAttributeCount(GraphElementType.VERTEX);
-                        for (int vertexAttributePosition = 0; vertexAttributePosition < vertexAttributeCount; vertexAttributePosition++) {
-                            final int vertexAttributeId = graph.getAttribute(GraphElementType.VERTEX, vertexAttributePosition);
-                            final String sourceVertexAttributeName = graph.getAttributeName(vertexAttributeId);
-                            if (Character.isUpperCase(sourceVertexAttributeName.charAt(0))) {
-                                final Object sourceVertexAttributeValue = graph.getObjectValue(vertexAttributeId, sourceVertexId);
-                                attributeMap.put(GraphRecordStoreUtilities.SOURCE + sourceVertexAttributeName, sourceVertexAttributeValue);
-                            }
-                            final String destinationVertexAttributeName = graph.getAttributeName(vertexAttributeId);
-                            if (Character.isUpperCase(destinationVertexAttributeName.charAt(0))) {
-                                final Object destinationVertexAttributeValue = graph.getObjectValue(vertexAttributeId, destinationVertexId);
-                                attributeMap.put(GraphRecordStoreUtilities.DESTINATION + destinationVertexAttributeName, destinationVertexAttributeValue);
-                            }
-                        }
-                        attributes.put(transactionIdentifier, attributeMap);
-                    }
-
-                    // if the source vertex represents a valid geospatial shape, record it
-                    shapeFound = false;
-                    if ((!selectedOnly || transactionSelected) && StringUtils.isNotBlank(sourceVertexShape)
-                            && Shape.isValidGeoJson(sourceVertexShape)) {
-                        shapes.put(sourceVertexIdentifier, sourceVertexShape);
-                        shapeFound = true;
-                    } else if ((!selectedOnly || transactionSelected) && sourceVertexLatitude != null && sourceVertexLongitude != null) {
-                        try {
-                            final String vertexPoint = Shape.generateShape(sourceVertexIdentifier, GeometryType.POINT, Arrays.asList(Tuple.create((double) sourceVertexLongitude, (double) sourceVertexLatitude)));
-                            shapes.put(sourceVertexIdentifier, vertexPoint);
-                            shapeFound = true;
-                        } catch (IOException ex) {
-                            throw new PluginException(PluginNotificationLevel.ERROR, ex);
-                        }
-                    }
-
-                    // ... and record all its attributes
-                    if (shapeFound) {
-                        final Map<String, Object> attributeMap = new HashMap<>();
-                        final int transactionAttributeCount = graph.getAttributeCount(GraphElementType.TRANSACTION);
-                        for (int transactionAttributePosition = 0; transactionAttributePosition < transactionAttributeCount; transactionAttributePosition++) {
-                            final int transactionAttributeId = graph.getAttribute(GraphElementType.TRANSACTION, transactionAttributePosition);
-                            final String transactionAttributeName = graph.getAttributeName(transactionAttributeId);
-                            if (Character.isUpperCase(transactionAttributeName.charAt(0))) {
-                                final Object transactionAttributeValue = graph.getObjectValue(transactionAttributeId, transactionId);
-                                attributeMap.put(GraphRecordStoreUtilities.TRANSACTION + transactionAttributeName, transactionAttributeValue);
-                            }
-                        }
-                        final int vertexAttributeCount = graph.getAttributeCount(GraphElementType.VERTEX);
-                        for (int vertexAttributePosition = 0; vertexAttributePosition < vertexAttributeCount; vertexAttributePosition++) {
-                            final int vertexAttributeId = graph.getAttribute(GraphElementType.VERTEX, vertexAttributePosition);
-                            final String sourceVertexAttributeName = graph.getAttributeName(vertexAttributeId);
-                            if (Character.isUpperCase(sourceVertexAttributeName.charAt(0))) {
-                                final Object sourceVertexAttributeValue = graph.getObjectValue(vertexAttributeId, sourceVertexId);
-                                attributeMap.put(GraphRecordStoreUtilities.SOURCE + sourceVertexAttributeName, sourceVertexAttributeValue);
-                            }
-                            final String destinationVertexAttributeName = graph.getAttributeName(vertexAttributeId);
-                            if (Character.isUpperCase(destinationVertexAttributeName.charAt(0))) {
-                                final Object destinationVertexAttributeValue = graph.getObjectValue(vertexAttributeId, destinationVertexId);
-                                attributeMap.put(GraphRecordStoreUtilities.DESTINATION + destinationVertexAttributeName, destinationVertexAttributeValue);
-                            }
-                        }
-                        attributes.put(sourceVertexIdentifier, attributeMap);
-                    }
-
-                    // if the destination vertex represents a valid geospatial shape, record it
-                    shapeFound = false;
-                    if ((!selectedOnly || transactionSelected) && StringUtils.isNotBlank(destinationVertexShape)
-                            && Shape.isValidGeoJson(destinationVertexShape)) {
-                        shapes.put(destinationVertexIdentifier, destinationVertexShape);
-                        shapeFound = true;
-                    } else if ((!selectedOnly || transactionSelected) && destinationVertexLatitude != null && destinationVertexLongitude != null) {
-                        try {
-                            final String vertexPoint = Shape.generateShape(destinationVertexIdentifier, GeometryType.POINT, Arrays.asList(Tuple.create((double) destinationVertexLongitude, (double) destinationVertexLatitude)));
-                            shapes.put(destinationVertexIdentifier, vertexPoint);
-                            shapeFound = true;
-                        } catch (IOException ex) {
-                            throw new PluginException(PluginNotificationLevel.ERROR, ex);
-                        }
-                    }
-
-                    // ... and record all its attributes
-                    if (shapeFound) {
-                        final Map<String, Object> attributeMap = new HashMap<>();
-                        final int transactionAttributeCount = graph.getAttributeCount(GraphElementType.TRANSACTION);
-                        for (int transactionAttributePosition = 0; transactionAttributePosition < transactionAttributeCount; transactionAttributePosition++) {
-                            final int transactionAttributeId = graph.getAttribute(GraphElementType.TRANSACTION, transactionAttributePosition);
-                            final String transactionAttributeName = graph.getAttributeName(transactionAttributeId);
-                            if (Character.isUpperCase(transactionAttributeName.charAt(0))) {
-                                final Object transactionAttributeValue = graph.getObjectValue(transactionAttributeId, transactionId);
-                                attributeMap.put(GraphRecordStoreUtilities.TRANSACTION + transactionAttributeName, transactionAttributeValue);
-                            }
-                        }
-                        final int vertexAttributeCount = graph.getAttributeCount(GraphElementType.VERTEX);
-                        for (int vertexAttributePosition = 0; vertexAttributePosition < vertexAttributeCount; vertexAttributePosition++) {
-                            final int vertexAttributeId = graph.getAttribute(GraphElementType.VERTEX, vertexAttributePosition);
-                            final String sourceVertexAttributeName = graph.getAttributeName(vertexAttributeId);
-                            if (Character.isUpperCase(sourceVertexAttributeName.charAt(0))) {
-                                final Object sourceVertexAttributeValue = graph.getObjectValue(vertexAttributeId, sourceVertexId);
-                                attributeMap.put(GraphRecordStoreUtilities.SOURCE + sourceVertexAttributeName, sourceVertexAttributeValue);
-                            }
-                            final String destinationVertexAttributeName = graph.getAttributeName(vertexAttributeId);
-                            if (Character.isUpperCase(destinationVertexAttributeName.charAt(0))) {
-                                final Object destinationVertexAttributeValue = graph.getObjectValue(vertexAttributeId, destinationVertexId);
-                                attributeMap.put(GraphRecordStoreUtilities.DESTINATION + destinationVertexAttributeName, destinationVertexAttributeValue);
-                            }
-                        }
-                        attributes.put(destinationVertexIdentifier, attributeMap);
-                    }
-                }
-                break;
-            default:
-                throw new PluginException(PluginNotificationLevel.ERROR, "Invalid element type");
-        }
-
-        try {
-            exportGeo(parameters, GraphNode.getGraphNode(graph.getId()).getDisplayName(), shapes, attributes, output);
-        } catch (IOException ex) {
-            throw new PluginException(PluginNotificationLevel.ERROR, ex);
-        }
-
-        ConstellationLoggerHelper.exportPropertyBuilder(
-                this,
-                GraphRecordStoreUtilities.getVertices(graph, false, false, false).getAll(GraphRecordStoreUtilities.SOURCE + VisualConcept.VertexAttribute.LABEL),
-                output,
-                ConstellationLoggerHelper.SUCCESS
-        );
-    }
-}
+/*
+ * Copyright 2010-2020 Australian Signals Directorate
+ *
+ * Licensed under the Apache License, Version 2.0 (the "License");
+ * you may not use this file except in compliance with the License.
+ * You may obtain a copy of the License at
+ *
+ *     http://www.apache.org/licenses/LICENSE-2.0
+ *
+ * Unless required by applicable law or agreed to in writing, software
+ * distributed under the License is distributed on an "AS IS" BASIS,
+ * WITHOUT WARRANTIES OR CONDITIONS OF ANY KIND, either express or implied.
+ * See the License for the specific language governing permissions and
+ * limitations under the License.
+ */
+package au.gov.asd.tac.constellation.plugins.importexport.geospatial;
+
+import au.gov.asd.tac.constellation.graph.Graph;
+import au.gov.asd.tac.constellation.graph.GraphAttribute;
+import au.gov.asd.tac.constellation.graph.GraphConstants;
+import au.gov.asd.tac.constellation.graph.GraphElementType;
+import au.gov.asd.tac.constellation.graph.GraphReadMethods;
+import au.gov.asd.tac.constellation.graph.ReadableGraph;
+import au.gov.asd.tac.constellation.graph.manager.GraphManager;
+import au.gov.asd.tac.constellation.graph.node.GraphNode;
+import au.gov.asd.tac.constellation.graph.processing.GraphRecordStoreUtilities;
+import au.gov.asd.tac.constellation.graph.schema.analytic.concept.SpatialConcept;
+import au.gov.asd.tac.constellation.graph.schema.visual.concept.VisualConcept;
+import au.gov.asd.tac.constellation.plugins.PluginException;
+import au.gov.asd.tac.constellation.plugins.PluginInteraction;
+import au.gov.asd.tac.constellation.plugins.PluginNotificationLevel;
+import static au.gov.asd.tac.constellation.plugins.importexport.geospatial.AbstractGeoExportPlugin.ELEMENT_TYPE_PARAMETER_ID;
+import static au.gov.asd.tac.constellation.plugins.importexport.geospatial.AbstractGeoExportPlugin.OUTPUT_PARAMETER_ID;
+import au.gov.asd.tac.constellation.plugins.logging.ConstellationLoggerHelper;
+import au.gov.asd.tac.constellation.plugins.parameters.ParameterChange;
+import au.gov.asd.tac.constellation.plugins.parameters.PluginParameter;
+import au.gov.asd.tac.constellation.plugins.parameters.PluginParameters;
+import au.gov.asd.tac.constellation.plugins.parameters.types.BooleanParameterType;
+import au.gov.asd.tac.constellation.plugins.parameters.types.BooleanParameterType.BooleanParameterValue;
+import au.gov.asd.tac.constellation.plugins.parameters.types.ElementTypeParameterValue;
+import au.gov.asd.tac.constellation.plugins.parameters.types.FileParameterType;
+import au.gov.asd.tac.constellation.plugins.parameters.types.FileParameterType.FileParameterValue;
+import au.gov.asd.tac.constellation.plugins.parameters.types.GraphAttributeParameterValue;
+import au.gov.asd.tac.constellation.plugins.parameters.types.MultiChoiceParameterType;
+import au.gov.asd.tac.constellation.plugins.parameters.types.MultiChoiceParameterType.MultiChoiceParameterValue;
+import au.gov.asd.tac.constellation.plugins.parameters.types.ParameterValue;
+import au.gov.asd.tac.constellation.plugins.parameters.types.SingleChoiceParameterType;
+import au.gov.asd.tac.constellation.plugins.parameters.types.SingleChoiceParameterType.SingleChoiceParameterValue;
+import au.gov.asd.tac.constellation.plugins.templates.SimpleReadPlugin;
+import au.gov.asd.tac.constellation.utilities.datastructure.Tuple;
+import au.gov.asd.tac.constellation.utilities.geospatial.Shape;
+import au.gov.asd.tac.constellation.utilities.geospatial.Shape.GeometryType;
+import java.io.File;
+import java.io.IOException;
+import java.util.ArrayList;
+import java.util.Arrays;
+import java.util.Collections;
+import java.util.HashMap;
+import java.util.List;
+import java.util.Map;
+import java.util.stream.Collectors;
+import javafx.stage.FileChooser.ExtensionFilter;
+import org.apache.commons.lang3.StringUtils;
+
+/**
+ * Abstract geo export plugin.
+ *
+ * @author cygnus_x-1
+ */
+public abstract class AbstractGeoExportPlugin extends SimpleReadPlugin {
+
+    public static final String OUTPUT_PARAMETER_ID = PluginParameter.buildId(AbstractGeoExportPlugin.class, "output");
+    public static final String SPATIAL_REFERENCE_PARAMETER_ID = PluginParameter.buildId(AbstractGeoExportPlugin.class, "spatial_reference");
+    public static final String ELEMENT_TYPE_PARAMETER_ID = PluginParameter.buildId(AbstractGeoExportPlugin.class, "element_type");
+    public static final String ATTRIBUTES_PARAMETER_ID = PluginParameter.buildId(AbstractGeoExportPlugin.class, "attributes");
+    public static final String SELECTED_ONLY_PARAMETER_ID = PluginParameter.buildId(AbstractGeoExportPlugin.class, "selected_only");
+
+    /**
+     * A {@link ExtensionFilter} specifying the file extension of the exported
+     * file.
+     *
+     * @return an {@link ExtensionFilter}
+     */
+    protected abstract ExtensionFilter getExportType();
+
+    /**
+     *
+     * @param parameters
+     * @param uuid
+     * @param shapes
+     * @param attributes
+     * @param output
+     * @throws IOException
+     */
+    protected abstract void exportGeo(final PluginParameters parameters, final String uuid, final Map<String, String> shapes, final Map<String, Map<String, Object>> attributes, final File output) throws IOException;
+
+    /**
+     * Determines whether the spatial reference parameter is active for this
+     * plugin.
+     *
+     * @return true is spatial reference should be included, false otherwise
+     */
+    protected boolean includeSpatialReference() {
+        return false;
+    }
+
+    @Override
+    @SuppressWarnings("fallthrough") //the fallthrough at the switch statement is intentional
+    public PluginParameters createParameters() {
+        final PluginParameters parameters = new PluginParameters();
+
+        final PluginParameter<FileParameterValue> outputParameter = FileParameterType.build(OUTPUT_PARAMETER_ID);
+        outputParameter.setName("Output File");
+        outputParameter.setDescription("The name of the output file");
+        FileParameterType.setKind(outputParameter, FileParameterType.FileParameterKind.SAVE);
+        FileParameterType.setFileFilters(outputParameter, getExportType());
+        parameters.addParameter(outputParameter);
+
+        if (includeSpatialReference()) {
+            final PluginParameter<SingleChoiceParameterValue> spatialReferenceParameter = SingleChoiceParameterType.build(SPATIAL_REFERENCE_PARAMETER_ID, SpatialReferenceParameterValue.class);
+            spatialReferenceParameter.setName("Spatial Reference");
+            spatialReferenceParameter.setDescription("The spatial reference to use for the geopackage");
+            final List<SpatialReferenceParameterValue> spatialReferences = Arrays.asList(Shape.SpatialReference.values()).stream()
+                    .map(spatialReference -> new SpatialReferenceParameterValue(spatialReference)).collect(Collectors.toList());
+            SingleChoiceParameterType.setOptionsData(spatialReferenceParameter, spatialReferences);
+            SingleChoiceParameterType.setChoiceData(spatialReferenceParameter, spatialReferences.get(0));
+            parameters.addParameter(spatialReferenceParameter);
+        }
+
+        final PluginParameter<SingleChoiceParameterValue> elementTypeParameter = SingleChoiceParameterType.build(ELEMENT_TYPE_PARAMETER_ID, ElementTypeParameterValue.class);
+        elementTypeParameter.setName("Element Type");
+        elementTypeParameter.setDescription("The graph element type");
+        final List<ElementTypeParameterValue> elementTypes = new ArrayList<>();
+        elementTypes.add(new ElementTypeParameterValue(GraphElementType.TRANSACTION));
+        elementTypes.add(new ElementTypeParameterValue(GraphElementType.VERTEX));
+        SingleChoiceParameterType.setOptionsData(elementTypeParameter, elementTypes);
+        parameters.addParameter(elementTypeParameter);
+
+        final PluginParameter<MultiChoiceParameterValue> attributesParameter = MultiChoiceParameterType.build(ATTRIBUTES_PARAMETER_ID, GraphAttributeParameterValue.class);
+        attributesParameter.setName("Attributes");
+        attributesParameter.setDescription("The list of attribute names to include in the export");
+        attributesParameter.setEnabled(false);
+        parameters.addParameter(attributesParameter);
+
+        final PluginParameter<BooleanParameterValue> selectedOnlyParameter = BooleanParameterType.build(SELECTED_ONLY_PARAMETER_ID);
+        selectedOnlyParameter.setName("Selected Only");
+        selectedOnlyParameter.setDescription("If True, only export the selected nodes. The default is False.");
+        selectedOnlyParameter.setBooleanValue(false);
+        parameters.addParameter(selectedOnlyParameter);
+
+        parameters.addController(ELEMENT_TYPE_PARAMETER_ID, (master, params, change) -> {
+            if (change == ParameterChange.VALUE) {
+                final Graph activeGraph = GraphManager.getDefault().getActiveGraph();
+                if (activeGraph != null) {
+
+                    // create options by getting attributes for the chosen element type from the graph
+                    final List<GraphAttributeParameterValue> attributeOptions = new ArrayList<>();
+                    final ReadableGraph readableGraph = activeGraph.getReadableGraph();
+                    try {
+                        final ParameterValue pv = params.get(master.getId()).getSingleChoice();
+                        assert(pv instanceof ElementTypeParameterValue);
+                        final GraphElementType elementType = ((ElementTypeParameterValue) pv).getGraphElementType();
+                        switch (elementType) {
+                            case TRANSACTION:
+                                final int transactionAttributeCount = readableGraph.getAttributeCount(GraphElementType.TRANSACTION);
+                                for (int attributePosition = 0; attributePosition < transactionAttributeCount; attributePosition++) {
+                                    final int attributeId = readableGraph.getAttribute(GraphElementType.TRANSACTION, attributePosition);
+                                    final GraphAttribute graphAttribute = new GraphAttribute(readableGraph, attributeId);
+                                    attributeOptions.add(new GraphAttributeParameterValue(graphAttribute));
+                                }
+                            // fall through
+                            case VERTEX:
+                                final int vertexAttributeCount = readableGraph.getAttributeCount(GraphElementType.VERTEX);
+                                for (int attributePosition = 0; attributePosition < vertexAttributeCount; attributePosition++) {
+                                    final int attributeId = readableGraph.getAttribute(GraphElementType.VERTEX, attributePosition);
+                                    final GraphAttribute graphAttribute = new GraphAttribute(readableGraph, attributeId);
+                                    attributeOptions.add(new GraphAttributeParameterValue(graphAttribute));
+                                }
+                                break;
+                            default:
+                                return;
+                        }
+                    } finally {
+                        readableGraph.release();
+                    }
+
+                    // create choices by deselecting lowercase attributes by default
+                    final List<GraphAttributeParameterValue> attributeChoices = attributeOptions.stream()
+                            .filter(attributeOption -> !((GraphAttribute) attributeOption.getObjectValue()).getName().matches("[a-z]{1}.*"))
+                            .collect(Collectors.toList());
+
+                    // sort options and choices lists
+                    Collections.sort(attributeOptions);
+                    Collections.sort(attributeChoices);
+
+                    // update attributes parameter
+                    @SuppressWarnings("unchecked") // Attrbutes_Parameter is created as a MultiChoice parameter in this class on line 137.
+                    final PluginParameter<MultiChoiceParameterValue> updatedAttributesParameter = (PluginParameter<MultiChoiceParameterValue>) params.get(ATTRIBUTES_PARAMETER_ID);
+                    MultiChoiceParameterType.setOptionsData(updatedAttributesParameter, attributeOptions);
+                    MultiChoiceParameterType.setChoicesData(updatedAttributesParameter, attributeChoices);
+                    updatedAttributesParameter.setEnabled(true);
+                }
+            }
+        });
+
+        return parameters;
+    }
+
+    @Override
+    public void read(final GraphReadMethods graph, final PluginInteraction interaction, final PluginParameters parameters) throws InterruptedException, PluginException {
+        final File output = new File(parameters.getStringValue(OUTPUT_PARAMETER_ID));
+        final GraphElementType elementType = (GraphElementType) ((ElementTypeParameterValue) parameters.getSingleChoice(ELEMENT_TYPE_PARAMETER_ID)).getObjectValue();
+        final List<GraphAttribute> graphAttributes = parameters.getMultiChoiceValue(ATTRIBUTES_PARAMETER_ID).getChoicesData().stream()
+                .map(attributeChoice -> (GraphAttribute) ((GraphAttributeParameterValue) attributeChoice).getObjectValue())
+                .collect(Collectors.toList());
+        final boolean selectedOnly = parameters.getBooleanValue(SELECTED_ONLY_PARAMETER_ID);
+
+        final int vertexIdentifierAttributeId = VisualConcept.VertexAttribute.IDENTIFIER.get(graph);
+        final int vertexSelectedAttributeId = VisualConcept.VertexAttribute.SELECTED.get(graph);
+        final int vertexLatitudeAttributeId = SpatialConcept.VertexAttribute.LATITUDE.get(graph);
+        final int vertexLongitudeAttributeId = SpatialConcept.VertexAttribute.LONGITUDE.get(graph);
+        final int vertexShapeAttributeId = SpatialConcept.VertexAttribute.SHAPE.get(graph);
+        final int transactionIdentifierAttributeId = VisualConcept.TransactionAttribute.IDENTIFIER.get(graph);
+        final int transactionSelectedAttributeId = VisualConcept.TransactionAttribute.SELECTED.get(graph);
+        final int transactionLatitudeAttributeId = SpatialConcept.TransactionAttribute.LATITUDE.get(graph);
+        final int transactionLongitudeAttributeId = SpatialConcept.TransactionAttribute.LONGITUDE.get(graph);
+        final int transactionShapeAttributeId = SpatialConcept.TransactionAttribute.SHAPE.get(graph);
+
+        final Map<String, String> shapes = new HashMap<>();
+        final Map<String, Map<String, Object>> attributes = new HashMap<>();
+
+        switch (elementType) {
+            case VERTEX:
+                final int vertexCount = graph.getVertexCount();
+                for (int vertexPosition = 0; vertexPosition < vertexCount; vertexPosition++) {
+                    final int vertexId = graph.getVertex(vertexPosition);
+                    final boolean vertexSelected = graph.getBooleanValue(vertexSelectedAttributeId, vertexId);
+                    final String vertexIdentifier = graph.getStringValue(vertexIdentifierAttributeId, vertexId);
+                    final Float vertexLatitude = vertexLatitudeAttributeId == GraphConstants.NOT_FOUND ? null
+                            : graph.getObjectValue(vertexLatitudeAttributeId, vertexId);
+                    final Float vertexLongitude = vertexLongitudeAttributeId == GraphConstants.NOT_FOUND ? null
+                            : graph.getObjectValue(vertexLongitudeAttributeId, vertexId);
+                    final String vertexShape = vertexShapeAttributeId == GraphConstants.NOT_FOUND ? null
+                            : graph.getStringValue(vertexShapeAttributeId, vertexId);
+
+                    // if the vertex represents a valid geospatial shape, record it
+                    boolean shapeFound = false;
+                    if ((!selectedOnly || vertexSelected) && StringUtils.isNotBlank(vertexShape)
+                            && Shape.isValidGeoJson(vertexShape)) {
+                        shapes.put(vertexIdentifier, vertexShape);
+                        shapeFound = true;
+                    } else if ((!selectedOnly || vertexSelected) && vertexLatitude != null && vertexLongitude != null) {
+                        try {
+                            final String vertexPoint = Shape.generateShape(vertexIdentifier, GeometryType.POINT, Arrays.asList(Tuple.create((double) vertexLongitude, (double) vertexLatitude)));
+                            shapes.put(vertexIdentifier, vertexPoint);
+                            shapeFound = true;
+                        } catch (IOException ex) {
+                            throw new PluginException(PluginNotificationLevel.ERROR, ex);
+                        }
+                    }
+
+                    // ... and record all its attributes
+                    if (shapeFound) {
+                        final Map<String, Object> attributeMap = new HashMap<>();
+                        for (final GraphAttribute graphAttribute : graphAttributes) {
+                            final Object attributeValue = graph.getObjectValue(graphAttribute.getId(), vertexId);
+                            attributeMap.put(graphAttribute.getName(), attributeValue);
+                        }
+                        attributes.put(vertexIdentifier, attributeMap);
+                    }
+                }
+                break;
+            case TRANSACTION:
+                final int transactionCount = graph.getTransactionCount();
+                for (int transactionPosition = 0; transactionPosition < transactionCount; transactionPosition++) {
+                    final int transactionId = graph.getTransaction(transactionPosition);
+                    final boolean transactionSelected = graph.getBooleanValue(transactionSelectedAttributeId, transactionId);
+                    final String transactionIdentifier = graph.getStringValue(transactionIdentifierAttributeId, transactionId);
+                    final Float transactionLatitude = transactionLatitudeAttributeId == GraphConstants.NOT_FOUND ? null
+                            : graph.getObjectValue(transactionLatitudeAttributeId, transactionId);
+                    final Float transactionLongitude = transactionLongitudeAttributeId == GraphConstants.NOT_FOUND ? null
+                            : graph.getObjectValue(transactionLongitudeAttributeId, transactionId);
+                    final String transactionShape = transactionShapeAttributeId == GraphConstants.NOT_FOUND ? null
+                            : graph.getStringValue(transactionShapeAttributeId, transactionId);
+
+                    final int sourceVertexId = graph.getTransactionSourceVertex(transactionId);
+                    final String sourceVertexIdentifier = graph.getStringValue(vertexIdentifierAttributeId, sourceVertexId);
+                    final Float sourceVertexLatitude = vertexLatitudeAttributeId == GraphConstants.NOT_FOUND ? null
+                            : graph.getObjectValue(vertexLatitudeAttributeId, sourceVertexId);
+                    final Float sourceVertexLongitude = vertexLongitudeAttributeId == GraphConstants.NOT_FOUND ? null
+                            : graph.getObjectValue(vertexLongitudeAttributeId, sourceVertexId);
+                    final String sourceVertexShape = vertexShapeAttributeId == GraphConstants.NOT_FOUND ? null
+                            : graph.getStringValue(vertexShapeAttributeId, sourceVertexId);
+
+                    final int destinationVertexId = graph.getTransactionDestinationVertex(transactionId);
+                    final String destinationVertexIdentifier = graph.getStringValue(vertexIdentifierAttributeId, destinationVertexId);
+                    final Float destinationVertexLatitude = vertexLatitudeAttributeId == GraphConstants.NOT_FOUND ? null
+                            : graph.getObjectValue(vertexLatitudeAttributeId, destinationVertexId);
+                    final Float destinationVertexLongitude = vertexLongitudeAttributeId == GraphConstants.NOT_FOUND ? null
+                            : graph.getObjectValue(vertexLongitudeAttributeId, destinationVertexId);
+                    final String destinationVertexShape = vertexShapeAttributeId == GraphConstants.NOT_FOUND ? null
+                            : graph.getStringValue(vertexShapeAttributeId, destinationVertexId);
+
+                    // if the transaction represents a valid geospatial shape, record it
+                    boolean shapeFound = false;
+                    if ((!selectedOnly || transactionSelected) && StringUtils.isNotBlank(transactionShape)
+                            && Shape.isValidGeoJson(transactionShape)) {
+                        shapes.put(transactionIdentifier, transactionShape);
+                        shapeFound = true;
+                    } else if ((!selectedOnly || transactionSelected) && transactionLatitude != null && transactionLongitude != null) {
+                        try {
+                            final String transactionPoint = Shape.generateShape(transactionIdentifier, GeometryType.POINT, Arrays.asList(Tuple.create((double) transactionLongitude, (double) transactionLatitude)));
+                            shapes.put(transactionIdentifier, transactionPoint);
+                            shapeFound = true;
+                        } catch (IOException ex) {
+                            throw new PluginException(PluginNotificationLevel.ERROR, ex);
+                        }
+                    }
+
+                    // ... and record all its attributes
+                    if (shapeFound) {
+                        final Map<String, Object> attributeMap = new HashMap<>();
+                        final int transactionAttributeCount = graph.getAttributeCount(GraphElementType.TRANSACTION);
+                        for (int transactionAttributePosition = 0; transactionAttributePosition < transactionAttributeCount; transactionAttributePosition++) {
+                            final int transactionAttributeId = graph.getAttribute(GraphElementType.TRANSACTION, transactionAttributePosition);
+                            final String transactionAttributeName = graph.getAttributeName(transactionAttributeId);
+                            if (Character.isUpperCase(transactionAttributeName.charAt(0))) {
+                                final Object transactionAttributeValue = graph.getObjectValue(transactionAttributeId, transactionId);
+                                attributeMap.put(GraphRecordStoreUtilities.TRANSACTION + transactionAttributeName, transactionAttributeValue);
+                            }
+                        }
+                        final int vertexAttributeCount = graph.getAttributeCount(GraphElementType.VERTEX);
+                        for (int vertexAttributePosition = 0; vertexAttributePosition < vertexAttributeCount; vertexAttributePosition++) {
+                            final int vertexAttributeId = graph.getAttribute(GraphElementType.VERTEX, vertexAttributePosition);
+                            final String sourceVertexAttributeName = graph.getAttributeName(vertexAttributeId);
+                            if (Character.isUpperCase(sourceVertexAttributeName.charAt(0))) {
+                                final Object sourceVertexAttributeValue = graph.getObjectValue(vertexAttributeId, sourceVertexId);
+                                attributeMap.put(GraphRecordStoreUtilities.SOURCE + sourceVertexAttributeName, sourceVertexAttributeValue);
+                            }
+                            final String destinationVertexAttributeName = graph.getAttributeName(vertexAttributeId);
+                            if (Character.isUpperCase(destinationVertexAttributeName.charAt(0))) {
+                                final Object destinationVertexAttributeValue = graph.getObjectValue(vertexAttributeId, destinationVertexId);
+                                attributeMap.put(GraphRecordStoreUtilities.DESTINATION + destinationVertexAttributeName, destinationVertexAttributeValue);
+                            }
+                        }
+                        attributes.put(transactionIdentifier, attributeMap);
+                    }
+
+                    // if the source vertex represents a valid geospatial shape, record it
+                    shapeFound = false;
+                    if ((!selectedOnly || transactionSelected) && StringUtils.isNotBlank(sourceVertexShape)
+                            && Shape.isValidGeoJson(sourceVertexShape)) {
+                        shapes.put(sourceVertexIdentifier, sourceVertexShape);
+                        shapeFound = true;
+                    } else if ((!selectedOnly || transactionSelected) && sourceVertexLatitude != null && sourceVertexLongitude != null) {
+                        try {
+                            final String vertexPoint = Shape.generateShape(sourceVertexIdentifier, GeometryType.POINT, Arrays.asList(Tuple.create((double) sourceVertexLongitude, (double) sourceVertexLatitude)));
+                            shapes.put(sourceVertexIdentifier, vertexPoint);
+                            shapeFound = true;
+                        } catch (IOException ex) {
+                            throw new PluginException(PluginNotificationLevel.ERROR, ex);
+                        }
+                    }
+
+                    // ... and record all its attributes
+                    if (shapeFound) {
+                        final Map<String, Object> attributeMap = new HashMap<>();
+                        final int transactionAttributeCount = graph.getAttributeCount(GraphElementType.TRANSACTION);
+                        for (int transactionAttributePosition = 0; transactionAttributePosition < transactionAttributeCount; transactionAttributePosition++) {
+                            final int transactionAttributeId = graph.getAttribute(GraphElementType.TRANSACTION, transactionAttributePosition);
+                            final String transactionAttributeName = graph.getAttributeName(transactionAttributeId);
+                            if (Character.isUpperCase(transactionAttributeName.charAt(0))) {
+                                final Object transactionAttributeValue = graph.getObjectValue(transactionAttributeId, transactionId);
+                                attributeMap.put(GraphRecordStoreUtilities.TRANSACTION + transactionAttributeName, transactionAttributeValue);
+                            }
+                        }
+                        final int vertexAttributeCount = graph.getAttributeCount(GraphElementType.VERTEX);
+                        for (int vertexAttributePosition = 0; vertexAttributePosition < vertexAttributeCount; vertexAttributePosition++) {
+                            final int vertexAttributeId = graph.getAttribute(GraphElementType.VERTEX, vertexAttributePosition);
+                            final String sourceVertexAttributeName = graph.getAttributeName(vertexAttributeId);
+                            if (Character.isUpperCase(sourceVertexAttributeName.charAt(0))) {
+                                final Object sourceVertexAttributeValue = graph.getObjectValue(vertexAttributeId, sourceVertexId);
+                                attributeMap.put(GraphRecordStoreUtilities.SOURCE + sourceVertexAttributeName, sourceVertexAttributeValue);
+                            }
+                            final String destinationVertexAttributeName = graph.getAttributeName(vertexAttributeId);
+                            if (Character.isUpperCase(destinationVertexAttributeName.charAt(0))) {
+                                final Object destinationVertexAttributeValue = graph.getObjectValue(vertexAttributeId, destinationVertexId);
+                                attributeMap.put(GraphRecordStoreUtilities.DESTINATION + destinationVertexAttributeName, destinationVertexAttributeValue);
+                            }
+                        }
+                        attributes.put(sourceVertexIdentifier, attributeMap);
+                    }
+
+                    // if the destination vertex represents a valid geospatial shape, record it
+                    shapeFound = false;
+                    if ((!selectedOnly || transactionSelected) && StringUtils.isNotBlank(destinationVertexShape)
+                            && Shape.isValidGeoJson(destinationVertexShape)) {
+                        shapes.put(destinationVertexIdentifier, destinationVertexShape);
+                        shapeFound = true;
+                    } else if ((!selectedOnly || transactionSelected) && destinationVertexLatitude != null && destinationVertexLongitude != null) {
+                        try {
+                            final String vertexPoint = Shape.generateShape(destinationVertexIdentifier, GeometryType.POINT, Arrays.asList(Tuple.create((double) destinationVertexLongitude, (double) destinationVertexLatitude)));
+                            shapes.put(destinationVertexIdentifier, vertexPoint);
+                            shapeFound = true;
+                        } catch (IOException ex) {
+                            throw new PluginException(PluginNotificationLevel.ERROR, ex);
+                        }
+                    }
+
+                    // ... and record all its attributes
+                    if (shapeFound) {
+                        final Map<String, Object> attributeMap = new HashMap<>();
+                        final int transactionAttributeCount = graph.getAttributeCount(GraphElementType.TRANSACTION);
+                        for (int transactionAttributePosition = 0; transactionAttributePosition < transactionAttributeCount; transactionAttributePosition++) {
+                            final int transactionAttributeId = graph.getAttribute(GraphElementType.TRANSACTION, transactionAttributePosition);
+                            final String transactionAttributeName = graph.getAttributeName(transactionAttributeId);
+                            if (Character.isUpperCase(transactionAttributeName.charAt(0))) {
+                                final Object transactionAttributeValue = graph.getObjectValue(transactionAttributeId, transactionId);
+                                attributeMap.put(GraphRecordStoreUtilities.TRANSACTION + transactionAttributeName, transactionAttributeValue);
+                            }
+                        }
+                        final int vertexAttributeCount = graph.getAttributeCount(GraphElementType.VERTEX);
+                        for (int vertexAttributePosition = 0; vertexAttributePosition < vertexAttributeCount; vertexAttributePosition++) {
+                            final int vertexAttributeId = graph.getAttribute(GraphElementType.VERTEX, vertexAttributePosition);
+                            final String sourceVertexAttributeName = graph.getAttributeName(vertexAttributeId);
+                            if (Character.isUpperCase(sourceVertexAttributeName.charAt(0))) {
+                                final Object sourceVertexAttributeValue = graph.getObjectValue(vertexAttributeId, sourceVertexId);
+                                attributeMap.put(GraphRecordStoreUtilities.SOURCE + sourceVertexAttributeName, sourceVertexAttributeValue);
+                            }
+                            final String destinationVertexAttributeName = graph.getAttributeName(vertexAttributeId);
+                            if (Character.isUpperCase(destinationVertexAttributeName.charAt(0))) {
+                                final Object destinationVertexAttributeValue = graph.getObjectValue(vertexAttributeId, destinationVertexId);
+                                attributeMap.put(GraphRecordStoreUtilities.DESTINATION + destinationVertexAttributeName, destinationVertexAttributeValue);
+                            }
+                        }
+                        attributes.put(destinationVertexIdentifier, attributeMap);
+                    }
+                }
+                break;
+            default:
+                throw new PluginException(PluginNotificationLevel.ERROR, "Invalid element type");
+        }
+
+        try {
+            exportGeo(parameters, GraphNode.getGraphNode(graph.getId()).getDisplayName(), shapes, attributes, output);
+        } catch (IOException ex) {
+            throw new PluginException(PluginNotificationLevel.ERROR, ex);
+        }
+
+        ConstellationLoggerHelper.exportPropertyBuilder(
+                this,
+                GraphRecordStoreUtilities.getVertices(graph, false, false, false).getAll(GraphRecordStoreUtilities.SOURCE + VisualConcept.VertexAttribute.LABEL),
+                output,
+                ConstellationLoggerHelper.SUCCESS
+        );
+    }
+}