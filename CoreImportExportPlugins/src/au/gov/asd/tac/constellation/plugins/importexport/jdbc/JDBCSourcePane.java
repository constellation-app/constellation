/*
 * Copyright 2010-2021 Australian Signals Directorate
 *
 * Licensed under the Apache License, Version 2.0 (the "License");
 * you may not use this file except in compliance with the License.
 * You may obtain a copy of the License at
 *
 *     http://www.apache.org/licenses/LICENSE-2.0
 *
 * Unless required by applicable law or agreed to in writing, software
 * distributed under the License is distributed on an "AS IS" BASIS,
 * WITHOUT WARRANTIES OR CONDITIONS OF ANY KIND, either express or implied.
 * See the License for the specific language governing permissions and
 * limitations under the License.
 */
package au.gov.asd.tac.constellation.plugins.importexport.jdbc;

import au.gov.asd.tac.constellation.plugins.importexport.EasyGridPane;
import au.gov.asd.tac.constellation.plugins.importexport.ImportController;
import au.gov.asd.tac.constellation.plugins.importexport.SourcePane;
import au.gov.asd.tac.constellation.utilities.file.FileExtensionConstants;
import au.gov.asd.tac.constellation.utilities.gui.NotifyDisplayer;
import au.gov.asd.tac.constellation.utilities.javafx.JavafxStyleManager;
import java.io.File;
import java.io.IOException;
import java.util.Optional;
import java.util.StringJoiner;
import java.util.logging.Level;
import java.util.logging.Logger;
import javafx.collections.FXCollections;
import javafx.collections.ObservableList;
import javafx.event.ActionEvent;
import javafx.event.EventHandler;
import javafx.geometry.HPos;
import javafx.geometry.Insets;
import javafx.geometry.Pos;
import javafx.geometry.VPos;
import javafx.scene.Scene;
import javafx.scene.control.Alert.AlertType;
import javafx.scene.control.Button;
import javafx.scene.control.ButtonType;
import javafx.scene.control.ComboBox;
import javafx.scene.control.Label;
import javafx.scene.control.PasswordField;
import javafx.scene.control.ScrollPane;
import javafx.scene.control.SelectionMode;
import javafx.scene.control.Tab;
import javafx.scene.control.TabPane;
import javafx.scene.control.TableColumn;
import javafx.scene.control.TableView;
import javafx.scene.control.TextArea;
import javafx.scene.control.TextField;
import javafx.scene.control.cell.PropertyValueFactory;
import javafx.scene.layout.BorderPane;
import javafx.scene.layout.GridPane;
import javafx.scene.layout.Priority;
import javafx.scene.paint.Color;
import javafx.stage.FileChooser;
import javafx.stage.FileChooser.ExtensionFilter;
import javafx.stage.Modality;
import javafx.stage.Stage;
import org.apache.commons.lang3.StringUtils;

public class JDBCSourcePane extends SourcePane {

    private static final Logger LOGGER = Logger.getLogger(JDBCSourcePane.class.getName());
    private static final int GRIDPANE_MIN_WIDTH = 200;
    private static final int CONNPANE_PREF_HEIGHT = 200;
    private static final int SCROLLPANE_PREF_HEIGHT = 200;
    private static final int SCROLLPANE_PREF_WIDTH = 400;
    private static final int LARGE_SCROLLPANE_PREF_HEIGHT = 400;
    private static final int LARGE_SCROLLPANE_PREF_WIDTH = 800;
    private static final int ADD_CONNECTION_PANE_HEIGHT = 255;
    private static final int ADD_DRIVER_PANE_HEIGHT = 150;
    private static final int MANAGE_CONNECTIONS_PANE_HEIGHT = 345;
    private static final Insets GRIDPANE_PADDING = new Insets(5);
    private static final int GAP = 10;
    private static final String ACTION_CANCEL = "Cancel";
    private static final String TITLE_JDBC_IMPORT = "JDBC Import";
    private static final String PROMPT_TEXT_COLOUR = "-fx-prompt-text-fill: grey";
    private static final String ADD_CONNECTION = "Add Connection";
    private static final String MODIFY_CONNECTION = "Modify Connection";
    private static final String ADD_DRIVER = "Add Driver";

    private final ComboBox<JDBCConnection> dbConnectionComboBox;

    public JDBCSourcePane(final JDBCImportController importController) {
        super(importController);

        final JDBCDriverManager driverManager = JDBCDriverManager.getDriverManager();
        final JDBCConnectionManager connectionManager = JDBCConnectionManager.getConnectionManager();

        final Label fileLabel = new Label("Connection:");
        GridPane.setConstraints(fileLabel, 0, 0, 1, 1, HPos.LEFT, VPos.TOP);

        final ObservableList<JDBCConnection> connections = FXCollections.observableArrayList();
        connections.clear();
        connections.addAll(connectionManager.getConnections());

        dbConnectionComboBox = new ComboBox<>();
        dbConnectionComboBox.setItems(connections);
        dbConnectionComboBox.setOnAction((final ActionEvent t)
                -> importController.setDBConnection(dbConnectionComboBox.getSelectionModel().getSelectedItem()));
        GridPane.setConstraints(dbConnectionComboBox, 1, 0, 1, 1, HPos.LEFT, VPos.TOP);

        final EventHandler<ActionEvent> manageConnectionsAction;
        manageConnectionsAction = (final ActionEvent t) -> {
            final Stage dialog = new Stage();
            final ComboBox<JDBCDriver> driver = new ComboBox<>();
            final BorderPane root = new BorderPane();
            final EasyGridPane gridPane = new EasyGridPane();
            gridPane.addColumnConstraint(true, HPos.LEFT, Priority.ALWAYS, Double.MAX_VALUE, GRIDPANE_MIN_WIDTH,
                    GridPane.USE_COMPUTED_SIZE, -1);
            gridPane.addRowConstraint(true, VPos.TOP, Priority.ALWAYS, Double.MAX_VALUE, 0,
                    GridPane.USE_COMPUTED_SIZE, -1);
            gridPane.addRowConstraint(true, VPos.TOP, Priority.ALWAYS, Double.MAX_VALUE, 0,
                    GridPane.USE_COMPUTED_SIZE, -1);
            gridPane.addRowConstraint(true, VPos.BOTTOM, Priority.ALWAYS, Double.MAX_VALUE, 0,
                    GridPane.USE_COMPUTED_SIZE, -1);
            gridPane.setPadding(GRIDPANE_PADDING);
            gridPane.setHgap(GAP);
            gridPane.setVgap(GAP);
            final TabPane tp = new TabPane();
            final Tab connectionsTab = new Tab("Connections");
            connectionsTab.setClosable(false);
            final EasyGridPane connectionsPane = new EasyGridPane();
            connectionsPane.getColumnConstraints().addAll(column0Constraints, column1Constraints, column2Constraints);
            connectionsPane.setPadding(GRIDPANE_PADDING);
            connectionsPane.setHgap(GAP);
            connectionsPane.setVgap(GAP);
            final TableView connectionsTable = new TableView();
            connectionsTable.getSelectionModel().setSelectionMode(SelectionMode.SINGLE);
            connectionsTable.getSelectionModel().setCellSelectionEnabled(false);
            connectionsTable.prefHeightProperty().set(CONNPANE_PREF_HEIGHT);
            connectionsTable.prefWidthProperty().bind(dialog.widthProperty());
            final TableColumn<String, JDBCConnection> connectionName = new TableColumn<>("Name");
            connectionName.setCellValueFactory(new PropertyValueFactory<>("connectionName"));
            final TableColumn<String, JDBCConnection> connectionString = new TableColumn<>("Connection String");
            connectionString.setCellValueFactory(new PropertyValueFactory<>("connectionString"));
            connectionsTable.getColumns().addAll(connectionName, connectionString);
            connectionsTable.getItems().addAll(connectionManager.getConnections());
            connectionsTable.getSortOrder().add(connectionName);
            connectionsPane.add(connectionsTable, 0, 0, 4, 1);

            final EventHandler<ActionEvent> addConnectionAction
                    = (final ActionEvent event) -> addOrModifyConnection(connectionsTable, null);

            final GridPane addRemModGp = new GridPane();
            addRemModGp.setHgap(GAP);

            final Button openAddConnectionWindowButton = new Button("Add");
            openAddConnectionWindowButton.setOnAction(addConnectionAction);
            addRemModGp.add(openAddConnectionWindowButton, 0, 1, 1, 1);

            //Modify Connection Button
            final EventHandler<ActionEvent> editConnectionAction = (final ActionEvent event) -> {
                final JDBCConnection connection = (JDBCConnection) connectionsTable.getSelectionModel().getSelectedItem();
                if (connection != null) {
                    addOrModifyConnection(connectionsTable, connection);
                } else {
                    NotifyDisplayer.displayAlert("Manage Connections", "Select a connection to modify", "", AlertType.INFORMATION);
                }
            };
            final Button editConnectionButton = new Button("Modify");
            editConnectionButton.setAlignment(Pos.CENTER_LEFT);
            editConnectionButton.setOnAction(editConnectionAction);
            addRemModGp.add(editConnectionButton, 1, 1, 1, 1);

            final Button removeBtn = new Button("Remove");
            removeBtn.setOnAction((final ActionEvent t1) -> {
                final JDBCConnection d = (JDBCConnection) connectionsTable.getSelectionModel().getSelectedItem();
                if (d != null) {
                    connectionManager.deleteConnection(d.getConnectionName());
                    connectionsTable.getItems().clear();
                    connectionsTable.getItems().addAll(connectionManager.getConnections());
                    connections.clear();
                    connections.addAll(connectionManager.getConnections());
                    dbConnectionComboBox.setItems(connections);
                }
            });
            addRemModGp.add(removeBtn, 2, 1, 1, 1);
            connectionsPane.add(addRemModGp, 0, 1, 1, 1);

            final Button buttonOk2 = new Button("OK");
            buttonOk2.setOnAction((final ActionEvent event) -> {
                event.consume();
                final Stage stage = (Stage) buttonOk2.getScene().getWindow();
                stage.close();
            });
            connectionsPane.add(buttonOk2, 3, 1, 1, 1);

            final Tab driversTab = new Tab("Drivers");
            driversTab.setClosable(false);
            final EasyGridPane driversTabGridPane = new EasyGridPane();
            driversTabGridPane.getColumnConstraints().addAll(column0Constraints, column1Constraints, column2Constraints);
            driversTabGridPane.setPadding(GRIDPANE_PADDING);
            driversTabGridPane.setHgap(GAP);
            driversTabGridPane.setVgap(GAP);
            final TableView driverTable = new TableView();
            driverTable.getSelectionModel().setSelectionMode(SelectionMode.SINGLE);
            driverTable.getSelectionModel().setCellSelectionEnabled(false);
            driverTable.prefHeightProperty().bind(connectionsTable.heightProperty());
            driverTable.prefWidthProperty().bind(connectionsTable.widthProperty());
            final TableColumn<String, JDBCDriver> name = new TableColumn<>("Name");
            name.setCellValueFactory(new PropertyValueFactory<>("name"));
            final TableColumn<String, JDBCDriver> jar = new TableColumn<>("Filename");
            jar.setCellValueFactory(new PropertyValueFactory<>("filename"));
            driverTable.getColumns().addAll(name, jar);
            driverTable.getItems().addAll(driverManager.getDrivers());
            driverTable.getSortOrder().add(name);
            driversTabGridPane.add(driverTable, 0, 0, 4, 1);
            final EventHandler<ActionEvent> removebtnAction = (final ActionEvent t1) -> {
                final JDBCDriver d = (JDBCDriver) driverTable.getSelectionModel().getSelectedItem();
                if (d != null) {
                    if (driverManager.isDriverUsed(d.getName())) {
                        final Optional<ButtonType> res = NotifyDisplayer.displayConfirmationAlert(TITLE_JDBC_IMPORT, "Remove Driver", "Connections exist using this Driver.\nThe "
                                + "connections that use this driver will be deleted, do you want to proceed?");
                        if (!res.isPresent() || res.get() == ButtonType.NO) {
                            return;
                        }
                    }

                    driverManager.removeConnectionsWithDriver(d.getName());
                    driverManager.deleteDriver(d.getName());
                    driverTable.getItems().clear();
                    driverTable.getItems().addAll(driverManager.getDrivers());
                    driver.getItems().clear();
                    driver.getItems().addAll(driverManager.getDrivers());

                    connectionsTable.getItems().clear();
                    connectionsTable.getItems().addAll(connectionManager.getConnections());
                    connections.clear();
                    connections.addAll(connectionManager.getConnections());
                }
            };

            final Button addDriverButton = new Button("Add");
            addDriverButton.setOnAction((final ActionEvent t1) -> openAddDriverDialog(driverManager, driverTable, driver, dialog));
            driversTabGridPane.add(addDriverButton, 0, 1, 1, 1);

            final Button removeBtn1 = new Button("Remove");
            removeBtn1.setOnAction(removebtnAction);
            driversTabGridPane.add(removeBtn1, 1, 1, 1, 1);

            final Button buttonOk = new Button("OK");
            buttonOk.setOnAction((final ActionEvent event) -> {
                event.consume();
                final Stage stage = (Stage) buttonOk.getScene().getWindow();
                stage.close();
            });
            driversTabGridPane.add(buttonOk, 3, 1, 1, 1);

            driversTab.setContent(driversTabGridPane);
            connectionsTab.setContent(connectionsPane);
            tp.getTabs().addAll(driversTab, connectionsTab);
            gridPane.getChildren().addAll(tp);
            final ScrollPane sp = new ScrollPane(gridPane);
            sp.setFitToWidth(true);
            sp.setPrefHeight(LARGE_SCROLLPANE_PREF_HEIGHT);
            sp.setPrefWidth(LARGE_SCROLLPANE_PREF_WIDTH);
            sp.setHbarPolicy(ScrollPane.ScrollBarPolicy.AS_NEEDED);
            sp.setVbarPolicy(ScrollPane.ScrollBarPolicy.AS_NEEDED);
            root.setCenter(sp);

            final Scene scene3 = new Scene(root);
            scene3.setFill(Color.WHITESMOKE);
            scene3.getStylesheets().add(JavafxStyleManager.getMainStyleSheet());
            dialog.setScene(scene3);
            dialog.setTitle("Manage Connections");
            dialog.centerOnScreen();
            dialog.initModality(Modality.APPLICATION_MODAL);
            dialog.setAlwaysOnTop(true);
            dialog.setWidth(LARGE_SCROLLPANE_PREF_WIDTH);
            dialog.setHeight(MANAGE_CONNECTIONS_PANE_HEIGHT);
            dialog.showAndWait();
        };

        final Button manageConnectionsBtn = new Button("Manage connections");
        manageConnectionsBtn.setOnAction(manageConnectionsAction);
        GridPane.setConstraints(manageConnectionsBtn, 2, 0, 1, 1, HPos.LEFT, VPos.TOP);

        final Label usernameLabel = new Label("Username:");
        GridPane.setConstraints(usernameLabel, 0, 1, 1, 1, HPos.LEFT, VPos.TOP);

        final TextField username = new TextField();
        GridPane.setConstraints(username, 1, 1, 2, 1, HPos.LEFT, VPos.TOP);

        final Label passwordLabel = new Label("Password:");
        GridPane.setConstraints(passwordLabel, 0, 2, 1, 1, HPos.LEFT, VPos.TOP);

        final PasswordField password = new PasswordField();
        GridPane.setConstraints(password, 1, 2, 2, 1, HPos.LEFT, VPos.TOP);

        final Label queryLabel = new Label("Query:");
        GridPane.setConstraints(queryLabel, 0, 3, 1, 1, HPos.LEFT, VPos.TOP);

        final TextArea query = new TextArea();
        query.setPrefRowCount(5);
        GridPane.setConstraints(query, 1, 3, 2, 1, HPos.LEFT, VPos.TOP);

        final Label destinationLabel = new Label("Destination:");
        GridPane.setConstraints(destinationLabel, 0, 4, 1, 1, HPos.LEFT, VPos.TOP);

        final Button queryButton = new Button("Query");
        queryButton.setOnAction((final ActionEvent t) -> {
            if (!query.getText().isBlank() && dbConnectionComboBox.getValue() != null) {
                importController.setDBConnection(dbConnectionComboBox.getValue());
                importController.setQuery(query.getText());
                importController.setUsername(username.getText());
                importController.setPassword(password.getText());
                importController.updateSampleData();
            }
        });
        GridPane.setConstraints(queryButton, 2, 4, 2, 1, HPos.RIGHT, VPos.TOP);

        getChildren().addAll(fileLabel, dbConnectionComboBox, manageConnectionsBtn, usernameLabel, username,
                passwordLabel, password, queryLabel, query, destinationLabel, graphComboBox, queryButton);
    }

    private void openAddDriverDialog(final JDBCDriverManager driverManager, final TableView driverTable, final ComboBox<JDBCDriver> driver, final Stage dialog) {
        final Stage d = new Stage();
        final BorderPane r = new BorderPane();
        final EasyGridPane gp = new EasyGridPane();
        gp.getColumnConstraints().addAll(column0Constraints, column1Constraints, column2Constraints);
        gp.setPadding(GRIDPANE_PADDING);
        gp.setHgap(GAP);
        gp.setVgap(GAP);
        final Label jarLabel = new Label("Driver");
        gp.add(jarLabel, 0, 0, 1, 1);
        final TextField driverFilePath = new TextField();
        driverFilePath.setPromptText("Select or enter the JDBC driver JAR file");
        driverFilePath.setStyle(PROMPT_TEXT_COLOUR);
        driverFilePath.setFocusTraversable(false);
        gp.add(driverFilePath, 1, 0, 1, 1);

        final Label nameLabel = new Label("Name");
        gp.add(nameLabel, 0, 1, 1, 1);
        final ComboBox driverName = new ComboBox();
        gp.add(driverName, 1, 1, 1, 1);
        final Button chooser = new Button(" ... ");
        chooser.setOnAction((final ActionEvent t2) -> {
            final FileChooser cho = new FileChooser();
            cho.getExtensionFilters().add(new ExtensionFilter(FileExtensionConstants.JAR, "*.jar"));

            final File f = cho.showOpenDialog(d);

            if (f != null) {
                try {
                    driverFilePath.setText(f.getCanonicalPath());
                    setDriver(f, driverName);
                } catch (final IOException ex) {
                    LOGGER.log(Level.WARNING, ex.getMessage(), ex);
                }
            }
        });
        // Allow manual editing on the driver path
        driverFilePath.textProperty().addListener((observable, oldValue, newValue) -> {
            if (!StringUtils.isBlank(driverFilePath.getText())) {
                final File f = new File(newValue);
                if (f != null) {
                    setDriver(f, driverName);
                }
            }
        });
        gp.add(chooser, 2, 0, 1, 1);
        final Button add = new Button("Add");
        add.setOnAction((final ActionEvent t2) -> {
            if (!validateDriverParams(driverFilePath, driverName)) {
                return;
            }

            if (driverName.getSelectionModel().getSelectedItem() != null) {
                if (driverManager.isDriverUsed((String) driverName.getSelectionModel().getSelectedItem())) {
                    final Optional<ButtonType> res = NotifyDisplayer.displayConfirmationAlert(TITLE_JDBC_IMPORT,
                            ADD_DRIVER, "This Driver already exists.\n Do you want to overwrite?");
                    if (!res.isPresent() || res.get() == ButtonType.NO) {
                        return;
                    }
                }
                driverManager.addDriver((String) driverName.getSelectionModel().getSelectedItem(), new File(driverFilePath.getText()));
                driverTable.getItems().clear();
                driverTable.getItems().addAll(driverManager.getDrivers());
                driver.getItems().clear();
                driver.getItems().addAll(driverManager.getDrivers());
                d.close();
            }
        });
        gp.add(add, 0, 2, 1, 1);
        final Button buttonCancel = new Button(ACTION_CANCEL);
        buttonCancel.setOnAction((final ActionEvent event) -> {
            event.consume();
            final Stage stage = (Stage) buttonCancel.getScene().getWindow();
            stage.close();
        });
        gp.add(buttonCancel, 2, 2, 1, 1);

        final ScrollPane sp = new ScrollPane(gp);
        sp.setFitToWidth(true);
        sp.setPrefHeight(SCROLLPANE_PREF_HEIGHT);
        sp.setPrefWidth(SCROLLPANE_PREF_WIDTH);
        sp.setHbarPolicy(ScrollPane.ScrollBarPolicy.AS_NEEDED);
        sp.setVbarPolicy(ScrollPane.ScrollBarPolicy.AS_NEEDED);
        r.setCenter(sp);

        final Scene scene2 = new Scene(r);
        scene2.setFill(Color.WHITESMOKE);
        scene2.getStylesheets().add(JavafxStyleManager.getMainStyleSheet());
        d.setScene(scene2);
        d.setTitle(ADD_DRIVER);
        d.centerOnScreen();
        d.initOwner(dialog);
        d.initModality(Modality.APPLICATION_MODAL);
        d.setAlwaysOnTop(true);
        d.setWidth(LARGE_SCROLLPANE_PREF_WIDTH);
        d.setHeight(ADD_DRIVER_PANE_HEIGHT);
        d.showAndWait();
    }

    private void setDriver(final File f, final ComboBox driverName) {
        driverName.getItems().clear();
        driverName.getItems().addAll(JDBCDriver.getDrivers(f));
        driverName.getSelectionModel().selectFirst();
    }

    /**
     * The import controller has been modified: update the GUI to match.
     *
     * @param importController The ImportController.
     */
    @Override
    public void update(final ImportController importController) {
        graphComboBox.getItems().stream()
                .filter(importDestination -> importController.getDestination().toString().equals(importDestination.toString()))
                .findAny()
                .ifPresent(graphComboBox.getSelectionModel()::select);
    }

    private boolean validateDriverParams(final TextField driverFilePath, final ComboBox driverName) {
        final StringJoiner missingParamsMsgs = new StringJoiner(System.lineSeparator() + System.lineSeparator());

        if (StringUtils.isBlank(driverFilePath.getText())) {
            missingParamsMsgs.add("Driver - please select or enter the JDBC driver JAR file before continuing.");
        } else if (driverName.getValue() == null) {
            missingParamsMsgs.add("Driver Name - please select or enter a valid JDBC driver JAR file to populate the driver name.");
        }
        if (missingParamsMsgs.length() > 0) {
            NotifyDisplayer.displayAlert(ADD_DRIVER,
                    "Missing driver parameters",
                    missingParamsMsgs.toString(),
                    AlertType.ERROR);
            return false;
        }
        return true;
    }

<<<<<<< HEAD
    private boolean validateDriverParams(final TextField driverFilePath, final ComboBox driverName) {
        final StringJoiner missingParamsMsgs = new StringJoiner(System.lineSeparator() + System.lineSeparator());

        if (StringUtils.isBlank(driverFilePath.getText())) {
            missingParamsMsgs.add("Driver - please select or enter the JDBC driver JAR file before continuing.");
        } else if (driverName.getValue() == null) {
            missingParamsMsgs.add("Driver Name - please select or enter a valid JDBC driver JAR file to populate the driver name.");
        }
        if (missingParamsMsgs.length() > 0) {
            NotifyDisplayer.displayAlert(ADD_DRIVER,
                    "Missing driver parameters",
                    missingParamsMsgs.toString(),
                    AlertType.ERROR);
            return false;
        }
        return true;
    }

=======
>>>>>>> c0602a6e
    private boolean validateConnectionParams(final TextField cn, final TextField connectionStringF, final ComboBox<JDBCDriver> driversComboBox) {
        final StringJoiner missingParamsMsgs = new StringJoiner(System.lineSeparator() + System.lineSeparator());

        if (StringUtils.isBlank(cn.getText())) {
            missingParamsMsgs.add("\tConnection Name - please enter a name before continuing, it can be any name of your choosing.");
        }
        if (StringUtils.isBlank(connectionStringF.getText())) {
            missingParamsMsgs.add("\tConnection String - please enter a connection string before continuing. "
                    + "The connection string will contain the database type, host, port, and database of the db in the format "
                    + "\"jdbc:[database name]://[host]:[port]/[database name]\"" + System.lineSeparator()
                    + "e.g. jdbc:mysql://localhost:3306/employees for mysql or jdbc:postgresql://localhost:5432/test for postgres.");
        }
        if (driversComboBox.getValue() == null) {
            missingParamsMsgs.add("\tConnection Driver - please select a driver before continuing.");
        }

        if (missingParamsMsgs.length() > 0) {
            NotifyDisplayer.displayAlert(ADD_CONNECTION,
                    "Missing connection parameters",
                    "The connection name, driver, and connection string are all required fields, you are missing the following:"
                    + System.lineSeparator()
                    + System.lineSeparator()
                    + missingParamsMsgs.toString(),
                    AlertType.ERROR);
            return false;
        }
        return true;
    }

    private void addOrModifyConnection(TableView<JDBCConnection> connectionsTable, JDBCConnection connection) {
        final boolean add = (connection == null);
        final ComboBox<JDBCDriver> driversComboBox = new ComboBox<>();
        final JDBCDriverManager driverManager = JDBCDriverManager.getDriverManager();
        final JDBCConnectionManager connectionManager = JDBCConnectionManager.getConnectionManager();
        final ObservableList<JDBCConnection> connections = FXCollections.observableArrayList();
        connections.clear();
        connections.addAll(connectionManager.getConnections());
        final Stage dialog = new Stage();

        final Stage stage = new Stage();
        // add stuff here.
        final BorderPane r = new BorderPane();
        final EasyGridPane gp = new EasyGridPane();
        gp.getColumnConstraints().addAll(column0Constraints, column1Constraints, column2Constraints);
        gp.setPadding(GRIDPANE_PADDING);
        gp.setHgap(GAP);
        gp.setVgap(GAP);
        final Label nameLabel = new Label("Connection Name");
        gp.add(nameLabel, 0, 0, 1, 1);
        final TextField cn = new TextField(add ? "" : connection.getConnectionName());
        cn.setPromptText("Enter a name for your connection");
        cn.setStyle(PROMPT_TEXT_COLOUR);
        cn.setFocusTraversable(false);
        cn.focusedProperty().addListener((obs, oldVal, newVal) -> {
            cn.setStyle(""); 
            if (!newVal && StringUtils.isBlank(cn.getText())){
                cn.setStyle("-fx-text-box-border: red;");  
            }
        });
        gp.add(cn, 1, 0, 2, 1);
        final Label driverLabel = new Label("Driver");
        gp.add(driverLabel, 0, 1, 1, 1);
        driversComboBox.getItems().clear();
        driversComboBox.getItems().addAll(driverManager.getDrivers());
        if (!driverManager.getDrivers().isEmpty()) {
            driversComboBox.getSelectionModel().select(driversComboBox.getItems().get(0));
        }
        if (!add) {
            driversComboBox.getSelectionModel().select(connection.getDriver());
        }
        gp.add(driversComboBox, 1, 1, 1, 1);
        final Label connectionStringLabel = new Label("Connection String");
        gp.add(connectionStringLabel, 0, 2, 1, 1);
        final TextField connectionStringF = new TextField(add ? "" : connection.getConnectionString());
        connectionStringF.setPromptText("Enter a URL to connect to, eg. jdbc:sqlite:C:/my_folder/database.sqlite");
        connectionStringF.setStyle(PROMPT_TEXT_COLOUR);
        connectionStringF.setFocusTraversable(false);
        connectionStringF.focusedProperty().addListener((obs, oldVal, newVal) -> {
            connectionStringF.setStyle(""); 
            if (!newVal && StringUtils.isBlank(connectionStringF.getText())){
                connectionStringF.setStyle("-fx-text-box-border: red;");  
            }
        });
        gp.add(connectionStringF, 1, 2, 2, 1);
        final Label usernameLabel = new Label("Username");
        gp.add(usernameLabel, 0, 3, 1, 1);
        final TextField username = new TextField();
        username.setPromptText("Optional: Set a username");
        username.setStyle(PROMPT_TEXT_COLOUR);
        username.setFocusTraversable(false);
        gp.add(username, 1, 3, 2, 1);
        final Label passwordLabel = new Label("Password");
        gp.add(passwordLabel, 0, 4, 1, 1);
        final PasswordField password = new PasswordField();
        password.setPromptText("Optional: Set a password");
        password.setStyle(PROMPT_TEXT_COLOUR);
        password.setFocusTraversable(false);

        gp.add(password, 1, 4, 2, 1);
        final Button addConnection = new Button(add ? "Add" : "Save");
        addConnection.setOnAction((final ActionEvent t2) -> {
            if (!validateConnectionParams(cn, connectionStringF, driversComboBox)){
                return;
            }

            if (add && connectionsTable.getItems().stream().anyMatch(v -> v.getConnectionName().equals(cn.getText()))) {
                final Optional<ButtonType> res = NotifyDisplayer.displayConfirmationAlert(TITLE_JDBC_IMPORT, ADD_CONNECTION, "There exist another connection with this name "
                        + cn.getText() + ". Do you want to overwrite it?");
                if (!res.isPresent() || res.get() == ButtonType.NO) {
                    return;
                }
            }

            if (!add && !cn.getText().isBlank() && !cn.getText().equals(connection.getConnectionName())
                    && connectionsTable.getItems().stream().anyMatch(v -> v.getConnectionName().equals(cn.getText()))) {
                NotifyDisplayer.displayAlert(TITLE_JDBC_IMPORT, MODIFY_CONNECTION, "There exist another connection with the name "
                        + cn.getText() + ". Choose a different name to proceed.", AlertType.CONFIRMATION);
                return;
            }

            if (!cn.getText().isBlank() && driversComboBox.getValue() != null
                    && !connectionStringF.getText().isBlank()
                    && ((add && connectionManager.addConnection(cn.getText(), driversComboBox.getValue(), username.getText(),
                            password.getText(), connectionStringF.getText()))
                    || (!add && connectionManager.updateConnection(connection.getConnectionName(), cn.getText(), driversComboBox.getValue(), username.getText(),
                            password.getText(), connectionStringF.getText())))) {
                connectionsTable.getItems().clear();
                connectionsTable.getItems().addAll(connectionManager.getConnections());
                connections.clear();
                connections.addAll(connectionManager.getConnections());
                dbConnectionComboBox.setItems(connections);
                stage.close();
            }
        });
        gp.add(addConnection, 1, 5, 1, 1);
        final Button test = new Button("Test Connection");
        test.setOnAction(t -> {
            if (!validateConnectionParams(cn, connectionStringF, driversComboBox)){
                return;
            }
            if (!cn.getText().isBlank()
                    && driversComboBox.getValue() != null
                    && !connectionStringF.getText().isBlank()
                    && connectionManager.testConnection(cn.getText(), driversComboBox.getValue(), username.getText(),
                            password.getText(), connectionStringF.getText())) {
                NotifyDisplayer.displayAlert(TITLE_JDBC_IMPORT, "Connection Success", "", AlertType.INFORMATION);
            }
        });
        gp.add(test, 0, 5, 1, 1);

        final Button buttonCancel = new Button(ACTION_CANCEL);
        buttonCancel.setOnAction((final ActionEvent event) -> {
            event.consume();
            Stage currentStage = (Stage) buttonCancel.getScene().getWindow();
            currentStage.close();
        });
        gp.add(buttonCancel, 2, 5, 1, 1);

        final ScrollPane sp = new ScrollPane(gp);
        sp.setFitToWidth(true);
        sp.setPrefHeight(SCROLLPANE_PREF_HEIGHT);
        sp.setPrefWidth(SCROLLPANE_PREF_WIDTH);
        sp.setHbarPolicy(ScrollPane.ScrollBarPolicy.AS_NEEDED);
        sp.setVbarPolicy(ScrollPane.ScrollBarPolicy.AS_NEEDED);
        r.setCenter(sp);

        final Scene scene1 = new Scene(r);
        scene1.setFill(Color.WHITESMOKE);
        scene1.getStylesheets().add(JavafxStyleManager.getMainStyleSheet());
        stage.setScene(scene1);
        stage.setTitle(add ? ADD_CONNECTION : MODIFY_CONNECTION);
        stage.centerOnScreen();
        stage.initOwner(dialog);
        stage.initModality(Modality.APPLICATION_MODAL);
        stage.setAlwaysOnTop(true);
        stage.setWidth(LARGE_SCROLLPANE_PREF_WIDTH);
        stage.setHeight(ADD_CONNECTION_PANE_HEIGHT);
        stage.showAndWait();
    }
}<|MERGE_RESOLUTION|>--- conflicted
+++ resolved
@@ -453,27 +453,6 @@
         return true;
     }
 
-<<<<<<< HEAD
-    private boolean validateDriverParams(final TextField driverFilePath, final ComboBox driverName) {
-        final StringJoiner missingParamsMsgs = new StringJoiner(System.lineSeparator() + System.lineSeparator());
-
-        if (StringUtils.isBlank(driverFilePath.getText())) {
-            missingParamsMsgs.add("Driver - please select or enter the JDBC driver JAR file before continuing.");
-        } else if (driverName.getValue() == null) {
-            missingParamsMsgs.add("Driver Name - please select or enter a valid JDBC driver JAR file to populate the driver name.");
-        }
-        if (missingParamsMsgs.length() > 0) {
-            NotifyDisplayer.displayAlert(ADD_DRIVER,
-                    "Missing driver parameters",
-                    missingParamsMsgs.toString(),
-                    AlertType.ERROR);
-            return false;
-        }
-        return true;
-    }
-
-=======
->>>>>>> c0602a6e
     private boolean validateConnectionParams(final TextField cn, final TextField connectionStringF, final ComboBox<JDBCDriver> driversComboBox) {
         final StringJoiner missingParamsMsgs = new StringJoiner(System.lineSeparator() + System.lineSeparator());
 
