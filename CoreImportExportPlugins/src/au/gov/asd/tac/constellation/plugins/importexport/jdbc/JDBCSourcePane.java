--- conflicted
+++ resolved
@@ -18,7 +18,6 @@
 import au.gov.asd.tac.constellation.plugins.importexport.EasyGridPane;
 import au.gov.asd.tac.constellation.plugins.importexport.ImportController;
 import au.gov.asd.tac.constellation.plugins.importexport.SourcePane;
-import au.gov.asd.tac.constellation.utilities.file.FileExtensionConstants;
 import au.gov.asd.tac.constellation.utilities.gui.NotifyDisplayer;
 import au.gov.asd.tac.constellation.utilities.gui.filechooser.FileChooser;
 import au.gov.asd.tac.constellation.utilities.javafx.JavafxStyleManager;
@@ -58,11 +57,8 @@
 import javafx.scene.paint.Color;
 import javafx.stage.Modality;
 import javafx.stage.Stage;
-<<<<<<< HEAD
+import org.apache.commons.lang3.StringUtils;
 import org.openide.filesystems.FileChooserBuilder;
-=======
-import org.apache.commons.lang3.StringUtils;
->>>>>>> 30cbe255
 
 public class JDBCSourcePane extends SourcePane {
 
@@ -257,17 +253,9 @@
                 gp.add(driverName, 1, 1, 1, 1);
                 final Button chooser = new Button(" ... ");
                 chooser.setOnAction((final ActionEvent t2) -> {
-<<<<<<< HEAD
                     final FileChooserBuilder fileChooser = getJDBCImportFileChooser();
                     FileChooser.openOpenDialog(fileChooser).thenAccept(optionalFile -> optionalFile.ifPresent(selectedFile -> {
                         savedDirectory = FileChooser.REMEMBER_OPEN_AND_SAVE_LOCATION ? selectedFile : FileChooser.DEFAULT_DIRECTORY;
-=======
-                    final FileChooser cho = new FileChooser();
-                    cho.getExtensionFilters().add(new ExtensionFilter(FileExtensionConstants.JAR, "*.jar"));
-
-                    final File f = cho.showOpenDialog(d);
-                    if (f != null) {
->>>>>>> 30cbe255
                         try {
                             j.setText(selectedFile.getCanonicalPath());
                             driverName.getItems().clear();
@@ -418,7 +406,7 @@
         graphComboBox.getSelectionModel().select(((JDBCImportController) importController).getDestination());
 
     }
-    
+
     private boolean validateConnectionParams(final TextField cn, final TextField connectionStringF, final ComboBox<JDBCDriver> driversComboBox) {
         final StringJoiner missingParamsMsgs = new StringJoiner(System.lineSeparator() + System.lineSeparator());
 
@@ -473,9 +461,9 @@
         cn.setStyle(PROMT_TEXT_COLOUR);
         cn.setFocusTraversable(false);
         cn.focusedProperty().addListener((obs, oldVal, newVal) -> {
-            cn.setStyle(""); 
-            if (!newVal && StringUtils.isBlank(cn.getText())){
-                cn.setStyle("-fx-text-box-border: red;");  
+            cn.setStyle("");
+            if (!newVal && StringUtils.isBlank(cn.getText())) {
+                cn.setStyle("-fx-text-box-border: red;");
             }
         });
         gp.add(cn, 1, 0, 2, 1);
@@ -497,9 +485,9 @@
         connectionStringF.setStyle(PROMT_TEXT_COLOUR);
         connectionStringF.setFocusTraversable(false);
         connectionStringF.focusedProperty().addListener((obs, oldVal, newVal) -> {
-            connectionStringF.setStyle(""); 
-            if (!newVal && StringUtils.isBlank(connectionStringF.getText())){
-                connectionStringF.setStyle("-fx-text-box-border: red;");  
+            connectionStringF.setStyle("");
+            if (!newVal && StringUtils.isBlank(connectionStringF.getText())) {
+                connectionStringF.setStyle("-fx-text-box-border: red;");
             }
         });
         gp.add(connectionStringF, 1, 2, 2, 1);
@@ -520,7 +508,7 @@
         gp.add(password, 1, 4, 2, 1);
         final Button addConnection = new Button(add ? "Add" : "Save");
         addConnection.setOnAction((final ActionEvent t2) -> {
-            if (!validateConnectionParams(cn, connectionStringF, driversComboBox)){
+            if (!validateConnectionParams(cn, connectionStringF, driversComboBox)) {
                 return;
             }
 
@@ -556,7 +544,7 @@
         gp.add(addConnection, 1, 5, 1, 1);
         final Button test = new Button("Test Connection");
         test.setOnAction(t -> {
-            if (!validateConnectionParams(cn, connectionStringF, driversComboBox)){
+            if (!validateConnectionParams(cn, connectionStringF, driversComboBox)) {
                 return;
             }
             if (!cn.getText().isBlank()
