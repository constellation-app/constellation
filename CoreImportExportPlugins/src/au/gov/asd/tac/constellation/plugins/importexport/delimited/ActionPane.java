--- conflicted
+++ resolved
@@ -81,23 +81,7 @@
             @Override
             public void handle(ActionEvent t) {
                 try {
-<<<<<<< HEAD
                     importController.processImport();
-                    
-=======
-
-                    final List<File> importedFiles = importController.processImport();
-                    final String[] filenames = new String[importedFiles.size()];
-                    long noOfRows = 0;
-                    for (int i = 0; i < importedFiles.size(); i++) {
-                        filenames[i] = importedFiles.get(i).getName();
-                        Path path = importedFiles.get(i).toPath();
-                        noOfRows += Files.lines(path).count();
-                    }
-                    displayAlert("Success", "Successfully imported " + noOfRows
-                            + " rows from the following file(s)" + SeparatorConstants.COLON + SeparatorConstants.NEWLINE + String.join(SeparatorConstants.NEWLINE, filenames), true);
-
->>>>>>> fe234a50
                 } catch (final IOException | PluginException ex) {
                     LOGGER.log(Level.SEVERE, ex.getLocalizedMessage(), ex);
                     displayAlert("Import Failed", ex.getLocalizedMessage(), false);
