/*
 * Copyright 2010-2019 Australian Signals Directorate
 *
 * Licensed under the Apache License, Version 2.0 (the "License");
 * you may not use this file except in compliance with the License.
 * You may obtain a copy of the License at
 *
 *     http://www.apache.org/licenses/LICENSE-2.0
 *
 * Unless required by applicable law or agreed to in writing, software
 * distributed under the License is distributed on an "AS IS" BASIS,
 * WITHOUT WARRANTIES OR CONDITIONS OF ANY KIND, either express or implied.
 * See the License for the specific language governing permissions and
 * limitations under the License.
 */
package au.gov.asd.tac.constellation.plugins.importexport.delimited;

import au.gov.asd.tac.constellation.graph.Attribute;
import au.gov.asd.tac.constellation.graph.GraphElementType;
import au.gov.asd.tac.constellation.plugins.importexport.delimited.model.CellValue;
import au.gov.asd.tac.constellation.plugins.importexport.delimited.model.TableRow;
import au.gov.asd.tac.constellation.utilities.icon.UserInterfaceIconProvider;
import java.awt.Color;
import java.awt.event.KeyEvent;
import java.awt.event.KeyListener;
import java.util.ArrayList;
import java.util.Collection;
import java.util.HashMap;
import java.util.List;
import java.util.Map;
import java.util.Set;
import java.util.logging.Logger;
import javafx.beans.value.ObservableValue;
import javafx.collections.FXCollections;
import javafx.collections.ObservableList;
import javafx.event.ActionEvent;
import javafx.geometry.HPos;
import javafx.geometry.Insets;
import javafx.geometry.Orientation;
import javafx.geometry.Point2D;
import javafx.geometry.Pos;
import javafx.geometry.VPos;
import javafx.scene.Node;
import javafx.scene.control.Button;
import javafx.scene.control.Label;
import javafx.scene.control.ScrollBar;
import javafx.scene.control.ScrollPane;
import javafx.scene.control.SplitPane;
import javafx.scene.control.TableCell;
import javafx.scene.control.TableColumn;
import javafx.scene.control.TableColumn.CellDataFeatures;
import javafx.scene.control.TableView;
import javafx.scene.control.TextField;
import javafx.scene.control.Tooltip;
import javafx.scene.image.Image;
import javafx.scene.image.ImageView;
import javafx.scene.input.KeyCode;
import javafx.scene.input.MouseEvent;
import javafx.scene.layout.BorderPane;
import javafx.scene.layout.Priority;
import javafx.scene.layout.VBox;
import javafx.scene.shape.Rectangle;
import javafx.scene.text.Text;
import javafx.util.Callback;

/**
 * A RunPane displays the UI necessary to allow the user to drag and drop
 * attributes onto columns in the table in order to specify which attribute
 * values should be extracted from which columns.
 *
 * @author sirius
 */
public class RunPane extends BorderPane implements KeyListener {
    
    private static final Logger LOGGER = Logger.getLogger(RunPane.class.getName());

    private final ImportController importController;
    private final TableView<TableRow> sampleDataView = new TableView<>();
    private final AttributeList sourceVertexAttributeList;
    private final AttributeList destinationVertexAttributeList;
    private final AttributeList transactionAttributeList;
    private Point2D draggingOffset;
    private AttributeNode draggingAttributeNode;
    private ImportTableColumn mouseOverColumn = null;
    private Rectangle columnRectangle = new Rectangle();

    private final TextField filterField;
    private final RowFilter rowFilter = new RowFilter();
    private String filter = "";
    
    private final SplitPane attributeFilterPane = new SplitPane();
    private final TextField attributeFilterTextField = new TextField();
    private String attributeFilter = "";

    private ObservableList<TableRow> currentRows = FXCollections.observableArrayList();
    private String[] currentColumnLabels = new String[0];

    private static final Image ADD_IMAGE = UserInterfaceIconProvider.ADD.buildImage(16, Color.BLACK);

    private class AttributeBox extends BorderPane {

        public AttributeBox(final String label, final AttributeList attributeList) {
            final BorderPane borderPane = new BorderPane();
            borderPane.setTop(attributeList);

            setMaxHeight(USE_PREF_SIZE);
            setMaxWidth(Double.MAX_VALUE);
            setCenter(borderPane);

            final Label heading = new Label(label);
            heading.setStyle("-fx-font-weight: bold;");

            BorderPane labelPane = new BorderPane();
            labelPane.setPadding(new Insets(1));
            labelPane.setMinWidth(0);
            labelPane.setLeft(heading);

            final Button button = new Button("", new ImageView(ADD_IMAGE));
            button.setOnAction((ActionEvent event) -> {
                Attribute attribute = importController.showNewAttributeDialog(attributeList.getAttributeType().getElementType());
                if (attribute != null) {
                    importController.createManualAttribute(attribute);
                }
            });
            button.setTooltip(new Tooltip("Add a new " + attributeList.getAttributeType().getElementType() + " attribute"));
            labelPane.setRight(button);

            setTop(labelPane);
        }
    }

    public RunPane(final ImportController importController) {
        this.importController = importController;

        setMaxHeight(Double.MAX_VALUE);
        setMaxWidth(Double.MAX_VALUE);

        SplitPane splitPane = new SplitPane();
        splitPane.setOrientation(Orientation.VERTICAL);
        splitPane.setDividerPositions(0.5);
        setCenter(splitPane);

        filterField = new TextField();
        filterField.setMinHeight(USE_PREF_SIZE);
        filterField.setPromptText("Filter");
        filterField.textProperty().addListener((observable, oldValue, newValue) -> {
            if (setFilter(newValue)) {
                filterField.setStyle("-fx-background-color: white;");
            } else {
                filterField.setStyle("-fx-background-color: red;");
            }
        });

        sampleDataView.setMinHeight(100);
        sampleDataView.setPrefHeight(300);
        sampleDataView.setPrefWidth(750);
        sampleDataView.setMaxHeight(Double.MAX_VALUE);

        VBox tableBox = new VBox();
        VBox.setVgrow(sampleDataView, Priority.ALWAYS);
        tableBox.getChildren().addAll(filterField, sampleDataView);

        splitPane.getItems().add(tableBox);

        // add a help place holder
        Text startupHelpText = new Text();
        startupHelpText.setText("1. Click on the green plus icon to add files.\n"
                + "2. Select your destination graph.\n"
                + "3. Drag and drop attributes onto columns.\n"
                + "4. Right click an attribute for more options.\n"
                + "5. Click the 'Import' button to add data to your graph.\n"
                + "6. Save your configuration using 'Options > Save'.\n\n"
                + "HINT: See all supported attributes with 'Options > Show all schema attributes'.\n"
                + "HINT: Start typing to filter attributes (press delete to clear).");
        startupHelpText.setStyle("-fx-font-size: 14pt;-fx-fill: grey;");
        sampleDataView.setPlaceholder(startupHelpText);

        sourceVertexAttributeList = new AttributeList(importController, this, AttributeType.SOURCE_VERTEX);
        destinationVertexAttributeList = new AttributeList(importController, this, AttributeType.DESTINATION_VERTEX);
        transactionAttributeList = new AttributeList(importController, this, AttributeType.TRANSACTION);

        AttributeBox sourceVertexScrollPane = new AttributeBox("Source Node Attributes ", sourceVertexAttributeList);
        AttributeBox destinationVertexScrollPane = new AttributeBox("Destination Node Attributes ", destinationVertexAttributeList);
        AttributeBox transactionScrollPane = new AttributeBox("Transaction Attributes ", transactionAttributeList);

        EasyGridPane attributePane = new EasyGridPane();
        attributePane.setMaxWidth(Double.MAX_VALUE);

        attributePane.addColumnConstraint(true, HPos.CENTER, Priority.ALWAYS, Double.MAX_VALUE, 100, USE_COMPUTED_SIZE, -1);
        attributePane.addColumnConstraint(true, HPos.CENTER, Priority.ALWAYS, Double.MAX_VALUE, 100, USE_COMPUTED_SIZE, -1);
        attributePane.addColumnConstraint(true, HPos.CENTER, Priority.ALWAYS, Double.MAX_VALUE, 100, USE_COMPUTED_SIZE, -1);
        attributePane.addRowConstraint(true, VPos.TOP, Priority.ALWAYS, Double.MAX_VALUE, 100, USE_COMPUTED_SIZE, -1);

        attributePane.addRow(0, sourceVertexScrollPane, destinationVertexScrollPane, transactionScrollPane);

        attributePane.setOnKeyPressed(event -> {
            final KeyCode c = event.getCode();
            if (c == KeyCode.DELETE || c == KeyCode.BACK_SPACE) {
                attributeFilter = "";
                attributeFilterPane.setVisible(false);
            } else if (c.isLetterKey()) {
                attributeFilter += c.getChar();
                attributeFilterTextField.setText(attributeFilter);
                attributeFilterPane.setVisible(true);
            }
            importController.setAttributeFilter(attributeFilter);
            importController.setDestination(null);
        });

        attributePane.setPadding(new Insets(5));
        attributePane.setVgap(5);
        attributePane.setHgap(5);
        attributePane.setAlignment(Pos.TOP_LEFT);

        // A scroll pane to hold the attribute boxes
        final ScrollPane attributeScrollPane = new ScrollPane();
        attributeScrollPane.setContent(attributePane);
        attributeScrollPane.setMaxWidth(Double.MAX_VALUE);
        attributeScrollPane.setPrefHeight(350);
        attributeScrollPane.setHbarPolicy(ScrollPane.ScrollBarPolicy.NEVER);
        attributeScrollPane.setVbarPolicy(ScrollPane.ScrollBarPolicy.AS_NEEDED);

<<<<<<< HEAD
        final SplitPane inputtedFilterPane = new SplitPane();
        final Label inputtedFilterLabel = new Label("Attribute Filter (start typing):");
        inputtedFilterField.setEditable(false);
        inputtedFilterPane.getItems().add(inputtedFilterLabel);
        inputtedFilterPane.getItems().add(inputtedFilterField);
        splitPane.getItems().add(inputtedFilterPane);
        splitPane.getItems().add(attributeScrollPane);
=======
        final Label filterLabel = new Label("Attribute Filter:");
        attributeFilterTextField.setEditable(false);
        attributeFilterPane.getItems().addAll(filterLabel, attributeFilterTextField);
        attributeFilterPane.setVisible(false);
        splitPane.getItems().addAll(attributeFilterPane, attributeScrollPane);
>>>>>>> 88dcbe2a
        splitPane.onKeyPressedProperty().bind(attributePane.onKeyPressedProperty());

        columnRectangle.setStyle("-fx-fill: rgba(200, 200, 200, 0.3);");
        columnRectangle.setVisible(false);
        columnRectangle.setManaged(false);
        RunPane.this.getChildren().add(columnRectangle);

        setOnMouseDragged((final MouseEvent t) -> {
            handleAttributeMoved(t.getSceneX(), t.getSceneY());
        });

        setOnMouseReleased((final MouseEvent t) -> {
            if (draggingAttributeNode != null) {
                if (mouseOverColumn == null) {
                    draggingAttributeNode.getAttributeList().addAttributeNode(draggingAttributeNode);
                } else {

                    // If the active column currently has an attribute node then return
                    // the attribute node to its list
                    final AttributeNode currentAttributeNode = mouseOverColumn.getAttributeNode();
                    if (currentAttributeNode != null) {
                        currentAttributeNode.getAttributeList().addAttributeNode(currentAttributeNode);
                    }

                    // Drop the AttributeNode onto the column.
                    mouseOverColumn.setAttributeNode(draggingAttributeNode);
                    draggingAttributeNode.setColumn(mouseOverColumn);
                    validate(mouseOverColumn);
                }

                columnRectangle.setVisible(false);
                draggingAttributeNode.setManaged(true);
                draggingAttributeNode = null;
                draggingOffset = null;
                mouseOverColumn = null;
            }
        });
    }

    public Point2D getDraggingOffset() {
        return draggingOffset;
    }

    public void setDraggingOffset(Point2D draggingOffset) {
        this.draggingOffset = draggingOffset;
    }

    public AttributeNode getDraggingAttributeNode() {
        return draggingAttributeNode;
    }

    public void setDraggingAttributeNode(AttributeNode draggingAttributeNode) {
        this.draggingAttributeNode = draggingAttributeNode;
    }

    public void handleAttributeMoved(double sceneX, double sceneY) {
        if (draggingAttributeNode != null) {
            final Point2D location = sceneToLocal(sceneX, sceneY);

            double x = location.getX() - draggingOffset.getX();
            if (x < 0) {
                x = 0;
            }
            if (x > RunPane.this.getWidth() - draggingAttributeNode.getWidth()) {
                x = RunPane.this.getWidth() - draggingAttributeNode.getWidth();
            }

            double y = location.getY() - draggingOffset.getY();
            if (y < 0) {
                y = 0;
            }
            if (y > RunPane.this.getHeight() - draggingAttributeNode.getHeight()) {
                y = RunPane.this.getHeight() - draggingAttributeNode.getHeight();
            }

            draggingAttributeNode.setLayoutX(x);
            draggingAttributeNode.setLayoutY(y);

            final Point2D tableLocation = sampleDataView.sceneToLocal(sceneX, sceneY);

            double offset = 0;
            Set<Node> nodes = sampleDataView.lookupAll(".scroll-bar");
            for (final Node node : nodes) {
                if (node instanceof ScrollBar) {
                    final ScrollBar scrollBar = (ScrollBar) node;
                    if (scrollBar.getOrientation() == Orientation.HORIZONTAL) {
                        offset = scrollBar.getValue();
                        break;
                    }
                }
            }

            double totalWidth = 0;
            mouseOverColumn = null;

            final double cellPadding = 0.5; // ?
            if (tableLocation.getX() >= 0 && tableLocation.getX() <= sampleDataView.getWidth() && tableLocation.getY() >= 0 && tableLocation.getY() <= sampleDataView.getHeight()) {
                double columnLocation = tableLocation.getX() + offset;
                for (TableColumn<TableRow, ?> column : sampleDataView.getColumns()) {
                    totalWidth += column.getWidth() + cellPadding;
                    if (columnLocation < totalWidth) {
                        mouseOverColumn = (ImportTableColumn) column;
                        break;
                    }
                }
            }

            if (mouseOverColumn != null) {
                // Allow for the SplitPane left side inset+padding (1+1 hard-coded).
                final double edge = 2;

                columnRectangle.setLayoutX(edge + sampleDataView.getLayoutX() + totalWidth - mouseOverColumn.getWidth() - offset);
                columnRectangle.setLayoutY(sampleDataView.getLayoutY());
                columnRectangle.setWidth(mouseOverColumn.getWidth());
                columnRectangle.setHeight(sampleDataView.getHeight());
                columnRectangle.setVisible(true);
            } else {
                columnRectangle.setVisible(false);
            }
        }
    }

    /**
     * Set this RunPane to display the specified column headers and sample data
     * rows.
     *
     * @param columnLabels Column header labels.
     * @param newRows Rows of sample data.
     */
    public void setSampleData(final String[] columnLabels, final ObservableList<TableRow> newRows) {

        // Save any attributes that have already been allocated to columns.
        final ObservableList<TableColumn<TableRow, ?>> tableColumns = sampleDataView.getColumns();
        final AttributeNode[] savedAttributeNodes = new AttributeNode[tableColumns.size()];
        for (int i = 0; i < savedAttributeNodes.length; i++) {
            final ImportTableColumn tableColumn = (ImportTableColumn) tableColumns.get(i);
            savedAttributeNodes[i] = tableColumn.getAttributeNode();
        }

        sampleDataView.getItems().clear();
        sampleDataView.getColumns().clear();
//        sampleDataView.getColumns().clear();

        int columnIndex = 0;
        for (final String columnLabel : columnLabels) {
            final ImportTableColumn column = new ImportTableColumn(columnLabel, columnIndex);
            column.setCellValueFactory(new Callback<CellDataFeatures<TableRow, CellValue>, ObservableValue<CellValue>>() {
                @Override
                public ObservableValue<CellValue> call(CellDataFeatures<TableRow, CellValue> p) {
                    return p.getValue().getProperty(column.getColumnIndex());
                }
            });
            column.setCellFactory(new Callback<TableColumn<TableRow, CellValue>, TableCell<TableRow, CellValue>>() {
                @Override
                public TableCell<TableRow, CellValue> call(TableColumn<TableRow, CellValue> p) {
                    return new ImportTableCell();
                }
            });

            if (columnIndex < savedAttributeNodes.length) {
                column.setAttributeNode(savedAttributeNodes[columnIndex]);
                column.validate(newRows);
            }

            // Show the column heading
            if (columnLabel == null || columnLabel.length() == 0) {
                column.setPrefWidth(50);
            } else {
                column.setPrefWidth(columnLabel.length() * 12.1); // the magic number
                // TODO: need to find a better way to determine the multiplier which
                // seems to be dependant on the number of columns and its width. So this
                // mechanism of blindly multiplying by 12.1 is not the ideal case because
                // it means longer headings get extra padding than they need and smaller
                // headings get just enough.
            }

            sampleDataView.getColumns().add(column);
            columnIndex++;
        }

        while (columnIndex < savedAttributeNodes.length) {
            if (savedAttributeNodes[columnIndex] != null) {
                savedAttributeNodes[columnIndex].getAttributeList().addAttributeNode(savedAttributeNodes[columnIndex]);
            }
            columnIndex++;
        }
        currentColumnLabels = columnLabels;
        rowFilter.setColumns(currentColumnLabels);
        currentRows = newRows;
        sampleDataView.setItems(currentRows);
        setFilter(filter);
    }

    public void deleteAttribute(final Attribute attribute) {
        if (attribute.getElementType() == GraphElementType.VERTEX) {
            sourceVertexAttributeList.deleteAttribute(attribute);
            destinationVertexAttributeList.deleteAttribute(attribute);
        } else {
            transactionAttributeList.deleteAttribute(attribute);
        }
    }

    public void validate(final ImportTableColumn column) {
        if (column != null) {
            column.validate(currentRows);
        }
    }

    public boolean setFilter(final String filter) {
        this.filter = filter;
        if (filter.isEmpty()) {
            for (TableRow tableRow : currentRows) {
                tableRow.setIncluded(true);
            }
            return true;
        }
        if (rowFilter.setScript(filter)) {
            for (TableRow tableRow : currentRows) {
                tableRow.filter(rowFilter);
            }
            return true;
        } else {
            for (TableRow tableRow : currentRows) {
                tableRow.setIncluded(false);
            }
            return false;
        }
    }

    public ImportDefinition createDefinition() {

        RowFilter rf = rowFilter;
        if (filter == null || filter.isEmpty()) {
            rf = null;
        } else {
            rf.setColumns(currentColumnLabels);
        }

        final ImportDefinition definition = new ImportDefinition(1, rf);

        for (final TableColumn<TableRow, ?> column : sampleDataView.getColumns()) {
            final ImportTableColumn importTableColumn = (ImportTableColumn) column;
            final AttributeNode attributeNode = importTableColumn.getAttributeNode();
            if (attributeNode != null) {
                // We added an artificial column at the beginning of the table ("Row"),
                // so we need to subtract 1 to allow for that offset.
                final ImportAttributeDefinition attributeDefinition = new ImportAttributeDefinition(importTableColumn.getColumnIndex() - 1, attributeNode.getAttribute(), attributeNode.getTranslator(), attributeNode.getDefaultValue(), attributeNode.getTranslatorParameters());
                definition.addDefinition(attributeNode.getAttributeList().getAttributeType(), attributeDefinition);
            }
        }

        sourceVertexAttributeList.createDefinition(definition);
        destinationVertexAttributeList.createDefinition(definition);
        transactionAttributeList.createDefinition(definition);

        return definition;
    }

    /**
     * Returns all attributes that have been allocated to a column in this run.
     *
     * @return all attributes that have been allocated to a column in this run.
     */
    public Collection<Attribute> getAllocatedAttributes() {
        ObservableList<TableColumn<TableRow, ?>> columns = sampleDataView.getColumns();
        List<Attribute> allocatedAttributes = new ArrayList<>(columns.size());
        for (final TableColumn<TableRow, ?> column : columns) {
            ImportTableColumn importTableColumn = (ImportTableColumn) column;
            AttributeNode attributeNode = importTableColumn.getAttributeNode();
            if (attributeNode != null) {
                allocatedAttributes.add(attributeNode.getAttribute());
            }
        }

        return allocatedAttributes;
    }

    public void setDisplayedAttributes(final Map<String, Attribute> vertexAttributes, 
            final Map<String, Attribute> transactionAttributes, final Set<Integer> keys) {
        sourceVertexAttributeList.setDisplayedAttributes(vertexAttributes, keys);
        destinationVertexAttributeList.setDisplayedAttributes(vertexAttributes, keys);
        transactionAttributeList.setDisplayedAttributes(transactionAttributes, keys);
    }

    void update(final ImportDefinition impdef, final Set<Integer> keys) {
        String script = impdef.getRowFilter().getScript();
        if (script == null) {
            script = "";
        }
        filterField.setText(script);
        setFilter(script);

        updateColumns(impdef, sourceVertexAttributeList, AttributeType.SOURCE_VERTEX, keys);
        updateColumns(impdef, destinationVertexAttributeList, AttributeType.DESTINATION_VERTEX, keys);
        updateColumns(impdef, transactionAttributeList, AttributeType.TRANSACTION, keys);
    }

    private void updateColumns(final ImportDefinition impdef, final AttributeList attrList, final AttributeType atype, final Set<Integer> keys) {
        final ObservableList<TableColumn<TableRow, ?>> columns = sampleDataView.getColumns();
        final Map<String, ImportTableColumn> labelToColumn = new HashMap<>();
        columns.stream().forEach(column -> {
            final ImportTableColumn itc = (ImportTableColumn) column;
            labelToColumn.put(itc.getLabel(), itc);
        });

        final List<ImportAttributeDefinition> elementList = impdef.getDefinitions(atype);
        elementList.stream().forEach(iad -> {
            final String importLabel = iad.getColumnLabel();
            final ImportTableColumn column = labelToColumn.get(importLabel);

            final AttributeNode attrNode = attrList.getAttributeNode(iad.getAttribute().getName());
            if (attrNode != null) {
                // If the column is null then update the settings which will be
                // reflected on the attribute lists
                attrNode.setTranslator(iad.getTranslator(), iad.getParameters());
                attrNode.setDefaultValue(iad.getDefaultValue());

                if (column != null) {
                    // If the column is not null then assign the attribute to a
                    // column and validate the column
                    column.setAttributeNode(attrNode);
                    attrNode.setColumn(column);
                    attrList.getRunPane().validate(column);
                }
            }
        });
    }

    @Override
    public void keyTyped(final KeyEvent event) {
        throw new UnsupportedOperationException("Not supported yet.");
    }

    @Override
    public void keyReleased(final KeyEvent event) {
        throw new UnsupportedOperationException("Not supported yet.");
    }

    @Override
    public void keyPressed(final KeyEvent event) {
        final int keyCode = event.getKeyCode();
        // Avoid the control key so we don't interfere with ^S for save, for example.
        final boolean isCtrl = event.isControlDown();
        final boolean isShift = event.isShiftDown();
    }
}<|MERGE_RESOLUTION|>--- conflicted
+++ resolved
@@ -220,21 +220,11 @@
         attributeScrollPane.setHbarPolicy(ScrollPane.ScrollBarPolicy.NEVER);
         attributeScrollPane.setVbarPolicy(ScrollPane.ScrollBarPolicy.AS_NEEDED);
 
-<<<<<<< HEAD
-        final SplitPane inputtedFilterPane = new SplitPane();
-        final Label inputtedFilterLabel = new Label("Attribute Filter (start typing):");
-        inputtedFilterField.setEditable(false);
-        inputtedFilterPane.getItems().add(inputtedFilterLabel);
-        inputtedFilterPane.getItems().add(inputtedFilterField);
-        splitPane.getItems().add(inputtedFilterPane);
-        splitPane.getItems().add(attributeScrollPane);
-=======
         final Label filterLabel = new Label("Attribute Filter:");
         attributeFilterTextField.setEditable(false);
         attributeFilterPane.getItems().addAll(filterLabel, attributeFilterTextField);
         attributeFilterPane.setVisible(false);
         splitPane.getItems().addAll(attributeFilterPane, attributeScrollPane);
->>>>>>> 88dcbe2a
         splitPane.onKeyPressedProperty().bind(attributePane.onKeyPressedProperty());
 
         columnRectangle.setStyle("-fx-fill: rgba(200, 200, 200, 0.3);");
