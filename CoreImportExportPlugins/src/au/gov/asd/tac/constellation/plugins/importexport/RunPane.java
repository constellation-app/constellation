--- conflicted
+++ resolved
@@ -298,7 +298,6 @@
                     // Drop the AttributeNode onto the column.
                     mouseOverColumn.setAttributeNode(draggingAttributeNode);
                     draggingAttributeNode.setColumn(mouseOverColumn);
-
                     validate(mouseOverColumn);
                 }
 
@@ -467,11 +466,7 @@
     }
 
     public boolean validate(final ImportTableColumn column) {
-<<<<<<< HEAD
-        // If the active column doesn't match the attribute node format, return it back to the list
-=======
         // If the validation fails (when the active column doesn't match the attribute node format), return it back to the list
->>>>>>> fce503a6
         if (column != null && !column.validate(currentRows)) {
             if (draggingAttributeNode != null) {
                 NotifyDisplayer.displayAlert("Delimited Importer", "Attribute mismatch", "Column " + column.getLabel()
@@ -482,10 +477,7 @@
             }
             column.validate(currentRows);
         }
-<<<<<<< HEAD
-
-=======
->>>>>>> fce503a6
+
         return false;
     }
 
