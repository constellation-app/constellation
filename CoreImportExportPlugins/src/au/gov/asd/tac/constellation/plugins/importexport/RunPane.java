/*
 * Copyright 2010-2021 Australian Signals Directorate
 *
 * Licensed under the Apache License, Version 2.0 (the "License");
 * you may not use this file except in compliance with the License.
 * You may obtain a copy of the License at
 *
 *     http://www.apache.org/licenses/LICENSE-2.0
 *
 * Unless required by applicable law or agreed to in writing, software
 * distributed under the License is distributed on an "AS IS" BASIS,
 * WITHOUT WARRANTIES OR CONDITIONS OF ANY KIND, either express or implied.
 * See the License for the specific language governing permissions and
 * limitations under the License.
 */
package au.gov.asd.tac.constellation.plugins.importexport;

import au.gov.asd.tac.constellation.graph.Attribute;
import au.gov.asd.tac.constellation.graph.GraphElementType;
import au.gov.asd.tac.constellation.plugins.importexport.model.CellValue;
import au.gov.asd.tac.constellation.plugins.importexport.model.TableRow;
import au.gov.asd.tac.constellation.utilities.gui.NotifyDisplayer;
import au.gov.asd.tac.constellation.utilities.icon.UserInterfaceIconProvider;
import java.awt.Color;
import java.awt.event.KeyEvent;
import java.awt.event.KeyListener;
import java.util.ArrayList;
import java.util.Collection;
import java.util.HashMap;
import java.util.List;
import java.util.Map;
import java.util.Set;
import javafx.collections.FXCollections;
import javafx.collections.ObservableList;
import javafx.event.ActionEvent;
import javafx.geometry.HPos;
import javafx.geometry.Insets;
import javafx.geometry.Orientation;
import javafx.geometry.Point2D;
import javafx.geometry.Pos;
import javafx.geometry.VPos;
import javafx.scene.Node;
import javafx.scene.control.Alert;
import javafx.scene.control.Button;
import javafx.scene.control.Label;
import javafx.scene.control.ScrollBar;
import javafx.scene.control.ScrollPane;
import javafx.scene.control.TableColumn;
import javafx.scene.control.TableColumn.CellDataFeatures;
import javafx.scene.control.TableView;
import javafx.scene.control.TextArea;
import javafx.scene.control.TextField;
import javafx.scene.control.TitledPane;
import javafx.scene.control.Tooltip;
import javafx.scene.image.Image;
import javafx.scene.image.ImageView;
import javafx.scene.input.MouseEvent;
import javafx.scene.layout.BorderPane;
import javafx.scene.layout.HBox;
import javafx.scene.layout.Priority;
import javafx.scene.layout.VBox;
import javafx.scene.shape.Rectangle;
import org.apache.commons.lang3.StringUtils;

/**
 * A RunPane displays the UI necessary to allow the user to drag and drop
 * attributes onto columns in the table in order to specify which attribute
 * values should be extracted from which columns.
 *
 * @author sirius
 */
public final class RunPane extends BorderPane implements KeyListener {

    private static final int SCROLLPANE_HEIGHT = 450;
    private static final int SCROLLPANE_VIEW_WIDTH = 400;
    private static final int SCROLLPANE_VIEW_HEIGHT = 900;
    private static final int SAMPLEVIEW_HEIGHT = 450;
    private static final int SAMPLEVIEW_MIN_HEIGHT = 130;
    private static final int ATTRIBUTEPANE_PREF_WIDTH = 300;
    private static final int ATTRIBUTEPANE_MIN_WIDTH = 100;
    private static final Insets ATTIRUBTEPANE_PADDING = new Insets(5);
    private static final int ATTRIBUTE_GAP = 5;
    private static final int TABLECOLUMN_PREFWIDTH = 50;
    private static final String FILTER_STYLE = "-fx-background-color: black; -fx-text-fill: white;-fx-prompt-text-fill:grey;";
    private static final String FILTER_STYLE_ALERT = "-fx-background-color: red; -fx-text-fill: black;-fx-prompt-text-fill:grey;";

    protected final ImportController importController;
    private final TableView<TableRow> sampleDataView = new TableView<>();
    private final AttributeList sourceVertexAttributeList;
    private final AttributeList destinationVertexAttributeList;
    private final AttributeList transactionAttributeList;
    private Point2D draggingOffset;
    private AttributeNode draggingAttributeNode;
    private ImportTableColumn mouseOverColumn;
    private Rectangle columnRectangle = new Rectangle();
    private int attributeCount = 0;

    private final TextField filterField;
    protected RowFilter rowFilter;
    private String filter = "";

    private final TextField attributeFilterTextField = new TextField();
    private final EasyGridPane attributePane;
    private static final double ATTRIBUTE_PADDING_HEIGHT = 19.75;

    // find a better way to determine the multiplier which
    // seems to be dependant on the number of columns and its width. So this
    // mechanism of blindly multiplying by 12.1 is not the ideal case because
    // it means longer headings get extra padding than they need and smaller
    // headings get just enough.
    private final static double COLUMN_WIDTH_MULTIPLIER = 12.1;

    private ObservableList<TableRow> currentRows = FXCollections.observableArrayList();
    private String[] currentColumnLabels = new String[0];

    protected static final Image ADD_IMAGE = UserInterfaceIconProvider.ADD.buildImage(16, Color.BLACK);
    private static final String ROW_FILTER_INITIALISER = "Importer: Row Filter Initialiser";

    private class AttributeBox extends BorderPane {

        public AttributeBox(final String label, final AttributeList attributeList) {
            final BorderPane borderPane = new BorderPane();
            borderPane.setTop(attributeList);

            setMaxHeight(USE_PREF_SIZE);
            setMaxWidth(Double.MAX_VALUE);
            setCenter(borderPane);

            final Label heading = new Label(label);
            heading.setStyle("-fx-font-weight: bold;");

            BorderPane labelPane = new BorderPane();
            labelPane.setPadding(new Insets(1));
            labelPane.setMinWidth(0);
            labelPane.setLeft(heading);

            final Button button = new Button("", new ImageView(ADD_IMAGE));
            button.setOnAction((ActionEvent event) -> {
                Attribute attribute = importController.showNewAttributeDialog(attributeList.getAttributeType().getElementType());
                if (attribute != null) {
                    importController.createManualAttribute(attribute);
                }
            });
            button.setTooltip(new Tooltip("Add a new " + attributeList.getAttributeType().getElementType() + " attribute"));
            labelPane.setRight(button);

            setTop(labelPane);
        }
    }

    public RunPane(final ImportController importController, final String displayText) {
        this.importController = importController;

        if (rowFilter == null) {
            new Thread(() -> {
                rowFilter = new RowFilter();
            }, ROW_FILTER_INITIALISER).start();
        }

        setMaxHeight(Double.MAX_VALUE);
        setMaxWidth(Double.MAX_VALUE);

        final VBox configBox = new VBox();
        VBox.setVgrow(configBox, Priority.ALWAYS);

        final ScrollPane configScroll = new ScrollPane();
        configScroll.setMaxWidth(Double.MAX_VALUE);
        configScroll.setPrefHeight(SCROLLPANE_HEIGHT);
        configScroll.setHbarPolicy(ScrollPane.ScrollBarPolicy.NEVER);
        configScroll.setVbarPolicy(ScrollPane.ScrollBarPolicy.AS_NEEDED);
        setCenter(configBox);

        filterField = new TextField();
        filterField.setFocusTraversable(false);
        filterField.setMinHeight(USE_PREF_SIZE);
<<<<<<< HEAD
        filterField.setPromptText("Start typing to search, e.g. first_name==\"NICK\"");
        filterField.setStyle("-fx-background-color: black; -fx-text-fill: white;-fx-prompt-text-fill:grey;");
=======
        filterField.setPromptText("Start typing to search, e.g.:first_name==\"NICK\"");
        filterField.setStyle(FILTER_STYLE);
>>>>>>> 292d0351
        filterField.textProperty().addListener((observable, oldValue, newValue) -> {
            if (setFilter(newValue)) {
                filterField.setStyle(FILTER_STYLE);
            } else {
                filterField.setStyle(FILTER_STYLE_ALERT);
            }
        });

        sampleDataView.setMinHeight(SAMPLEVIEW_MIN_HEIGHT);
        sampleDataView.setPrefHeight(SAMPLEVIEW_HEIGHT);
        sampleDataView.setMaxHeight(Double.MAX_VALUE);
        HBox.setHgrow(filterField, Priority.ALWAYS);

        final HBox filterBox = new HBox(new Label("Filter: "), filterField);
        filterBox.setAlignment(Pos.CENTER_LEFT);

        final VBox tableBox = new VBox(filterBox, sampleDataView);
        VBox.setVgrow(sampleDataView, Priority.ALWAYS);

        configBox.getChildren().add(tableBox);

        // add a help place holder
        // TODO: make this text wrap
        final TextArea startupHelpText = new TextArea();
        startupHelpText.setText(displayText);
        startupHelpText.setStyle("-fx-text-fill: grey;");
        startupHelpText.setWrapText(true);
        startupHelpText.setEditable(false);

        sampleDataView.setPlaceholder(startupHelpText);

        sourceVertexAttributeList = new AttributeList(importController, this, AttributeType.SOURCE_VERTEX);
        destinationVertexAttributeList = new AttributeList(importController, this, AttributeType.DESTINATION_VERTEX);
        transactionAttributeList = new AttributeList(importController, this, AttributeType.TRANSACTION);

        final AttributeBox sourceVertexScrollPane = new AttributeBox("Source Node", sourceVertexAttributeList);
        final AttributeBox destinationVertexScrollPane = new AttributeBox("Destination Node", destinationVertexAttributeList);
        final AttributeBox transactionScrollPane = new AttributeBox("Transaction", transactionAttributeList);

        attributePane = new EasyGridPane();
        attributePane.setMaxWidth(Double.MAX_VALUE);
        attributePane.setPrefSize(ATTRIBUTEPANE_PREF_WIDTH, attributeCount * ATTRIBUTE_PADDING_HEIGHT);
        attributePane.setAlignment(Pos.TOP_CENTER);
        attributePane.setPadding(ATTIRUBTEPANE_PADDING);
        attributePane.setVgap(ATTRIBUTE_GAP);
        attributePane.setHgap(ATTRIBUTE_GAP);

        attributePane.addColumnConstraint(true, HPos.CENTER, Priority.ALWAYS, Double.MAX_VALUE, ATTRIBUTEPANE_MIN_WIDTH,
                USE_COMPUTED_SIZE, -1);
        attributePane.addColumnConstraint(true, HPos.CENTER, Priority.ALWAYS, Double.MAX_VALUE, ATTRIBUTEPANE_MIN_WIDTH,
                USE_COMPUTED_SIZE, -1);
        attributePane.addColumnConstraint(true, HPos.CENTER, Priority.ALWAYS, Double.MAX_VALUE, ATTRIBUTEPANE_MIN_WIDTH,
                USE_COMPUTED_SIZE, -1);
        attributePane.addRowConstraint(true, VPos.TOP, Priority.ALWAYS, Double.MAX_VALUE, ATTRIBUTEPANE_MIN_WIDTH,
                USE_COMPUTED_SIZE, -1);
        attributePane.addRow(0, sourceVertexScrollPane, destinationVertexScrollPane, transactionScrollPane);

        // A scroll pane to hold the attribute boxes
        final ScrollPane attributeScrollPane = new ScrollPane();
        attributeScrollPane.setHbarPolicy(ScrollPane.ScrollBarPolicy.NEVER);
        attributeScrollPane.setVbarPolicy(ScrollPane.ScrollBarPolicy.ALWAYS);
        attributeScrollPane.setMaxWidth(Double.MAX_VALUE);
        attributeScrollPane.setContent(attributePane);
        attributeScrollPane.setPrefViewportWidth(SCROLLPANE_VIEW_WIDTH);
        attributeScrollPane.setPrefViewportHeight(SCROLLPANE_VIEW_HEIGHT);
        attributeScrollPane.setFitToWidth(true);
        attributeScrollPane.setPrefHeight(SCROLLPANE_HEIGHT);

        final TitledPane titledAttributePane = new TitledPane("Attributes", attributeScrollPane);
        titledAttributePane.setMaxSize(Double.MAX_VALUE, Double.MAX_VALUE);
        VBox.setVgrow(titledAttributePane, Priority.ALWAYS);
        titledAttributePane.setMinSize(0, 0);

        attributeFilterTextField.setFocusTraversable(false);
        attributeFilterTextField.setMinHeight(USE_PREF_SIZE);
        attributeFilterTextField.setPromptText("Start typing to search attributes");
        attributeFilterTextField.setStyle(FILTER_STYLE);
        attributeFilterTextField.textProperty().addListener((observable, oldValue, newValue) -> {
            importController.setAttributeFilter(attributeFilterTextField.getText());
            importController.setDestination(null);
        });

        HBox.setHgrow(attributeFilterTextField, Priority.ALWAYS);
        final HBox attributeFilterBox = new HBox(new Label("Attribute Filter: "), attributeFilterTextField);
        attributeFilterBox.setAlignment(Pos.CENTER_LEFT);

        configBox.getChildren().addAll(attributeFilterBox, titledAttributePane);
        configBox.onKeyPressedProperty().bind(attributePane.onKeyPressedProperty());

        columnRectangle.setStyle("-fx-fill: rgba(200, 200, 200, 0.3);");
        columnRectangle.setVisible(false);
        columnRectangle.setManaged(false);
        RunPane.this.getChildren().add(columnRectangle);

        setOnMouseDragged((final MouseEvent t) -> handleAttributeMoved(t.getSceneX(), t.getSceneY()));

        setOnMouseReleased((final MouseEvent t) -> {
            if (draggingAttributeNode != null) {
                if (mouseOverColumn == null) {
                    draggingAttributeNode.getAttributeList().addAttributeNode(draggingAttributeNode);
                } else {
                    // If the active column currently has an attribute node then return
                    // the attribute node to its list
                    final AttributeNode currentAttributeNode = mouseOverColumn.getAttributeNode();
                    if (currentAttributeNode != null) {
                        currentAttributeNode.getAttributeList().addAttributeNode(currentAttributeNode);
                    }
                    // Drop the AttributeNode onto the column.
                    mouseOverColumn.setAttributeNode(draggingAttributeNode);
                    draggingAttributeNode.setColumn(mouseOverColumn);
                    validate(mouseOverColumn);
                }

                columnRectangle.setVisible(false);
                draggingAttributeNode.setManaged(true);
                draggingAttributeNode = null;
                draggingOffset = null;
                mouseOverColumn = null;
            }
        });
    }

    public Point2D getDraggingOffset() {
        return draggingOffset;
    }

    public void setDraggingOffset(Point2D draggingOffset) {
        this.draggingOffset = draggingOffset;
    }

    public AttributeNode getDraggingAttributeNode() {
        return draggingAttributeNode;
    }

    public void setDraggingAttributeNode(AttributeNode draggingAttributeNode) {
        this.draggingAttributeNode = draggingAttributeNode;
    }

    public void handleAttributeMoved(double sceneX, double sceneY) {
        if (draggingAttributeNode != null) {
            final Point2D location = sceneToLocal(sceneX, sceneY);

            double x = location.getX() - draggingOffset.getX();
            if (x < 0) {
                x = 0;
            }
            if (x > RunPane.this.getWidth() - draggingAttributeNode.getWidth()) {
                x = RunPane.this.getWidth() - draggingAttributeNode.getWidth();
            }

            double y = location.getY() - draggingOffset.getY();
            if (y < 0) {
                y = 0;
            }
            if (y > RunPane.this.getHeight() - draggingAttributeNode.getHeight()) {
                y = RunPane.this.getHeight() - draggingAttributeNode.getHeight();
            }

            draggingAttributeNode.setLayoutX(x);
            draggingAttributeNode.setLayoutY(y);

            final Point2D tableLocation = sampleDataView.sceneToLocal(sceneX, sceneY);
            mouseOverColumn = null;
            final double offset = getScrollbarOffset();
            final double totalWidth = getTotalWidth(tableLocation, offset);

            if (mouseOverColumn != null) {
                // Allow for the SplitPane left side inset+padding (1+1 hard-coded).
                final double edge = 2;
                columnRectangle.setLayoutX(edge + sampleDataView.getLayoutX() + totalWidth - mouseOverColumn.getWidth() - offset);
                columnRectangle.setLayoutY(sampleDataView.getLayoutY());
                columnRectangle.setWidth(mouseOverColumn.getWidth());
                columnRectangle.setHeight(sampleDataView.getHeight());
                columnRectangle.setVisible(true);
            } else {
                columnRectangle.setVisible(false);
            }
        }
    }

    private double getTotalWidth(final Point2D tableLocation, final double offset) {
        double totalWidth = 0;
        final double cellPadding = 0.5;
        if (tableLocation.getX() >= 0 && tableLocation.getX() <= sampleDataView.getWidth()
                && tableLocation.getY() >= 0 && tableLocation.getY() <= sampleDataView.getHeight()) {
            final double columnLocation = tableLocation.getX() + offset;
            for (final TableColumn<TableRow, ?> column : sampleDataView.getColumns()) {
                totalWidth += column.getWidth() + cellPadding;
                if (columnLocation < totalWidth) {
                    mouseOverColumn = (ImportTableColumn) column;
                    break;
                }
            }
        }
        return totalWidth;
    }

    private double getScrollbarOffset() {
        double offset = 0;
        final Set<Node> nodes = sampleDataView.lookupAll(".scroll-bar");
        for (final Node node : nodes) {
            if (node instanceof ScrollBar) {
                final ScrollBar scrollBar = (ScrollBar) node;
                if (scrollBar.getOrientation() == Orientation.HORIZONTAL) {
                    offset = scrollBar.getValue();
                    break;
                }
            }
        }
        return offset;
    }

    /**
     * Set this RunPane to display the specified column headers and sample data
     * rows.
     *
     * @param columnLabels Column header labels.
     * @param newRows Rows of sample data.
     */
    public void setSampleData(final String[] columnLabels, final ObservableList<TableRow> newRows) {

        // Save any attributes that have already been allocated to columns.
        final ObservableList<TableColumn<TableRow, ?>> tableColumns = sampleDataView.getColumns();
        final AttributeNode[] savedAttributeNodes = new AttributeNode[tableColumns.size()];
        for (int i = 0; i < savedAttributeNodes.length; i++) {
            final ImportTableColumn tableColumn = (ImportTableColumn) tableColumns.get(i);
            savedAttributeNodes[i] = tableColumn.getAttributeNode();
        }

        sampleDataView.getItems().clear();
        sampleDataView.getColumns().clear();

        int columnIndex = 0;
        for (final String columnLabel : columnLabels) {
            final ImportTableColumn column = new ImportTableColumn(columnLabel, columnIndex);
            column.setCellValueFactory((CellDataFeatures<TableRow, CellValue> p) -> p.getValue().getProperty(column.getColumnIndex()));
            column.setCellFactory((TableColumn<TableRow, CellValue> p) -> new ImportTableCell());

            if (columnIndex < savedAttributeNodes.length) {
                column.setAttributeNode(savedAttributeNodes[columnIndex]);
                column.validate(newRows);
            }

            // Show the column heading
            if (StringUtils.isBlank(columnLabel)) {
                column.setPrefWidth(TABLECOLUMN_PREFWIDTH);
            } else {
                column.setPrefWidth(columnLabel.length() * COLUMN_WIDTH_MULTIPLIER);
            }
            sampleDataView.getColumns().add(column);
            columnIndex++;
        }

        while (columnIndex < savedAttributeNodes.length) {
            if (savedAttributeNodes[columnIndex] != null) {
                savedAttributeNodes[columnIndex].getAttributeList().addAttributeNode(savedAttributeNodes[columnIndex]);
            }
            columnIndex++;
        }
        currentColumnLabels = columnLabels;
        if (rowFilter != null) {
            rowFilter.setColumns(currentColumnLabels);
        }
        currentRows = newRows;
        sampleDataView.setItems(currentRows);
        setFilter(filter);
    }

    public void deleteAttribute(final Attribute attribute) {
        if (attribute.getElementType() == GraphElementType.VERTEX) {
            sourceVertexAttributeList.deleteAttribute(attribute);
            destinationVertexAttributeList.deleteAttribute(attribute);
        } else {
            transactionAttributeList.deleteAttribute(attribute);
        }
    }

    public boolean validate(final ImportTableColumn column) {
        // If the validation fails (when the active column doesn't match the attribute node format), return it back to the list
        if (column != null && !column.validate(currentRows)) {
            if (draggingAttributeNode != null) {
                NotifyDisplayer.displayAlert("Delimited Importer", "Attribute mismatch", "Column " + column.getLabel()
                        + " cannot be converted to " + draggingAttributeNode.getAttribute().getName()
                        + " attribute format. Try changing the format by right clicking the attribute.", Alert.AlertType.ERROR);

                draggingAttributeNode.getAttributeList().addAttributeNode(draggingAttributeNode);
            }
            column.validate(currentRows);
        }

        return false;
    }

    public boolean setFilter(final String filter) {
        this.filter = filter;
        if (filter.isEmpty()) {
            currentRows.forEach(tableRow -> tableRow.setIncluded(true));
            return true;
        }

        if (rowFilter != null && rowFilter.setScript(filter)) {
            currentRows.forEach(tableRow -> tableRow.filter(rowFilter));
            return true;
        } else {
            currentRows.forEach(tableRow -> tableRow.setIncluded(false));
            return false;
        }
    }

    public ImportDefinition createDefinition() {

        RowFilter rf = rowFilter;
        if (StringUtils.isBlank(filter)) {
            rf = null;
        } else {
            rf.setColumns(currentColumnLabels);
        }

        final ImportDefinition definition = new ImportDefinition(1, rf);

        for (final TableColumn<TableRow, ?> column : sampleDataView.getColumns()) {
            final ImportTableColumn importTableColumn = (ImportTableColumn) column;
            final AttributeNode attributeNode = importTableColumn.getAttributeNode();
            if (attributeNode != null) {
                // We added an artificial column at the beginning of the table ("Row"),
                // so we need to subtract 1 to allow for that offset.
                final ImportAttributeDefinition attributeDefinition
                        = new ImportAttributeDefinition(importTableColumn.getColumnIndex() - 1,
                                attributeNode.getAttribute(), attributeNode.getTranslator(),
                                attributeNode.getDefaultValue(), attributeNode.getTranslatorParameters());
                definition.addDefinition(attributeNode.getAttributeList().getAttributeType(), attributeDefinition);
            }
        }

        sourceVertexAttributeList.createDefinition(definition);
        destinationVertexAttributeList.createDefinition(definition);
        transactionAttributeList.createDefinition(definition);

        return definition;
    }

    /**
     * Returns all attributes that have been allocated to a column in this run.
     *
     * @return all attributes that have been allocated to a column in this run.
     */
    public Collection<Attribute> getAllocatedAttributes() {
        final ObservableList<TableColumn<TableRow, ?>> columns = sampleDataView.getColumns();
        final List<Attribute> allocatedAttributes = new ArrayList<>(columns.size());
        for (final TableColumn<TableRow, ?> column : columns) {
            final ImportTableColumn importTableColumn = (ImportTableColumn) column;
            final AttributeNode attributeNode = importTableColumn.getAttributeNode();
            if (attributeNode != null) {
                allocatedAttributes.add(attributeNode.getAttribute());
            }
        }

        return allocatedAttributes;
    }

    public void setDisplayedAttributes(final Map<String, Attribute> vertexAttributes,
            final Map<String, Attribute> transactionAttributes, final Set<Integer> keys) {
        attributeCount = Math.max(vertexAttributes.size(), transactionAttributes.size());
        sourceVertexAttributeList.setDisplayedAttributes(vertexAttributes, keys);
        destinationVertexAttributeList.setDisplayedAttributes(vertexAttributes, keys);
        transactionAttributeList.setDisplayedAttributes(transactionAttributes, keys);
    }

    void update(final ImportDefinition impdef) {
        String script = impdef.getRowFilter().getScript();
        if (script == null) {
            script = "";
        }
        filterField.setText(script);
        setFilter(script);

        updateColumns(impdef, sourceVertexAttributeList, AttributeType.SOURCE_VERTEX);
        updateColumns(impdef, destinationVertexAttributeList, AttributeType.DESTINATION_VERTEX);
        updateColumns(impdef, transactionAttributeList, AttributeType.TRANSACTION);
    }

    private void updateColumns(final ImportDefinition impdef, final AttributeList attrList, final AttributeType atype) {
        final ObservableList<TableColumn<TableRow, ?>> columns = sampleDataView.getColumns();
        final Map<String, ImportTableColumn> labelToColumn = new HashMap<>();
        columns.stream().forEach(column -> {
            final ImportTableColumn itc = (ImportTableColumn) column;
            labelToColumn.put(itc.getLabel(), itc);
        });

        final List<ImportAttributeDefinition> elementList = impdef.getDefinitions(atype);
        elementList.stream().forEach(iad -> {
            final String importLabel = iad.getColumnLabel();
            final ImportTableColumn column = labelToColumn.get(importLabel);

            final AttributeNode attrNode = attrList.getAttributeNode(iad.getAttribute().getName());
            if (attrNode != null) {
                // If the column is null then update the settings which will be
                // reflected on the attribute lists
                attrNode.setTranslator(iad.getTranslator(), iad.getParameters());
                attrNode.setDefaultValue(iad.getDefaultValue());

                if (column != null) {
                    // If the column is not null then assign the attribute to a
                    // column and validate the column
                    column.setAttributeNode(attrNode);
                    attrNode.setColumn(column);
                    attrList.getRunPane().validate(column);
                }
            }
        });
    }

    @Override
    public void keyTyped(final KeyEvent event) {
        // Intentionally blank
    }

    @Override
    public void keyReleased(final KeyEvent event) {
        // Intentionally blank
    }

    @Override
    public void keyPressed(final KeyEvent event) {
        // Intentionally blank
    }

    public void refreshDataView() {
        sampleDataView.refresh();
    }

    public void setAttributePaneHeight() {
        attributePane.setPrefSize(ATTRIBUTEPANE_PREF_WIDTH, attributeCount * ATTRIBUTE_PADDING_HEIGHT);
    }
}<|MERGE_RESOLUTION|>--- conflicted
+++ resolved
@@ -173,13 +173,8 @@
         filterField = new TextField();
         filterField.setFocusTraversable(false);
         filterField.setMinHeight(USE_PREF_SIZE);
-<<<<<<< HEAD
         filterField.setPromptText("Start typing to search, e.g. first_name==\"NICK\"");
-        filterField.setStyle("-fx-background-color: black; -fx-text-fill: white;-fx-prompt-text-fill:grey;");
-=======
-        filterField.setPromptText("Start typing to search, e.g.:first_name==\"NICK\"");
         filterField.setStyle(FILTER_STYLE);
->>>>>>> 292d0351
         filterField.textProperty().addListener((observable, oldValue, newValue) -> {
             if (setFilter(newValue)) {
                 filterField.setStyle(FILTER_STYLE);
