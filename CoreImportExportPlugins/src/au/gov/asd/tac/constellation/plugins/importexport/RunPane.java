--- conflicted
+++ resolved
@@ -30,15 +30,11 @@
 import java.util.List;
 import java.util.Map;
 import java.util.Set;
-<<<<<<< HEAD
+import java.util.concurrent.CompletableFuture;
 import java.util.concurrent.CountDownLatch;
-import java.util.logging.Level;
+import java.util.concurrent.Executors;
 import java.util.logging.Logger;
 import javafx.application.Platform;
-=======
-import java.util.concurrent.CompletableFuture;
-import java.util.concurrent.Executors;
->>>>>>> b0a4a27f
 import javafx.collections.FXCollections;
 import javafx.collections.ObservableList;
 import javafx.event.ActionEvent;
@@ -81,11 +77,8 @@
  * @author sirius
  */
 public final class RunPane extends BorderPane implements KeyListener {
-<<<<<<< HEAD
 
     private static final Logger LOGGER = Logger.getLogger(RunPane.class.getName());
-=======
->>>>>>> b0a4a27f
 
     private static final int SCROLLPANE_HEIGHT = 450;
     private static final int SCROLLPANE_VIEW_WIDTH = 400;
@@ -132,11 +125,11 @@
     private String[] currentColumnLabels = new String[0];
 
     private static final Image ADD_IMAGE = UserInterfaceIconProvider.ADD.buildImage(16, Color.BLACK);
-    
+
     // made protected purely so that FilterStartUp load can trigger the process for this on startup
     // needs to declared CompletableFuture rather than simply Future so that we can call thenRun() later on
     protected static final CompletableFuture<Void> FILTER_LOAD;
-    
+
     static {
         FILTER_LOAD = CompletableFuture.supplyAsync(RowFilter::new, Executors.newSingleThreadExecutor())
                 .thenAccept(rf -> rowFilter = rf);
@@ -230,7 +223,7 @@
 
         filterField.setPromptText("Currently unavailable. The filter will be ready to use shortly");
         FILTER_LOAD.thenRun(() -> filterField.setPromptText("Start typing to search, e.g. first_name==\"NICK\""));
-        
+
         sampleDataView.setMinHeight(SAMPLEVIEW_MIN_HEIGHT);
         sampleDataView.setPrefHeight(SAMPLEVIEW_HEIGHT);
         sampleDataView.setMaxHeight(Double.MAX_VALUE);
