--- conflicted
+++ resolved
@@ -287,10 +287,6 @@
 
         importFileParserComboBox.getSelectionModel().select(((DelimitedImportController) importController).getImportFileParser());
         schemaCheckBox.setSelected(importController.isSchemaInitialised());
-<<<<<<< HEAD
-        filesIncludeHeadersCheckBox.setSelected(importController.isSchemaInitialised());
-=======
         filesIncludeHeadersCheckBox.setSelected(((DelimitedImportController) importController).isFilesIncludeHeadersEnabled());
->>>>>>> c0602a6e
     }
 }