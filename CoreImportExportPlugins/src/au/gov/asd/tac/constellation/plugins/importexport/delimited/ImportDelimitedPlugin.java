--- conflicted
+++ resolved
@@ -144,7 +144,6 @@
             final StringBuilder sbHeader = new StringBuilder();
             final StringBuilder sbMessage = new StringBuilder();
 
-<<<<<<< HEAD
             if (importedObjects > 0) {
                 // At least 1 object was successfully imported. List all successful file imports, as well as any files
                 // that there were issues for. If there were any files with issues use a warning dialog.
@@ -170,34 +169,6 @@
                         sbMessage.append("\n  - ");
                         sbMessage.append(filename);
                     });
-=======
-            final String fileFiles = (validFilenames.size() == 1) ? "file" : "files";
-
-            if (importedRows > 0) {
-                // At least 1 row was successfully imported. List all successful file imports, as well as any files that there were
-                // issues for. If there were any files with issues use a warning dialog.
-                sbHeader.append(String.format("Imported %d rows of data from %d " + fileFiles, importedRows, validFilenames.size()));
-                sbMessage.append("The following " + fileFiles + " contained data: ");
-
-                for (int i = 0; i < validFilenames.size(); i++) {
-                    final File f = new File(validFilenames.get(i));
-                    sbMessage.append(f.getName());
-                    if (i != validFilenames.size() - 1) {
-                        sbMessage.append(", ");
-                    }
-                }
-                final String invalidFileFiles = (invalidFilenames.size() == 1) ? "file" : "files";
-                if (invalidFilenames.size() > 0) {
-                    // some invalid files were found - warning condition.
-                    sbMessage.append("\n\nThe following " + invalidFileFiles + " could not be parsed. No data was extracted: ");
-                    for (int i = 0; i < invalidFilenames.size(); i++) {
-                        final File f = new File(invalidFilenames.get(i));
-                        sbMessage.append(f.getName());
-                        if (i != invalidFilenames.size() - 1) {
-                            sbMessage.append(", ");
-                        }
-                    }
->>>>>>> 0ce9829b
                 }
                 if (emptyRunConfigs.size() > 0) {
                     // invalid run configs were found.
@@ -210,7 +181,6 @@
             } else {
                 // No rows were imported list all files that resulted in failures.
                 sbHeader.append("No data found to import");
-<<<<<<< HEAD
 
                 if (emptyFilenames.size() > 0) {
                     // empty files were found.
@@ -236,15 +206,6 @@
                         sbMessage.append("\n  - ");
                         sbMessage.append(config);
                     });
-=======
-                sbMessage.append("The following " + fileFiles + " could not be parsed. no data was extracted: ");
-                for (int i = 0; i < invalidFilenames.size(); i++) {
-                    final File f = new File(invalidFilenames.get(i));
-                    sbMessage.append(f.getName());
-                    if (i != invalidFilenames.size() - 1) {
-                        sbMessage.append(", ");
-                    }
->>>>>>> 0ce9829b
                 }
             }
             NotificationDisplayer.getDefault().notify(sbHeader.toString(), UserInterfaceIconProvider.UPLOAD.buildIcon(16, ConstellationColor.BLUE.getJavaColor()), sbMessage.toString(), null, NotificationDisplayer.Priority.HIGH);
