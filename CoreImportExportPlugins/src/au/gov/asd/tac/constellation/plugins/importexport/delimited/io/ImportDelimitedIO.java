/*
 * Copyright 2010-2019 Australian Signals Directorate
 *
 * Licensed under the Apache License, Version 2.0 (the "License");
 * you may not use this file except in compliance with the License.
 * You may obtain a copy of the License at
 *
 *     http://www.apache.org/licenses/LICENSE-2.0
 *
 * Unless required by applicable law or agreed to in writing, software
 * distributed under the License is distributed on an "AS IS" BASIS,
 * WITHOUT WARRANTIES OR CONDITIONS OF ANY KIND, either express or implied.
 * See the License for the specific language governing permissions and
 * limitations under the License.
 */
package au.gov.asd.tac.constellation.plugins.importexport.delimited.io;

import au.gov.asd.tac.constellation.graph.Attribute;
import au.gov.asd.tac.constellation.graph.schema.SchemaFactory;
import au.gov.asd.tac.constellation.graph.schema.SchemaFactoryUtilities;
import au.gov.asd.tac.constellation.plugins.importexport.delimited.AttributeType;
import au.gov.asd.tac.constellation.plugins.importexport.delimited.DelimitedFileImporterStage;
import au.gov.asd.tac.constellation.plugins.importexport.delimited.GraphDestination;
import au.gov.asd.tac.constellation.plugins.importexport.delimited.ImportAttributeDefinition;
import au.gov.asd.tac.constellation.plugins.importexport.delimited.ImportController;
import au.gov.asd.tac.constellation.plugins.importexport.delimited.ImportDefinition;
import au.gov.asd.tac.constellation.plugins.importexport.delimited.ImportDelimitedPlugin;
import au.gov.asd.tac.constellation.plugins.importexport.delimited.ImportDestination;
import au.gov.asd.tac.constellation.plugins.importexport.delimited.NewAttribute;
import au.gov.asd.tac.constellation.plugins.importexport.delimited.RowFilter;
import au.gov.asd.tac.constellation.plugins.importexport.delimited.SchemaDestination;
import au.gov.asd.tac.constellation.plugins.importexport.delimited.parser.ImportFileParser;
import au.gov.asd.tac.constellation.plugins.importexport.delimited.translator.AttributeTranslator;
import au.gov.asd.tac.constellation.plugins.parameters.PluginParameters;
import au.gov.asd.tac.constellation.preferences.ApplicationPreferenceKeys;
import au.gov.asd.tac.constellation.utilities.file.FilenameEncoder;
import com.fasterxml.jackson.databind.JsonNode;
import com.fasterxml.jackson.databind.ObjectMapper;
import com.fasterxml.jackson.databind.SerializationFeature;
import com.fasterxml.jackson.databind.node.ArrayNode;
import com.fasterxml.jackson.databind.node.ObjectNode;
import java.io.File;
import java.io.IOException;
import java.util.ArrayList;
import java.util.List;
import java.util.prefs.Preferences;
import org.openide.DialogDisplayer;
import org.openide.NotifyDescriptor;
import org.openide.awt.StatusDisplayer;
import org.openide.util.Exceptions;
import org.openide.util.NbPreferences;

/**
 * Save and load delimited import definitions.
 *
 * @author algol
 */
public class ImportDelimitedIO {

    private static final String IMPORT_DELIMITED_DIR = "ImportDelimited";

    private static final String SOURCE = "source";
    private static final String PARSER = "parser";
    private static final String SCHEMA_INIT = "schema_init";
    private static final String SHOW_ALL_SCHEMA_ATTRIBUTES = "show_all_schema_attributes";
    private static final String DESTINATION = "destination";
    private static final String DEFINITIONS = "definitions";
    private static final String FILTER = "filter";
    private static final String SCRIPT = "script";
    private static final String COLUMNS = "columns";
    private static final String FIRST_ROW = "first_row";
    private static final String ATTRIBUTES = "attributes";
//    private static final String COLUMN_INDEX = "column_index";
    private static final String COLUMN_LABEL = "column_label";
//    private static final String ATTRIBUTE = "attribute";
    private static final String ATTRIBUTE_LABEL = "attribute_label";
    private static final String ATTRIBUTE_TYPE = "attribute_type";
    private static final String ATTRIBUTE_DESCRIPTION = "attribute_description";
    private static final String TRANSLATOR = "translator";
    private static final String TRANSLATOR_ARGS = "translator_args";
    private static final String DEFAULT_VALUE = "default_value";
    private static final String PARAMETERS = "parameters";
    private static final String JSON_EXTENSION = ".json";

    public static void saveParameters(final DelimitedFileImporterStage stage, final ImportController importController) {
        final Preferences prefs = NbPreferences.forModule(ApplicationPreferenceKeys.class);
        final String userDir = ApplicationPreferenceKeys.getUserDir(prefs);
        final File delimIoDir = new File(userDir, IMPORT_DELIMITED_DIR);
        if (!delimIoDir.exists()) {
            delimIoDir.mkdir();
        }

        if (!delimIoDir.isDirectory()) {
            final String msg = String.format("Can't create directory '%s'.", delimIoDir);
            final NotifyDescriptor nd = new NotifyDescriptor.Message(msg, NotifyDescriptor.ERROR_MESSAGE);
            DialogDisplayer.getDefault().notify(nd);
            return;
        }

        final String templName = new TemplateListDialog(stage, false, null).getName(stage, delimIoDir);
        if (templName != null) {
            // A JSON document to store everything in.
            // Two objects; the source data + the configuration data.
            final ObjectMapper mapper = new ObjectMapper();
            final ObjectNode rootNode = mapper.createObjectNode();

            final ObjectNode source = rootNode.putObject(SOURCE);
            source.put(PARSER, importController.getImportFileParser().getLabel());
            source.put(SCHEMA_INIT, importController.isSchemaInitialised());
            source.put(SHOW_ALL_SCHEMA_ATTRIBUTES, importController.isShowAllSchemaAttributesEnabled());

            // We don't want to rely on a particular kind of graph being current when we load this definition.
            // Therefore, we only save a schema factory as the destination.
            final ImportDestination<?> importd = importController.getDestination();
            final String destination;
            if (importd instanceof SchemaDestination) {
                destination = ((SchemaDestination) importd).getDestination().getName();
            } else if (importd instanceof GraphDestination) {
                destination = ((GraphDestination) importd).getGraph().getSchema().getFactory().getName();
            } else {
                throw new IllegalArgumentException(String.format("Unrecognised destination '%s'", importd));
            }
            source.put(DESTINATION, destination);

            // One ImportDefinition per tab.
            final ArrayNode definitionArray = rootNode.putArray(DEFINITIONS);
            final List<ImportDefinition> definitions = importController.getDefinitions();
            final String[] columns = importController.getCurrentColumns();
            definitions.stream().forEach(impdef -> {
                final ObjectNode def = definitionArray.addObject();

                def.put(FIRST_ROW, impdef.getFirstRow());

                if (impdef.getRowFilter() != null) {
                    final ObjectNode filter = def.putObject(FILTER);
                    final ArrayNode columnsArray = filter.putArray(COLUMNS);
                    for (final String column : impdef.getRowFilter().getColumns()) {
                        columnsArray.add(column);
                    }

                    final String script = impdef.getRowFilter().getScript();
                    if (script != null) {
                        filter.put(SCRIPT, script);
                    } else {
                        filter.putNull(SCRIPT);
                    }
                }

                final ObjectNode attrDefs = def.putObject(ATTRIBUTES);
                for (final AttributeType attrType : AttributeType.values()) {
                    final ArrayNode typeArray = attrDefs.putArray(attrType.name());
                    final List<ImportAttributeDefinition> iadefs = impdef.getDefinitions(attrType);
                    iadefs.stream().forEach(iadef -> {
                        if (hasSavableAttribute(iadef)) {
                            final ObjectNode type = typeArray.addObject();

                            // Remember the column label as a check for a similar column when we load.
                            // There's no point remembering the column index:  the user might have moved the columns around.
                            //                    type.put(COLUMN_INDEX, iadef.getColumnIndex());
                            // If the column index is not defined, then set the column label to null so
                            // that the settings still get applied in the attribute list on load
                            if (iadef.getColumnIndex() == ImportDelimitedPlugin.ATTRIBUTE_NOT_ASSIGNED_TO_COLUMN) {
                                type.putNull(COLUMN_LABEL);
                            } else {
                                type.put(COLUMN_LABEL, columns[iadef.getColumnIndex() + 1]);
                            }

                            type.put(ATTRIBUTE_LABEL, iadef.getAttribute().getName());
                            if (iadef.getAttribute() instanceof NewAttribute) {
                                type.put(ATTRIBUTE_TYPE, iadef.getAttribute().getAttributeType());
                                type.put(ATTRIBUTE_DESCRIPTION, iadef.getAttribute().getDescription());
                            }

                            type.put(TRANSLATOR, iadef.getTranslator().getClass().getName());
                            type.put(TRANSLATOR_ARGS, iadef.getTranslator().getParameterValues(iadef.getParameters()));

                            if (iadef.getDefaultValue() != null) {
                                type.put(DEFAULT_VALUE, iadef.getDefaultValue());
                            } else {
                                type.putNull(DEFAULT_VALUE);
                            }

                            //                    if(iadef.getParameters()!=null)
                            //                    {
                            //                        final ArrayNode paramsArray = type.putArray(PARAMETERS);
                            //                        for(final String key : iadef.getParameters().getParameters().keySet())
                            //                        {
                            //                            paramsArray.add(key);
                            //                        }
                            //                    }
                        }
                    });
                }
            });

            mapper.configure(SerializationFeature.INDENT_OUTPUT, true);
            mapper.configure(SerializationFeature.CLOSE_CLOSEABLE, true);
<<<<<<< HEAD
            final File f = new File(delimIoDir, FilenameEncoder.encode(templName + ".json"));
=======
            final File f = new File(delimIoDir, FilenameEncoder.encode(templName + JSON_EXTENSION));
>>>>>>> b17a8c7e
            try {
                mapper.writeValue(f, rootNode);
                StatusDisplayer.getDefault().setStatusText(String.format("Import definition saved to %s.", f.getPath()));
            } catch (IOException ex) {
                final String msg = String.format("Can't save import definition: %s", ex.getMessage());
                final NotifyDescriptor nd = new NotifyDescriptor.Message(msg, NotifyDescriptor.ERROR_MESSAGE);
                DialogDisplayer.getDefault().notify(nd);
            }
        }
    }

    public static void loadParameters(final DelimitedFileImporterStage stage, final ImportController importController) {
        final Preferences prefs = NbPreferences.forModule(ApplicationPreferenceKeys.class);
        final String userDir = ApplicationPreferenceKeys.getUserDir(prefs);
        final File delimIoDir = new File(userDir, IMPORT_DELIMITED_DIR);
//        final String[] names;
//        if(delimIoDir.isDirectory())
//        {
//            names = delimIoDir.list((final File dir, final String name) ->
//            {
//                return name.toLowerCase().endsWith(".json");
//            });
//        }
//        else
//        {
//            names = new String[0];
//        }
//        // Chop off ".json".
//        //        for(int i = 0; i<names.length; i++)
//        {
//            names[i] = decode(names[i].substring(0, names[i].length()-5));
//        }

        final String templName = new TemplateListDialog(stage, true, null).getName(stage, delimIoDir);
        if (templName != null) {
<<<<<<< HEAD
            final File template = new File(delimIoDir, FilenameEncoder.encode(templName) + ".json");
=======
            final File template = new File(delimIoDir, FilenameEncoder.encode(templName) + JSON_EXTENSION);
>>>>>>> b17a8c7e
            if (!template.canRead()) {
                final NotifyDescriptor nd = new NotifyDescriptor.Message(String.format("Template %s does not exist", templName), NotifyDescriptor.ERROR_MESSAGE);
                DialogDisplayer.getDefault().notify(nd);
            } else {
                try {
                    final ObjectMapper mapper = new ObjectMapper();
<<<<<<< HEAD
                    final JsonNode root = mapper.readTree(new File(delimIoDir, FilenameEncoder.encode(templName) + ".json"));

=======
                    final JsonNode root = mapper.readTree(new File(delimIoDir, FilenameEncoder.encode(templName) + JSON_EXTENSION));
>>>>>>> b17a8c7e
                    final JsonNode source = root.get(SOURCE);
                    final String parser = source.get(PARSER).textValue();
                    final ImportFileParser ifp = ImportFileParser.getParser(parser);
                    importController.setImportFileParser(ifp);

                    final boolean schemaInit = source.get(SCHEMA_INIT).booleanValue();
                    importController.setSchemaInitialised(schemaInit);

                    final boolean showAllSchemaAttributes = source.get(SHOW_ALL_SCHEMA_ATTRIBUTES) != null && source.get(SHOW_ALL_SCHEMA_ATTRIBUTES).booleanValue();
                    importController.setShowAllSchemaAttributes(showAllSchemaAttributes);

                    final String destination = source.get(DESTINATION).textValue();
                    final SchemaFactory schemaFactory = SchemaFactoryUtilities.getSchemaFactory(destination);
                    if (schemaFactory != null) {
                        importController.setDestination(new SchemaDestination(schemaFactory));

                        final List<ImportDefinition> definitions = new ArrayList<>();
                        final ArrayNode definitionsArray = (ArrayNode) root.withArray(DEFINITIONS);
                        for (final JsonNode definitionNode : definitionsArray) {
                            final int firstRow = definitionNode.get(FIRST_ROW).intValue();
                            final RowFilter filter = new RowFilter();
                            if (definitionNode.has(FILTER)) {
                                final JsonNode filterNode = definitionNode.get(FILTER);
                                final String script = filterNode.get(SCRIPT).textValue();
                                final JsonNode columnsArray = filterNode.withArray(COLUMNS);
                                final ArrayList<String> columns = new ArrayList<>();
                                for (final JsonNode column : columnsArray) {
                                    columns.add(column.textValue());
                                }

                                filter.setScript(script);
                                filter.setColumns(columns.toArray(new String[columns.size()]));
                            }

                            final ImportDefinition impdef = new ImportDefinition(firstRow, filter);

                            final JsonNode attributesNode = definitionNode.get(ATTRIBUTES);
                            for (final AttributeType attrType : AttributeType.values()) {
                                final ArrayNode columnArray = (ArrayNode) attributesNode.withArray(attrType.toString());
                                for (final JsonNode column : columnArray) {
                                    final String columnLabel = column.get(COLUMN_LABEL).textValue();
                                    final String label = column.get(ATTRIBUTE_LABEL).textValue();
                                    if (!importController.hasAttribute(attrType.getElementType(), label)) {
                                        // Manually created attribute.
                                        final String type = column.get(ATTRIBUTE_TYPE).textValue();
                                        final String descr = column.get(ATTRIBUTE_DESCRIPTION).textValue();
                                        final NewAttribute a = new NewAttribute(attrType.getElementType(), type, label, descr);
                                        importController.createManualAttribute(a);
//                                        importController.updateDisplayedAttributes();
                                    }

                                    final Attribute attribute = importController.getAttribute(attrType.getElementType(), label);

                                    final AttributeTranslator translator = AttributeTranslator.getTranslator(column.get(TRANSLATOR).textValue());
                                    final String args = column.get(TRANSLATOR_ARGS).textValue();
                                    final String defaultValue = column.get(DEFAULT_VALUE).textValue();
                                    final PluginParameters params = translator.createParameters();
                                    translator.setParameterValues(params, args);

                                    final ImportAttributeDefinition iad = new ImportAttributeDefinition(columnLabel, defaultValue, attribute, translator, params);
                                    impdef.addDefinition(attrType, iad);
                                }
                            }

                            definitions.add(impdef);
                        }

                        importController.setClearManuallyAdded(false);
                        try {
                            stage.update(importController, definitions);
                        } finally {
                            importController.setClearManuallyAdded(true);
                        }
                    } else {
                        final String msg = String.format("Can't find schema factory '%s'", destination);
                        final NotifyDescriptor nd = new NotifyDescriptor.Message(msg, NotifyDescriptor.ERROR_MESSAGE);
                        DialogDisplayer.getDefault().notify(nd);
                    }
                } catch (final IOException ex) {
                    Exceptions.printStackTrace(ex);
                }
            }
        }
    }

    /**
     * Determine if the attribute should be saved to the configuration file.
     * <p>
     * There are two cases when an attribute should be saved to the
     * configuration file.
     * <ul>
     * <li>If the attribute is assigned to a column</li>
     * <li>If the attribute is not assigned to a column but has a default value
     * or translations defined</li>
     * </ul>
     *
     * @param iadef Attribute definition
     * @return True if the attribute should be saved, False otherwise
     */
    public static boolean hasSavableAttribute(ImportAttributeDefinition iadef) {
        return (iadef.getColumnIndex() != ImportDelimitedPlugin.ATTRIBUTE_NOT_ASSIGNED_TO_COLUMN)
                || ((iadef.getColumnIndex() == ImportDelimitedPlugin.ATTRIBUTE_NOT_ASSIGNED_TO_COLUMN)
                && (iadef.getParameters() != null || iadef.getDefaultValue() != null));
    }
}<|MERGE_RESOLUTION|>--- conflicted
+++ resolved
@@ -195,11 +195,7 @@
 
             mapper.configure(SerializationFeature.INDENT_OUTPUT, true);
             mapper.configure(SerializationFeature.CLOSE_CLOSEABLE, true);
-<<<<<<< HEAD
-            final File f = new File(delimIoDir, FilenameEncoder.encode(templName + ".json"));
-=======
             final File f = new File(delimIoDir, FilenameEncoder.encode(templName + JSON_EXTENSION));
->>>>>>> b17a8c7e
             try {
                 mapper.writeValue(f, rootNode);
                 StatusDisplayer.getDefault().setStatusText(String.format("Import definition saved to %s.", f.getPath()));
@@ -235,23 +231,14 @@
 
         final String templName = new TemplateListDialog(stage, true, null).getName(stage, delimIoDir);
         if (templName != null) {
-<<<<<<< HEAD
-            final File template = new File(delimIoDir, FilenameEncoder.encode(templName) + ".json");
-=======
             final File template = new File(delimIoDir, FilenameEncoder.encode(templName) + JSON_EXTENSION);
->>>>>>> b17a8c7e
             if (!template.canRead()) {
                 final NotifyDescriptor nd = new NotifyDescriptor.Message(String.format("Template %s does not exist", templName), NotifyDescriptor.ERROR_MESSAGE);
                 DialogDisplayer.getDefault().notify(nd);
             } else {
                 try {
                     final ObjectMapper mapper = new ObjectMapper();
-<<<<<<< HEAD
-                    final JsonNode root = mapper.readTree(new File(delimIoDir, FilenameEncoder.encode(templName) + ".json"));
-
-=======
                     final JsonNode root = mapper.readTree(new File(delimIoDir, FilenameEncoder.encode(templName) + JSON_EXTENSION));
->>>>>>> b17a8c7e
                     final JsonNode source = root.get(SOURCE);
                     final String parser = source.get(PARSER).textValue();
                     final ImportFileParser ifp = ImportFileParser.getParser(parser);
