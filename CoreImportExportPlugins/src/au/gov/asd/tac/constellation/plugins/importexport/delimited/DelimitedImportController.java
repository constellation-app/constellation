--- conflicted
+++ resolved
@@ -101,13 +101,8 @@
     }
 
     @Override
-<<<<<<< HEAD
     public void processImport() throws PluginException {
-        final List<ImportDefinition> definitions = configurationPane.createDefinitions();
-=======
-    public List<File> processImport() throws PluginException {
         final List<ImportDefinition> definitions = configurationPane.createDefinitions(isFilesIncludeHeadersEnabled());
->>>>>>> 89b684fe
         final Graph importGraph = currentDestination.getGraph();
         final boolean schema = schemaInitialised;
         final List<File> importFiles = new ArrayList<>(files);
