/*
 * Copyright 2010-2021 Australian Signals Directorate
 *
 * Licensed under the Apache License, Version 2.0 (the "License");
 * you may not use this file except in compliance with the License.
 * You may obtain a copy of the License at
 *
 *     http://www.apache.org/licenses/LICENSE-2.0
 *
 * Unless required by applicable law or agreed to in writing, software
 * distributed under the License is distributed on an "AS IS" BASIS,
 * WITHOUT WARRANTIES OR CONDITIONS OF ANY KIND, either express or implied.
 * See the License for the specific language governing permissions and
 * limitations under the License.
 */
package au.gov.asd.tac.constellation.plugins.importexport.delimited;

import au.gov.asd.tac.constellation.graph.Graph;
import au.gov.asd.tac.constellation.graph.file.opener.GraphOpener;
import au.gov.asd.tac.constellation.graph.interaction.InteractiveGraphPluginRegistry;
import au.gov.asd.tac.constellation.graph.manager.GraphManager;
import au.gov.asd.tac.constellation.graph.manager.GraphManagerListener;
import au.gov.asd.tac.constellation.plugins.PluginException;
import au.gov.asd.tac.constellation.plugins.PluginExecutor;
import au.gov.asd.tac.constellation.plugins.arrangements.ArrangementPluginRegistry;
import au.gov.asd.tac.constellation.plugins.importexport.ActionPane;
import au.gov.asd.tac.constellation.plugins.importexport.ImportController;
import au.gov.asd.tac.constellation.plugins.importexport.ImportDefinition;
import au.gov.asd.tac.constellation.plugins.importexport.ImportExportPluginRegistry;
import au.gov.asd.tac.constellation.plugins.importexport.RefreshRequest;
import au.gov.asd.tac.constellation.plugins.importexport.SchemaDestination;
import au.gov.asd.tac.constellation.plugins.importexport.delimited.parser.ImportFileParser;
import au.gov.asd.tac.constellation.plugins.importexport.delimited.parser.InputSource;
import au.gov.asd.tac.constellation.utilities.gui.NotifyDisplayer;
import java.io.File;
import java.io.FileNotFoundException;
import java.io.IOException;
import java.util.ArrayList;
import java.util.List;
import java.util.logging.Level;
import java.util.logging.Logger;
import javafx.scene.control.Alert;
import org.apache.commons.collections4.CollectionUtils;

/**
 *
 * @author sirius
 */
public class DelimitedImportController extends ImportController {

    private static final Logger LOGGER = Logger.getLogger(DelimitedImportController.class.getName());

    private final RefreshRequest refreshRequest = this::updateSampleData;
    private final List<File> files;
    private File sampleFile;
    private ImportFileParser importFileParser;
    private boolean filesIncludeHeaders;

    protected ActionPane actionPane;

    public DelimitedImportController() {
        super();
        files = new ArrayList<>();
        importFileParser = ImportFileParser.DEFAULT_PARSER;
        schemaInitialised = true;
        filesIncludeHeaders = true;
    }

    public void setImportPane(final DelimitedImportPane importPane) {
        this.importPane = importPane;
        super.setImportPane(importPane);
    }

    public void setfilesIncludeHeaders(final boolean filesIncludeHeaders) {
        if (this.filesIncludeHeaders != filesIncludeHeaders) {
            this.filesIncludeHeaders = filesIncludeHeaders;
            updateSampleData();
        }
    }
<<<<<<< HEAD
=======
    
    protected List<File> getFiles() {
        return Collections.unmodifiableList(files);
    }
>>>>>>> 5ebcd732

    public boolean isFilesIncludeHeadersEnabled() {
        return filesIncludeHeaders;
    }

    public boolean hasFiles() {
        return !files.isEmpty();
    }

    public void setFiles(final List<File> files, final File sampleFile) {
        this.files.clear();
        this.files.addAll(files);

        if (currentParameters != null) {
            final List<InputSource> inputSources = new ArrayList<>();
            files.forEach(file -> inputSources.add(new InputSource(file)));
            importFileParser.updateParameters(currentParameters, inputSources);
        }

        if (sampleFile == null && CollectionUtils.isNotEmpty(files)) {
            this.sampleFile = files.get(0);
        } else {
            this.sampleFile = sampleFile;
        }

        if (sampleFile == null && CollectionUtils.isEmpty(files)) {
            clearFilters();
        }
        updateSampleData();
    }

    public void clearFilters() {
        configurationPane.clearFilters();
    }

    @Override
    public void processImport() throws PluginException {
        final List<ImportDefinition> definitions = configurationPane.createDefinitions(isFilesIncludeHeadersEnabled());
        final Graph importGraph = currentDestination.getGraph();
        final boolean schema = schemaInitialised;
        final List<File> importFiles = new ArrayList<>(files);
        final ImportFileParser parser = importFileParser;

        if (currentDestination instanceof SchemaDestination) {

            final GraphManagerListener graphManagerListener = new GraphManagerListener() {
                private boolean opened = false;

                @Override
                public void graphOpened(Graph graph) {
                    // Do nothing
                }

                @Override
                public void graphClosed(Graph graph) {
                    // Do nothing
                }

                @Override
                public synchronized void newActiveGraph(final Graph graph) {
                    if (graph == importGraph && !opened) {
                        opened = true;
                        GraphManager.getDefault().removeGraphManagerListener(this);
                        PluginExecutor.startWith(ImportExportPluginRegistry.IMPORT_DELIMITED, false)
                                .set(ImportDelimitedPlugin.DEFINITIONS_PARAMETER_ID, definitions)
                                .set(ImportDelimitedPlugin.PARSER_PARAMETER_ID, parser)
                                .set(ImportDelimitedPlugin.FILES_PARAMETER_ID, importFiles)
                                .set(ImportDelimitedPlugin.SCHEMA_PARAMETER_ID, schema)
                                .set(ImportDelimitedPlugin.PARSER_PARAMETER_IDS_PARAMETER_ID, currentParameters)
                                .set(ImportDelimitedPlugin.FILES_INCLUDE_HEADERS_PARAMETER_ID, filesIncludeHeaders)
                                .followedBy(ArrangementPluginRegistry.GRID_COMPOSITE)
                                .followedBy(InteractiveGraphPluginRegistry.RESET_VIEW)
                                .executeWriteLater(importGraph);
                    }
                }
            };

            GraphManager.getDefault().addGraphManagerListener(graphManagerListener);
            GraphOpener.getDefault().openGraph(importGraph, "graph");
        } else {
            PluginExecutor.startWith(ImportExportPluginRegistry.IMPORT_DELIMITED, false)
                    .set(ImportDelimitedPlugin.DEFINITIONS_PARAMETER_ID, definitions)
                    .set(ImportDelimitedPlugin.PARSER_PARAMETER_ID, parser)
                    .set(ImportDelimitedPlugin.FILES_PARAMETER_ID, importFiles)
                    .set(ImportDelimitedPlugin.SCHEMA_PARAMETER_ID, schema)
                    .set(ImportDelimitedPlugin.FILES_INCLUDE_HEADERS_PARAMETER_ID, filesIncludeHeaders)
                    .followedBy(ArrangementPluginRegistry.GRID_COMPOSITE)
                    .followedBy(InteractiveGraphPluginRegistry.RESET_VIEW)
                    .executeWriteLater(importGraph);
        }
    }

    @Override
    protected void updateSampleData() {
        if (sampleFile == null) {
            currentColumns = new String[0];
            currentData = new ArrayList<>();
        } else {
            try {
                currentData = importFileParser.preview(new InputSource(sampleFile), currentParameters,
                        PREVIEW_ROW_LIMIT);
                final String[] columns = currentData.isEmpty() ? new String[0] : (String[]) currentData.get(0);
                currentColumns = new String[columns.length + 1];
                if (!isFilesIncludeHeadersEnabled()) {
                    for (int i = 1; i < columns.length + 1; i++) {
                        currentColumns[i] = "Col" + i;
                    }
                } else {
                    System.arraycopy(columns, 0, currentColumns, 1, columns.length);
                }
                currentColumns[0] = "Row";
            } catch (final FileNotFoundException ex) {
                final String warningMsg = "The following file could not be found "
                        + "and has been excluded from the import set:\n  " + sampleFile.getPath();
                LOGGER.log(Level.INFO, warningMsg, ex);
                NotifyDisplayer.displayAlert("Delimited File Import", "Invalid file selected",
                        warningMsg, Alert.AlertType.WARNING);
                files.remove(sampleFile);
                ((DelimitedSourcePane) importPane.getSourcePane()).removeFile(sampleFile);
            } catch (final IOException ex) {
                final String warningMsg = "The following file could not be parsed and has "
                        + "been excluded from the import set:\n  " + sampleFile.getPath();
                LOGGER.log(Level.INFO, warningMsg, ex);
                NotifyDisplayer.displayAlert("Delimited File Import", "Invalid file selected", warningMsg,
                        Alert.AlertType.WARNING);
                files.remove(sampleFile);
                ((DelimitedSourcePane) importPane.getSourcePane()).removeFile(sampleFile);
            }
        }

        if (configurationPane != null) {
            if (!currentData.isEmpty() && isFilesIncludeHeadersEnabled()) {
                currentData.remove(0); //Remove the first row with column headers
            }
            configurationPane.setSampleData(currentColumns, currentData);
        }
    }
<<<<<<< HEAD
=======
    
    protected void notifyFileStructureMismatchWarning(final List<File> filesToRemove) {
        final StringBuilder warningMsg = new StringBuilder((filesToRemove.size() > 1 ? "These files have" : "This file has"))
                .append(" a different structure and will be deleted: ").append(SeparatorConstants.NEWLINE);

        filesToRemove.forEach(file -> warningMsg.append(file.getPath()).append(SeparatorConstants.NEWLINE));

        LOGGER.log(Level.INFO, "Header structure mismatch. These files will be removed: {0}", filesToRemove);

        NotifyDisplayer.displayAlert("Header structure mismatch", "The header structure of the files should be the same", "If the `Files Include Headers` "
                + "option is disabled, the number of columns should be the same. Otherwise the column headers should be the same, in the same order. "
                + SeparatorConstants.NEWLINE + warningMsg,
                Alert.AlertType.WARNING);
    }

    public List<String> getColumnHeaders(final File file) {
        final List<String> headersArray = new ArrayList<>();
        try (final BufferedReader bufferReader = new BufferedReader(new FileReader(file))) {
            final String headerLine = bufferReader.readLine();
            headersArray.addAll(Arrays.asList(headerLine.split(SeparatorConstants.COMMA)));

        } catch (final IOException ex) {
            LOGGER.log(Level.WARNING, ex.getMessage(), ex);
        }
        return headersArray;
    }

    // Iterates over files and do a check to make sure that file structure is the same.
    // If the `Files Include Headers` option is disabled the number of columns should be the same.
    // Otherwise the column headers should be the same in the same order.
    public List<File> validateFileStructure(final List<File> filesToValidate) {
        List<File> invalidFiles = new ArrayList<>();

        if (files.size() <= 1) {
            // There's only one file, nothing to compare
            return invalidFiles;
        }

        for (final File file : filesToValidate) {
            final List<String> referenceColumns = getColumnHeaders(files.get(0));
            final List<String> fileColumns = getColumnHeaders(file);

            if (!isFilesIncludeHeadersEnabled()) {
                if (referenceColumns.size() != fileColumns.size()) {
                    invalidFiles.add(file);
                }
            } else if (!fileColumns.equals(referenceColumns)) {
                invalidFiles.add(file);
            }
        }
        if (!invalidFiles.isEmpty()) {
            notifyFileStructureMismatchWarning(invalidFiles);

            for (final File fileToRemove : invalidFiles) {
                files.remove(fileToRemove);
                ((DelimitedSourcePane) importPane.getSourcePane()).removeFile(fileToRemove);
            }
        }
        return invalidFiles;
    }
>>>>>>> 5ebcd732

    public void setImportFileParser(final ImportFileParser importFileParser) {
        if (this.importFileParser != importFileParser) {
            this.importFileParser = importFileParser;

            if (importFileParser == null) {
                currentParameters = null;
            } else {
                currentParameters = importFileParser.getParameters(refreshRequest);
                final List<InputSource> inputSources = new ArrayList<>();
                files.forEach(file -> inputSources.add(new InputSource(file)));
                importFileParser.updateParameters(currentParameters, inputSources);
            }
            importPane.getSourcePane().setParameters(currentParameters);
            updateSampleData();
        }
    }

    public ImportFileParser getImportFileParser() {
        return importFileParser;
    }

    // expands or shrinks the import pane based on if there is a file present
    // within the imported files list
    void openConfigPane(final boolean b) {
        importPane.expandPane(b);
    }

    // enables or disables the import button based on if there is a file present
    // within the imported files list
    void disableButton(final boolean b) {
        importPane.disableButton(b);
    }
}<|MERGE_RESOLUTION|>--- conflicted
+++ resolved
@@ -32,10 +32,15 @@
 import au.gov.asd.tac.constellation.plugins.importexport.delimited.parser.ImportFileParser;
 import au.gov.asd.tac.constellation.plugins.importexport.delimited.parser.InputSource;
 import au.gov.asd.tac.constellation.utilities.gui.NotifyDisplayer;
+import au.gov.asd.tac.constellation.utilities.text.SeparatorConstants;
+import java.io.BufferedReader;
 import java.io.File;
 import java.io.FileNotFoundException;
+import java.io.FileReader;
 import java.io.IOException;
 import java.util.ArrayList;
+import java.util.Arrays;
+import java.util.Collections;
 import java.util.List;
 import java.util.logging.Level;
 import java.util.logging.Logger;
@@ -77,13 +82,10 @@
             updateSampleData();
         }
     }
-<<<<<<< HEAD
-=======
-    
+
     protected List<File> getFiles() {
         return Collections.unmodifiableList(files);
     }
->>>>>>> 5ebcd732
 
     public boolean isFilesIncludeHeadersEnabled() {
         return filesIncludeHeaders;
@@ -221,9 +223,7 @@
             configurationPane.setSampleData(currentColumns, currentData);
         }
     }
-<<<<<<< HEAD
-=======
-    
+
     protected void notifyFileStructureMismatchWarning(final List<File> filesToRemove) {
         final StringBuilder warningMsg = new StringBuilder((filesToRemove.size() > 1 ? "These files have" : "This file has"))
                 .append(" a different structure and will be deleted: ").append(SeparatorConstants.NEWLINE);
@@ -283,7 +283,6 @@
         }
         return invalidFiles;
     }
->>>>>>> 5ebcd732
 
     public void setImportFileParser(final ImportFileParser importFileParser) {
         if (this.importFileParser != importFileParser) {
