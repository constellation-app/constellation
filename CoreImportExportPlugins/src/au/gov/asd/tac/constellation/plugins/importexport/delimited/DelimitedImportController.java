--- conflicted
+++ resolved
@@ -227,11 +227,7 @@
     
     protected void notifyFileStructureMismatchWarning(final List<File> filesToRemove) {
         final StringBuilder warningMsg = new StringBuilder((filesToRemove.size() > 1 ? "These files have" : "This file has"))
-<<<<<<< HEAD
-                .append(" a different structure and will be deleted: ").append(SeparatorConstants.NEWLINE);
-=======
                 .append(" a different structure and will be removed: ").append(SeparatorConstants.NEWLINE);
->>>>>>> c0602a6e
 
         filesToRemove.forEach(file -> warningMsg.append(file.getPath()).append(SeparatorConstants.NEWLINE));
 
