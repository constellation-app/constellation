--- conflicted
+++ resolved
@@ -5,11 +5,7 @@
     - ${HOME}/.ivy2/cache
 
 env:
-<<<<<<< HEAD
-  - runner_image="constellationapplication/netbeans-runner:8.2"
-=======
   - runner_image="constellationapplication/netbeans-runner:11"
->>>>>>> bf83a32e
 
 # Disable shallow clone for SCM SonarCloud analysis
 git:
@@ -30,12 +26,8 @@
     addons:
       sonarcloud:
         organization: "constellation-app"
-<<<<<<< HEAD
-        token: $SONAR_TOKEN
-=======
         token:
           secure: $SONAR_TOKEN
->>>>>>> bf83a32e
 
   - stage: Build zip
     dist: trusty
