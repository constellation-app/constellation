<<<<<<< HEAD
before_cache:
  - find "${HOME}"/.ivy2/cache -name "ivydata-*.properties" -print -delete
cache:
  directories:
    - ${HOME}/.ivy2/cache

env:
  - runner_image="constellationapplication/netbeans-runner:8.2"

=======
>>>>>>> eb51df8d
jobs:
  include:
  - stage: Run Tests
    language: java
    before_script:
    - unset -v _JAVA_OPTIONS
    - wget https://github.com/sormuras/bach/raw/master/install-jdk.sh
    env: JDK=zulu11.31.11-ca-fx-jdk11.0.3-linux_x64
    script: source install-jdk.sh --url https://cdn.azul.com/zulu/bin/zulu11.31.11-ca-fx-jdk11.0.3-linux_x64.tar.gz
    sudo: false
    dist: trusty
<<<<<<< HEAD
    language: java
    services:
      - docker
    script:
      - docker pull "${runner_image}"
      - docker run -v "${TRAVIS_BUILD_DIR}:${TRAVIS_BUILD_DIR}" -v "${HOME}"/.ivy2/cache:/root/.ivy2/cache --workdir "${TRAVIS_BUILD_DIR}" "${runner_image}" .travis/run-tests.sh
      - .travis/sonar.sh
    addons:
      sonarcloud:
        organization: "constellation-app"
        token:
          secure: $SONAR_TOKEN

=======
    script:
    - docker pull "$IMAGE_NAME" || true
    - docker run -v $(pwd):/workdir/ --workdir /workdir/ constellation-app/netbeans-builder .travis/script.sh
    - sonar-scanner
    services:
    - docker
    env: IMAGE_NAME=constellation-app/netbeans-builder
    addons:
        sonarcloud:
        organization: theden-github
        token:
          secure: oZIesK+gN7WK10wbwh6xi+4jn6SV+TogX+yIaNpfYbqxR0eEhlqcNsc0LsGz/ITdg9PbIu1m66Y8Wk5TUoOK6LLUjK/t8vSXK5i/FB2K8dilgal8YKFwat/r2uWIrIhgvA/eR6fSit5TqKMVqCJByLmSOfHXk87XHL3xxK/XyGEJAI3r89PoLSwAyVBlf1pW/bpQhz4Enuz6M13W+gCeQX1tpTpEq0HIKO2kjDBuinTlANr2wnh1PE5xX/GULkXyVv01Xeqom2SbnMS32vfXyrKh2KtDFuV4P/DPZHt3oo+cAulNUVxUf3/DcmuqHX8rnHX37xB4rSo5QtJF0iGIK4q4HGFWPIB4ih1a+UWIamR/n6hhx8PwkBugapNizN05D4yzmcPyYBeUxhAkP/+7eQ0VyAZY7o7lLPWA26jCi6/F41XC9OxMKqZpeSoNJRDsWX553tcBpcBiAuPVXQ5zgqVWnbCa4yVQyPZ4mE41Svn3k06HvUHExZyCBBMwT8vy5ULoUjchKOLVcJEXuNroIxV7TujKHnrLZ2s73r+JFZegIgIzVYap3OKiA7h915IIi9YtEytD6tSANbe1JHM1c6lq7xtHu5JZK9hwWxICZb9rP83f6Vt6iPjMH8bkK9kz6YhenWFl3+sXaWdDmulREH6Hk5ORblFm1U7nHlM5rY0=
    after_script:
    - echo JAVA_HOME = ${JAVA_HOME}
    - echo PATH = ${PATH}
    - ls ${JAVA_HOME}
    - java -version
>>>>>>> eb51df8d
  - stage: Build zip
    language: java
    before_script:
    - unset -v _JAVA_OPTIONS
    - wget https://github.com/sormuras/bach/raw/master/install-jdk.sh
    env: JDK=zulu11.31.11-ca-fx-jdk11.0.3-linux_x64
    script: source install-jdk.sh --url https://cdn.azul.com/zulu/bin/zulu11.31.11-ca-fx-jdk11.0.3-linux_x64.tar.gz
    sudo: false
    dist: trusty
    script:
<<<<<<< HEAD
      - docker pull "${runner_image}"
      - docker run -v "${TRAVIS_BUILD_DIR}:${TRAVIS_BUILD_DIR}" -v "${HOME}"/.ivy2/cache:/root/.ivy2/cache --workdir "${TRAVIS_BUILD_DIR}" "${runner_image}" .travis/build-zip.sh

=======
    - docker pull "$IMAGE_NAME" || true
    - docker run -v $(pwd):/workdir/ --workdir /workdir/ constellation-app/netbeans-builder .travis/build-zip.sh
    dist: trusty
    sudo: required
    services:
    - docker
    env: IMAGE_NAME=constellation-app/netbeans-builder
    language: generic
after_script:
    - echo JAVA_HOME = ${JAVA_HOME}
    - echo PATH = ${PATH}
    - ls ${JAVA_HOME}
    - java -version
>>>>>>> eb51df8d
deploy:
  provider: releases
  api_key:
    secure: Kahmrg2n7tWFhJ7mcC+wPdCLdcyz4loQ0lfMur48ZQ08I7OTJxNz0XVkXgy/aF0VfNePKomRgc3FutWsn7KLDH5eFZL/Vu/giIJIFzK1R+b89Tv35lpHCnMall78YKt3oN9HWB30PktTE/MHXtulB/DjaJp6rKTpo2xlMK9rM+NFlOt/lwc1YHEgW+M59u+OAGJWuowL6Vp8O9n0y8rmw3Au4SoIPv3zYFXh6IVTxd7qMysmH+BX7Wn0STye8qGyb3JjM6H1VyKAtKI7yoMREhmKmt0Q218Y5+7QMtiQa/C2ACYCGQAZaKIhbK8ZYvvruY3EWCVpSI8VOd889NFf8OKd835v8ElmTkJiQEQ7K2GLTINuz9GKupY6SfLbcx5/rhGKm59WxMcTLFUtS7p4zg1X68AZI92usGe3XEe/L2wrGOQzewZEQzfS/mTLFHAkVfbrgh3QJM8kFttk+nYvnzzwN+cpOx7h01tUmcjrpE/qLqDe89yvnVkYdUHGPFAyWL9EiyNgx7+nSeJhNWbGsC86HlckARWV0S1JrJu3W5Ls3613IfDVlqCmNSQF6KDaZTdtKS0ELM/2qJVzmU+Fh9qqoODz+ZB7rS8FAMMk+5NvZr1p/wXDz96KNZpTbmm57Ry/KPaklzHHQ7rQt2Inxb6Ug3wd7Mq310kgCcY+blk=
  file: 'dist/constellation.zip'
  on:
    repo: constellation-app/constellation
    branch: master
    tags: true<|MERGE_RESOLUTION|>--- conflicted
+++ resolved
@@ -1,4 +1,3 @@
-<<<<<<< HEAD
 before_cache:
   - find "${HOME}"/.ivy2/cache -name "ivydata-*.properties" -print -delete
 cache:
@@ -8,8 +7,6 @@
 env:
   - runner_image="constellationapplication/netbeans-runner:8.2"
 
-=======
->>>>>>> eb51df8d
 jobs:
   include:
   - stage: Run Tests
@@ -21,7 +18,6 @@
     script: source install-jdk.sh --url https://cdn.azul.com/zulu/bin/zulu11.31.11-ca-fx-jdk11.0.3-linux_x64.tar.gz
     sudo: false
     dist: trusty
-<<<<<<< HEAD
     language: java
     services:
       - docker
@@ -35,25 +31,6 @@
         token:
           secure: $SONAR_TOKEN
 
-=======
-    script:
-    - docker pull "$IMAGE_NAME" || true
-    - docker run -v $(pwd):/workdir/ --workdir /workdir/ constellation-app/netbeans-builder .travis/script.sh
-    - sonar-scanner
-    services:
-    - docker
-    env: IMAGE_NAME=constellation-app/netbeans-builder
-    addons:
-        sonarcloud:
-        organization: theden-github
-        token:
-          secure: oZIesK+gN7WK10wbwh6xi+4jn6SV+TogX+yIaNpfYbqxR0eEhlqcNsc0LsGz/ITdg9PbIu1m66Y8Wk5TUoOK6LLUjK/t8vSXK5i/FB2K8dilgal8YKFwat/r2uWIrIhgvA/eR6fSit5TqKMVqCJByLmSOfHXk87XHL3xxK/XyGEJAI3r89PoLSwAyVBlf1pW/bpQhz4Enuz6M13W+gCeQX1tpTpEq0HIKO2kjDBuinTlANr2wnh1PE5xX/GULkXyVv01Xeqom2SbnMS32vfXyrKh2KtDFuV4P/DPZHt3oo+cAulNUVxUf3/DcmuqHX8rnHX37xB4rSo5QtJF0iGIK4q4HGFWPIB4ih1a+UWIamR/n6hhx8PwkBugapNizN05D4yzmcPyYBeUxhAkP/+7eQ0VyAZY7o7lLPWA26jCi6/F41XC9OxMKqZpeSoNJRDsWX553tcBpcBiAuPVXQ5zgqVWnbCa4yVQyPZ4mE41Svn3k06HvUHExZyCBBMwT8vy5ULoUjchKOLVcJEXuNroIxV7TujKHnrLZ2s73r+JFZegIgIzVYap3OKiA7h915IIi9YtEytD6tSANbe1JHM1c6lq7xtHu5JZK9hwWxICZb9rP83f6Vt6iPjMH8bkK9kz6YhenWFl3+sXaWdDmulREH6Hk5ORblFm1U7nHlM5rY0=
-    after_script:
-    - echo JAVA_HOME = ${JAVA_HOME}
-    - echo PATH = ${PATH}
-    - ls ${JAVA_HOME}
-    - java -version
->>>>>>> eb51df8d
   - stage: Build zip
     language: java
     before_script:
@@ -64,25 +41,9 @@
     sudo: false
     dist: trusty
     script:
-<<<<<<< HEAD
       - docker pull "${runner_image}"
       - docker run -v "${TRAVIS_BUILD_DIR}:${TRAVIS_BUILD_DIR}" -v "${HOME}"/.ivy2/cache:/root/.ivy2/cache --workdir "${TRAVIS_BUILD_DIR}" "${runner_image}" .travis/build-zip.sh
 
-=======
-    - docker pull "$IMAGE_NAME" || true
-    - docker run -v $(pwd):/workdir/ --workdir /workdir/ constellation-app/netbeans-builder .travis/build-zip.sh
-    dist: trusty
-    sudo: required
-    services:
-    - docker
-    env: IMAGE_NAME=constellation-app/netbeans-builder
-    language: generic
-after_script:
-    - echo JAVA_HOME = ${JAVA_HOME}
-    - echo PATH = ${PATH}
-    - ls ${JAVA_HOME}
-    - java -version
->>>>>>> eb51df8d
 deploy:
   provider: releases
   api_key:
