# Custom app.conf for CONSTELLATION
#

# ${HOME} will be replaced by user home directory according to platform
default_userdir="${HOME}/.${APPNAME}"
default_mac_userdir="${HOME}/Library/Application Support/${APPNAME}"

# options used by the launcher by default, can be overridden by explicit
# command line switches
default_options="--branding ${branding.token} -J-Xms1g -J-Xmx4g -J-Dsun.java2d.opengl=false -J-Dsun.java2d.noddraw=true -J-Dsun.awt.nopixfmt=true -J-Dsun.awt.noerasebackground=true -J-Dnetbeans.openfile.197063=true -J-Dprism.dirtyopts=false -J-verbose:gc -J-Dau.gov.asd.tac.constellation.utilities.https.HttpsConnection.level=FINE -J-Djogamp.gluegen.UseTempJarCache=true -J-Dorg.netbeans.log.numberOfFiles=20"
# for development purposes you may wish to append: -J-Dnetbeans.logger.console=true -J-ea

# default location of JDK/JRE, can be overridden by using --jdkhome <dir> switch
<<<<<<< HEAD
jdkhome="C:/zulu11.31.11-ca-fx-jdk11.0.3-win_x64"
=======
#jdkhome="C:/Program Files/Java/jre8"
jdkhome="jre"
>>>>>>> 7c3ace69

# clusters' paths separated by path.separator (semicolon on Windows, colon on Unices)
#extra_clusters=<|MERGE_RESOLUTION|>--- conflicted
+++ resolved
@@ -11,12 +11,7 @@
 # for development purposes you may wish to append: -J-Dnetbeans.logger.console=true -J-ea
 
 # default location of JDK/JRE, can be overridden by using --jdkhome <dir> switch
-<<<<<<< HEAD
 jdkhome="C:/zulu11.31.11-ca-fx-jdk11.0.3-win_x64"
-=======
-#jdkhome="C:/Program Files/Java/jre8"
-jdkhome="jre"
->>>>>>> 7c3ace69
 
 # clusters' paths separated by path.separator (semicolon on Windows, colon on Unices)
 #extra_clusters=