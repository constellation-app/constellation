== 3030-12-31 Getting Started
<p>If you're new to Constellation, read the <a href="" helpId="au.gov.asd.tac.constellation.functionality.gettingstarted">getting started guide</a>.</p>

<<<<<<< HEAD
== 2025-09-26 Add New Experimental Histogram View
<p>New Experimental Histogram View added. This is a complete rewrite that can take advantage of JavaFX features present in other views
=======
== 2025-11-11 Add New Experimental Histogram View
<p>A new version of the histogram view has been added to the Experimental menu. This aligns the look and feel to be closer to that of other views
>>>>>>> 4e093dd5
<p>Can be found in Experimental->Views->New Histogram

== 2025-07-23 Add spell checking in Notes View
<p>Spell check now added to following functions:
<p>Notes View -> New Note / Edit Note Pane
<p>Conversation View -> Create Translation / Edit Translation
<p>Import/Export -> Import From File/Import From Database -> Attributes pane -> New Attribute -> Description
<p>Attribute Editor -> All string attributes (Spell checking in Attribute Editor is turned off by default. User can right click to 'Turn on Spell checking')

== 2025-07-10 Shortcuts for Data Access View Workflow templates
<p>Data Access View Workflow templates can now be saved with keyboard shortcuts
<p>Allocated keyboard shortcut can be used to load up the workflow template instead of clicking the menu items.

== 2025-06-20 Complete with Schema on Selection
<p>A new plugin has been added that allows for Complete with Schema to only be run on the selected parts of a graph.</p>
<p>This plugin can be found at Tools -&gt; Complete with Schema on Selection and can be run with the shortcut Shift + F5.</p>

== 2025-06-16 Replace with Empty Text
<p>The Find View has been updated to allow values of attributes to be replaced with an empty string.</p>
<p>For example, when Node identifiers have values such as phone numbers, like +6140000000, using the find and replace you could remove the '+' and replace it with an empty string.</p>

== 2025-04-11 Spell checking in Constellation
<p>Spell checking is available in text areas of Constellation. E.g. Data access view (Extract Types and Extract Words Plugins). It can be added in other text areas as requested.</p>
<p>When enabled, incorrect spellings and some grammar errors are highlighted and underlined. 
Left Clicking on a highlighted word/phrase will popup a suggestions list to choose from. An "Ignore All" button is available for spelling errors which will ignore the same error in the current text area.</p>
<p>Constellation Option "Enable spell checking in specified text areas" (Enabled by default) is used to enable/disable spell checking. 
If it is set, the right click context menu option "Turn On Spell Checking" will be available on fields where it has been enabled, and it can be used to toggle on/off spell checking dynamically. </p>

== 2025-02-27 Multi-choice input field
<p>Multi-choice input fields now have the ability to type ahead and have drop down suggestions.</p>
<p>Existing multi-choice drop down input fields have been replaced with multi-choice type ahead input field so they all look and behave the same.</p>

== 2025-02-06 Histogram can now perform aggregate functions on nullable Transaction data
<p> The Histogram View has had an enhancement to its aggregate processing for <b>Links</b> and <b>Edges</b>.</p>
<p> The <b>Category</b> options to calculate Average, Sum, Min, and Max on Transactions will now work on nullable datatypes, such as "long_or_null", "double_or_null", etc. </p>

== 2025-02-03 Search Added to Online and Offline Help
<p>A search has been added to the help documentation to make finding help pages easier.</p>
<p>This search uses the names of each help page and the category they are in for the table of contents to narrow down results.</p>

== 2024-12-18 Animation updates
<p>Direction Indicators animation moved to Experimental -> Animations.</p>
<p>New Color Warp animation added to Experimental -> Animations.</p>
<p>Pause/Resume/Stop animation options added.</p>

== 2024-11-18 Word Cloud View no longer in Experimental
<p>Word Cloud View has been moved out from Experimental.</p>
<p>Word Cloud View can now be found in Views -&gt; Word Cloud View.</p>

== 2024-08-13 Layers View - Union and Intersection Modes have now been implemented.
<p> You can now switch between Union and Intersection modes using the control at the top right of the Layers View. Union mode will show <b>all</b> elements matching with <b>any</b> Layer. Intersection mode will <b>only</b> show graph elements that match with <b>every</b> active layer.</p>
<p> Layers will now correctly display combined matches to queries as well as any manual allocations for the same layer.</p>

== 2024-07-05 Added Zoom to Selection to Find View
<p> Added a "Zoom to Selection" checkbox to the Find View. Having this selected will make the graph zoom in to the results found.</p>

== 2024-06-25 Exporting to SVG
<p>Graphs can now be exported to an SVG image format enabling graphs to be viewed in web browsers and other vector image viewers.</p>
<p>A variety of parameters are available to customize the export including the number fo allocated processors, the format of the exported SVG file and the export perspective.</p>

== 2024-06-03 Select Nodes and Select Transactions
<p>Users can now more easily select all nodes or select all transactions from a graph. These new actions can be found in the "Selection" menu.</p>

== 2024-05-28 Pages in the Conversation View
<p>Pages have been added to the Conversation View to help with the loading and viewing of Conversations. The page numbers and arrows at the bottom of the view can be used to change between pages.</p>
<p>A dropdown list has been added to the top of the view to select how many Conversation bubbles to display per page.</p>

== 2024-03-08 More Ways to Zoom In and Out
<p>Keyboard shortcuts have been added for zooming in and out of the graph view (CTRL = and CTRL - respectively).</p>
<p>Toolbar buttons have been added for zooming in and out of the graph view.</p>

== 2024-02-26 Colorblind Mode in Options
<p>Colorblind mode options have been added and can be found through Setup -&gt; Options -&gt; CONSTELLATION -&gt; Application.</p>
<p>The random generation of node colors has been adjusted based on the selected colorblind mode.</p>
<p>Existing graphs can be displayed in a the selected colorblind scheme through the toolbar with Display -&gt; Apply Colorblind Schema to Open Graphs.</p>

== 2024-02-02 Word Cloud View in Experimental
<p>A Word Cloud View has been created and can be found under Experimental -&gt; Views -&gt; Word Cloud.</p>
<p>This view allows you to create a Word Cloud based on words and phrases found in attributes in nodes and transactions.</p>

== 2024-01-09 Data Access View Categories change
<p>Added a new "Restore to Default" button to the Data Access View Categories </p>

== 2024-01-08 Light and dark mode support
<p>Light/Dark mode themes have been reworked and now comprehensively cover most of the application.</p>
<p>The modes can be accessed via SetUp -&gt; Options -&gt; Appearance -&gt; Look and Feel -&gt; FlatLaf Light/FlatLaf Dark respectively.</p>

== 2023-11-15 Rename graphs through REST API and Jupyter Notebooks
<p>Jupyter notebook users can now specify or change Constellation graph title names within scripts using the client.</p>
<p>When creating a new graph <strong>new_graph</strong> the graph name can be specified as an optional parameter. There's also a separate function to rename a graph specified by the graph ID <strong>rename_graph</strong>. If a graph ID is not specified, the current active graph will be renamed.</p> 
<p>For more information refer to the documentation by going to Tools &gt; Display REST Server Documentation.</p>

== 2023-09-28 Hide empty attributes in the Attribute Editor View
<p>The Attribute Editor view now allows for empty (null) attributes to be hidden to de-clutter the view.</p>
<p>The heading of each attribute category has replaced the "Show all" toggle with a "Show Hidden" toggle and a new "Show Empty" toggle has been added. The "Show Empty" toggle is enabled each time Constellation is restarted to ensure users make a conscious decision to hide them.</p>
<p>Attributes that are marked as hidden will only be shown if the "Show Hidden" toggle is enabled while attributes that have no value set (and are empty) will only be shown if the "Show Empty" toggle is enabled. Hidden and empty attributes require both toggles to be enabled.</p>

== 2023-08-28 Markdown support in the Notes View
<p>The notes can now optionally render markdown text. You can now italicise, bold and strikethrough text. Headings can be added to the note as well as lists and sub lists.</p>
<p>The new note pop-up window will have a preview tab where you can see how your markdown text will be rendered before adding it as a note.</p>
<p>Editing notes will also be done through a popup window.</p>
<p>Markdown can be toggled on and off with a checkbox which appears in the create/edit note popup.</p>

== 2023-08-08 - Enabled of Multi-Choice Drop-down bulk selection feature
<p>A number of input field drop-downs that enable the selection of multiple items have had a bulk selection feature enabled.</p>
<p>Right click the input field to access the "Select All" and "Clear All" functionality.</p>
<p>Some instances have an adjacent drop-down labeled "..." that can be used to access the same functionality as right clicking.</p>

== 2023-07-28 Attribute Editor View - Edit Buttons
<p>Edit buttons have been removed from attributes in the Attributes View.</p>
<p>Edit functionality can be achieved by clicking on the field of the attribute.</p>

== 2023-07-28 Replacement of old Find View with new Find View
<p>The existing Find View accessible using the shortcut Ctrl-F has been replaced with the an updated Find View which has been under development and testing.</p> 
<p>The new Find View offers an updated interface that opens by default in a separate window.</p> 
<p>The functionality remains the same with the added option of "Find Next" and "Find Previous" execution options.</p> 

== 2023-06-14 Reorder Plugins in Data Access View
<p>The Data Access View configuration pane in the settings now has "up" and "down" buttons below the "Visible categories" box.</p>
<p>The order of the categories within this box can be changed by using the buttons below it.</p>
<p>The order set in the "Visible categories" box is the order which the plugins on the Data Access View will show up in.</p>

== 2023-05-05 Notes View UI Change
<p>The controls to add a new note are no longer at the bottom and have been moved to a pop-up window which appears when the "Create Note" button is pressed on the top left.</p>
<p>You can now change the colour of user notes using a color picker</p>
<p>Notes are now constrained to show 5 lines of text and a "Show More" button will appear on notes with content that exceeds that threshold.</p>
<p>Notes can now be filtered by time-range</p>

== 2023-04-18 Error Report View 
<p>A new Error Report View has been added to Constellation to assist in viewing and managing unexpected errors that might occur during normal usage.</p>
<p>There are options to control whether or not a popup message is displayed when an error occurs, based on the severity level of the error, or if it is a repeated occurrence of an error.</p>
<p>There are also filtering options to only show entries of a chosen severity level in the report panel.</p>
<p>The report panel will show all unique errors that have occurred during the current session, ordered with the most recent entries at the top. Any repeats of an existing error will increment an occurrence counter for that error.</p>
<p>Individual entries can be cleared from the list by clicking on the X in their heading. A Clear All Reports button has been provided to easily remove all entries at once.</p>
<p>Even after closing the Error Report View, the current popup settings will still be used to control any new errors that may occur for the remainder of the session.</p>

== 2022-11-23 Quality Control Rules
<p>Quality Control Rules can now be disabled and enabled from the Category Priority menu in the Quality Control View.</p>
<p>Disabled rules will be ignored when determining the quality rating of a node.</p>

== 2022-11-21 Datetime Formatters
<p>Datetime formatters have been updated in the File and Database importers to allow single digit days and hours to be passed through most default formats.</p>
<p>A few new formatters, which don't contain seconds, have been added to the default list.</p>

== 2022-11-01 File & Database Importers
<p>Fixed a bug with the new attributes fading behind Constellation. They are now modal dialogs.</p>

== 2022-10-21 Constellation Options Menu
<p>The Constellation Options menu has now been grouped together and is ordered alphabetically.</p>
<p>To reduce the overall number of options tabs the Application Font options can now be found under the Application tab, and the Anaglyphic Displays options can be found under the Graph tab.</p>
<p>These options can be found through Setup -&gt; Options -&gt; CONSTELLATION -&gt; Application or Graph.</p>

== 2022-10-19 Export from Analytic View
<p>The ability to export the results from running an analytic in the Analytic View has been added.</p>
<p>After running an analytic, an Export button appears at the top of the results table, allowing for the results to be exported to either a CSV or Excel file.</p>

== 2022-08-03 Layers View
<p>Layers View has had a complete UI rework and is now available under the Views menu.</p>
<p>Layers View allows you to add vertices and transactions to up to 32 layers by either using the right click context menu or defining a query.</p>
<p>The view allows for toggling of layers via a checkbox which links to subsets of graph elements.
This will either hide or show the subsets based on element visibility changes to reduce clutter when analysing large data sets.</p>

== 2022-07-28 Clear Button in Database Importer
<p>The "Import from Database" pane now has a clear button next to the query button. Clicking Clear will clear the results in the current run and will clear the query text</p>

== 2022-07-19 Import Graph File
<p>A new plugin "Import Graph File" has been added to the Import section of Data Access View. This allows you to import data from graph file types such as GML, GraphML, and Pajek.</p>

== 2022-06-17 Datetime Formatter
<p>The Datetime formatter for attributes in the File Importer and Database Importer has been updated to include a new field 'Display Time Zone'. This field allows you to easily convert your datetime data to the desired timezone before importing.</p>

== 2022-05-27 Option to specify time zone in Importers
<p>A new field 'Time Zone' is added in the Datetime formatter of attributes in the File Importer and Database Importer. You can find it by right-clicking an attribute, navigating to Formatter -&gt; Datetime. Choosing 'EPOCH' as the Datetime format or entering a format that already contains a time zone will disable this field.</p>

== 2022-04-13 Plugins
<p>Some plugin parameters have been updated to have '*' at the end of the name to indicate that the plugin will require a value in order for the plugin to work.</p>

== 2022-03-30 Data Access View
<p>A new tab has been added in SetUp -&gt; Options -&gt; Data Access View to be able to hide data access categories that you don't want to see.</p>

== 2022-03-22 New Datetime formatter in the File Importer
<p>A new Datetime formatter has been added to the File Importer for parsing native Excel datetimes into Constellation. You can use it by right-clicking an attribute, navigating to Formatter -&gt; Datetime and choosing 'EXCEL' from the format dropdown list.</p>

== 2022-02-22 Find View (Experimental)
<p>A new version of the Find View can be accessed via Experimental -&gt; Views or Ctrl + B. This version is intended to replace the current Find View at some stage.</p>

== 2022-02-21 Compare Graph Parameters
<p>The dialog for comparing graphs in the Tools -&gt; Compare graph menu will now update to prevent the user from comparing against the original graph.</p>

== 2022-02-17 Add description to Step Tab names in Data Access View
<p> The Step Tab names in the Data Access View can now be double clicked to add a brief description. E.g. If "Initial run" is entered, "Step 1 - Initial run" will be displayed in the Tab name. This is also saved and loaded as part of the templates.</p>

== 2022-01-24 Histogram Bins Selected Count
<p>The Histogram now shows the amount of bins selected out of the total bins present.</p>

== 2022-01-21 File Importer
<p>File Importer enforces all files that are being added have the same column structure.
When the 'Files Include Headers' option is enabled, the column headings of all the files should be the same. When it is disabled,
the number of columns should be the same. Otherwise a warning message is displayed and the files with a different structure to the
first file added are removed.</p>

== 2021-12-16 Quality Control Categories
<p>The dialog to change the Quality Control category levels will now show when the level is different from the default.</p>

== 2021-11-23 Context Menu
<p>The right-click context menu in the graph window has been updated to include Selection and Reset View options.</p>

== 2021-11-02 Data Access View Templates
<p>A bug relating to the Data Access View template structure has been resolved. Unfortunately this change means that existing DAV templates will no longer work and therefore they will need to be re-created.</p>

== 2021-10-29 New Online &amp; Offline Help
<p>The help documentation is now able to be viewed both online through the constellation-app.com website and offline through a local server.</p>
<p>A preference has been added where you choose to view help documentation either online or offline. This can be found via
Setup -&gt; Options -&gt; CONSTELLATION -&gt; Help -&gt; Online Help. The help documentation is accessible through the blue question mark icons found in each view. </p>

== 2021-10-27 Layers View Graph Context
<p> Layers View now requires a graph to be present before presenting the full feature set of the view.</p>

== 2021-10-20 Conversation Search scroll
<p> When searching in the conversation viewer you will be taken to the messages that contain the search term.</p>
<p> You can also iterate through the search terms using the new buttons</p>

== 2021-10-18 Data Access View
<p>There is a known issue with the Data Access View that it will open in the graph tab section during the latest update.
You should be able to manually reposition it to the left pane section and it will open as expected from then on wards.
This is a side affect of some back end changes we had to make.</p>

== 2021-10-15 User Settable Bin Size in Histogram
<p>The user can now manually increase or decrease the height of the bins in the histogram (Added to the popup displayed when you click the Actions button in the bottom right of the histogram panel).</p>

== 2021-10-08 Layer by Time
<p>Layer by Time has been updated so that the graph that is created has the same schema as the original graph. Previously it created a Visual Graph.</p>

== 2021-10-06 Plugin Parameters
<p>If you enter a value into a number parameter field that is either less than the minimum allowed or more than maximum allowed, the field turns red.</p>

== 2021-09-28 Error Handling
<p>Fatal errors and exceptions will now be presented as a dialog box in the executable version.</p>
<p>Previously only a small red icon on the bottom right of the application was shown when an exception occurred.</p>

== 2021-09-28 Hashmod Improvements
<p>Significant speed up in ingesting CSV files with a header line in as separate vertices and you can now specify
(via a header field with format 'COLUMN1...COLUMN2;;;COLUMN3') that any transactions that hashmod creates via
matching COLUMN1 and COLUMN2 values will also gain the COLUMN3 attribute from one of the vertices it connects.</p>

== 2021-09-17 Anaglyphic Display
<p>The anaglyphic 3D display now allows different colors to be selected for left and right eyes.</p>

== 2021-09-17 Data Access View
<p>The Quality Control widget and Go button have also been added to the bottom
of the view to improve the UX workflow as you select plugins from the top going
downwards.</p>

== 2021-09-17 Histogram sort by Labels (Numbers)
<p>Histogram view now has an option to sort labels by numeric value on top of the existing string value</p>

== 2021-09-17 Attribute Editor Improvement
<p>Clicking on the attribute field now brings up the interface to edit the value. The Edit button is now redundant and will be removed later.</p>
<p>Value can be selected by dragging the mouse over the required part of the string.</p>

== 2021-09-17 Anaglyphic Display
<p>The graph can be displayed in anaglyphic 3D. This requires glasses with colored lenses, currently hard-coded to be left eye green, right eye magenta.</p>

== 2021-09-15 Quick Start Guide
<p>The Quick Start Guide on the Whats New Page has been removed. You can now discover that information via the Getting Started link on the Welcome Page which now links
to the Getting Started help page.</p>

== 2021-09-13 node_labels_bottom/top and transaction_labels changed
<p>The above three graph attributes have been changed to node_bottom/top_labels_colors and transaction_labels_colors.</p>
<p>The attributes now also show the colors for example: Label: (White), Identifier: (#9980e6)</p>

== 2021-09-10 Histogram View
<p>Options selected for the Category and Property are now associated with the chosen Graph Element; Node, Transaction, Edge, or Link, and will not reset to defaults when switching between Graph Element options.</p>

== 2021-09-06 Import From File
<p>Updated the UI to clear the Attribute Filter and the table filters in the Configuration Run tabs, when all the source files are removed.</p>

== 2021-09-06 Import From File
<p>Updated the UI to only enable and expand sections once a file is added</p>

== 2021-09-08 Notes View UI Improvements
<p>New features:</p>
<ul>
<li>Replaced edit pop up with direct note editable text fields</li>
<li>Right click note to add and remove selected graph elements</li>
<li>Delete note confirmation pop up</li>
</ul>

== 2021-09-06 Freeform Selection
<p>You can now draw a freeform selection shape by holding down Alt whilst selecting.</p>

== 2021-09-06 Reset graph view after importing
<p>When data is imported with the Import from File or the Import from Database, the graph view is now reset to the full view to display everything that has been imported.</p>

== 2021-08-23 Moved Notes View to Views menu
<p>The Notes View can now be found in the Views menu instead of in the Experimental > Views menu.</p>

== 2021-08-18 Layers View Delete Layer
<p>Added functionality to delete a layer in the layers view.</p>

== 2021-08-18 Removed Old Table View
<p>Removed the old table view implementation as the new one has now fully replaced it.</p>

== 2021-08-05 Auto Notes Filters
<p>Additional filters have been added to the Notes View to filter on which Auto Notes are shown. When the Auto Notes filter is selected, an additional drop down list of filters for the Auto Notes is displayed.</p>

== 2021-07-30 Remember File Open/Save Location
<p>By default, the "Remember Open/Save Location" preference is enabled, which will default the previously opened or saved location when opening or saving a file. </p>
<p>When this option is unticked, the open or save location defaults to the user's home directory</p>

== 2021-07-27 Keep multiple values expanded in the Attribute Editor
<p>When the graph selection is changed, any expanded node or transaction attributes in the Attribute Editor will now remain expanded and populate values of the new selection.</p>
<p>When the graph is zoomed in or out, any expanded attribute will remain expanded with the same values.</p>

== 2021-07-27 Default Graph Label Color Change
<p>The default graph label color has been changed to white to improve visibility of the label on the graph background. The label color is able to be changed in the Attribute Editor as a Graph Attribute.</p>

== 2021-07-26 Quality Control Category Changes
<p>Quality Control category names and colors have been updated to match commonly seen category names and colors. The category names are now Minor, Medium, Major, Severe and Critical.</p>
<p>A new category OK has been added for when a Quality Control rule has not been flagged.</p>

== 2021-07-21 Conversation View
<p>The Conversation View now has a search bar where a letter or passage can be searched for within the currently visible conversation.</p>

== 2021-07-15 Notes View Selection
<p>User Notes now have the option to include nodes and transactions on the graph that are selected when the note is created. If no elements are selected, the note will be applied to the whole graph.</p>
<p>To view what graph elements are applied to the note, a right click context menu has been added to user notes with the option to select on graph which will highlight the relevant nodes and transactions, or the whole graph.</p>

== 2021-06-04 Select All Plugin
<p>The Select All Plugin in the Data Access View now selects everything on the graph including transactions.</p>
<p>Previously it only selected the vertices on the graph.</p>

== 2021-05-28 Freeze Graph View Removed
<p>The freeze graph view option has been removed as the functionality has been replaced by pin/unpin nodes</p>

== 2021-05-21 Application Font Setting
<p>In the Constellation settings a tab has been added to set the default font family and font size for all of the views in Constellation.</p>
<p>The setting requires a restart of Constellation for it to be applied. </p>
<p>The setting can be found via Setup -&gt; Options -&gt; Constellation -&gt; Application Font. </p>

== 2021-05-19 Ability to Pin/Unpin Nodes
<p>Nodes can now be pinned, either through the pin/unpin toolbar icons in the arrangements panel, or via the corresponding Arrange menu options. Once pinned, nodes do not move when arrangement plugins are run, but can be manually moved. The 'pinned' node attribute stores this information.</p>

== 2021-04-22 JDBC Database Import Connector View
<p>The JDBC Connector window has been converted to use the standard view framework and now matches closely with the style of the delimited file importer.</p>

== 2021-04-01 Ability to Search in Single Choice Drop-Down Lists
<p>Single Choice Drop-Downs are now searchable, which allows you to filter the options in the drop down list based on what is typed.</p>

== 2021-04-01 Histogram Bin Counter
<p>A count for the total number of bins currently shown in the Histogram has been added to the top right of the view.</p>

== 2021-03-22 Scatter Plot
<p>Ctrl-Shift-O has been added as a keyboard shortcut to open up the Scatter Plot View.</p>

== 2021-02-25 Blaze Colors - Presets
<p>The blaze menus have been updated to show preset blaze colors. An option to save a custom color as a preset is represented by a checkbox in the color dialog.</p>
<p>The blaze toolbar menu now displays up to 10 preset colors. It now has the ability to change the color stored by clicking the tile to load a color picker.</p>
<p>The preferences found via Setup -&gt; Options -&gt; Constellation -&gt; Graph now stores preset blaze colors. These can be edited via the color picker upon clicking the colored tile.</p>

== 2021-02-24 Plugin Reporter Drop-Down Lists
<p>To avoid confusion with the Plugin Reporter, the two drop-down lists for filtering and ignoring plugins to be displayed have been combined.</p>

== 2021-01-28 Histogram View
<p>Fixed an issue with the histogram where a bar selection wasn't applied to the graph.</p>

== 2021-01-27 What's New Page
<p>The tutorial page has been converted into a What's New page to display updates to Constellation.</p>

== 2021-01-12 Welcome Page
<p>A Welcome Page with helpful links for getting started with Constellation now opens on startup.</p>

== 2021-01-12 Notes View
<p>The Notes View can be used to record notes about a graph.</p>
<p>It can be found in "Experimental > Views > Notes View", or alternatively via the shortcut "Ctrl+Shift+A".</p>
<p>There are two types of notes that are recorded in the Notes View:</p>
<ul>
<li><p>User Notes: These are PURPLE and are created by a user by typing in the tile and description and clicking the "Add Note" button at the bottom of the view. They may also be edited or deleted later via the buttons on the note itself.</p></li>
<li><p>Auto Notes: These are BLUE and are generated and added to the graph automatically by plugin execution, similar to the Plugin Reporter.</p></li>
</ul>
<p>Visibility of either User Notes or Auto Notes can be toggled on or off via the "Select a filter..." drop-down menu at the top of the view.</p>

== 2021-01-11 JDBC Database Import Connector
<p>A JDBC Connector has been added to easily allow importing via a JDBC Connection to a database.</p>

== 2020-12-21 Version 2.1.1
<p>Constellation v2.1.1 is officially released!</p>

== 2020-12-04 Table View
<p>A couple of bugs related to exporting in Selected Only mode and table selection have been fixed.</p>

== 2020-11-25 Data Access View
<p>Data Access View has been updated to remember plugin parameter selections between sessions.</p>

== 2020-11-13 Performance Improvement
<p>Zooming and dragging nodes on large graphs has improved significantly.</p>

== 2020-11-10 Analytic View
<p>The Levenshtein Distance Analytic has been updated so that the drop-down list parameters don't reset every time a new graph selection is made.</p>

== 2020-11-09 Performance Improvement
<p>The time taken to open graphs has been reduced significantly and graph responsiveness after opening or docking views.</p>

== 2020-11-08 Table View
<p>A bug where exporting to CSV or Excel would only export the current page (instead of all pages) has been fixed.</p>

== 2020-11-03 Layers View
<p>The Layers View has been updated so that you can now do separate queries for nodes and transactions on each layer.</p>

== 2020-10-28 Table View
<p>A bug where Constellation wouldn't release the write lock on an exported excel file has now been fixed.</p>

== 2020-10-28 Tutorial Page Showing on Startup
<p>A checkbox has been added to the top right corner of this page to set preference for the Tutorial Page showing on startup.</p>

== 2020-10-21 Copy to New Graph
<p>The naming convention when copying to a new graph (Ctrl-U) has been updated. When copying to a new graph, '- Copy' will be added to the old graph name (or a number if that is already there).</p>

== 2020-09-22 Draw/Selection Mode Shortcut
<p>Ctrl-D can now be used to toggle between Draw Mode and Selection Mode on the graph.</p>

== 2020-09-08 Spectral 3D Arrangement
<p>The Spectral 3D Arrangement shortcut has been updated to Ctrl-Alt-A to avoid a clash with the Layers View Add Layer shortcut.</p>

== 2020-09-02 Table View
<p>Table View has been updated to include a paging system. This helps improve the Table view performance on larger graphs.</p>
<p>A menu item has also been added to set the size of a page in the table. Click on the cog and go to 'Set Page Size'. Default is 500.</p>

== 2020-08-28 Split Nodes Plugin
<p>A new option is added to split nodes, duplicating the transactions of the selected node.</p>

== 2020-08-26 Delimited File Importer
<p>Conversion of the importer to a view has allowed a more consistent user experience.</p>
<p>Multiple bug fixes with selection of check-boxes and loading of dropdowns are now in effect.</p>

== 2020-08-24 Layers View Keyboard Shortcuts
<p>Keyboard shortcuts have been added to the Layers View. "Ctrl+Alt+L" will add a new layer and "Ctrl+Alt+D" will deselect all layers.</p>

== 2020-08-21 Histogram Copying Options
<p>You can now copy a selection from the bars within the histogram in the Histogram View via two options:</p>
<ul>
<li>Ctrl+C - Will copy the property values of the selection to the clipboard.</li>
<li>Right-Click Context Menu - Options to either copy the property values or both the property values and counts of the selection to the clipboard.</li>
</ul>

== 2020-08-10 Uncollide Plugin
<p>A new improved version of the uncollide plugin has been added. Go to Experimental > Arrangements > Uncollide to use it.</p>

== 2020-08-06 Quality Control Categories
<p>The Quality Control View now ranks and lists the quality of an element as a category instead of a score. This is also implemented in the Data Access View.</p>
<p>Categories can be mapped to each individual rule through the Quality Control View</p>
<p><strong>Categories</strong> - from lowest to highest priority.</p>
<ul>
<li>Default</li>
<li>Info</li>
<li>Warning</li>
<li>Severe</li>
<li>Fatal</li>
</ul>

== 2020-07-23 Delimited File Importer
<p>Dramatically improve the preview performance of a CSV file import.</p>

== 2020-07-20 Version 2
<p>Constellation v2.0.0 is officially released!</p>

== 2020-07-17 Named Selection
<p>A number of bugs with the Named Selection have been fixed.</p>

== 2020-07-16 Attribute Calculator
<p>The Attribute Calculator has been removed with other views and features.</p>

== 2020-07-08 Rendering Labels Bug Fixed
<p>A bug with labels being rendered with unreadable text after opening views has been fixed.</p>

== 2020-07-07 Manage Templates Layout Improvements
<p>The File &gt; Manage Templates window's layout has been improved.</p>

== 2020-07-07 Import from Delimited Fixes
<p>A number of improvements have been made to the Import from Delimited:</p>
<ul>
<li>The filtering options from the preview table have been fixed so that doing <strong>Row !=1</strong> works again.</li>
<li>A UX improvement has been made to allow you to import files of one type per session. After importing the first file, the <strong>Import File Parser</strong> is grayed out</li>
</ul>

== 2020-06-18 Info Map Bug Fixed
<p>A bug preventing running the Clustering &gt; Info Map plugins has been fixed.</p>

== 2020-06-09 Select Top N Bug Fixed
<p>A bug preventing running the <strong>Select Top N</strong> plugin from the Data Access View has been fixed.</p>

== 2020-05-21 Schema View
<p>The Node and Transaction type tabs in the Schema View are now searchable.</p>

== 2020-05-21 Hierarchical Clustering Improvements
<p>A bug preventing the running of the hierarchical clustering plugin sometimes has been fixed.</p>

== 2020-05-21 Merge Nodes by Geospatial Distance
<p>A bug preventing running the <strong>Merge Nodes</strong> &gt; <strong>Geospatial Distance</strong> plugin from the Data Access View has been fixed.</p>

== 2020-05-18 Map Controls
<p>We have updated the Map View mouse controls to be consistent with the graph view.</p>

== 2020-05-12 Table View
<p>A number of improvements have been added to the table view:</p>
<ul>
<li>The column selection has been improved to include sub categories for source, destination and transactions</li>
<li>Each column selection now includes a search filter</li>
</ul>

== 2020-05-12 Support for MacOSX
<p>Constellation officially supports MacOSX!</p>

== 2020-05-11 Two New Arrangement Options
<p>Two new arrangement options are available via the Arrange menu and toolbar. These options are horizontal and vertical lines. Selecting these options allow selected (or all) elements to be arranged in either horizontal or vertical lines.</p>

== 2020-05-11 Delimiter Importer
<p>Added feedback dialogs for the Delimiter importer, showing information about a successful import and any failures.</p>

== 2020-05-11 Timeline View
<p>A bug resulting in the summary box shrinking when dragged past the summary bounds has been fixed.</p>

== 2020-05-05 Layer by Time
<p>A bug preventing the running of the Arrange &gt; Layer By Time occasionally has been fixed.</p>

== 2020-04-20 Data Access View
<p>You can now remove a previously saved preference in Data Access View under Options &gt; Load.</p>
<p>Added support for double attribute types for when high precision is required, as well as byte and short attribute types for when memory efficiency is required.</p>

== 2020-04-15 New Layers View
<p>You can now add vertices and transactions to up to 32 layers by either using the right click context menu or defining a query.
Access to the Layers view is achieved through Experimental &gt; Views &gt; Layers View.</p>
<p>The view allows for toggling of layers via a checkbox which links to subsets of graph elements.
This will either hide or show the subsets based on element visibility changes to reduce clutter when analysing large data sets.</p>
<p>For more information on how to use this see the <a href="https://github.com/constellation-app/constellation/issues/223">layers view page</a>.
Feel free to comment on the issue with your feedback.</p>

== 2020-04-08 Data Access View Date Range
<p>You can now enter a date and time in the absolute date range section of the Data Access View.</p>

== 2020-03-24 REST API
<p>The module that implements the REST API (providing access from Jupyter notebooks, for example) has been
rewritten. It is now much easier to add functionality. The Python client constellation_client.py has been
updated to use the new REST API. Swagger has been updated; it uses a configuration that is automatically
generated by the REST server, so the display is always up to date.</p>

== 2020-02-25 New Logo
<p>Constellation has got a new logo!</p>

== 2020-02-23 Improved Validation
<p>Validation of custom attributes using dates, blaze angles, node and transaction attribute labels have been improved to provide instant feedback when an invalid value is set.</p>

== 2020-02-07 Font Improvements
<p>Support for rendering fonts in a Constellation graph has been overhauled enabling support for multiple fonts.
Font preferences for the graph can be made by going to Setup &gt; Options &gt; Constellation &gt; Label Fonts.
For more information click on the help button located at the bottom right corner within this preference window.</p>

== 2020-02-06 Analytic View
<p>Stability improvements have been made to the Analytic view when switching between graphs and having the Analytic view state updated.</p>

== 2020-02-06 Data Access View
<p>You can now have Data Access Plugins be deselected after pressing the <strong>Go</strong> button. This is a preference option available from the Data Access View options menu.</p>

== 2020-01-28 Data Access View
<p>A bug has been fixed with the Data Access View which caused the application to lock up when it was opened.</p>

== 2020-01-22 Map View
<p>A stability improvement has been made to the Map View when you resize the window.</p>

== 2020-01-20 Data Access View
<p>A UX improvement has been made to the Data Access View which will enable the "Go" button when you have plugins selected. When you press "Go", a graph will be created if there isn't any open.</p>

== 2020-01-20 Timeline View
<p>A bug has been fixed in the timeline view when the timezone was changed and a graph was closed.</p>

== 2020-01-15 New Flag Icons
<p>We have updated the flag icons we use which are more detailed and of better quality.</p>

== 2020-01-13 Hierarchical Clustering
<p>A bug with the hierarchical clustering not reverting the graph after the pane was closed has been fixed.</p>

== 2020-01-13 KTruss Clustering
<p>A bug with the KTruss clustering not reverting the graph after the pane was closed has been fixed.</p>

== 2020-01-04 Libraries Upgraded
<p>We've upgraded to newer versions of open source libraries we use which should improve performance and stability.</p>

== 2019-12-20 Quality Control View
<p>The colors used to represent a warning when the score is 80 have been improved to be readable.</p>

== 2019-12-16 Delimited File Importer
<p>In the delimited file importer you can assign an attribute to the row column which is the first column.</p>

== 2019-10-23 Jupyter Notebooks
<p>Improvements have been made to the error handling when errors occur with the REST client.</p>

== 2019-10-11 Jupyter Notebooks
<p>You can now specify which graph you want to run a plugin in by specifying the <strong>graph id</strong>. For more information refer to the documentation by going to Tools &gt; Display REST Server Documentation.</p>

== 2019-10-09 Jupyter Notebooks
<p>You can now add custom blazes from a Jupyter Notebook. For more information see <a href="https://github.com/constellation-app/constellation/issues/139">139</a>.</p>

== 2019-10-01 Jupyter Notebooks
<p>A bug has been fixed interpreting strings which look like numbers as numbers in a pandas dataframe. For more information see <a href="https://github.com/constellation-app/constellation/issues/133">#133</a>.</p>

== 2019-07-30 Remember last save
<p>Constellation will remember the location you last saved a graph. You can change this behaviour from Tools &gt; Options &gt; Constellation.</p>

== 2019-07-30 Data Access View Plugin Search
<p>The Data Access View plugin search usability has been improved by having the search text field enabled always.</p>

== 2019-06-25 Data Access View Context Menu Update
<p>The menu positions of the right click context menu available from the Data
Access View has been modified based on UX feedback.</p>

== 2019-05-30 New graph icons
<p>The Constellation new graph icons have been redone.</p>

== 2019-05-06 Analytic Schema Update
<p>Added support for HASH types like MD5, SHA1 and SHA256. The HASH icon background color is now cyan.</p>

== 2019-05-01 Gather Nodes Bug Fix
<p>Gathered nodes will now maintain their depth instead of being moved forward</p>

== 2019-03-27 Table View Update
<p>The Table View will now remember your column selection and ordering no matter how much you change it.</p>

== 2019-03-27 Added Deselect Blazes option
<p>Added Deselect Blazes option in Selection menu.</p>

== 2019-03-22 New Country Flag Icons
<p>Added 23 new country flag icons.</p>

== 2019-03-22 Arrange by Node Attribute
<p>Arrange by Node Attribute (found under the Arrange Menu) combines the function of Arrange by Group and Arrange by Layer into a single plugin.</p>

== 2019-03-12 Help added for Histogram
<p>A help topics entry for the Histogram View has been added.</p>

== 2019-03-07 Performance Improvement
<p>A performance improvement has been made to how icons and images were created resulting in reduced memory usage.</p>

== 2019-03-01 Map View Update
<p>A few minor improvements have been made to the map view:</p>
<ul>
<li>The draw tool in the Map View will now display distances as you are drawing.</li>
<li>There is a new button beside the draw tool which allows you to copy drawn markers onto your graph.</li>
<li>The KML export option will now include attribute data in the kml.</li>
<li>A bug was fixed which allowed you to be in both draw mode and measure mode at the same time.</li>
</ul>

== 2019-02-11 Save All Returns
<p>The Save All menu option has been brought back and is available from the File menu.</p>

== 2018-12-06 Data Access View Update
<p>You can no longer press Go with either an invalid entry in a numeric parameter of an enabled Data Access Plugin,
or an invalid date-time range set in the Global Parameters (i.e. the 'From' date-time is later than the 'To' date-time).</p>

== 2018-12-04 New Analytic Plugins
<p>Under Experimental &gt; Build Graph, there are plugins for creating structured graphs that more closely resemble real social networks.</p>
<ul>
<li><strong>Preferential Attachment Graph</strong> creates networks that follow the degree power law that is expected in real networks.</li>
<li><strong>Small World Graph</strong> creates lattices/random networks depending on a rewiring probability</li>
<li><strong>Complete Graph</strong> creates a complete graph.</li>
</ul>
<p>In the Analytic View &gt; Similarity, there are four new plugins that assist in link prediction.</p>
<ul>
<li><strong>Common Neighbours</strong> calculates the number of common neighbours between a pair of nodes.</li>
<li><strong>Preferential Attachment</strong> calculates the product of the degrees of a pair of nodes.</li>
<li><strong>Resource Allocation Index</strong> determines the fraction of a "resource" a node can send to another through common neighbours.</li>
<li><strong>Adamic-Adar Index</strong> is similar to Resource Allocation Index but is calculated using the log sum.</li>
</ul>

== 2018-12-03 New Plugins
<p>The actions of saving and closing (including force closing) graphs can now be performed programmatically using plugins.
Refer to the Schema View for more information on how to use these new plugins.</p>

== 2018-11-22 Scatter Plot Update
<p>There is now an option in Scatter Plot to set a number axis to a logarithmic scale.</p>

== 2018-11-20 Directed Transactions
<p>You can now change whether a transaction is directed or not in schema. It is now also reflected visually on the graph by updating the transaction visual (arrow/s if directed, no arrows if not).</p>

== 2018-11-19 Histogram Update
<p>The Histogram now has column headers to help identify what the values in each column represent.</p>

== 2018-11-05 Layer by Time Update
<p>The parameters for 'Layer by Time' found under the Arrange menu item now have clearer descriptions.</p>

== 2018-11-02 Data Access View Update
<p>The plugin 'Split Nodes Based on Identifier' found under the clean section of Data Access View now has the option to split on all occurrences of a given character(s) instead of just the first occurrence.</p>

== 2018-10-19 Table View Update
<p>A performance issue exporting to Excel from the table view has been resolved.</p>

== 2018-10-17 Data Access View Update
<p>All global parameters in the Data Access View will now be saved along with your graph. There is also a new plugin under the
Clean section of the Data Access View, 'Removed Unused Attributes', which removes unused (non-key) attributes from the graph.</p>

== 2018-09-26 Data Access View Update
<p>The favourite icon has changed from a heart to a star to adopt the standard icon used by other applications.</p>

== 2018-09-04 Table View Update
<p>Performance issues identified with the table view have been resolved.</p>

== 2018-06-14 Levenshtein Distance Analytic
<p>In the Analytic View, the Levenshtein Distance Similarity analytic can be used to measure the distance between node string attributes.</p>

== 2018-08-15 Data Access View Update
<p>Added the ability to query 24 months as a date time range in the Data Access View.</p>

== 2018-05-21 Data Access View Update
<p>A new button called <strong>Use maximum Time Range</strong> has been added to set the custom time range to start at 00:00:00 and end at 23:59:59.</p>

== 2018-05-15 Rename Graphs
<p>The right click &gt; rename option retains the current graph name.</p>

== 2018-04-30 Data Access View Update
<p>Added extra padding before the Go button to avoid accidentally clicking.</p>

== 2018-04-06 Analytic View Update
<p>There are new three new analytics available in the Analytic View:</p>
<ul>
<li><strong>Effective Resistance</strong> treats the graph as an electrical network in order to measure the resistance of links.</li>
<li><strong>Dice Similarity</strong> measures how similar pairs of nodes as the ratio of their common neighbours to the median of their neighbours.</li>
<li><strong>Graph Distance</strong>, in addition to the diameter and radius of the graph, will now also calculate the average path distance.</li>
</ul>

== 2018-04-05 Table View Update
<p>The Table View now has a column visibility option for only Key Attributes, and this is now the default setting.</p>

== 2018-04-05 Proxy Settings
<p>The interface for customising proxy settings (Setup &gt; Options &gt; Constellation &gt; Proxies) has been
overhauled to provide a more intuitive experience. In particular, descriptions have been added to each option
detailing how to use it, default settings are visible when you select the 'Use Default Settings' option, and
changes are applied immediately on clicking the 'Apply' or 'OK' buttons.</p>

== 2018-03-29 Default Decorators
<p>The <i>Geo.Country</i> attribute is now set as a default decorator, meaning a country flag will decorate each node with country information.</p>

== 2018-03-07 Zoom to Selection
<p>Added the animation back in when zooming to a selection (Ctrl+Up) so that you have context to where on the graph you are zooming to.</p>

== 2018-03-06 Timeline View Update
<p>In the Timeline View, you can now toggle between Showing, Dimming, and Hiding nodes outside the Timeline View on the graph.</p>
<p>Additionally, there is also a Zoom to Selection button, which will re-frame the Timeline View to focus on the selected transactions on the graph.</p>

== 2018-03-02 Map View Update
<p>The Map View is now capable of clustering markers based on their geographic proximity.
This option can be enabled by selecting <i>Cluster Markers</i> in the marker visibility menu.</p>
<p>Additionally, there are now two new layers available in the Map View:</p>
<ul>
<li><strong>Day / Night</strong> will shade the map where it is currently night time</li>
<li><strong>Thiessen Polygons</strong> will color the map based on which marker is closest</li>
</ul>

== 2018-02-26 Analytic View Update
<p>The Analytic View now has a documentation window which will tell you about any analytic you click on.</p>
<p>This can activated/deactivated by clicking <i>Options &gt; Show Documentation</i>.</p>

== 2018-02-15 Compare Graphs
<p>The Compare Graph plugin has been completed and moved into the Tools menu.</p>

== 2018-02-15 Map View Update
<p>You can now find two new layers in the Map View:</p>
<ul>
<li><strong>Entity Paths</strong> will draws lines between markers on the map representing the paths that entities on the graph have traveled over time</li>
<li><strong>Location Paths</strong> will draws lines between markers on the map representing direct connections between locations nodes on the graph</li>
</ul>

== 2018-02-07 Table View 2.0
<p>The Table View has been completely redesigned to allow for some more advanced functionality such as
multi-column sorting, column filtering and more flexible styling. For details on usage of the new
Table View, refer to <a href="" helpId="au.gov.asd.tac.constellation.views.tableview2">this</a>
help page.</p>

== 2018-01-30 External Scripting Update
<p>The external scripting client has a new method to list the open graphs called <tt>list_graphs()</tt>.
This in conjuction with <tt>set_current_graph</tt> will allow you to easily switch graphs.</p>
<p>Another new method is <tt>open_graph</tt> which will allow you to open a graph by specifying the
filename.</p>

== 2018-01-29 Merge Transactions
<p>A bug with merging transactions has been resolved by excluding the transaction identifier in the
comparison.</p>

== 2018-01-29 Save All
<p>The button to save all open graphs has been removed based on feedback from users.</p>

== 2018-01-29 Copy to New Graph
<p>A toolbar button has been added for Copy Selection to New Graph (Ctrl+U) plugin.</p>

== 2017-12-22 Map View Update
<p>A few new features have been added to the Map View:</p>
<ul>
<li>The Map View now has support for rendering layers over the map. The first layer, a live heatmap
is now available and can be activated from the layers menu.</li>
<li>A new overlay has been added which will display an overview of the map, including a viewport of
the area currently in focus.</li>
<li>Overlays can now be switched on and off using the overlays menu.</li>
<li>'Zoom to Location' will now create a marker at the specified location as well as zoom to it.</li>
</ul>

== 2017-10-26 Freeze Graph View
<p>The freeze graph view feature has been revised to allow the reset view animation to be performed. This
ensures the camera zooms to show the entire graph as new nodes are added and removed.</p>

== 2017-10-23 New Analytics
<p>New analytics have been added to the Analytic View, and can be found under categories:</p>
<ul>
<li>Under Importance, the Connected Component Analytic will tell you the size of each node's graph component, and also indicates how many components there would be if the node was deleted.</li>
</ul>
<p>There's also a new category - Global, with several analytics that will add Graph Attributes:</p>
<ul>
<li>Average Degree - Calculates the average degree of the graph. This metric can be used to detect high
degree nodes.</li>
<li>Graph Density - Calculates the density of the graph.</li>
<li>Component Count - Counts the number of connected components on the graph.</li>
<li>Global Clustering Coefficient - Calculates the global clustering coefficient using the number of
triangles and triplets on the graph.</li>
<li>Graph Distance - Calculates the diameter and radius of the graph.</li>
</ul>

== 2017-10-17 Schema View
<p>The Plugins tab on the Schema View allows you to download a copy of the plugin details into a CSV file.</p>

== 2017-10-13 Schemas
<p>The <strong>Simple Graph</strong> has been renamed to <strong>Visual Graph</strong>.</p>

== 2017-10-12 Map View Update
<p>A few new features have been added to the Map View:</p>
<ul>
<li>You can add custom labels and colors to markers in the Map View using the new label and color menus.</li>
<li>Markers on the map now respond to the 'dim' and 'visibility' attributes. This allows you to, for example, use the
'Dim Other Events' option in the Timeline to visualise locations within a sliding time window.</li>
<li>The draw and measure tools now have support for circles by holding <i>shift</i> as you click. Note that the measure
tool can also measure paths by holding the 'control' key as you click.</li>
<li>The measure tool now supports measurements in nautical miles. The current measurement unit is displayed beside the
measurement tool, and clicking it will cycle through available measurement systems.</li>
<li>You can search for a location on the map by coordinate, geohash or MGRS using the 'Search by Location' option in the
zoom menu.</li>
</ul>

== 2017-10-11 Plugin and parameter names
<p>All plugin names and their parameters have been reviewed and standardised. If you are using the scripting or web server Rest API then please note the following:</p>
<ul>
<li>Plugin names now end with the <strong>Plugin</strong> suffix</li>
<li>Plugin parameters now follow the naming convention of ExamplePlugin.parameter_name</li>
</ul>

== 2017-09-28 Constellation Upgrade
<p>Constellation has been upgraded to work on NetBeans 8.2 and Java 8u144 allowing Constellation to benefit from the latest security and bug fixes.
We have also re-organised modules and done some house keeping to make it easier to develop and maintain.</p>

== 2017-09-21 Jupyter notebooks may require manual authentication
<p>Until now, starting a Jupyter notebook from Tools &rarr; Start Jupyter Notebook has used the <tt>--NotebookApp.token=""</tt>
flag for ease of use. However, this disables notebook authentication, which is not desirable.</p>
<p>Jupyter is now started using just <tt>jupyter-notebook</tt>, so manual authentication may be required. If it is, follow the
instructions displayed in the notebook's output window.</p>
<p>This now works in exactly the same as manually entering <tt>jupyter-notebook</tt> at a command prompt in the notebook directory
(by default, your home directory).</p>

== 2017-08-29 More Geospatial Export Options
<p>You can now export geospatial data in your graph to a GeoPackage file. This is an OGC defined, GIS compliant SQLite database which is
supported by ArcGIS (and most other GIS tools) and is significantly more flexible than a Shapefile. This export option is available under
File &gt; Export as well as in the toolbar of the Map View</p>

== 2017-08-23 Blaze Menu Changes
<p>There are now more options available for modifying blazes in the right-click menu and toolbar drop-down menu, including three default color options.</p>

== 2017-08-15 Scripting View
<p>Removed support for Groovy and Javascript in the Scripting View. We are mandating that all scripts be written in Python.</p>

== 2017-08-03 Extract from Content
<p>The Extract From Content data access view plugin has been updated with the following options:</p>
<ul>
<li>Case Insensitive</li>
<li>Incoming Transactions</li>
<li>Selected Only</li>
</ul>
<p>Refer to <a href="" helpId="au.gov.asd.tac.constellation.views.dataaccess.plugins.importing.ExtractFromContent">this</a> help page for more information.</p>

== 2017-08-01 Select Blazes
<p>You can now select all blazed nodes on the graph using Selection &gt; Select Blazes. This option is also available in the toolbar menu.</p>

== 2017-07-28 Map View Update
<p>You can now toggle between metric and imperial measurements in the Map View using the button beside the measure tool.</p>

== 2017-07-28 Half Hop Induced Subgraph
<p>The half hop induced subgraph button has been added back onto the quick access toolbar.</p>

== 2017-07-28 Attribute Editor
<p>The following bugs with the attribute editor have been fixed:</p>
<ul>
<li>Fixed a bug preventing setting an icon when multiple nodes are selected.</li>
<li>Fixed a bug with changing colors in Options &gt; Attribute Editor Colors.</li>
</ul>

== 2017-07-25 Extract Words from Content
<p>In the Data Access View, under Import, the plugin Extract Words from Content is now available. If there are transactions with Content on the graph,
words will be extracted and represented as nodes. It also works with regular expressions and can extract known schema types.</p>

== 2017-07-25 REST server Python client is downloaded automatically
<p>If script downloading is enabled, a new Python REST client script will be downloaded if it doesn't exist, or if the on-disk version does not match Constellation's version. This means that the on-disk version will be automatically updated, with no user action required.</p>

== 2017-07-18 Geospatial Export
<p>You can now export geospatial data in your graph to GeoJSON or Shapefile using the File &gt; Export menu or the toolbar options in the Map View.</p>

== 2017-07-17 REST server requires a secret
<p>The external scripting server now requires a secret to be used, which requires a new Python client.</p>

== 2017-05-29 Support for Old Graphs
<p>The logic to support old graphs has been changed so that old graphs will get the updated look and feel when you run Tools &gt; Complete with Schema or press F5.</p>
<p>This has allowed graphs to load faster and more efficiently maintain the update code logic.</p>

== 2017-05-28 Improved Analytics
<p>Many of the structural graph analytics available to Constellation have been rewritten as native plugins, meaning
they have been optimised to run efficiently on large graphs and include more customisation options. These include:</p>
<ul>
<li>Degree Centrality (also calculates in-degree / out-degree)</li>
<li>Eigenvector Centrality</li>
<li>Katz Centrality</li>
<li>Pagerank Centrality</li>
<li>Betweenness Centrality</li>
<li>Closeness Centrality (also calculates harmonic closeness)</li>
<li>Ratio of Reciprocity</li>
<li>Jaccard Index</li>
<li>Cosine Similiarity</li>
</ul>
<p>In addition to this, several new analytics are now available:</p>
<ul>
<li>HITS Centrality: scores each node based on its ability to act as both a hub and as an authority</li>
<li>Local Clustering Coefficient: scores each node on its willingness to cluster</li>
<li>Eccentricity: scores each node on its furthest distance to any other node</li>
</ul>

== 2017-05-25 Default Font Change
<p>The default font has been changed from <strong>Arial Unicode MS</strong> to <strong>Dialog</strong> because it has better support for unicode characters.</p>

== 2017-05-18 Attribute Changes
<p>There have been some changes to the attributes you might be used to seeing on graphs.</p>
<ul>
<li>The 'Name' attribute for nodes is now called 'Label'</li>
<li>The 'Name' attribute for transactions is now called 'Label'</li>
<li>The 'UniqueID' attribute for transactions is now called 'Identifier'</li>
</ul>
<p>These changes have been made to help keep the core attributes consistent and intuitive.
Old graphs will be automatically updated with these new attributes.</p>

== 2017-05-09 Top-n Selection
<p>You can now select the top-n n nodes based on the transaction count and type to save you time having to do it manually. It is available under the Utility section in the Data Access View.
Click <a href="" helpId="au.gov.asd.tac.constellation.views.dataaccess.plugins.utility.SelectTopN">here</a> for the help page.</p>

== 2017-05-04 Improved Stability
<p>A bug causing Constellation to crash due to running out of memory has been fixed.</p>

== 2017-05-04 Data Access View Favorites Update
<p>Plugins in the Favourites category are sorted in the order respective to their category.</p>

== 2017-04-28 Split Nodes
<p>You can now split nodes based on a specified character which is located in the Clean category. For more information click <a href="" helpId="au.gov.asd.tac.constellation.views.dataaccess.plugins.clean.SplitNodesPlugin">here</a>.</p>

== 2017-04-21 Merge Nodes by Location
<p>You can now merge nodes by their geospatial proximity. Nodes which are found to be located within a specified distance of each other will be merged into a single 'geospatial cluster' node.
Each cluster node will be given a shape attribute representing the area it represents which is viewable in the Map View. This functionality can be accessed by selecting the 'Merge Nodes' plugin
within the Data Access View, and selecting the 'Geospatial Distance' option.</p>

== 2017-04-18 Compare Graphs
<p>You can now compare differences between 2 graphs and see the differences. This is available from Tools &gt; Compare Graphs. More information is available in <a href="" helpId="au.gov.asd.tac.constellation.functionality.compare.CompareGraphPlugin">this</a> help page.</p>

== 2017-04-03 Improved Quick Search
<p>Fixed bugs with the quick search and recent search not returning results.</p>

== 2017-03-24 Flexible Schema Types
<p>While you could always create custom types on a graph by simply entering a name as a string, you can now specify the place of a custom type in the type hierarchy (as seen in the Schema View) by entering the desired hierarchy as a string of form:</p>
<ul><li><i>schemaTypeName.customTypeName</i></li></ul>
<p>This will create a custom type called 'customTypeName' with the parent 'schemaTypeName' from which it will inherit its visual properties. This hierarchy string can extend as far back or forward as you like. For example:</p>
<ul><li><i>Online Location.URL.Host.Owner</i></li></ul>
<p>If both 'Online Location' and 'URL' are valid in the type hierarchy (which they would be for an Analytic Graph), this will create a custom type named 'Owner' whose parent is another custom type named 'Host', whose parent is the schema type 'URL' and both custom types will inherit their visual properties from the 'URL' type.</p>

== 2017-03-23 Improved Find
<p>Fixed a bug with the advanced find not adding results to the current selection.</p>

== 2017-03-21 Improved Data Access View
<p>The following improvements have been made:</p>
<ul>
<li>You can now save commonly used plugins in the Data Access View as favourites. For more information click <a href="" helpId="au.gov.asd.tac.constellation.views.dataaccess.panes.DataAccessViewTopComponent">here</a>.</li>
<li>You can filter plugins by clicking on the magnifying icon and typing the plugin name which will filter the categories to make it easier to find the plugin your looking for.</li>
<li>If you want to expand, collapse or deselect all plugins then you can right click anywhere on the Data Access View and use the right click menu options.</li>
<li>The layout of the Data Access View has been optimised to minimise the width required, leaving more room for the graph.</li>
</ul>

== 2017-03-08 Improved Table View
<p>Fixed a major performance bug with the table view causing Constellation to lock up.</p>

== 2017-03-03 Import Excel Spreadsheets
<p>You can now import Excel spreadsheets using the Delimited File Importer. It will work for both xls and xlsx files. Note that it will only import the first sheet in a file.</p>

== 2017-03-01 Improved Freeze Graph View
<p>The bugs with the freeze graph view have been fixed.</p>

== 2017-02-22 Map View Update
<p>The following new features have been added to the Map View:</p>
<ul>
<li>Improved the speed of the box selection feature</li>
<li>You can now click the middle mouse button and drag to select an area to zoom to</li>
<li>Polygon markers can now be queried by the Data Access View</li>
<li>Custom (drawn) markers are now visually distinct from markers representing data on the graph</li>
</ul>

== 2017-02-16 Scripting View API Changes
<p>The following changes have been made to the scripting API so please update your scripts:</p>
<ul>
<li>Renamed au.gov.asd.tac.constellation.graph.hl.HLGraph to au.gov.asd.tac.constellation.scripting.graph.SGraph.</li>
<li>HLReadableGraph and HLWriteableGraph have been renamed to SReadableGraph and SWritableGraph respectively.</li>
<li>Attribute, Collection, Vertex, Transaction, Edge and Link have been renamed to SAttribute, SCollection, SVertex, STransaction, SEdge and SLink respectively.</li>
<li>SubgraphUtilities has moved to au.gov.asd.tac.constellation.graph.utilities.SubgraphUtilities.</li>
</ul>
<p>Note that documentation for the scripting API is now available from Scripting View &gt; Actions &gt; API Documentation.</p>

== 2017-02-16 Workflow Plugins
<p>A bug has been fixed related to workflow plugins where not all selected nodes were being passed to the workflow query.</p>

== 2017-02-10 One-hop Induced Subgraph
<p> Selecting the <strong>Select One-hop Induced Subgraph</strong> item in the selection menu will add to the selection any transactions and nodes which connect currently selected nodes upto one hop out.
The existing 'Select Induced Subgraph' item has been renamed <strong>'Select Half-hop Induced Subgraph'</strong>, but is unchanged functionally.</p>

== 2017-01-12 Improved Rendering and Event Handling
<p> Constellation's visualistion and event handling framework has been reimplemented from the ground up.
To the user things will mostly look the same, but performance and stability should be slightly improved. The main benefit of this upgrade
is that it should now be possible to write other visualisations for Constellation, for example a lightweight 2D renderer. </p>

== 2017-01-11 Improved Plugin Reporter
<p>Fixed a bug with the plugin reporter where the filters were misbehaving.</p>

== 2016-12-15 A New and Improved Map View
<p>A complete redesign of the <strong>Map View</strong> is now available. This view is pure Java (as opposed to its Javascript-based predecessor), making it far easier to extend
with new features, and is rendered using OpenGL, making it far more responsive than its predecessor. The new Map View also contains the following improvements:</p>
<ul>
<li>Ability to switch base maps on the fly. A default base map comes pre-loaded, meaning it can be used immediately without developer effort, but a developer can also add new base maps as desired.</li>
<li>An information overlay which displays the latitude and longitude of the mouse and the current zoom level. A developer can also use this overlay to report debug information about the map.</li>
<li>A tool overlay which offers various tools for interacting with the map. Currently these consist of a measurement tool, and a draw mode toggle allowing the ability to draw your own markers.</li>
<li>Support for the representation of point, line, polygon, and multi markers on the map, including selection which interacts with the graph.</li>
<li>Ability to toggle marker visibility independently for each marker type using the <strong>Marker Visibility</strong> button.</li>
<li>Ability to reset the focus of the map to the extent of all visible markers using the <strong>Reset View</strong> button.</li>
<li>Ability for a developer to access the map's markers from other views, for example, you could query the locations represented by selected markers using the Data Access View.</li>
</ul>
<p>Note: the control scheme for the new Map View is the inverse of the control scheme for the graph. The left mouse button handles panning and drawing instead of selection,
the right mouse button handles selection instead of panning and drawing, however the middle mouse button still handles zooming. This will be changed in a future update
so that the map controls and graph controls are consistent.</p>

== 2016-11-10 Icons Refresh
<p>Icons used for visualisation of nodes on a Constellation graph have undergone a refresh. We have made foreground icons more symbolic, where possible, meaning that they tend to
be smaller icons with transparency filling the rest of the image space. In addition to this, the default background icon for all nodes is now the 'Flat Square' icon as it has a
larger surface area, making it stand out more, and it more accurately represents the color assigned to it. These changes will allow us to make better use of icons in an analytic
context by allowing us to visually differentiate nodes using background icons.</p>

== 2016-11-04 Freeze Graph View Shortcut
<p>The freeze graph view button has been moved to the top tool bar.</p>

== 2016-09-07 Default Arrangement Update
<p>The default arrangement after any plugin is executed is to arrange by grid because it is the fastest arrangement.</p>

== 2016-08-29 Framework Upgraded
<p>A minor framework upgrade has been completed so that Constellation now uses Netbeans 8.0.2 and Java 8u92.</p>

== 2016-08-04 Analytic View 2.0
<p>The new and improved Analytic View 2.0 is now available! It has been completely redesigned around a more flexible and robust framework which allows
for it to manage any type of analytic functionality. The initial release supports all the same analytics as the original Analytic View, but over time
we will transition the currently available 'Clustering' and 'Content' features into this new view, as well as add several new analytics we are currently
working on. For details on usage of the new Analytic View, refer to <a href="" helpId="au.gov.asd.tac.constellation.views.analyticview.AnalyticViewTopComponent">this</a>
help page.</p>

== 2016-08-03 Memory Leaks
<p>A number of memory leaks have been fixed resulting in unused memory being properly released as you close graphs.</p>

== 2016-07-06 Improved Performance
<p>Large graphs should now open more quickly as an optimisation was added to pre-calculate the string representation of types.</p>

== 2016-07-05 Complete with Schema
<p>You can now press the F5 key to 'Complete with Schema'.</p>

== 2016-06-20 Delimited File Importer
<p>Improvements to the delimited file importer mean it will now better handle CSV files containing complex data.</p>

== 2016-06-06 Visual Attributes and Templates
<p>A number of visual properties, such as labels and decorators, have been exposed as graph attributes so that they can be edited in the attribute editor like everything else (rather than through obscure menu items).</p>
<p>Default values of visual attributes have been removed from preferences too - if you had a custom default background color or labels set up you may notice that this is now missing. Don't worry! You can get this back by using templates:</p>
<p>To make a template, simply open a new graph (with the schema you want), set the graph attributes to their desired values (like background_color, bottom_labels, and top_labels), then choose "File &gt; Save Template" and enter a name.</p>
<p>You can then make your template the default new graph (that is opened with Control+N) by choosing "File &gt; Manage Templates", selecting your template name, and then pressing the "Set Default" button.</p>
<p>You can have as many templates as you like - the options will be listed in the "File &gt; New Graph" menu beneath the schema graphs.</p>

== 2016-06-06 Performance Improvement
<p>There is a significant performance improvement overall to Constellation after adding caching to the new Icon provider implementation.</p>

== 2016-06-01 Directed Shortest Paths
<p>The directed shortest paths search algorithm has been added to the selection menu. You need to set a source node and this dictates the direction.</p>

== 2016-05-30 OpenGL
<p>A dormant bug related to OpenGL trying to render a disposed batch operation has been fixed.</p>

== 2016-05-19 Composite Nodes
<p>A minor bug fix when merging nodes using the right click menu.</p>

== 2016-05-09 Updated zoom to selection and reset view keyboard shortcuts
<p>The shortcuts to zoom to selection and reset view have been changed to Ctrl-Up and Ctrl-Down respectively.</p>

== 2016-04-27 DateTime and Time Zones
<p>There is no longer a concept of a "graph time zone", rather each transaction attribute is individually time zoned.
This removes any ambiguity because you know exactly what time zone each transaction is in.</p>
<p>To update the time zone, select the transactions and right click on the "DateTime" property from the Attribute Editor and select "Update time-zone of selection"</p>
<p>Time zones have been re-worked from the ground up which makes use of Java 8's new time zone capabilities.</p>

== 2016-04-07 Composite Nodes
<p>We've identified issues with composite nodes on large graphs (especially those with a lot of transactions) and unexpected behaviours when you
copy composite nodes between graphs. The existing version will remain an experimental feature and we plan to create a newer version from lessons learned.</p>

== 2016-03-17 Graph Visibility Threshold
<p>You can configure a threshold to automatically hide all nodes on the graph. The idea is that you would instead use table view or the histogram to
clean up the graph before you visualise it in the graph view. The threshold can be set in Tools &gt; Options &gt; Constellation &gt; Graph Drawing.
A new button is available in the graph toolbar than will enable/disable the threshold. For more information refer to
<a href="" helpId="au.gov.asd.tac.constellation.visual.about">this</a> help page.</p>

== 2016-03-17 Freeze Graph View
<p>When enabled, animations do not run during plugin executions so your graph structure does not change. The button is available in the graph toolbar.
When enabled, the snow flake icon will change from grey to blue. This feature is smart enough to allow you to execute arrangements manually so you can
 keep it on all the time if you like.</p>

== 2016-02-26 Icons Update
<p>All icons have been reviewed and some duplicates have been removed. Note that Unknown types will be rendered as a white ? icon in front of a grey sphere.
Unsupported types will be rendered as a white ! icon in front of a yellow sphere.</p>

== 2015-09-18 A New Way to Merge Nodes
<p>Nodes can now be merged based on types known to Constellation, meaning that preference will be given to types known by the graph over custom types.
For more information click <a href="" helpId="au.gov.asd.tac.constellation.views.dataaccess.plugins.merge.MergeNodes">here</a>.</p>

== 2015-09-30 Memory Usage Improvement
<p>Constellation will try to clear up unused memory when you open a graph. The idea behind doing it on graph open would be in the scenario when
you have multiple graphs open with edits made but you have not closed any of them. So, when you open a new graph, Constellation might try and cleanup
unused memory. This is still an experimental feature. Similar to clearing memory on graph close, the option is under
Setup &gt; Options &gt; Constellation &gt; Application and is enabled by default.</p>

== 2015-09-01 Label Rendering Improvements
<p>The rendering of labels has been improved to display text more accurately (including right-to-left text) and improve compatibility with more graphics cards.</p><|MERGE_RESOLUTION|>--- conflicted
+++ resolved
@@ -1,13 +1,8 @@
 == 3030-12-31 Getting Started
 <p>If you're new to Constellation, read the <a href="" helpId="au.gov.asd.tac.constellation.functionality.gettingstarted">getting started guide</a>.</p>
 
-<<<<<<< HEAD
-== 2025-09-26 Add New Experimental Histogram View
-<p>New Experimental Histogram View added. This is a complete rewrite that can take advantage of JavaFX features present in other views
-=======
 == 2025-11-11 Add New Experimental Histogram View
 <p>A new version of the histogram view has been added to the Experimental menu. This aligns the look and feel to be closer to that of other views
->>>>>>> 4e093dd5
 <p>Can be found in Experimental->Views->New Histogram
 
 == 2025-07-23 Add spell checking in Notes View
