--- conflicted
+++ resolved
@@ -1,15 +1,13 @@
 == 3030-12-31 Getting Started
 <p>If you're new to Constellation, read the <a href="" helpId="au.gov.asd.tac.constellation.functionality.gettingstarted">getting started guide</a>.</p>
 
-<<<<<<< HEAD
-== 2021-09-29 Plugin Parameters
+== 2021-10-06 Plugin Parameters
 <p>If you enter a value into a number parameter field that is either less than the minimum allowed or more than maximum allowed, the field turns red.</p>
-=======
+
 == 2021-09-28 Hashmod Improvements
 <p>Significant speed up in ingesting CSV files with a header line in as separate vertices and you can now specify
 (via a header field with format 'COLUMN1...COLUMN2;;;COLUMN3') that any transactions that hashmod creates via 
 matching COLUMN1 and COLUMN2 values will also gain the COLUMN3 attribute from one of the vertices it connects.</p>
->>>>>>> 03d33a20
 
 == 2021-09-17 Anaglyphic Display
 <p>The anaglyphic 3D display now allows different colors to be selected for left and right eyes.</p>
