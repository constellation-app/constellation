== 3030-12-31 Getting Started
<p>If you're new to Constellation, read the <a href="" helpId="au.gov.asd.tac.constellation.functionality.gettingstarted">getting started guide</a>.</p>

<<<<<<< HEAD
== 2023-09-15 Colorblind Mode in Options
<p>Colorblind mode options have been added and can be found through Setup -&gt; Options -&gt; CONSTELLATION -&gt; Application.</p>
<p>The random generation of node colors has been adjusted based on the selected colorblind mode. Additionally, the color scheme of specific vertex and transaction types has been adjusted for greater contrast.</p>
=======
== 2023-08-28 Markdown support in the Notes View
<p>The notes can now optionally render markdown text. You can now italicise, bold and strikethrough text. Headings can be added to the note as well as lists and sub lists.</p>
<p>The new note pop-up window will have a preview tab where you can see how your markdown text will be rendered before adding it as a note.</p>
<p>Editing notes will also be done through a popup window.</p>
<p>Markdown can be toggled on and off with a checkbox which appears in the create/edit note popup.</p>

== 2023-08-08 - Enabled of Multi-Choice Drop-down bulk selection feature
<p>A number of input field drop-downs that enable the selection of multiple items have had a bulk selection feature enabled.</p>
<p>Right click the input field to access the "Select All" and "Clear All" functionality.</p>
<p>Some instances have an adjacent drop-down labeled "..." that can be used to access the same functionality as right clicking.</p>

== 2023-07-28 Attribute Editor View - Edit Buttons
<p>Edit buttons have been removed from attributes in the Attributes View.</p>
<p>Edit functionality can be achieved by clicking on the field of the attribute.</p>

== 2023-07-28 Replacement of old Find View with new Find View
<p>The existing Find View accessible using the shortcut Ctrl-F has been replaced with the an updated Find View which has been under development and testing.</p> 
<p>The new Find View offers an updated interface that opens by default in a separate window.</p> 
<p>The functionality remains the same with the added option of "Find Next" and "Find Previous" execution options.</p> 
>>>>>>> 453b511e

== 2023-06-14 Reorder Plugins in Data Access View
<p>The Data Access View configuration pane in the settings now has "up" and "down" buttons below the "Visible categories" box.</p>
<p>The order of the categories within this box can be changed by using the buttons below it.</p>
<p>The order set in the "Visible categories" box is the order which the plugins on the Data Access View will show up in.</p>

== 2023-05-05 Notes View UI Change
<p>The controls to add a new note are no longer at the bottom and have been moved to a pop-up window which appears when the "Create Note" button is pressed on the top left.</p>
<p>You can now change the colour of user notes using a color picker</p>
<p>Notes are now constrained to show 5 lines of text and a "Show More" button will appear on notes with content that exceeds that threshold.</p>
<p>Notes can now be filtered by time-range</p>

== 2023-04-18 Error Report View 
<p>A new Error Report View has been added to Constellation to assist in viewing and managing unexpected errors that might occur during normal usage.</p>
<p>There are options to control whether or not a popup message is displayed when an error occurs, based on the severity level of the error, or if it is a repeated occurrence of an error.</p>
<p>There are also filtering options to only show entries of a chosen severity level in the report panel.</p>
<p>The report panel will show all unique errors that have occurred during the current session, ordered with the most recent entries at the top. Any repeats of an existing error will increment an occurrence counter for that error.</p>
<p>Individual entries can be cleared from the list by clicking on the X in their heading. A Clear All Reports button has been provided to easily remove all entries at once.</p>
<p>Even after closing the Error Report View, the current popup settings will still be used to control any new errors that may occur for the remainder of the session.</p>

== 2022-11-23 Quality Control Rules
<p>Quality Control Rules can now be disabled and enabled from the Category Priority menu in the Quality Control View.</p>
<p>Disabled rules will be ignored when determining the quality rating of a node.</p>

== 2022-11-21 Datetime Formatters
<p>Datetime formatters have been updated in the File and Database importers to allow single digit days and hours to be passed through most default formats.</p>
<p>A few new formatters, which don't contain seconds, have been added to the default list.</p>

== 2022-11-01 File & Database Importers
<p>Fixed a bug with the new attributes fading behind Constellation. They are now modal dialogs.</p>

== 2022-10-21 Constellation Options Menu
<p>The Constellation Options menu has now been grouped together and is ordered alphabetically.</p>
<p>To reduce the overall number of options tabs the Application Font options can now be found under the Application tab, and the Anaglyphic Displays options can be found under the Graph tab.</p>
<p>These options can be found through Setup -&gt; Options -&gt; CONSTELLATION -&gt; Application or Graph.</p>

== 2022-10-19 Export from Analytic View
<p>The ability to export the results from running an analytic in the Analytic View has been added.</p>
<p>After running an analytic, an Export button appears at the top of the results table, allowing for the results to be exported to either a CSV or Excel file.</p>

== 2022-08-03 Layers View
<p>Layers View has had a complete UI rework and is now available under the Views menu.</p>
<p>Layers View allows you to add vertices and transactions to up to 32 layers by either using the right click context menu or defining a query.</p>
<p>The view allows for toggling of layers via a checkbox which links to subsets of graph elements.
This will either hide or show the subsets based on element visibility changes to reduce clutter when analysing large data sets.</p>

== 2022-07-28 Clear Button in Database Importer
<p>The "Import from Database" pane now has a clear button next to the query button. Clicking Clear will clear the results in the current run and will clear the query text</p>

== 2022-07-19 Import Graph File
<p>A new plugin "Import Graph File" has been added to the Import section of Data Access View. This allows you to import data from graph file types such as GML, GraphML, and Pajek.</p>

== 2022-06-17 Datetime Formatter
<p>The Datetime formatter for attributes in the File Importer and Database Importer has been updated to include a new field 'Display Time Zone'. This field allows you to easily convert your datetime data to the desired timezone before importing.</p>

== 2022-05-27 Option to specify time zone in Importers
<p>A new field 'Time Zone' is added in the Datetime formatter of attributes in the File Importer and Database Importer. You can find it by right-clicking an attribute, navigating to Formatter -&gt; Datetime. Choosing 'EPOCH' as the Datetime format or entering a format that already contains a time zone will disable this field.</p>

== 2022-04-13 Plugins
<p>Some plugin parameters have been updated to have '*' at the end of the name to indicate that the plugin will require a value in order for the plugin to work.</p>

== 2022-03-30 Data Access View
<p>A new tab has been added in SetUp -&gt; Options -&gt; Data Access View to be able to hide data access categories that you don't want to see.</p>

== 2022-03-22 New Datetime formatter in the File Importer
<p>A new Datetime formatter has been added to the File Importer for parsing native Excel datetimes into Constellation. You can use it by right-clicking an attribute, navigating to Formatter -&gt; Datetime and choosing 'EXCEL' from the format dropdown list.</p>

== 2022-02-22 Find View (Experimental)
<p>A new version of the Find View can be accessed via Experimental -&gt; Views or Ctrl + B. This version is intended to replace the current Find View at some stage.</p>

== 2022-02-21 Compare Graph Parameters
<p>The dialog for comparing graphs in the Tools -&gt; Compare graph menu will now update to prevent the user from comparing against the original graph.</p>

== 2022-02-17 Add description to Step Tab names in Data Access View
<p> The Step Tab names in the Data Access View can now be double clicked to add a brief description. E.g. If "Initial run" is entered, "Step 1 - Initial run" will be displayed in the Tab name. This is also saved and loaded as part of the templates.</p>

== 2022-01-24 Histogram Bins Selected Count
<p>The Histogram now shows the amount of bins selected out of the total bins present.</p>

== 2022-01-21 File Importer
<p>File Importer enforces all files that are being added have the same column structure.
When the 'Files Include Headers' option is enabled, the column headings of all the files should be the same. When it is disabled,
the number of columns should be the same. Otherwise a warning message is displayed and the files with a different structure to the
first file added are removed.</p>

== 2021-12-16 Quality Control Categories
<p>The dialog to change the Quality Control category levels will now show when the level is different from the default.</p>

== 2021-11-23 Context Menu
<p>The right-click context menu in the graph window has been updated to include Selection and Reset View options.</p>

== 2021-11-02 Data Access View Templates
<p>A bug relating to the Data Access View template structure has been resolved. Unfortunately this change means that existing DAV templates will no longer work and therefore they will need to be re-created.</p>

== 2021-10-29 New Online &amp; Offline Help
<p>The help documentation is now able to be viewed both online through the constellation-app.com website and offline through a local server.</p>
<p>A preference has been added where you choose to view help documentation either online or offline. This can be found via
Setup -&gt; Options -&gt; CONSTELLATION -&gt; Help -&gt; Online Help. The help documentation is accessible through the blue question mark icons found in each view. </p>

== 2021-10-27 Layers View Graph Context
<p> Layers View now requires a graph to be present before presenting the full feature set of the view.</p>

== 2021-10-20 Conversation Search scroll
<p> When searching in the conversation viewer you will be taken to the messages that contain the search term.</p>
<p> You can also iterate through the search terms using the new buttons</p>

== 2021-10-18 Data Access View
<p>There is a known issue with the Data Access View that it will open in the graph tab section during the latest update.
You should be able to manually reposition it to the left pane section and it will open as expected from then on wards.
This is a side affect of some back end changes we had to make.</p>

== 2021-10-15 User Settable Bin Size in Histogram
<p>The user can now manually increase or decrease the height of the bins in the histogram (Added to the popup displayed when you click the Actions button in the bottom right of the histogram panel).</p>

== 2021-10-08 Layer by Time
<p>Layer by Time has been updated so that the graph that is created has the same schema as the original graph. Previously it created a Visual Graph.</p>

== 2021-10-06 Plugin Parameters
<p>If you enter a value into a number parameter field that is either less than the minimum allowed or more than maximum allowed, the field turns red.</p>

== 2021-09-28 Error Handling
<p>Fatal errors and exceptions will now be presented as a dialog box in the executable version.</p>
<p>Previously only a small red icon on the bottom right of the application was shown when an exception occurred.</p>

== 2021-09-28 Hashmod Improvements
<p>Significant speed up in ingesting CSV files with a header line in as separate vertices and you can now specify
(via a header field with format 'COLUMN1...COLUMN2;;;COLUMN3') that any transactions that hashmod creates via
matching COLUMN1 and COLUMN2 values will also gain the COLUMN3 attribute from one of the vertices it connects.</p>

== 2021-09-17 Anaglyphic Display
<p>The anaglyphic 3D display now allows different colors to be selected for left and right eyes.</p>

== 2021-09-17 Data Access View
<p>The Quality Control widget and Go button have also been added to the bottom
of the view to improve the UX workflow as you select plugins from the top going
downwards.</p>

== 2021-09-17 Histogram sort by Labels (Numbers)
<p>Histogram view now has an option to sort labels by numeric value on top of the existing string value</p>

== 2021-09-17 Attribute Editor Improvement
<p>Clicking on the attribute field now brings up the interface to edit the value. The Edit button is now redundant and will be removed later.</p>
<p>Value can be selected by dragging the mouse over the required part of the string.</p>

== 2021-09-17 Anaglyphic Display
<p>The graph can be displayed in anaglyphic 3D. This requires glasses with colored lenses, currently hard-coded to be left eye green, right eye magenta.</p>

== 2021-09-15 Quick Start Guide
<p>The Quick Start Guide on the Whats New Page has been removed. You can now discover that information via the Getting Started link on the Welcome Page which now links
to the Getting Started help page.</p>

== 2021-09-13 node_labels_bottom/top and transaction_labels changed
<p>The above three graph attributes have been changed to node_bottom/top_labels_colors and transaction_labels_colors.</p>
<p>The attributes now also show the colors for example: Label: (White), Identifier: (#9980e6)</p>

== 2021-09-10 Histogram View
<p>Options selected for the Category and Property are now associated with the chosen Graph Element; Node, Transaction, Edge, or Link, and will not reset to defaults when switching between Graph Element options.</p>

== 2021-09-06 Import From File
<p>Updated the UI to clear the Attribute Filter and the table filters in the Configuration Run tabs, when all the source files are removed.</p>

== 2021-09-06 Import From File
<p>Updated the UI to only enable and expand sections once a file is added</p>

== 2021-09-08 Notes View UI Improvements
<p>New features:</p>
<ul>
<li>Replaced edit pop up with direct note editable text fields</li>
<li>Right click note to add and remove selected graph elements</li>
<li>Delete note confirmation pop up</li>
</ul>

== 2021-09-06 Freeform Selection
<p>You can now draw a freeform selection shape by holding down Alt whilst selecting.</p>

== 2021-09-06 Reset graph view after importing
<p>When data is imported with the Import from File or the Import from Database, the graph view is now reset to the full view to display everything that has been imported.</p>

== 2021-08-23 Moved Notes View to Views menu
<p>The Notes View can now be found in the Views menu instead of in the Experimental > Views menu.</p>

== 2021-08-18 Layers View Delete Layer
<p>Added functionality to delete a layer in the layers view.</p>

== 2021-08-18 Removed Old Table View
<p>Removed the old table view implementation as the new one has now fully replaced it.</p>

== 2021-08-05 Auto Notes Filters
<p>Additional filters have been added to the Notes View to filter on which Auto Notes are shown. When the Auto Notes filter is selected, an additional drop down list of filters for the Auto Notes is displayed.</p>

== 2021-07-30 Remember File Open/Save Location
<p>By default, the "Remember Open/Save Location" preference is enabled, which will default the previously opened or saved location when opening or saving a file. </p>
<p>When this option is unticked, the open or save location defaults to the user's home directory</p>

== 2021-07-27 Keep multiple values expanded in the Attribute Editor
<p>When the graph selection is changed, any expanded node or transaction attributes in the Attribute Editor will now remain expanded and populate values of the new selection.</p>
<p>When the graph is zoomed in or out, any expanded attribute will remain expanded with the same values.</p>

== 2021-07-27 Default Graph Label Color Change
<p>The default graph label color has been changed to white to improve visibility of the label on the graph background. The label color is able to be changed in the Attribute Editor as a Graph Attribute.</p>

== 2021-07-26 Quality Control Category Changes
<p>Quality Control category names and colors have been updated to match commonly seen category names and colors. The category names are now Minor, Medium, Major, Severe and Critical.</p>
<p>A new category OK has been added for when a Quality Control rule has not been flagged.</p>

== 2021-07-21 Conversation View
<p>The Conversation View now has a search bar where a letter or passage can be searched for within the currently visible conversation.</p>

== 2021-07-15 Notes View Selection
<p>User Notes now have the option to include nodes and transactions on the graph that are selected when the note is created. If no elements are selected, the note will be applied to the whole graph.</p>
<p>To view what graph elements are applied to the note, a right click context menu has been added to user notes with the option to select on graph which will highlight the relevant nodes and transactions, or the whole graph.</p>

== 2021-06-04 Select All Plugin
<p>The Select All Plugin in the Data Access View now selects everything on the graph including transactions.</p>
<p>Previously it only selected the vertices on the graph.</p>

== 2021-05-28 Freeze Graph View Removed
<p>The freeze graph view option has been removed as the functionality has been replaced by pin/unpin nodes</p>

== 2021-05-21 Application Font Setting
<p>In the Constellation settings a tab has been added to set the default font family and font size for all of the views in Constellation.</p>
<p>The setting requires a restart of Constellation for it to be applied. </p>
<p>The setting can be found via Setup -&gt; Options -&gt; Constellation -&gt; Application Font. </p>

== 2021-05-19 Ability to Pin/Unpin Nodes
<p>Nodes can now be pinned, either through the pin/unpin toolbar icons in the arrangements panel, or via the corresponding Arrange menu options. Once pinned, nodes do not move when arrangement plugins are run, but can be manually moved. The 'pinned' node attribute stores this information.</p>

== 2021-04-22 JDBC Database Import Connector View
<p>The JDBC Connector window has been converted to use the standard view framework and now matches closely with the style of the delimited file importer.</p>

== 2021-04-01 Ability to Search in Single Choice Drop-Down Lists
<p>Single Choice Drop-Downs are now searchable, which allows you to filter the options in the drop down list based on what is typed.</p>

== 2021-04-01 Histogram Bin Counter
<p>A count for the total number of bins currently shown in the Histogram has been added to the top right of the view.</p>

== 2021-03-22 Scatter Plot
<p>Ctrl-Shift-O has been added as a keyboard shortcut to open up the Scatter Plot View.</p>

== 2021-02-25 Blaze Colors - Presets
<p>The blaze menus have been updated to show preset blaze colors. An option to save a custom color as a preset is represented by a checkbox in the color dialog.</p>
<p>The blaze toolbar menu now displays up to 10 preset colors. It now has the ability to change the color stored by clicking the tile to load a color picker.</p>
<p>The preferences found via Setup -&gt; Options -&gt; Constellation -&gt; Graph now stores preset blaze colors. These can be edited via the color picker upon clicking the colored tile.</p>

== 2021-02-24 Plugin Reporter Drop-Down Lists
<p>To avoid confusion with the Plugin Reporter, the two drop-down lists for filtering and ignoring plugins to be displayed have been combined.</p>

== 2021-01-28 Histogram View
<p>Fixed an issue with the histogram where a bar selection wasn't applied to the graph.</p>

== 2021-01-27 What's New Page
<p>The tutorial page has been converted into a What's New page to display updates to Constellation.</p>

== 2021-01-12 Welcome Page
<p>A Welcome Page with helpful links for getting started with Constellation now opens on startup.</p>

== 2021-01-12 Notes View
<p>The Notes View can be used to record notes about a graph.</p>
<p>It can be found in "Experimental > Views > Notes View", or alternatively via the shortcut "Ctrl+Shift+A".</p>
<p>There are two types of notes that are recorded in the Notes View:</p>
<ul>
<li><p>User Notes: These are PURPLE and are created by a user by typing in the tile and description and clicking the "Add Note" button at the bottom of the view. They may also be edited or deleted later via the buttons on the note itself.</p></li>
<li><p>Auto Notes: These are BLUE and are generated and added to the graph automatically by plugin execution, similar to the Plugin Reporter.</p></li>
</ul>
<p>Visibility of either User Notes or Auto Notes can be toggled on or off via the "Select a filter..." drop-down menu at the top of the view.</p>

== 2021-01-11 JDBC Database Import Connector
<p>A JDBC Connector has been added to easily allow importing via a JDBC Connection to a database.</p>

== 2020-12-21 Version 2.1.1
<p>Constellation v2.1.1 is officially released!</p>

== 2020-12-04 Table View
<p>A couple of bugs related to exporting in Selected Only mode and table selection have been fixed.</p>

== 2020-11-25 Data Access View
<p>Data Access View has been updated to remember plugin parameter selections between sessions.</p>

== 2020-11-13 Performance Improvement
<p>Zooming and dragging nodes on large graphs has improved significantly.</p>

== 2020-11-10 Analytic View
<p>The Levenshtein Distance Analytic has been updated so that the drop-down list parameters don't reset every time a new graph selection is made.</p>

== 2020-11-09 Performance Improvement
<p>The time taken to open graphs has been reduced significantly and graph responsiveness after opening or docking views.</p>

== 2020-11-08 Table View
<p>A bug where exporting to CSV or Excel would only export the current page (instead of all pages) has been fixed.</p>

== 2020-11-03 Layers View
<p>The Layers View has been updated so that you can now do separate queries for nodes and transactions on each layer.</p>

== 2020-10-28 Table View
<p>A bug where Constellation wouldn't release the write lock on an exported excel file has now been fixed.</p>

== 2020-10-28 Tutorial Page Showing on Startup
<p>A checkbox has been added to the top right corner of this page to set preference for the Tutorial Page showing on startup.</p>

== 2020-10-21 Copy to New Graph
<p>The naming convention when copying to a new graph (Ctrl-U) has been updated. When copying to a new graph, '- Copy' will be added to the old graph name (or a number if that is already there).</p>

== 2020-09-22 Draw/Selection Mode Shortcut
<p>Ctrl-D can now be used to toggle between Draw Mode and Selection Mode on the graph.</p>

== 2020-09-08 Spectral 3D Arrangement
<p>The Spectral 3D Arrangement shortcut has been updated to Ctrl-Alt-A to avoid a clash with the Layers View Add Layer shortcut.</p>

== 2020-09-02 Table View
<p>Table View has been updated to include a paging system. This helps improve the Table view performance on larger graphs.</p>
<p>A menu item has also been added to set the size of a page in the table. Click on the cog and go to 'Set Page Size'. Default is 500.</p>

== 2020-08-28 Split Nodes Plugin
<p>A new option is added to split nodes, duplicating the transactions of the selected node.</p>

== 2020-08-26 Delimited File Importer
<p>Conversion of the importer to a view has allowed a more consistent user experience.</p>
<p>Multiple bug fixes with selection of check-boxes and loading of dropdowns are now in effect.</p>

== 2020-08-24 Layers View Keyboard Shortcuts
<p>Keyboard shortcuts have been added to the Layers View. "Ctrl+Alt+L" will add a new layer and "Ctrl+Alt+D" will deselect all layers.</p>

== 2020-08-21 Histogram Copying Options
<p>You can now copy a selection from the bars within the histogram in the Histogram View via two options:</p>
<ul>
<li>Ctrl+C - Will copy the property values of the selection to the clipboard.</li>
<li>Right-Click Context Menu - Options to either copy the property values or both the property values and counts of the selection to the clipboard.</li>
</ul>

== 2020-08-10 Uncollide Plugin
<p>A new improved version of the uncollide plugin has been added. Go to Experimental > Arrangements > Uncollide to use it.</p>

== 2020-08-06 Quality Control Categories
<p>The Quality Control View now ranks and lists the quality of an element as a category instead of a score. This is also implemented in the Data Access View.</p>
<p>Categories can be mapped to each individual rule through the Quality Control View</p>
<p><strong>Categories</strong> - from lowest to highest priority.</p>
<ul>
<li>Default</li>
<li>Info</li>
<li>Warning</li>
<li>Severe</li>
<li>Fatal</li>
</ul>

== 2020-07-23 Delimited File Importer
<p>Dramatically improve the preview performance of a CSV file import.</p>

== 2020-07-20 Version 2
<p>Constellation v2.0.0 is officially released!</p>

== 2020-07-17 Named Selection
<p>A number of bugs with the Named Selection have been fixed.</p>

== 2020-07-16 Attribute Calculator
<p>The Attribute Calculator has been removed with other views and features.</p>

== 2020-07-08 Rendering Labels Bug Fixed
<p>A bug with labels being rendered with unreadable text after opening views has been fixed.</p>

== 2020-07-07 Manage Templates Layout Improvements
<p>The File &gt; Manage Templates window's layout has been improved.</p>

== 2020-07-07 Import from Delimited Fixes
<p>A number of improvements have been made to the Import from Delimited:</p>
<ul>
<li>The filtering options from the preview table have been fixed so that doing <strong>Row !=1</strong> works again.</li>
<li>A UX improvement has been made to allow you to import files of one type per session. After importing the first file, the <strong>Import File Parser</strong> is grayed out</li>
</ul>

== 2020-06-18 Info Map Bug Fixed
<p>A bug preventing running the Clustering &gt; Info Map plugins has been fixed.</p>

== 2020-06-09 Select Top N Bug Fixed
<p>A bug preventing running the <strong>Select Top N</strong> plugin from the Data Access View has been fixed.</p>

== 2020-05-21 Schema View
<p>The Node and Transaction type tabs in the Schema View are now searchable.</p>

== 2020-05-21 Hierarchical Clustering Improvements
<p>A bug preventing the running of the hierarchical clustering plugin sometimes has been fixed.</p>

== 2020-05-21 Merge Nodes by Geospatial Distance
<p>A bug preventing running the <strong>Merge Nodes</strong> &gt; <strong>Geospatial Distance</strong> plugin from the Data Access View has been fixed.</p>

== 2020-05-18 Map Controls
<p>We have updated the Map View mouse controls to be consistent with the graph view.</p>

== 2020-05-12 Table View
<p>A number of improvements have been added to the table view:</p>
<ul>
<li>The column selection has been improved to include sub categories for source, destination and transactions</li>
<li>Each column selection now includes a search filter</li>
</ul>

== 2020-05-12 Support for MacOSX
<p>Constellation officially supports MacOSX!</p>

== 2020-05-11 Two New Arrangement Options
<p>Two new arrangement options are available via the Arrange menu and toolbar. These options are horizontal and vertical lines. Selecting these options allow selected (or all) elements to be arranged in either horizontal or vertical lines.</p>

== 2020-05-11 Delimiter Importer
<p>Added feedback dialogs for the Delimiter importer, showing information about a successful import and any failures.</p>

== 2020-05-11 Timeline View
<p>A bug resulting in the summary box shrinking when dragged past the summary bounds has been fixed.</p>

== 2020-05-05 Layer by Time
<p>A bug preventing the running of the Arrange &gt; Layer By Time occasionally has been fixed.</p>

== 2020-04-20 Data Access View
<p>You can now remove a previously saved preference in Data Access View under Options &gt; Load.</p>
<p>Added support for double attribute types for when high precision is required, as well as byte and short attribute types for when memory efficiency is required.</p>

== 2020-04-15 New Layers View
<p>You can now add vertices and transactions to up to 32 layers by either using the right click context menu or defining a query.
Access to the Layers view is achieved through Experimental &gt; Views &gt; Layers View.</p>
<p>The view allows for toggling of layers via a checkbox which links to subsets of graph elements.
This will either hide or show the subsets based on element visibility changes to reduce clutter when analysing large data sets.</p>
<p>For more information on how to use this see the <a href="https://github.com/constellation-app/constellation/issues/223">layers view page</a>.
Feel free to comment on the issue with your feedback.</p>

== 2020-04-08 Data Access View Date Range
<p>You can now enter a date and time in the absolute date range section of the Data Access View.</p>

== 2020-03-24 REST API
<p>The module that implements the REST API (providing access from Jupyter notebooks, for example) has been
rewritten. It is now much easier to add functionality. The Python client constellation_client.py has been
updated to use the new REST API. Swagger has been updated; it uses a configuration that is automatically
generated by the REST server, so the display is always up to date.</p>

== 2020-02-25 New Logo
<p>Constellation has got a new logo!</p>

== 2020-02-23 Improved Validation
<p>Validation of custom attributes using dates, blaze angles, node and transaction attribute labels have been improved to provide instant feedback when an invalid value is set.</p>

== 2020-02-07 Font Improvements
<p>Support for rendering fonts in a Constellation graph has been overhauled enabling support for multiple fonts.
Font preferences for the graph can be made by going to Setup &gt; Options &gt; Constellation &gt; Label Fonts.
For more information click on the help button located at the bottom right corner within this preference window.</p>

== 2020-02-06 Analytic View
<p>Stability improvements have been made to the Analytic view when switching between graphs and having the Analytic view state updated.</p>

== 2020-02-06 Data Access View
<p>You can now have Data Access Plugins be deselected after pressing the <strong>Go</strong> button. This is a preference option available from the Data Access View options menu.</p>

== 2020-01-28 Data Access View
<p>A bug has been fixed with the Data Access View which caused the application to lock up when it was opened.</p>

== 2020-01-22 Map View
<p>A stability improvement has been made to the Map View when you resize the window.</p>

== 2020-01-20 Data Access View
<p>A UX improvement has been made to the Data Access View which will enable the "Go" button when you have plugins selected. When you press "Go", a graph will be created if there isn't any open.</p>

== 2020-01-20 Timeline View
<p>A bug has been fixed in the timeline view when the timezone was changed and a graph was closed.</p>

== 2020-01-15 New Flag Icons
<p>We have updated the flag icons we use which are more detailed and of better quality.</p>

== 2020-01-13 Hierarchical Clustering
<p>A bug with the hierarchical clustering not reverting the graph after the pane was closed has been fixed.</p>

== 2020-01-13 KTruss Clustering
<p>A bug with the KTruss clustering not reverting the graph after the pane was closed has been fixed.</p>

== 2020-01-04 Libraries Upgraded
<p>We've upgraded to newer versions of open source libraries we use which should improve performance and stability.</p>

== 2019-12-20 Quality Control View
<p>The colors used to represent a warning when the score is 80 have been improved to be readable.</p>

== 2019-12-16 Delimited File Importer
<p>In the delimited file importer you can assign an attribute to the row column which is the first column.</p>

== 2019-10-23 Jupyter Notebooks
<p>Improvements have been made to the error handling when errors occur with the REST client.</p>

== 2019-10-11 Jupyter Notebooks
<p>You can now specify which graph you want to run a plugin in by specifying the <strong>graph id</strong>. For more information refer to the documentation by going to Tools &gt; Display REST Server Documentation.</p>

== 2019-10-09 Jupyter Notebooks
<p>You can now add custom blazes from a Jupyter Notebook. For more information see <a href="https://github.com/constellation-app/constellation/issues/139">139</a>.</p>

== 2019-10-01 Jupyter Notebooks
<p>A bug has been fixed interpreting strings which look like numbers as numbers in a pandas dataframe. For more information see <a href="https://github.com/constellation-app/constellation/issues/133">#133</a>.</p>

== 2019-07-30 Remember last save
<p>Constellation will remember the location you last saved a graph. You can change this behaviour from Tools &gt; Options &gt; Constellation.</p>

== 2019-07-30 Data Access View Plugin Search
<p>The Data Access View plugin search usability has been improved by having the search text field enabled always.</p>

== 2019-06-25 Data Access View Context Menu Update
<p>The menu positions of the right click context menu available from the Data
Access View has been modified based on UX feedback.</p>

== 2019-05-30 New graph icons
<p>The Constellation new graph icons have been redone.</p>

== 2019-05-06 Analytic Schema Update
<p>Added support for HASH types like MD5, SHA1 and SHA256. The HASH icon background color is now cyan.</p>

== 2019-05-01 Gather Nodes Bug Fix
<p>Gathered nodes will now maintain their depth instead of being moved forward</p>

== 2019-03-27 Table View Update
<p>The Table View will now remember your column selection and ordering no matter how much you change it.</p>

== 2019-03-27 Added Deselect Blazes option
<p>Added Deselect Blazes option in Selection menu.</p>

== 2019-03-22 New Country Flag Icons
<p>Added 23 new country flag icons.</p>

== 2019-03-22 Arrange by Node Attribute
<p>Arrange by Node Attribute (found under the Arrange Menu) combines the function of Arrange by Group and Arrange by Layer into a single plugin.</p>

== 2019-03-12 Help added for Histogram
<p>A help topics entry for the Histogram View has been added.</p>

== 2019-03-07 Performance Improvement
<p>A performance improvement has been made to how icons and images were created resulting in reduced memory usage.</p>

== 2019-03-01 Map View Update
<p>A few minor improvements have been made to the map view:</p>
<ul>
<li>The draw tool in the Map View will now display distances as you are drawing.</li>
<li>There is a new button beside the draw tool which allows you to copy drawn markers onto your graph.</li>
<li>The KML export option will now include attribute data in the kml.</li>
<li>A bug was fixed which allowed you to be in both draw mode and measure mode at the same time.</li>
</ul>

== 2019-02-11 Save All Returns
<p>The Save All menu option has been brought back and is available from the File menu.</p>

== 2018-12-06 Data Access View Update
<p>You can no longer press Go with either an invalid entry in a numeric parameter of an enabled Data Access Plugin,
or an invalid date-time range set in the Global Parameters (i.e. the 'From' date-time is later than the 'To' date-time).</p>

== 2018-12-04 New Analytic Plugins
<p>Under Experimental &gt; Build Graph, there are plugins for creating structured graphs that more closely resemble real social networks.</p>
<ul>
<li><strong>Preferential Attachment Graph</strong> creates networks that follow the degree power law that is expected in real networks.</li>
<li><strong>Small World Graph</strong> creates lattices/random networks depending on a rewiring probability</li>
<li><strong>Complete Graph</strong> creates a complete graph.</li>
</ul>
<p>In the Analytic View &gt; Similarity, there are four new plugins that assist in link prediction.</p>
<ul>
<li><strong>Common Neighbours</strong> calculates the number of common neighbours between a pair of nodes.</li>
<li><strong>Preferential Attachment</strong> calculates the product of the degrees of a pair of nodes.</li>
<li><strong>Resource Allocation Index</strong> determines the fraction of a "resource" a node can send to another through common neighbours.</li>
<li><strong>Adamic-Adar Index</strong> is similar to Resource Allocation Index but is calculated using the log sum.</li>
</ul>

== 2018-12-03 New Plugins
<p>The actions of saving and closing (including force closing) graphs can now be performed programmatically using plugins.
Refer to the Schema View for more information on how to use these new plugins.</p>

== 2018-11-22 Scatter Plot Update
<p>There is now an option in Scatter Plot to set a number axis to a logarithmic scale.</p>

== 2018-11-20 Directed Transactions
<p>You can now change whether a transaction is directed or not in schema. It is now also reflected visually on the graph by updating the transaction visual (arrow/s if directed, no arrows if not).</p>

== 2018-11-19 Histogram Update
<p>The Histogram now has column headers to help identify what the values in each column represent.</p>

== 2018-11-05 Layer by Time Update
<p>The parameters for 'Layer by Time' found under the Arrange menu item now have clearer descriptions.</p>

== 2018-11-02 Data Access View Update
<p>The plugin 'Split Nodes Based on Identifier' found under the clean section of Data Access View now has the option to split on all occurrences of a given character(s) instead of just the first occurrence.</p>

== 2018-10-19 Table View Update
<p>A performance issue exporting to Excel from the table view has been resolved.</p>

== 2018-10-17 Data Access View Update
<p>All global parameters in the Data Access View will now be saved along with your graph. There is also a new plugin under the
Clean section of the Data Access View, 'Removed Unused Attributes', which removes unused (non-key) attributes from the graph.</p>

== 2018-09-26 Data Access View Update
<p>The favourite icon has changed from a heart to a star to adopt the standard icon used by other applications.</p>

== 2018-09-04 Table View Update
<p>Performance issues identified with the table view have been resolved.</p>

== 2018-06-14 Levenshtein Distance Analytic
<p>In the Analytic View, the Levenshtein Distance Similarity analytic can be used to measure the distance between node string attributes.</p>

== 2018-08-15 Data Access View Update
<p>Added the ability to query 24 months as a date time range in the Data Access View.</p>

== 2018-05-21 Data Access View Update
<p>A new button called <strong>Use maximum Time Range</strong> has been added to set the custom time range to start at 00:00:00 and end at 23:59:59.</p>

== 2018-05-15 Rename Graphs
<p>The right click &gt; rename option retains the current graph name.</p>

== 2018-04-30 Data Access View Update
<p>Added extra padding before the Go button to avoid accidentally clicking.</p>

== 2018-04-06 Analytic View Update
<p>There are new three new analytics available in the Analytic View:</p>
<ul>
<li><strong>Effective Resistance</strong> treats the graph as an electrical network in order to measure the resistance of links.</li>
<li><strong>Dice Similarity</strong> measures how similar pairs of nodes as the ratio of their common neighbours to the median of their neighbours.</li>
<li><strong>Graph Distance</strong>, in addition to the diameter and radius of the graph, will now also calculate the average path distance.</li>
</ul>

== 2018-04-05 Table View Update
<p>The Table View now has a column visibility option for only Key Attributes, and this is now the default setting.</p>

== 2018-04-05 Proxy Settings
<p>The interface for customising proxy settings (Setup &gt; Options &gt; Constellation &gt; Proxies) has been
overhauled to provide a more intuitive experience. In particular, descriptions have been added to each option
detailing how to use it, default settings are visible when you select the 'Use Default Settings' option, and
changes are applied immediately on clicking the 'Apply' or 'OK' buttons.</p>

== 2018-03-29 Default Decorators
<p>The <i>Geo.Country</i> attribute is now set as a default decorator, meaning a country flag will decorate each node with country information.</p>

== 2018-03-07 Zoom to Selection
<p>Added the animation back in when zooming to a selection (Ctrl+Up) so that you have context to where on the graph you are zooming to.</p>

== 2018-03-06 Timeline View Update
<p>In the Timeline View, you can now toggle between Showing, Dimming, and Hiding nodes outside the Timeline View on the graph.</p>
<p>Additionally, there is also a Zoom to Selection button, which will re-frame the Timeline View to focus on the selected transactions on the graph.</p>

== 2018-03-02 Map View Update
<p>The Map View is now capable of clustering markers based on their geographic proximity.
This option can be enabled by selecting <i>Cluster Markers</i> in the marker visibility menu.</p>
<p>Additionally, there are now two new layers available in the Map View:</p>
<ul>
<li><strong>Day / Night</strong> will shade the map where it is currently night time</li>
<li><strong>Thiessen Polygons</strong> will color the map based on which marker is closest</li>
</ul>

== 2018-02-26 Analytic View Update
<p>The Analytic View now has a documentation window which will tell you about any analytic you click on.</p>
<p>This can activated/deactivated by clicking <i>Options &gt; Show Documentation</i>.</p>

== 2018-02-15 Compare Graphs
<p>The Compare Graph plugin has been completed and moved into the Tools menu.</p>

== 2018-02-15 Map View Update
<p>You can now find two new layers in the Map View:</p>
<ul>
<li><strong>Entity Paths</strong> will draws lines between markers on the map representing the paths that entities on the graph have traveled over time</li>
<li><strong>Location Paths</strong> will draws lines between markers on the map representing direct connections between locations nodes on the graph</li>
</ul>

== 2018-02-07 Table View 2.0
<p>The Table View has been completely redesigned to allow for some more advanced functionality such as
multi-column sorting, column filtering and more flexible styling. For details on usage of the new
Table View, refer to <a href="" helpId="au.gov.asd.tac.constellation.views.tableview2">this</a>
help page.</p>

== 2018-01-30 External Scripting Update
<p>The external scripting client has a new method to list the open graphs called <tt>list_graphs()</tt>.
This in conjuction with <tt>set_current_graph</tt> will allow you to easily switch graphs.</p>
<p>Another new method is <tt>open_graph</tt> which will allow you to open a graph by specifying the
filename.</p>

== 2018-01-29 Merge Transactions
<p>A bug with merging transactions has been resolved by excluding the transaction identifier in the
comparison.</p>

== 2018-01-29 Save All
<p>The button to save all open graphs has been removed based on feedback from users.</p>

== 2018-01-29 Copy to New Graph
<p>A toolbar button has been added for Copy Selection to New Graph (Ctrl+U) plugin.</p>

== 2017-12-22 Map View Update
<p>A few new features have been added to the Map View:</p>
<ul>
<li>The Map View now has support for rendering layers over the map. The first layer, a live heatmap
is now available and can be activated from the layers menu.</li>
<li>A new overlay has been added which will display an overview of the map, including a viewport of
the area currently in focus.</li>
<li>Overlays can now be switched on and off using the overlays menu.</li>
<li>'Zoom to Location' will now create a marker at the specified location as well as zoom to it.</li>
</ul>

== 2017-10-26 Freeze Graph View
<p>The freeze graph view feature has been revised to allow the reset view animation to be performed. This
ensures the camera zooms to show the entire graph as new nodes are added and removed.</p>

== 2017-10-23 New Analytics
<p>New analytics have been added to the Analytic View, and can be found under categories:</p>
<ul>
<li>Under Importance, the Connected Component Analytic will tell you the size of each node's graph component, and also indicates how many components there would be if the node was deleted.</li>
</ul>
<p>There's also a new category - Global, with several analytics that will add Graph Attributes:</p>
<ul>
<li>Average Degree - Calculates the average degree of the graph. This metric can be used to detect high
degree nodes.</li>
<li>Graph Density - Calculates the density of the graph.</li>
<li>Component Count - Counts the number of connected components on the graph.</li>
<li>Global Clustering Coefficient - Calculates the global clustering coefficient using the number of
triangles and triplets on the graph.</li>
<li>Graph Distance - Calculates the diameter and radius of the graph.</li>
</ul>

== 2017-10-17 Schema View
<p>The Plugins tab on the Schema View allows you to download a copy of the plugin details into a CSV file.</p>

== 2017-10-13 Schemas
<p>The <strong>Simple Graph</strong> has been renamed to <strong>Visual Graph</strong>.</p>

== 2017-10-12 Map View Update
<p>A few new features have been added to the Map View:</p>
<ul>
<li>You can add custom labels and colors to markers in the Map View using the new label and color menus.</li>
<li>Markers on the map now respond to the 'dim' and 'visibility' attributes. This allows you to, for example, use the
'Dim Other Events' option in the Timeline to visualise locations within a sliding time window.</li>
<li>The draw and measure tools now have support for circles by holding <i>shift</i> as you click. Note that the measure
tool can also measure paths by holding the 'control' key as you click.</li>
<li>The measure tool now supports measurements in nautical miles. The current measurement unit is displayed beside the
measurement tool, and clicking it will cycle through available measurement systems.</li>
<li>You can search for a location on the map by coordinate, geohash or MGRS using the 'Search by Location' option in the
zoom menu.</li>
</ul>

== 2017-10-11 Plugin and parameter names
<p>All plugin names and their parameters have been reviewed and standardised. If you are using the scripting or web server Rest API then please note the following:</p>
<ul>
<li>Plugin names now end with the <strong>Plugin</strong> suffix</li>
<li>Plugin parameters now follow the naming convention of ExamplePlugin.parameter_name</li>
</ul>

== 2017-09-28 Constellation Upgrade
<p>Constellation has been upgraded to work on NetBeans 8.2 and Java 8u144 allowing Constellation to benefit from the latest security and bug fixes.
We have also re-organised modules and done some house keeping to make it easier to develop and maintain.</p>

== 2017-09-21 Jupyter notebooks may require manual authentication
<p>Until now, starting a Jupyter notebook from Tools &rarr; Start Jupyter Notebook has used the <tt>--NotebookApp.token=""</tt>
flag for ease of use. However, this disables notebook authentication, which is not desirable.</p>
<p>Jupyter is now started using just <tt>jupyter-notebook</tt>, so manual authentication may be required. If it is, follow the
instructions displayed in the notebook's output window.</p>
<p>This now works in exactly the same as manually entering <tt>jupyter-notebook</tt> at a command prompt in the notebook directory
(by default, your home directory).</p>

== 2017-08-29 More Geospatial Export Options
<p>You can now export geospatial data in your graph to a GeoPackage file. This is an OGC defined, GIS compliant SQLite database which is
supported by ArcGIS (and most other GIS tools) and is significantly more flexible than a Shapefile. This export option is available under
File &gt; Export as well as in the toolbar of the Map View</p>

== 2017-08-23 Blaze Menu Changes
<p>There are now more options available for modifying blazes in the right-click menu and toolbar drop-down menu, including three default color options.</p>

== 2017-08-15 Scripting View
<p>Removed support for Groovy and Javascript in the Scripting View. We are mandating that all scripts be written in Python.</p>

== 2017-08-03 Extract from Content
<p>The Extract From Content data access view plugin has been updated with the following options:</p>
<ul>
<li>Case Insensitive</li>
<li>Incoming Transactions</li>
<li>Selected Only</li>
</ul>
<p>Refer to <a href="" helpId="au.gov.asd.tac.constellation.views.dataaccess.plugins.importing.ExtractFromContent">this</a> help page for more information.</p>

== 2017-08-01 Select Blazes
<p>You can now select all blazed nodes on the graph using Selection &gt; Select Blazes. This option is also available in the toolbar menu.</p>

== 2017-07-28 Map View Update
<p>You can now toggle between metric and imperial measurements in the Map View using the button beside the measure tool.</p>

== 2017-07-28 Half Hop Induced Subgraph
<p>The half hop induced subgraph button has been added back onto the quick access toolbar.</p>

== 2017-07-28 Attribute Editor
<p>The following bugs with the attribute editor have been fixed:</p>
<ul>
<li>Fixed a bug preventing setting an icon when multiple nodes are selected.</li>
<li>Fixed a bug with changing colors in Options &gt; Attribute Editor Colors.</li>
</ul>

== 2017-07-25 Extract Words from Content
<p>In the Data Access View, under Import, the plugin Extract Words from Content is now available. If there are transactions with Content on the graph,
words will be extracted and represented as nodes. It also works with regular expressions and can extract known schema types.</p>

== 2017-07-25 REST server Python client is downloaded automatically
<p>If script downloading is enabled, a new Python REST client script will be downloaded if it doesn't exist, or if the on-disk version does not match Constellation's version. This means that the on-disk version will be automatically updated, with no user action required.</p>

== 2017-07-18 Geospatial Export
<p>You can now export geospatial data in your graph to GeoJSON or Shapefile using the File &gt; Export menu or the toolbar options in the Map View.</p>

== 2017-07-17 REST server requires a secret
<p>The external scripting server now requires a secret to be used, which requires a new Python client.</p>

== 2017-05-29 Support for Old Graphs
<p>The logic to support old graphs has been changed so that old graphs will get the updated look and feel when you run Tools &gt; Complete with Schema or press F5.</p>
<p>This has allowed graphs to load faster and more efficiently maintain the update code logic.</p>

== 2017-05-28 Improved Analytics
<p>Many of the structural graph analytics available to Constellation have been rewritten as native plugins, meaning
they have been optimised to run efficiently on large graphs and include more customisation options. These include:</p>
<ul>
<li>Degree Centrality (also calculates in-degree / out-degree)</li>
<li>Eigenvector Centrality</li>
<li>Katz Centrality</li>
<li>Pagerank Centrality</li>
<li>Betweenness Centrality</li>
<li>Closeness Centrality (also calculates harmonic closeness)</li>
<li>Ratio of Reciprocity</li>
<li>Jaccard Index</li>
<li>Cosine Similiarity</li>
</ul>
<p>In addition to this, several new analytics are now available:</p>
<ul>
<li>HITS Centrality: scores each node based on its ability to act as both a hub and as an authority</li>
<li>Local Clustering Coefficient: scores each node on its willingness to cluster</li>
<li>Eccentricity: scores each node on its furthest distance to any other node</li>
</ul>

== 2017-05-25 Default Font Change
<p>The default font has been changed from <strong>Arial Unicode MS</strong> to <strong>Dialog</strong> because it has better support for unicode characters.</p>

== 2017-05-18 Attribute Changes
<p>There have been some changes to the attributes you might be used to seeing on graphs.</p>
<ul>
<li>The 'Name' attribute for nodes is now called 'Label'</li>
<li>The 'Name' attribute for transactions is now called 'Label'</li>
<li>The 'UniqueID' attribute for transactions is now called 'Identifier'</li>
</ul>
<p>These changes have been made to help keep the core attributes consistent and intuitive.
Old graphs will be automatically updated with these new attributes.</p>

== 2017-05-09 Top-n Selection
<p>You can now select the top-n n nodes based on the transaction count and type to save you time having to do it manually. It is available under the Utility section in the Data Access View.
Click <a href="" helpId="au.gov.asd.tac.constellation.views.dataaccess.plugins.utility.SelectTopN">here</a> for the help page.</p>

== 2017-05-04 Improved Stability
<p>A bug causing Constellation to crash due to running out of memory has been fixed.</p>

== 2017-05-04 Data Access View Favorites Update
<p>Plugins in the Favourites category are sorted in the order respective to their category.</p>

== 2017-04-28 Split Nodes
<p>You can now split nodes based on a specified character which is located in the Clean category. For more information click <a href="" helpId="au.gov.asd.tac.constellation.views.dataaccess.plugins.clean.SplitNodesPlugin">here</a>.</p>

== 2017-04-21 Merge Nodes by Location
<p>You can now merge nodes by their geospatial proximity. Nodes which are found to be located within a specified distance of each other will be merged into a single 'geospatial cluster' node.
Each cluster node will be given a shape attribute representing the area it represents which is viewable in the Map View. This functionality can be accessed by selecting the 'Merge Nodes' plugin
within the Data Access View, and selecting the 'Geospatial Distance' option.</p>

== 2017-04-18 Compare Graphs
<p>You can now compare differences between 2 graphs and see the differences. This is available from Tools &gt; Compare Graphs. More information is available in <a href="" helpId="au.gov.asd.tac.constellation.functionality.compare.CompareGraphPlugin">this</a> help page.</p>

== 2017-04-03 Improved Quick Search
<p>Fixed bugs with the quick search and recent search not returning results.</p>

== 2017-03-24 Flexible Schema Types
<p>While you could always create custom types on a graph by simply entering a name as a string, you can now specify the place of a custom type in the type hierarchy (as seen in the Schema View) by entering the desired hierarchy as a string of form:</p>
<ul><li><i>schemaTypeName.customTypeName</i></li></ul>
<p>This will create a custom type called 'customTypeName' with the parent 'schemaTypeName' from which it will inherit its visual properties. This hierarchy string can extend as far back or forward as you like. For example:</p>
<ul><li><i>Online Location.URL.Host.Owner</i></li></ul>
<p>If both 'Online Location' and 'URL' are valid in the type hierarchy (which they would be for an Analytic Graph), this will create a custom type named 'Owner' whose parent is another custom type named 'Host', whose parent is the schema type 'URL' and both custom types will inherit their visual properties from the 'URL' type.</p>

== 2017-03-23 Improved Find
<p>Fixed a bug with the advanced find not adding results to the current selection.</p>

== 2017-03-21 Improved Data Access View
<p>The following improvements have been made:</p>
<ul>
<li>You can now save commonly used plugins in the Data Access View as favourites. For more information click <a href="" helpId="au.gov.asd.tac.constellation.views.dataaccess.panes.DataAccessViewTopComponent">here</a>.</li>
<li>You can filter plugins by clicking on the magnifying icon and typing the plugin name which will filter the categories to make it easier to find the plugin your looking for.</li>
<li>If you want to expand, collapse or deselect all plugins then you can right click anywhere on the Data Access View and use the right click menu options.</li>
<li>The layout of the Data Access View has been optimised to minimise the width required, leaving more room for the graph.</li>
</ul>

== 2017-03-08 Improved Table View
<p>Fixed a major performance bug with the table view causing Constellation to lock up.</p>

== 2017-03-03 Import Excel Spreadsheets
<p>You can now import Excel spreadsheets using the Delimited File Importer. It will work for both xls and xlsx files. Note that it will only import the first sheet in a file.</p>

== 2017-03-01 Improved Freeze Graph View
<p>The bugs with the freeze graph view have been fixed.</p>

== 2017-02-22 Map View Update
<p>The following new features have been added to the Map View:</p>
<ul>
<li>Improved the speed of the box selection feature</li>
<li>You can now click the middle mouse button and drag to select an area to zoom to</li>
<li>Polygon markers can now be queried by the Data Access View</li>
<li>Custom (drawn) markers are now visually distinct from markers representing data on the graph</li>
</ul>

== 2017-02-16 Scripting View API Changes
<p>The following changes have been made to the scripting API so please update your scripts:</p>
<ul>
<li>Renamed au.gov.asd.tac.constellation.graph.hl.HLGraph to au.gov.asd.tac.constellation.scripting.graph.SGraph.</li>
<li>HLReadableGraph and HLWriteableGraph have been renamed to SReadableGraph and SWritableGraph respectively.</li>
<li>Attribute, Collection, Vertex, Transaction, Edge and Link have been renamed to SAttribute, SCollection, SVertex, STransaction, SEdge and SLink respectively.</li>
<li>SubgraphUtilities has moved to au.gov.asd.tac.constellation.graph.utilities.SubgraphUtilities.</li>
</ul>
<p>Note that documentation for the scripting API is now available from Scripting View &gt; Actions &gt; API Documentation.</p>

== 2017-02-16 Workflow Plugins
<p>A bug has been fixed related to workflow plugins where not all selected nodes were being passed to the workflow query.</p>

== 2017-02-10 One-hop Induced Subgraph
<p> Selecting the <strong>Select One-hop Induced Subgraph</strong> item in the selection menu will add to the selection any transactions and nodes which connect currently selected nodes upto one hop out.
The existing 'Select Induced Subgraph' item has been renamed <strong>'Select Half-hop Induced Subgraph'</strong>, but is unchanged functionally.</p>

== 2017-01-12 Improved Rendering and Event Handling
<p> Constellation's visualistion and event handling framework has been reimplemented from the ground up.
To the user things will mostly look the same, but performance and stability should be slightly improved. The main benefit of this upgrade
is that it should now be possible to write other visualisations for Constellation, for example a lightweight 2D renderer. </p>

== 2017-01-11 Improved Plugin Reporter
<p>Fixed a bug with the plugin reporter where the filters were misbehaving.</p>

== 2016-12-15 A New and Improved Map View
<p>A complete redesign of the <strong>Map View</strong> is now available. This view is pure Java (as opposed to its Javascript-based predecessor), making it far easier to extend
with new features, and is rendered using OpenGL, making it far more responsive than its predecessor. The new Map View also contains the following improvements:</p>
<ul>
<li>Ability to switch base maps on the fly. A default base map comes pre-loaded, meaning it can be used immediately without developer effort, but a developer can also add new base maps as desired.</li>
<li>An information overlay which displays the latitude and longitude of the mouse and the current zoom level. A developer can also use this overlay to report debug information about the map.</li>
<li>A tool overlay which offers various tools for interacting with the map. Currently these consist of a measurement tool, and a draw mode toggle allowing the ability to draw your own markers.</li>
<li>Support for the representation of point, line, polygon, and multi markers on the map, including selection which interacts with the graph.</li>
<li>Ability to toggle marker visibility independently for each marker type using the <strong>Marker Visibility</strong> button.</li>
<li>Ability to reset the focus of the map to the extent of all visible markers using the <strong>Reset View</strong> button.</li>
<li>Ability for a developer to access the map's markers from other views, for example, you could query the locations represented by selected markers using the Data Access View.</li>
</ul>
<p>Note: the control scheme for the new Map View is the inverse of the control scheme for the graph. The left mouse button handles panning and drawing instead of selection,
the right mouse button handles selection instead of panning and drawing, however the middle mouse button still handles zooming. This will be changed in a future update
so that the map controls and graph controls are consistent.</p>

== 2016-11-10 Icons Refresh
<p>Icons used for visualisation of nodes on a Constellation graph have undergone a refresh. We have made foreground icons more symbolic, where possible, meaning that they tend to
be smaller icons with transparency filling the rest of the image space. In addition to this, the default background icon for all nodes is now the 'Flat Square' icon as it has a
larger surface area, making it stand out more, and it more accurately represents the color assigned to it. These changes will allow us to make better use of icons in an analytic
context by allowing us to visually differentiate nodes using background icons.</p>

== 2016-11-04 Freeze Graph View Shortcut
<p>The freeze graph view button has been moved to the top tool bar.</p>

== 2016-09-07 Default Arrangement Update
<p>The default arrangement after any plugin is executed is to arrange by grid because it is the fastest arrangement.</p>

== 2016-08-29 Framework Upgraded
<p>A minor framework upgrade has been completed so that Constellation now uses Netbeans 8.0.2 and Java 8u92.</p>

== 2016-08-04 Analytic View 2.0
<p>The new and improved Analytic View 2.0 is now available! It has been completely redesigned around a more flexible and robust framework which allows
for it to manage any type of analytic functionality. The initial release supports all the same analytics as the original Analytic View, but over time
we will transition the currently available 'Clustering' and 'Content' features into this new view, as well as add several new analytics we are currently
working on. For details on usage of the new Analytic View, refer to <a href="" helpId="au.gov.asd.tac.constellation.views.analyticview.AnalyticViewTopComponent">this</a>
help page.</p>

== 2016-08-03 Memory Leaks
<p>A number of memory leaks have been fixed resulting in unused memory being properly released as you close graphs.</p>

== 2016-07-06 Improved Performance
<p>Large graphs should now open more quickly as an optimisation was added to pre-calculate the string representation of types.</p>

== 2016-07-05 Complete with Schema
<p>You can now press the F5 key to 'Complete with Schema'.</p>

== 2016-06-20 Delimited File Importer
<p>Improvements to the delimited file importer mean it will now better handle CSV files containing complex data.</p>

== 2016-06-06 Visual Attributes and Templates
<p>A number of visual properties, such as labels and decorators, have been exposed as graph attributes so that they can be edited in the attribute editor like everything else (rather than through obscure menu items).</p>
<p>Default values of visual attributes have been removed from preferences too - if you had a custom default background color or labels set up you may notice that this is now missing. Don't worry! You can get this back by using templates:</p>
<p>To make a template, simply open a new graph (with the schema you want), set the graph attributes to their desired values (like background_color, bottom_labels, and top_labels), then choose "File &gt; Save Template" and enter a name.</p>
<p>You can then make your template the default new graph (that is opened with Control+N) by choosing "File &gt; Manage Templates", selecting your template name, and then pressing the "Set Default" button.</p>
<p>You can have as many templates as you like - the options will be listed in the "File &gt; New Graph" menu beneath the schema graphs.</p>

== 2016-06-06 Performance Improvement
<p>There is a significant performance improvement overall to Constellation after adding caching to the new Icon provider implementation.</p>

== 2016-06-01 Directed Shortest Paths
<p>The directed shortest paths search algorithm has been added to the selection menu. You need to set a source node and this dictates the direction.</p>

== 2016-05-30 OpenGL
<p>A dormant bug related to OpenGL trying to render a disposed batch operation has been fixed.</p>

== 2016-05-19 Composite Nodes
<p>A minor bug fix when merging nodes using the right click menu.</p>

== 2016-05-09 Updated zoom to selection and reset view keyboard shortcuts
<p>The shortcuts to zoom to selection and reset view have been changed to Ctrl-Up and Ctrl-Down respectively.</p>

== 2016-04-27 DateTime and Time Zones
<p>There is no longer a concept of a "graph time zone", rather each transaction attribute is individually time zoned.
This removes any ambiguity because you know exactly what time zone each transaction is in.</p>
<p>To update the time zone, select the transactions and right click on the "DateTime" property from the Attribute Editor and select "Update time-zone of selection"</p>
<p>Time zones have been re-worked from the ground up which makes use of Java 8's new time zone capabilities.</p>

== 2016-04-07 Composite Nodes
<p>We've identified issues with composite nodes on large graphs (especially those with a lot of transactions) and unexpected behaviours when you
copy composite nodes between graphs. The existing version will remain an experimental feature and we plan to create a newer version from lessons learned.</p>

== 2016-03-17 Graph Visibility Threshold
<p>You can configure a threshold to automatically hide all nodes on the graph. The idea is that you would instead use table view or the histogram to
clean up the graph before you visualise it in the graph view. The threshold can be set in Tools &gt; Options &gt; Constellation &gt; Graph Drawing.
A new button is available in the graph toolbar than will enable/disable the threshold. For more information refer to
<a href="" helpId="au.gov.asd.tac.constellation.visual.about">this</a> help page.</p>

== 2016-03-17 Freeze Graph View
<p>When enabled, animations do not run during plugin executions so your graph structure does not change. The button is available in the graph toolbar.
When enabled, the snow flake icon will change from grey to blue. This feature is smart enough to allow you to execute arrangements manually so you can
 keep it on all the time if you like.</p>

== 2016-02-26 Icons Update
<p>All icons have been reviewed and some duplicates have been removed. Note that Unknown types will be rendered as a white ? icon in front of a grey sphere.
Unsupported types will be rendered as a white ! icon in front of a yellow sphere.</p>

== 2015-09-18 A New Way to Merge Nodes
<p>Nodes can now be merged based on types known to Constellation, meaning that preference will be given to types known by the graph over custom types.
For more information click <a href="" helpId="au.gov.asd.tac.constellation.views.dataaccess.plugins.merge.MergeNodes">here</a>.</p>

== 2015-09-30 Memory Usage Improvement
<p>Constellation will try to clear up unused memory when you open a graph. The idea behind doing it on graph open would be in the scenario when
you have multiple graphs open with edits made but you have not closed any of them. So, when you open a new graph, Constellation might try and cleanup
unused memory. This is still an experimental feature. Similar to clearing memory on graph close, the option is under
Setup &gt; Options &gt; Constellation &gt; Application and is enabled by default.</p>

== 2015-09-01 Label Rendering Improvements
<p>The rendering of labels has been improved to display text more accurately (including right-to-left text) and improve compatibility with more graphics cards.</p><|MERGE_RESOLUTION|>--- conflicted
+++ resolved
@@ -1,11 +1,10 @@
 == 3030-12-31 Getting Started
 <p>If you're new to Constellation, read the <a href="" helpId="au.gov.asd.tac.constellation.functionality.gettingstarted">getting started guide</a>.</p>
 
-<<<<<<< HEAD
 == 2023-09-15 Colorblind Mode in Options
 <p>Colorblind mode options have been added and can be found through Setup -&gt; Options -&gt; CONSTELLATION -&gt; Application.</p>
 <p>The random generation of node colors has been adjusted based on the selected colorblind mode. Additionally, the color scheme of specific vertex and transaction types has been adjusted for greater contrast.</p>
-=======
+
 == 2023-08-28 Markdown support in the Notes View
 <p>The notes can now optionally render markdown text. You can now italicise, bold and strikethrough text. Headings can be added to the note as well as lists and sub lists.</p>
 <p>The new note pop-up window will have a preview tab where you can see how your markdown text will be rendered before adding it as a note.</p>
@@ -25,7 +24,6 @@
 <p>The existing Find View accessible using the shortcut Ctrl-F has been replaced with the an updated Find View which has been under development and testing.</p> 
 <p>The new Find View offers an updated interface that opens by default in a separate window.</p> 
 <p>The functionality remains the same with the added option of "Find Next" and "Find Previous" execution options.</p> 
->>>>>>> 453b511e
 
 == 2023-06-14 Reorder Plugins in Data Access View
 <p>The Data Access View configuration pane in the settings now has "up" and "down" buttons below the "Visible categories" box.</p>
