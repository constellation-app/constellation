== 3030-12-31 Getting Started
<p>If you're new to CONSTELLATION, read the <a href="" helpId="au.gov.asd.tac.constellation.functionality.introduction">introduction</a>.</p>

<<<<<<< HEAD
=======
== 2021-04-01 Histogram Bin Counter
<p>A count for the total number of bins currently shown in the Histogram has been added to the top right of the view.</p>

>>>>>>> c4968802
== 2021-03-22 Scatter Plot
<p>Ctrl-Shift-O has been added as a keyboard shortcut to open up the Scatter Plot View.</p>

== 2021-02-25 Blaze Colors - Presets
<p>The blaze menus have been updated to show preset blaze colors. An option to save a custom color as a preset is represented by a checkbox in the color dialog.</p>
<p>The blaze toolbar menu now displays up to 10 preset colors. Now with the ability to change the color stored by clicking the tile to load a color picker.</p>
<p>The preferences found via Setup -> Options -> CONSTELLATION -> Graph now stores preset blaze colors. These can be edited via the color picker upon clicking the colored tile.</p>

== 2021-02-24 Plugin Reporter Drop-Down Lists
<p>To avoid confusion with the Plugin Reporter, the two drop-down lists for filtering and ignoring plugins to be displayed have been combined.</p>

== 2021-01-28 Histogram View 
<p>Fixed an issue with the histogram where a bar selection wasn't applied to the graph.</p>

== 2021-01-27 What's New Page
<p>The tutorial page has been converted into a What's New page to display updates to Constellation.</p>

== 2021-01-12 Welcome Page
<p>A Welcome Page with helpful links for getting started with Constellation now opens on startup.</p>

== 2021-01-12 Notes View
<p>The Notes View can be used to record notes about a graph.</p>
<p>It can found in "Experimental > Views > Notes View", or alternatively via the shortcut "Ctrl+Shift+A".</p>
<p>There are two types of notes that are recorded in the Notes View:</p>
<ul>
<li><p>User Notes: These are RED and are created by a user by typing in the fields and clicking the "Add Note" button at the bottom of the view. They may also be edited or deleted later via the buttons on the note itself.</p></li>
<li><p>Auto Notes: These are BLUE and are generated and added to the graph automatically by plugin execution, similar to Plugin Reporter.</p></li>
</ul>
<p>Visibilty of either User Notes or Auto Notes can be toggled on or off via the "Select a filter..." drop-down menu at the top of the view.</p>

== 2021-01-11 JDBC Database Import Connector
<p>A JDBC Connector has been added to easily allow importing via a JDBC Connection to a database.</p>

== 2020-12-21 Version 2.1.1
<p>Constellation v2.1.1 is officially released!</p>

== 2020-12-04 Table View
<p>A couple of bugs related to exporting in Selected Only mode and table selection have been fixed.</p>

== 2020-11-25 Data Access View
<p>Data Access View has been updated to remember plugin parameter selections between sessions.</p>

== 2020-11-13 Performance Improvement
<p>Zooming and dragging nodes on large graphs has improved significantly.</p>

== 2020-11-10 Analytic View
<p>The Levenshtein Distance Analytic has been updated so that the drop-down list parameters don't reset every time a new graph selection is made.</p>

== 2020-11-09 Performance Improvement
<p>The time taken to open graphs has been reduced significantly and graph responsiveness after opening or docking views.</p>

== 2020-11-08 Table View
<p>A bug where exporting to CSV or Excel would only export the current page (instead of all pages) has been fixed.</p>

== 2020-11-03 Layers View
<p>The Layers View has been updated so that you can now do separate queries for nodes and transactions on each layer.</p>

== 2020-10-28 Table View
<p>A bug where Constellation wouldn't release the write lock on an exported excel file has now been fixed.</p>

== 2020-10-28 Tutorial Page Showing on Startup
<p>A checkbox has been added to the top right corner of this page to set preference for the Tutorial Page showing on startup.</p>

== 2020-10-21 Copy to New Graph
<p>The naming convention when copying to a new graph (Ctrl-U) has been updated. When copying to a new graph, '- Copy' will be added to the old graph name (or a number if that is already there).</p>

== 2020-09-22 Draw/Selection Mode Shortcut
<p>Ctrl-D can now be used to toggle between Draw Mode and Selection Mode on the graph.</p>

== 2020-09-08 Spectral 3D Arrangement
<p>The Spectral 3D Arrangement shortcut has been updated to Ctrl-Alt-A to avoid a clash with the Layers View Add Layer shortcut.</p>

== 2020-09-02 Table View
<p>Table View has been updated to include a paging system. This helps improve the Table view performance on larger graphs.</p>
<p>A menu item has also been added to set the size of a page in the table. Click on the cog and go to 'Set Page Size'. Default is 500.</p>

== 2020-08-28 Split Nodes Plugin
<p>A new option is added to split nodes, duplicating the transactions of the selected node.</p>

== 2020-08-26 Delimited File Importer
<p>Conversion of the importer to a view has allowed a more consistent user experience.</p>
<p>Multiple bug fixes with selection of check-boxes and loading of dropdowns are now in effect.</p>

== 2020-08-24 Layers View Keyboard Shortcuts
<p>Keyboard shortcuts have been added to the Layers View. "Ctrl+Alt+L" will add a new layer and "Ctrl+Alt+D" will deselect all layers.</p>

== 2020-08-21 Histogram Copying Options
<p>You can now copy a selection from the bars within the histogram in the Histogram View via two options:</p>
<ul>
<li>Ctrl+C - Will copy the property values of the selection to the clipboard.</li>
<li>Right-Click Context Menu - Options to either copy the property values or both the property values and counts of the selection to the clipboard.</li>
</ul>

== 2020-08-10 Uncollide Plugin
<p>A new improved version of the uncollide plugin has been added. Go to Experimental > Arrangements > Uncollide to use it.</p>

== 2020-08-06 Quality Control Categories
<p>The Quality Control View now ranks and lists the quality of an element as a category instead of a score. This is also implemented in the Data Access View.</p>
<p>Categories can be mapped to each individual rule through the Quality Control View</p>
<p><strong>Categories</strong> - from lowest to highest priority.</p>
<ul>
<li>Default</li>
<li>Info</li>
<li>Warning</li>
<li>Severe</li>
<li>Fatal</li>
</ul>

== 2020-07-23 Delimited File Importer
<p>Dramatically improve the preview performance of a CSV file import.</p>

== 2020-07-20 Version 2
<p>Constellation v2.0.0 is officially released!</p>

== 2020-07-17 Named Selection
<p>A number of bugs with the Named Selection have been fixed.</p>

== 2020-07-16 Attribute Calculator
<p>The Attribute Calculator has been removed with other views and features.</p>

== 2020-07-08 Rendering Labels Bug Fixed
<p>A bug with labels being rendered with unreadable text after opening views has been fixed.</p>

== 2020-07-07 Manage Templates Layout Improvements
<p>The File &gt; Manage Templates window's layout has been improved.</p>

== 2020-07-07 Import from Delimited Fixes
<p>A number of improvements have been made to the Import from Delimited:</p>
<ul>
<li>The filtering options from the preview table have been fixed so that doing <strong>Row !=1</strong> works again.</li>
<li>A UX improvement has been made to allow you to import files of one type per session. After importing the first file, the <strong>Import File Parser</strong> is grayed out</li>
</ul>

== 2020-06-18 Info Map Bug Fixed
<p>A bug preventing running the Clustering &gt; Info Map plugins has been fixed.</p>

== 2020-06-09 Select Top N Bug Fixed
<p>A bug preventing running the <strong>Select Top N</strong> plugin from the Data Access View has been fixed.</p>

== 2020-05-21 Schema View
<p>The Node and Transaction type tabs in the Schema View are now searchable.</p>

== 2020-05-21 Hierarchical Clustering Improvements
<p>A bug preventing the running of the hierarchical clustering plugin sometimes has been fixed.</p>

== 2020-05-21 Merge Nodes by Geospatial Distance
<p>A bug preventing running the <strong>Merge Nodes</strong> &gt; <strong>Geospatial Distance</strong> plugin from the Data Access View has been fixed.</p>

== 2020-05-18 Map Controls
<p>We have updated the Map View mouse controls to be consistent with the graph view.</p>

== 2020-05-12 Table View
<p>A number of improvements have been added to the table view:</p>
<ul>
<li>The column selection has been improved to include sub categories for source, destination and transactions</li>
<li>Each column selection now includes a search filter</li>
</ul>

== 2020-05-12 Support for MacOSX
<p>Constellation officially supports MacOSX!</p>

== 2020-05-11 Two New Arrangement Options
<p>Two new arrangement options are available via the Arrange menu and toolbar. These options are horizontal and vertical lines. Selecting these options allow selected (or all) elements to be arranged in either horizontal or vertical lines.</p>

== 2020-05-11 Delimiter Importer
<p>Added feedback dialogs for the Delimiter importer, showing information about a successful import and any failures.</p>

== 2020-05-11 Timeline View
<p>A bug resulting in the summary box shrinking when dragged past the summary bounds has been fixed.</p>

== 2020-05-05 Layer by Time
<p>A bug preventing the running of the Arrange &gt; Layer By Time occasionally has been fixed.</p>

== 2020-04-20 Data Access View
<p>You can now remove a previously saved preference in Data Access View under Options &gt; Load.</p>
<p>Added support for double attribute types for when high precision is required, as well as byte and short attribute types for when memory efficiency is required.</p>

== 2020-04-15 New Layers View
<p>You can now add vertices and transactions to up to 32 layers by either using the right click context menu or defining a query.
Access to the Layers view is achieved through Experimental &gt; Views &gt; Layers View.</p>
<p>The view allows for toggling of layers via a checkbox which links to subsets of graph elements.
This will either hide or show the subsets based on element visibility changes to reduce clutter when analysing large data sets.</p>
<p>For more information on how to use this see the <a href="https://github.com/constellation-app/constellation/issues/223">layers view page</a>.
Feel free to comment on the issue with your feedback.</p>

== 2020-04-08 Data Access View Date Range
<p>You can now enter a date and time in the absolute date range section of the Data Access View.</p>

== 2020-03-24 REST API
<p>The module that implements the REST API (providing access from Jupyter notebooks, for example) has been
rewritten. It is now much easier to add functionality. The Python client constellation_client.py has been
updated to use the new REST API. Swagger has been updated; it uses a configuration that is automatically
generated by the REST server, so the display is always up to date.</p>

== 2020-02-25 New Logo
<p>Constellation has got a new logo!</p>

== 2020-02-23 Improved Validation
<p>Validation of custom attributes using dates, blaze angles, node and transaction attribute labels have been improved to provide instant feedback when an invalid value is set.</p>

== 2020-02-07 Font Improvements
<p>Support for rendering fonts in a Constellation graph has been overhauled enabling support for multiple fonts.
Font preferences for the graph can be made by going to Setup &gt; Options &gt; Constellation &gt; Label Fonts.
For more information click on the help button located at the bottom right corner within this preference window.</p>

== 2020-02-06 Analytic View
<p>Stability improvements have been made to the Analytic view when switching between graphs and having the Analytic view state updated.</p>

== 2020-02-06 Data Access View
<p>You can now have Data Access Plugins be deselected after pressing the <strong>Go</strong> button. This is a preference option available from the Data Access View options menu.</p>

== 2020-01-28 Data Access View
<p>A bug has been fixed with the Data Access View which caused the application to lock up when it was opened.</p>

== 2020-01-22 Map View
<p>A stability improvement has been made to the Map View when you resize the window.</p>

== 2020-01-20 Data Access View
<p>A UX improvement has been made to the Data Access View which will enable the "Go" button when you have plugins selected. When you press "Go", a graph will be created if there isn't any open.</p>

== 2020-01-20 Timeline View
<p>A bug has been fixed in the timeline view when the timezone was changed and a graph was closed.</p>

== 2020-01-15 New Flag Icons
<p>We have updated the flag icons we use which are more detailed and of better quality.</p>

== 2020-01-13 Hierarchical Clustering
<p>A bug with the hierarchical clustering not reverting the graph after the pane was closed has been fixed.</p>

== 2020-01-13 KTruss Clustering
<p>A bug with the KTruss clustering not reverting the graph after the pane was closed has been fixed.</p>

== 2020-01-04 Libraries Upgraded
<p>We've upgraded to newer versions of open source libraries we use which should improve performance and stability.</p>

== 2019-12-20 Quality Control View
<p>The colours used to represent a warning when the score is 80 have been improved to be readable.</p>

== 2019-12-16 Delimited File Importer
<p>In the delimited file importer you can assign an attribute to the row column which is the first column.</p>

== 2019-10-23 Jupyter Notebooks
<p>Improvements have been made to the error handling when errors occur with the REST client.</p>

== 2019-10-11 Jupyter Notebooks
<p>You can now specify which graph you want to run a plugin in by specifying the <strong>graph id</strong>. For more information refer to the documentation by going to Tools &gt; Display REST Server Documentation.</p>

== 2019-10-09 Jupyter Notebooks
<p>You can now add custom blazes from a Jupyter Notebook. For more information see <a href="https://github.com/constellation-app/constellation/issues/139">139</a>.</p>

== 2019-10-01 Jupyter Notebooks
<p>A bug has been fixed interpreting strings which look like numbers as numbers in a pandas dataframe. For more information see <a href="https://github.com/constellation-app/constellation/issues/133">#133</a>.</p>

== 2019-07-30 Remember last save
<p>Constellation will remember the location you last saved a graph. You can change this behaviour from Tools &gt; Options &gt; Constellation.</p>

== 2019-07-30 Data Access View Plugin Search
<p>The Data Access View plugin search usability has been improved by having the search text field enabled always.</p>

== 2019-06-25 Data Access View Context Menu Update
<p>The menu positions of the right click context menu available from the Data
Access View has been modified based on UX feedback.</p>

== 2019-05-30 New graph icons
<p>The Constellation new graph icons have been redone.</p>

== 2019-05-06 Analytic Schema Update
<p>Added support for HASH types like MD5, SHA1 and SHA256. The HASH icon background colour is now cyan.</p>

== 2019-05-01 Gather Nodes Bug Fix
<p>Gathered nodes will now maintain their depth instead of being moved forward</p>

== 2019-03-27 Table View Update
<p>The Table View will now remember your column selection and ordering no matter how much you change it.</p>

== 2019-03-27 Added Deselect Blazes option
<p>Added Deselect Blazes option in Selection menu.</p>

== 2019-03-22 New Country Flag Icons
<p>Added 23 new country flag icons.</p>

== 2019-03-22 Arrange by Node Attribute
<p>Arrange by Node Attribute (found under the Arrange Menu) combines the function of Arrange by Group and Arrange by Layer into a single plugin.</p>

== 2019-03-12 Help added for Histogram
<p>A help topics entry for the Histogram View has been added.</p>

== 2019-03-07 Performance Improvement
<p>A performance improvement has been made to how icons and images were created resulting in reduced memory usage.</p>

== 2019-03-01 Map View Update
<p>A few minor improvements have been made to the map view:</p>
<ul>
<li>The draw tool in the Map View will now display distances as you are drawing.</li>
<li>There is a new button beside the draw tool which allows you to copy drawn markers onto your graph.</li>
<li>The KML export option will now include attribute data in the kml.</li>
<li>A bug was fixed which allowed you to be in both draw mode and measure mode at the same time.</li>
</ul>

== 2019-02-11 Save All Returns
<p>The Save All menu option has been brought back and is available from the File menu.</p>

== 2018-12-06 Data Access View Update
<p>You can no longer press Go with either an invalid entry in a numeric parameter of an enabled Data Access Plugin,
or an invalid date-time range set in the Global Parameters (i.e. the 'From' date-time is later than the 'To' date-time).</p>

== 2018-12-04 New Analytic Plugins
<p>Under Experimental &gt; Build Graph, there are plugins for creating structured graphs that more closely resemble real social networks.</p>
<ul>
<li><strong>Preferential Attachment Graph</strong> creates networks that follow the degree power law that is expected in real networks.</li>
<li><strong>Small World Graph</strong> creates lattices/random networks depending on a rewiring probability</li>
<li><strong>Complete Graph</strong> creates a complete graph.</li>
</ul>
<p>In the Analytic View &gt; Similarity, there are four new plugins that assist in link prediction.</p>
<ul>
<li><strong>Common Neighbours</strong> calculates the number of common neighbours between a pair of nodes.</li>
<li><strong>Preferential Attachment</strong> calculates the product of the degrees of a pair of nodes.</li>
<li><strong>Resource Allocation Index</strong> determines the fraction of a "resource" a node can send to another through common neighbours.</li>
<li><strong>Adamic-Adar Index</strong> is similar to Resource Allocation Index but is calculated using the log sum.</li>
</ul>

== 2018-12-03 New Plugins
<p>The actions of saving and closing (including force closing) graphs can now be performed programmatically using plugins.
Refer to the Schema View for more information on how to use these new plugins.</p>

== 2018-11-22 Scatter Plot Update
<p>There is now an option in Scatter Plot to set a number axis to a logarithmic scale.</p>

== 2018-11-20 Directed Transactions
<p>You can now change whether a transaction is directed or not in schema. It is now also reflected visually on the graph by updating the transaction visual (arrow/s if directed, no arrows if not).</p>

== 2018-11-19 Histogram Update
<p>The Histogram now has column headers to help identify what the values in each column represent.</p>

== 2018-11-05 Layer by Time Update
<p>The parameters for 'Layer by Time' found under the Arrange menu item now have clearer descriptions.</p>

== 2018-11-02 Data Access View Update
<p>The plugin 'Split Nodes Based on Identifier' found under the clean section of Data Access View now has the option to split on all occurrences of a given character(s) instead of just the first occurrence.</p>

== 2018-10-19 Table View Update
<p>A performance issue exporting to Excel from the table view has been resolved.</p>

== 2018-10-17 Data Access View Update
<p>All global parameters in the Data Access View will now be saved along with your graph. There is also a new plugin under the
Clean section of the Data Access View, 'Removed Unused Attributes', which removes unused (non-key) attributes from the graph.</p>

== 2018-09-26 Data Access View Update
<p>The favourite icon has changed from a heart to a star to adopt the standard icon used by other applications.</p>

== 2018-09-04 Table View Update
<p>Performance issues identified with the table view have been resolved.</p>

== 2018-06-14 Levenshtein Distance Analytic
<p>In the Analytic View, the Levenshtein Distance Similarity analytic can be used to measure the distance between node string attributes.</p>

== 2018-08-15 Data Access View Update
<p>Added the ability to query 24 months as a date time range in the Data Access View.</p>

== 2018-05-21 Data Access View Update
<p>A new button called <strong>Use maximum Time Range</strong> has been added to set the custom time range to start at 00:00:00 and end at 23:59:59.</p>

== 2018-05-15 Rename Graphs
<p>The right click &gt; rename option retains the current graph name.</p>

== 2018-04-30 Data Access View Update
<p>Added extra padding before the Go button to avoid accidentally clicking.</p>

== 2018-04-06 Analytic View Update
<p>There are new three new analytics available in the Analytic View:</p>
<ul>
<li><strong>Effective Resistance</strong> treats the graph as an electrical network in order to measure the resistance of links.</li>
<li><strong>Dice Similarity</strong> measures how similar pairs of nodes as the ratio of their common neighbours to the median of their neighbours.</li>
<li><strong>Graph Distance</strong>, in addition to the diameter and radius of the graph, will now also calculate the average path distance.</li>
</ul>

== 2018-04-05 Table View Update
<p>The Table View now has a column visibility option for only Key Attributes, and this is now the default setting.</p>

== 2018-04-05 Proxy Settings
<p>The interface for customising proxy settings (Setup &gt; Options &gt; CONSTELLATION &gt; Proxies) has been
overhauled to provide a more intuitive experience. In particular, descriptions have been added to each option
detailing how to use it, default settings are visible when you select the 'Use Default Settings' option, and
changes are applied immediately on clicking the 'Apply' or 'OK' buttons.</p>

== 2018-03-29 Default Decorators
<p>The <i>Geo.Country</i> attribute is now set as a default decorator, meaning a country flag will decorate each vertex with country information.</p>

== 2018-03-07 Zoom to Selection
<p>Added the animation back in when zooming to a selection (Ctrl+Up) so that you have context to where on the graph you are zooming to.</p>

== 2018-03-06 Timeline View Update
<p>In the Timeline View, you can now toggle between Showing, Dimming, and Hiding nodes outside the Timeline View on the graph.</p>
<p>Additionally, there is also a Zoom to Selection button, which will re-frame the Timeline View to focus on the selected transactions on the graph.</p>

== 2018-03-02 Map View Update
<p>The Map View is now capable of clustering markers based on their geographic proximity.
This option can be enabled by selecting <i>Cluster Markers</i> in the marker visibility menu.</p>
<p>Additionally, there are now two new layers available in the Map View:</p>
<ul>
<li><strong>Day / Night</strong> will shade the map where it is currently night time</li>
<li><strong>Thiessen Polygons</strong> will color the map based on which marker is closest</li>
</ul>

== 2018-02-26 Analytic View Update
<p>The Analytic View now has a documentation window which will tell you about any analytic you click on.</p>
<p>This can activated/deactivated by clicking <i>Options &gt; Show Documentation</i>.</p>

== 2018-02-15 Compare Graphs
<p>The Compare Graph plugin has been completed and moved into the Tools menu.</p>

== 2018-02-15 Map View Update
<p>You can now find two new layers in the Map View:</p>
<ul>
<li><strong>Entity Paths</strong> will draws lines between markers on the map representing the paths that entities on the graph have traveled over time</li>
<li><strong>Location Paths</strong> will draws lines between markers on the map representing direct connections between locations nodes on the graph</li>
</ul>

== 2018-02-07 Table View 2.0
<p>The Table View has been completely redesigned to allow for some more advanced functionality such as
multi-column sorting, column filtering and more flexible styling. For details on usage of the new
Table View, refer to <a href="" helpId="au.gov.asd.tac.constellation.views.tableview2">this</a>
help page.</p>

== 2018-01-30 External Scripting Update
<p>The external scripting client has a new method to list the open graphs called <tt>list_graphs()</tt>.
This in conjuction with <tt>set_current_graph</tt> will allow you to easily switch graphs.</p>
<p>Another new method is <tt>open_graph</tt> which will allow you to open a graph by specifying the
filename.</p>

== 2018-01-29 Merge Transactions
<p>A bug with merging transactions has been resolved by excluding the transaction identifier in the
comparison.</p>

== 2018-01-29 Save All
<p>The button to save all open graphs has been removed based on feedback from users.</p>

== 2018-01-29 Copy to New Graph
<p>A toolbar button has been added for Copy Selection to New Graph (Ctrl+U) plugin.</p>

== 2017-12-22 Map View Update
<p>A few new features have been added to the Map View:</p>
<ul>
<li>The Map View now has support for rendering layers over the map. The first layer, a live heatmap
is now available and can be activated from the layers menu.</li>
<li>A new overlay has been added which will display an overview of the map, including a viewport of
the area currently in focus.</li>
<li>Overlays can now be switched on and off using the overlays menu.</li>
<li>'Zoom to Location' will now create a marker at the specified location as well as zoom to it.</li>
</ul>

== 2017-10-26 Freeze Graph View
<p>The freeze graph view feature has been revised to allow the reset view animation to be performed. This
ensures the camera zooms to show the entire graph as new nodes are added and removed.</p>

== 2017-10-23 New Analytics
<p>New analytics have been added to the Analytic View, and can be found under categories:</p>
<ul>
<li>Under Importance, the Connected Component Analytic will tell you the size of each node's graph component, and also indicates how many components there would be if the node was deleted.</li>
</ul>
<p>There's also a new category - Global, with several analytics that will add Graph Attributes:</p>
<ul>
<li>Average Degree - Calculates the average degree of the graph. This metric can be used to detect high
degree nodes.</li>
<li>Graph Density - Calculates the density of the graph.</li>
<li>Component Count - Counts the number of connected components on the graph.</li>
<li>Global Clustering Coefficient - Calculates the global clustering coefficient using the number of
triangles and triplets on the graph.</li>
<li>Graph Distance - Calculates the diameter and radius of the graph.</li>
</ul>

== 2017-10-17 Schema View
<p>The Plugins tab on the Schema View allows you to download a copy of the plugin details into a CSV file.</p>

== 2017-10-13 Schemas
<p>The <strong>Simple Graph</strong> has been renamed to <strong>Visual Graph</strong>.</p>

== 2017-10-12 Map View Update
<p>A few new features have been added to the Map View:</p>
<ul>
<li>You can add custom labels and colours to markers in the Map View using the new label and color menus.</li>
<li>Markers on the map now respond to the 'dim' and 'visibility' attributes. This allows you to, for example, use the
'Dim Other Events' option in the Timeline to visualise locations within a sliding time window.</li>
<li>The draw and measure tools now have support for circles by holding <i>shift</i> as you click. Note that the measure
tool can also measure paths by holding the 'control' key as you click.</li>
<li>The measure tool now supports measurements in nautical miles. The current measurement unit is displayed beside the
measurement tool, and clicking it will cycle through available measurement systems.</li>
<li>You can search for a location on the map by coordinate, geohash or MGRS using the 'Search by Location' option in the
zoom menu.</li>
</ul>

== 2017-10-11 Plugin and parameter names
<p>All plugin names and their parameters have been reviewed and standardised. If you are using the scripting or web server Rest API then please note the following:</p>
<ul>
<li>Plugin names now end with the <strong>Plugin</strong> suffix</li>
<li>Plugin parameters now follow the naming convention of ExamplePlugin.parameter_name</li>
</ul>

== 2017-09-28 CONSTELLATION Upgrade
<p>CONSTELLATION has been upgraded to work on NetBeans 8.2 and Java 8u144 allowing CONSTELLATION to benefit from the latest security and bug fixes.
We have also re-organised modules and done some house keeping to make it easier to develop and maintain.</p>

== 2017-09-21 Jupyter notebooks may require manual authentication
<p>Until now, starting a Jupyter notebook from Tools &rarr; Start Jupyter Notebook has used the <tt>--NotebookApp.token=""</tt>
flag for ease of use. However, this disables notebook authentication, which is not desirable.</p>
<p>Jupyter is now started using just <tt>jupyter-notebook</tt>, so manual authentication may be required. If it is, follow the
instructions displayed in the notebook's output window.</p>
<p>This now works in exactly the same as manually entering <tt>jupyter-notebook</tt> at a command prompt in the notebook directory
(by default, your home directory).</p>

== 2017-08-29 More Geospatial Export Options
<p>You can now export geospatial data in your graph to a GeoPackage file. This is an OGC defined, GIS compliant SQLite database which is
supported by ArcGIS (and most other GIS tools) and is significantly more flexible than a Shapefile. This export option is available under
File &gt; Export as well as in the toolbar of the Map View</p>

== 2017-08-23 Blaze Menu Changes
<p>There are now more options available for modifying blazes in the right-click menu and toolbar drop-down menu, including three default colour options.</p>

== 2017-08-15 Scripting View
<p>Removed support for Groovy and Javascript in the Scripting View. We are mandating that all scripts be written in Python.</p>

== 2017-08-03 Extract from Content
<p>The Extract From Content data access view plugin has been updated with the following options:</p>
<ul>
<li>Case Insensitive</li>
<li>Incoming Transactions</li>
<li>Selected Only</li>
</ul>
<p>Refer to <a href="" helpId="au.gov.asd.tac.constellation.views.dataaccess.plugins.importing.ExtractFromContent">this</a> help page for more information.</p>

== 2017-08-01 Select Blazes
<p>You can now select all blazed nodes on the graph using Selection &gt; Select Blazes. This option is also available in the toolbar menu.</p>

== 2017-07-28 Map View Update
<p>You can now toggle between metric and imperial measurements in the Map View using the button beside the measure tool.</p>

== 2017-07-28 Half Hop Induced Subgraph
<p>The half hop induced subgraph button has been added back onto the quick access toolbar.</p>

== 2017-07-28 Attribute Editor
<p>The following bugs with the attribute editor have been fixed:</p>
<ul>
<li>Fixed a bug preventing setting an icon when multiple nodes are selected.</li>
<li>Fixed a bug with changing colours in Options &gt; Attribute Editor Colours.</li>
</ul>

== 2017-07-25 Extract Words from Content
<p>In the Data Access View, under Import, the plugin Extract Words from Content is now available. If there are transactions with Content on the graph,
words will be extracted and represented as nodes. It also works with regular expressions and can extract known schema types.</p>

== 2017-07-25 REST server Python client is downloaded automatically
<p>If script downloading is enabled, a new Python REST client script will be downloaded if it doesn't exist, or if the on-disk version does not match CONSTELLATION's version. This means that the on-disk version will be automatically updated, with no user action required.</p>

== 2017-07-18 Geospatial Export
<p>You can now export geospatial data in your graph to GeoJSON or Shapefile using the File &gt; Export menu or the toolbar options in the Map View.</p>

== 2017-07-17 REST server requires a secret
<p>The external scripting server now requires a secret to be used, which requires a new Python client.</p>

== 2017-05-29 Support for Old Graphs
<p>The logic to support old graphs has been changed so that old graphs will get the updated look and feel when you run Tools &gt; Complete with Schema or press F5.</p>
<p>This has allowed graphs to load faster and more efficiently maintain the update code logic.</p>

== 2017-05-28 Improved Analytics
<p>Many of the structural graph analytics available to Constellation have been rewritten as native plugins, meaning
they have been optimised to run efficiently on large graphs and include more customisation options. These include:</p>
<ul>
<li>Degree Centrality (also calculates in-degree / out-degree)</li>
<li>Eigenvector Centrality</li>
<li>Katz Centrality</li>
<li>Pagerank Centrality</li>
<li>Betweenness Centrality</li>
<li>Closeness Centrality (also calculates harmonic closeness)</li>
<li>Ratio of Reciprocity</li>
<li>Jaccard Index</li>
<li>Cosine Similiarity</li>
</ul>
<p>In addition to this, several new analytics are now available:</p>
<ul>
<li>HITS Centrality: scores each node based on its ability to act as both a hub and as an authority</li>
<li>Local Clustering Coefficient: scores each node on its willingness to cluster</li>
<li>Eccentricity: scores each node on its furthest distance to any other node</li>
</ul>

== 2017-05-25 Default Font Change
<p>The default font has been changed from <strong>Arial Unicode MS</strong> to <strong>Dialog</strong> because it has better support for unicode characters.</p>

== 2017-05-18 Attribute Changes
<p>There have been some changes to the attributes you might be used to seeing on graphs.</p>
<ul>
<li>The 'Name' attribute for nodes is now called 'Label'</li>
<li>The 'Name' attribute for transactions is now called 'Label'</li>
<li>The 'UniqueID' attribute for transactions is now called 'Identifier'</li>
</ul>
<p>These changes have been made to help keep the core attributes consistent and intuitive.
Old graphs will be automatically updated with these new attributes.</p>

== 2017-05-09 Top-n Selection
<p>You can now select the top-n n nodes based on the transaction count and type to save you time having to do it manually. It is available under the Utility section in the Data Access View.
Click <a href="" helpId="au.gov.asd.tac.constellation.views.dataaccess.plugins.utility.SelectTopN">here</a> for the help page.</p>

== 2017-05-04 Improved Stability
<p>A bug causing CONSTELLATION to crash due to running out of memory has been fixed.</p>

== 2017-05-04 Data Access View Favorites Update
<p>Plugins in the Favourites category are sorted in the order respective to their category.</p>

== 2017-04-28 Split Nodes
<p>You can now split nodes based on a specified character which is located in the Clean category. For more information click <a href="" helpId="au.gov.asd.tac.constellation.views.dataaccess.plugins.clean.SplitNodesPlugin">here</a>.</p>

== 2017-04-21 Merge Nodes by Location
<p>You can now merge nodes by their geospatial proximity. Nodes which are found to be located within a specified distance of each other will be merged into a single 'geospatial cluster' node.
Each cluster node will be given a shape attribute representing the area it represents which is viewable in the Map View. This functionality can be accessed by selecting the 'Merge Nodes' plugin
within the Data Access View, and selecting the 'Geospatial Distance' option.</p>

== 2017-04-18 Compare Graphs
<p>You can now compare differences between 2 graphs and see the differences. This is available from Tools &gt; Compare Graphs. More information is available in <a href="" helpId="au.gov.asd.tac.constellation.functionality.compare.CompareGraphPlugin">this</a> help page.</p>

== 2017-04-03 Improved Quick Search
<p>Fixed bugs with the quick search and recent search not returning results.</p>

== 2017-03-24 Flexible Schema Types
<p>While you could always create custom types on a graph by simply entering a name as a string, you can now specify the place of a custom type in the type hierarchy (as seen in the Schema View) by entering the desired hierarchy as a string of form:</p>
<ul><li><i>schemaTypeName.customTypeName</i></li></ul>
<p>This will create a custom type called 'customTypeName' with the parent 'schemaTypeName' from which it will inherit its visual properties. This hierarchy string can extend as far back or forward as you like. For example:</p>
<ul><li><i>Online Location.URL.Host.Owner</i></li></ul>
<p>If both 'Online Location' and 'URL' are valid in the type hierarchy (which they would be for an Analytic Graph), this will create a custom type named 'Owner' whose parent is another custom type named 'Host', whose parent is the schema type 'URL' and both custom types will inherit their visual properties from the 'URL' type.</p>

== 2017-03-23 Improved Find
<p>Fixed a bug with the advanced find not adding results to the current selection.</p>

== 2017-03-21 Improved Data Access View
<p>The following improvements have been made:</p>
<ul>
<li>You can now save commonly used plugins in the Data Access View as favourites. For more information click <a href="" helpId="au.gov.asd.tac.constellation.views.dataaccess.panes.DataAccessViewTopComponent">here</a>.</li>
<li>You can filter plugins by clicking on the magnifying icon and typing the plugin name which will filter the categories to make it easier to find the plugin your looking for.</li>
<li>If you want to expand, collapse or deselect all plugins then you can right click anywhere on the Data Access View and use the right click menu options.</li>
<li>The layout of the Data Access View has been optimised to minimise the width required, leaving more room for the graph.</li>
</ul>

== 2017-03-08 Improved Table View
<p>Fixed a major performance bug with the table view causing CONSTELLATION to lock up.</p>

== 2017-03-03 Import Excel Spreadsheets
<p>You can now import Excel spreadsheets using the Delimited File Importer. It will work for both xls and xlsx files. Note that it will only import the first sheet in a file.</p>

== 2017-03-01 Improved Freeze Graph View
<p>The bugs with the freeze graph view have been fixed.</p>

== 2017-02-22 Map View Update
<p>The following new features have been added to the Map View:</p>
<ul>
<li>Improved the speed of the box selection feature</li>
<li>You can now click the middle mouse button and drag to select an area to zoom to</li>
<li>Polygon markers can now be queried by the Data Access View</li>
<li>Custom (drawn) markers are now visually distinct from markers representing data on the graph</li>
</ul>

== 2017-02-16 Scripting View API Changes
<p>The following changes have been made to the scripting API so please update your scripts:</p>
<ul>
<li>Renamed au.gov.asd.tac.constellation.graph.hl.HLGraph to au.gov.asd.tac.constellation.scripting.graph.SGraph.</li>
<li>HLReadableGraph and HLWriteableGraph have been renamed to SReadableGraph and SWritableGraph respectively.</li>
<li>Attribute, Collection, Vertex, Transaction, Edge and Link have been renamed to SAttribute, SCollection, SVertex, STransaction, SEdge and SLink respectively.</li>
<li>SubgraphUtilities has moved to au.gov.asd.tac.constellation.graph.utilities.SubgraphUtilities.</li>
</ul>
<p>Note that documentation for the scripting API is now available from Scripting View &gt; Actions &gt; API Documentation.</p>

== 2017-02-16 Workflow Plugins
<p>A bug has been fixed related to workflow plugins where not all selected nodes were being passed to the workflow query.</p>

== 2017-02-10 One-hop Induced Subgraph
<p> Selecting the <strong>Select One-hop Induced Subgraph</strong> item in the selection menu will add to the selection any transactions and nodes which connect currently selected nodes upto one hop out.
The existing 'Select Induced Subgraph' item has been renamed <strong>'Select Half-hop Induced Subgraph'</strong>, but is unchanged functionally.</p>

== 2017-01-12 Improved Rendering and Event Handling
<p> CONSTELLATION's visualistion and event handling framework has been reimplemented from the ground up.
To the user things will mostly look the same, but performance and stability should be slightly improved. The main benefit of this upgrade
is that it should now be possible to write other visualisations for CONSTELLATION, for example a lightweight 2D renderer. </p>

== 2017-01-11 Improved Plugin Reporter
<p>Fixed a bug with the plugin reporter where the filters were misbehaving.</p>

== 2016-12-15 A New and Improved Map View
<p>A complete redesign of the <strong>Map View</strong> is now available. This view is pure Java (as opposed to its Javascript-based predecessor), making it far easier to extend
with new features, and is rendered using OpenGL, making it far more responsive than its predecessor. The new Map View also contains the following improvements:</p>
<ul>
<li>Ability to switch base maps on the fly. A default base map comes pre-loaded, meaning it can be used immediately without developer effort, but a developer can also add new base maps as desired.</li>
<li>An information overlay which displays the latitude and longitude of the mouse and the current zoom level. A developer can also use this overlay to report debug information about the map.</li>
<li>A tool overlay which offers various tools for interacting with the map. Currently these consist of a measurement tool, and a draw mode toggle allowing the ability to draw your own markers.</li>
<li>Support for the representation of point, line, polygon, and multi markers on the map, including selection which interacts with the graph.</li>
<li>Ability to toggle marker visibility independently for each marker type using the <strong>Marker Visibility</strong> button.</li>
<li>Ability to reset the focus of the map to the extent of all visible markers using the <strong>Reset View</strong> button.</li>
<li>Ability for a developer to access the map's markers from other views, for example, you could query the locations represented by selected markers using the Data Access View.</li>
</ul>
<p>Note: the control scheme for the new Map View is the inverse of the control scheme for the graph. The left mouse button handles panning and drawing instead of selection,
the right mouse button handles selection instead of panning and drawing, however the middle mouse button still handles zooming. This will be changed in a future update
so that the map controls and graph controls are consistent.</p>

== 2016-11-10 Icons Refresh
<p>Icons used for visualisation of nodes on a CONSTELLATION graph have undergone a refresh. We have made foreground icons more symbolic, where possible, meaning that they tend to
be smaller icons with transparency filling the rest of the image space. In addition to this, the default background icon for all nodes is now the 'Flat Square' icon as it has a
larger surface area, making it stand out more, and it more accurately represents the colour assigned to it. These changes will allow us to make better use of icons in an analytic
context by allowing us to visually differentiate nodes using background icons.</p>

== 2016-11-04 Freeze Graph View Shortcut
<p>The freeze graph view button has been moved to the top tool bar.</p>

== 2016-09-07 Default Arrangement Update
<p>The default arrangement after any plugin is executed is to arrange by grid because it is the fastest arrangement.</p>

== 2016-08-29 Framework Upgraded
<p>A minor framework upgrade has been completed so that CONSTELLATION now uses Netbeans 8.0.2 and Java 8u92.</p>

== 2016-08-04 Analytic View 2.0
<p>The new and improved Analytic View 2.0 is now available! It has been completely redesigned around a more flexible and robust framework which allows
for it to manage any type of analytic functionality. The initial release supports all the same analytics as the original Analytic View, but over time
we will transition the currently available 'Clustering' and 'Content' features into this new view, as well as add several new analytics we are currently
working on. For details on usage of the new Analytic View, refer to <a href="" helpId="au.gov.asd.tac.constellation.views.analyticview.AnalyticViewTopComponent">this</a>
help page.</p>

== 2016-08-03 Memory Leaks
<p>A number of memory leaks have been fixed resulting in unused memory being properly released as you close graphs.</p>

== 2016-07-06 Improved Performance
<p>Large graphs should now open more quickly as an optimisation was added to pre-calculate the string representation of types.</p>

== 2016-07-05 Complete with Schema
<p>You can now press the F5 key to 'Complete with Schema'.</p>

== 2016-06-20 Delimited File Importer
<p>Improvements to the delimited file importer mean it will now better handle CSV files containing complex data.</p>

== 2016-06-06 Visual Attributes and Templates
<p>A number of visual properties, such as labels and decorators, have been exposed as graph attributes so that they can be edited in the attribute editor like everything else (rather than through obscure menu items).</p>
<p>Default values of visual attributes have been removed from preferences too - if you had a custom default background colour or labels set up you may notice that this is now missing. Don't worry! You can get this back by using templates:</p>
<p>To make a template, simply open a new graph (with the schema you want), set the graph attributes to their desired values (like background_colour, bottom_labels, and top_labels), then choose "File &gt; Save Template" and enter a name.</p>
<p>You can then make your template the default new graph (that is opened with Control+N) by choosing "File &gt; Manage Templates", selecting your template name, and then pressing the "Set Default" button.</p>
<p>You can have as many templates as you like - the options will be listed in the "File &gt; New Graph" menu beneath the schema graphs.</p>

== 2016-06-06 Performance Improvement
<p>There is a significant performance improvement overall to CONSTELLATION after adding caching to the new Icon provider implementation.</p>

== 2016-06-01 Directed Shortest Paths
<p>The directed shortest paths search algorithm has been added to the selection menu. You need to set a source node and this dictates the direction.</p>

== 2016-05-30 OpenGL
<p>A dormant bug related to OpenGL trying to render a disposed batch operation has been fixed.</p>

== 2016-05-19 Composite Nodes
<p>A minor bug fix when merging nodes using the right click menu.</p>

== 2016-05-09 Updated zoom to selection and reset view keyboard shortcuts
<p>The shortcuts to zoom to selection and reset view have been changed to Ctrl-Up and Ctrl-Down respectively.</p>

== 2016-04-27 DateTime and Time Zones
<p>There is no longer a concept of a "graph time zone", rather each transaction attribute is individually time zoned.
This removes any ambiguity because you know exactly what time zone each transaction is in.</p>
<p>To update the time zone, select the transactions and right click on the "DateTime" property from the Attribute Editor and select "Update time-zone of selection"</p>
<p>Time zones have been re-worked from the ground up which makes use of Java 8's new time zone capabilities.</p>

== 2016-04-07 Composite Nodes
<p>We've identified issues with composite nodes on large graphs (especially those with a lot of transactions) and unexpected behaviours when you
copy composite nodes between graphs. The existing version will remain an experimental feature and we plan to create a newer version from lessons learned.</p>

== 2016-03-17 Graph Visibility Threshold
<p>You can configure a threshold to automatically hide all nodes on the graph. The idea is that you would instead use table view or the histogram to
clean up the graph before you visualise it in the graph view. The threshold can be set in Tools &gt; Options &gt; CONSTELLATION &gt; Graph Drawing.
A new button is available in the graph toolbar than will enable/disable the threshold. For more information refer to
<a href="" helpId="au.gov.asd.tac.constellation.visual.about">this</a> help page.</p>

== 2016-03-17 Freeze Graph View
<p>When enabled, animations do not run during plugin executions so you graph structure does not change. The button is available in the graph toolbar.
When enabled, the snow flake icon will change from grey to blue. This feature is smart enough to allow you to execute arrangements manually so you can
 keep it on all the time if you like.</p>

== 2016-02-26 Icons Update
<p>All icons have been reviewed and some duplicates have been removed. Note that Unknown types will be rendered as a white ? icon in front of a grey sphere.
Unsupported types will be rendered as a white ! icon in front of a yellow sphere.</p>

== 2015-09-18 A New Way to Merge Nodes
<p>Nodes can now be merged based on types known to CONSTELLATION, meaning that preference will be given to types known by the graph over custom types.
For more information click <a href="" helpId="au.gov.asd.tac.constellation.views.dataaccess.plugins.merge.MergeNodes">here</a>.</p>

== 2015-09-30 Memory Usage Improvement
<p>CONSTELLATION will try to clear up unused memory when you open a graph. The idea behind doing it on graph open would be in the scenario when
you have multiple graphs open with edits made but you have not closed any of them. So, when you open a new graph, CONSTELLATION might try and cleanup
unused memory. This is still an experimental feature. Similar to clearing memory on graph close, the option is under
Setup &gt; Options &gt; CONSTELLATION &gt; Application and is enabled by default.</p>

== 2015-09-01 Label Rendering Improvements
<p>The rendering of labels has been improved to display text more accurately (including right-to-left text) and improve compatibility with more graphics cards.</p><|MERGE_RESOLUTION|>--- conflicted
+++ resolved
@@ -1,12 +1,9 @@
 == 3030-12-31 Getting Started
 <p>If you're new to CONSTELLATION, read the <a href="" helpId="au.gov.asd.tac.constellation.functionality.introduction">introduction</a>.</p>
 
-<<<<<<< HEAD
-=======
 == 2021-04-01 Histogram Bin Counter
 <p>A count for the total number of bins currently shown in the Histogram has been added to the top right of the view.</p>
 
->>>>>>> c4968802
 == 2021-03-22 Scatter Plot
 <p>Ctrl-Shift-O has been added as a keyboard shortcut to open up the Scatter Plot View.</p>
 
