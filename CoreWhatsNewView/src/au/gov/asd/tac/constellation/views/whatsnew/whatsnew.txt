--- conflicted
+++ resolved
@@ -1,14 +1,13 @@
 == 3030-12-31 Getting Started
 <p>If you're new to Constellation, read the <a href="" helpId="au.gov.asd.tac.constellation.functionality.gettingstarted">getting started guide</a>.</p>
 
-<<<<<<< HEAD
-== 2024-02-21 Spell checking in Constellation
+== 2024-02-29 Spell checking in Constellation
 <p>Spell checking in now available in text areas of Constellation. E.g. Data access view (Extract Types and Extract Words Plugins). It can be added in other text areas as requested.</p>
 <p>When enabled, incorrect spellings and some grammar errors are highlighted and underlined. 
 Left Clicking on a highlighted word/phrase will popup a suggestions list to choose from. An "Ignore All" button is available for spelling errors which will ignore the same error in the current text area.</p>
 <p>Constellation Option "Enable spell checking in specified text areas" (Enabled by default) is used to enable/disable spell checking. 
 If it is set, the right click context menu option "Turn On Spell Checking" will be available on fields where it has been enabled, and it can be used to toggle on/off spell checking dynamically. </p>
-=======
+
 == 2024-02-26 Colorblind Mode in Options
 <p>Colorblind mode options have been added and can be found through Setup -&gt; Options -&gt; CONSTELLATION -&gt; Application.</p>
 <p>The random generation of node colors has been adjusted based on the selected colorblind mode.</p>
@@ -17,7 +16,6 @@
 == 2024-02-02 Word Cloud View in Experimental
 <p>A Word Cloud View has been created and can be found under Experimental -&gt; Views -&gt; Word Cloud.</p>
 <p>This view allows you to create a Word Cloud based on words and phrases found in attributes in nodes and transactions.</p>
->>>>>>> c103a275
 
 == 2024-01-09 Data Access View Categories change
 <p>Added a new "Restore to Default" button to the Data Access View Categories </p>
@@ -35,7 +33,6 @@
 <p>The Attribute Editor view now allows for empty (null) attributes to be hidden to de-clutter the view.</p>
 <p>The heading of each attribute category has replaced the "Show all" toggle with a "Show Hidden" toggle and a new "Show Empty" toggle has been added. The "Show Empty" toggle is enabled each time Constellation is restarted to ensure users make a conscious decision to hide them.</p>
 <p>Attributes that are marked as hidden will only be shown if the "Show Hidden" toggle is enabled while attributes that have no value set (and are empty) will only be shown if the "Show Empty" toggle is enabled. Hidden and empty attributes require both toggles to be enabled.</p>
-
 
 == 2023-08-28 Markdown support in the Notes View
 <p>The notes can now optionally render markdown text. You can now italicise, bold and strikethrough text. Headings can be added to the note as well as lists and sub lists.</p>
