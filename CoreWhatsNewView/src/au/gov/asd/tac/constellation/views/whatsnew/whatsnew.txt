== 3030-12-31 Getting Started
<p>If you're new to Constellation, read the <a href="" helpId="au.gov.asd.tac.constellation.functionality.gettingstarted">getting started guide</a>.</p>

<<<<<<< HEAD
== 2021-09-06 Import From File
<p>Updated the UI to only enable and expand sections once a file is added</p>
=======
== 2021-09-06 Freeform Selection 
<p>You can now draw a freeform selection shape by holding down Alt whilst selecting.</p>
>>>>>>> 61f8dc25

== 2021-09-06 Reset graph view after importing
<p>When data is imported with the Import from File or the Import from Database, the graph view is now reset to the full view to display everything that has been imported.</p>

== 2021-08-23 Moved Notes View to Views menu
<p>The Notes View can now be found in the Views menu instead of in the Experimental > Views menu.</p>

== 2021-08-18 Layers View Delete Layer
<p>Added functionality to delete a layer in the layers view.</p>

== 2021-08-18 Removed Old Table View
<p>Removed the old table view implementation as the new one has now fully replaced it.</p>

== 2021-08-05 Auto Notes Filters
<p>Additional filters have been added to the Notes View to filter on which Auto Notes are shown. When the Auto Notes filter is selected, an additional drop down list of filters for the Auto Notes is displayed.</p>

== 2021-07-30 Remember File Open/Save Location
<p>By default, the "Remember Open/Save Location" preference is enabled, which will default the previously opened or saved location when opening or saving a file. </p>
<p>When this option is unticked, the open or save location defaults to the user's home directory</p>

== 2021-07-27 Keep multiple values expanded in the Attribute Editor
<p>When the graph selection is changed, any expanded node or transaction attributes in the Attribute Editor will now remain expanded and populate values of the new selection.</p>
<p>When the graph is zoomed in or out, any expanded attribute will remain expanded with the same values.</p>

== 2021-07-27 Default Graph Label Colour Change
<p>The default graph label colour has been changed to white to improve visibility of the label on the graph background. The label colour is able to be changed in the Attribute Editor as a Graph Attribute.</p>

== 2021-07-26 Quality Control Category Changes
<p>Quality Control category names and colours have been updated to match commonly seen category names and colours. The category names are now Minor, Medium, Major, Severe and Critical.</p>
<p>A new category OK has been added for when a Quality Control rule has not been flagged.</p>

== 2021-07-21 Conversation View
<p>The Conversation View now has a search bar where a letter or passage can be searched for within the currently visible conversation.</p>

== 2021-07-15 Notes View Selection
<p>User Notes now have the option to include nodes and transactions on the graph that are selected when the note is created. If no elements are selected, the note will be applied to the whole graph.</p>
<p>To view what graph elements are applied to the note, a right click context menu has been added to user notes with the option to select on graph which will highlight the relevant nodes and transactions, or the whole graph.</p>

== 2021-06-04 Select All Plugin
<p>The Select All Plugin in the Data Access View now selects everything on the graph including transactions.</p>
<p>Previously it only selected the vertices on the graph.</p>

== 2021-05-28 Freeze Graph View Removed
<p>The freeze graph view option has been removed as the functionality has been replaced by pin/unpin nodes</p>

== 2021-05-21 Application Font Setting
<p>In the Constellation settings a tab has been added to set the default font family and font size for all of the views in Constellation.</p>
<p>The setting requires a restart of Constellation for it to be applied. </p>
<p>The setting can be found via Setup -> Options -> Constellation -> Application Font. </p>

== 2021-05-19 Ability to Pin/Unpin Nodes
<p>Nodes can now be pinned, either through the pin/unpin toolbar icons in the arrangements panel, or via the corresponding Arrange menu options. Once pinned, nodes do not move when arrangement plugins are run, but can be manually moved. The 'pinned' node attribute stores this information.</p>

== 2021-04-22 JDBC Database Import Connector View
<p>The JDBC Connector window has been converted to use the standard view framework and now matches closely with the style of the delimited file importer.</p>

== 2021-04-01 Ability to Search in Single Choice Drop-Down Lists
<p>Single Choice Drop-Downs are now searchable, which allows you to filter the options in the drop down list based on what is typed.</p>

== 2021-04-01 Histogram Bin Counter
<p>A count for the total number of bins currently shown in the Histogram has been added to the top right of the view.</p>

== 2021-03-22 Scatter Plot
<p>Ctrl-Shift-O has been added as a keyboard shortcut to open up the Scatter Plot View.</p>

== 2021-02-25 Blaze Colors - Presets
<p>The blaze menus have been updated to show preset blaze colors. An option to save a custom color as a preset is represented by a checkbox in the color dialog.</p>
<p>The blaze toolbar menu now displays up to 10 preset colors. It now has the ability to change the color stored by clicking the tile to load a color picker.</p>
<p>The preferences found via Setup -> Options -> Constellation -> Graph now stores preset blaze colors. These can be edited via the color picker upon clicking the colored tile.</p>

== 2021-02-24 Plugin Reporter Drop-Down Lists
<p>To avoid confusion with the Plugin Reporter, the two drop-down lists for filtering and ignoring plugins to be displayed have been combined.</p>

== 2021-01-28 Histogram View
<p>Fixed an issue with the histogram where a bar selection wasn't applied to the graph.</p>

== 2021-01-27 What's New Page
<p>The tutorial page has been converted into a What's New page to display updates to Constellation.</p>

== 2021-01-12 Welcome Page
<p>A Welcome Page with helpful links for getting started with Constellation now opens on startup.</p>

== 2021-01-12 Notes View
<p>The Notes View can be used to record notes about a graph.</p>
<p>It can be found in "Experimental > Views > Notes View", or alternatively via the shortcut "Ctrl+Shift+A".</p>
<p>There are two types of notes that are recorded in the Notes View:</p>
<ul>
<li><p>User Notes: These are PURPLE and are created by a user by typing in the tile and description and clicking the "Add Note" button at the bottom of the view. They may also be edited or deleted later via the buttons on the note itself.</p></li>
<li><p>Auto Notes: These are BLUE and are generated and added to the graph automatically by plugin execution, similar to the Plugin Reporter.</p></li>
</ul>
<p>Visibility of either User Notes or Auto Notes can be toggled on or off via the "Select a filter..." drop-down menu at the top of the view.</p>

== 2021-01-11 JDBC Database Import Connector
<p>A JDBC Connector has been added to easily allow importing via a JDBC Connection to a database.</p>

== 2020-12-21 Version 2.1.1
<p>Constellation v2.1.1 is officially released!</p>

== 2020-12-04 Table View
<p>A couple of bugs related to exporting in Selected Only mode and table selection have been fixed.</p>

== 2020-11-25 Data Access View
<p>Data Access View has been updated to remember plugin parameter selections between sessions.</p>

== 2020-11-13 Performance Improvement
<p>Zooming and dragging nodes on large graphs has improved significantly.</p>

== 2020-11-10 Analytic View
<p>The Levenshtein Distance Analytic has been updated so that the drop-down list parameters don't reset every time a new graph selection is made.</p>

== 2020-11-09 Performance Improvement
<p>The time taken to open graphs has been reduced significantly and graph responsiveness after opening or docking views.</p>

== 2020-11-08 Table View
<p>A bug where exporting to CSV or Excel would only export the current page (instead of all pages) has been fixed.</p>

== 2020-11-03 Layers View
<p>The Layers View has been updated so that you can now do separate queries for nodes and transactions on each layer.</p>

== 2020-10-28 Table View
<p>A bug where Constellation wouldn't release the write lock on an exported excel file has now been fixed.</p>

== 2020-10-28 Tutorial Page Showing on Startup
<p>A checkbox has been added to the top right corner of this page to set preference for the Tutorial Page showing on startup.</p>

== 2020-10-21 Copy to New Graph
<p>The naming convention when copying to a new graph (Ctrl-U) has been updated. When copying to a new graph, '- Copy' will be added to the old graph name (or a number if that is already there).</p>

== 2020-09-22 Draw/Selection Mode Shortcut
<p>Ctrl-D can now be used to toggle between Draw Mode and Selection Mode on the graph.</p>

== 2020-09-08 Spectral 3D Arrangement
<p>The Spectral 3D Arrangement shortcut has been updated to Ctrl-Alt-A to avoid a clash with the Layers View Add Layer shortcut.</p>

== 2020-09-02 Table View
<p>Table View has been updated to include a paging system. This helps improve the Table view performance on larger graphs.</p>
<p>A menu item has also been added to set the size of a page in the table. Click on the cog and go to 'Set Page Size'. Default is 500.</p>

== 2020-08-28 Split Nodes Plugin
<p>A new option is added to split nodes, duplicating the transactions of the selected node.</p>

== 2020-08-26 Delimited File Importer
<p>Conversion of the importer to a view has allowed a more consistent user experience.</p>
<p>Multiple bug fixes with selection of check-boxes and loading of dropdowns are now in effect.</p>

== 2020-08-24 Layers View Keyboard Shortcuts
<p>Keyboard shortcuts have been added to the Layers View. "Ctrl+Alt+L" will add a new layer and "Ctrl+Alt+D" will deselect all layers.</p>

== 2020-08-21 Histogram Copying Options
<p>You can now copy a selection from the bars within the histogram in the Histogram View via two options:</p>
<ul>
<li>Ctrl+C - Will copy the property values of the selection to the clipboard.</li>
<li>Right-Click Context Menu - Options to either copy the property values or both the property values and counts of the selection to the clipboard.</li>
</ul>

== 2020-08-10 Uncollide Plugin
<p>A new improved version of the uncollide plugin has been added. Go to Experimental > Arrangements > Uncollide to use it.</p>

== 2020-08-06 Quality Control Categories
<p>The Quality Control View now ranks and lists the quality of an element as a category instead of a score. This is also implemented in the Data Access View.</p>
<p>Categories can be mapped to each individual rule through the Quality Control View</p>
<p><strong>Categories</strong> - from lowest to highest priority.</p>
<ul>
<li>Default</li>
<li>Info</li>
<li>Warning</li>
<li>Severe</li>
<li>Fatal</li>
</ul>

== 2020-07-23 Delimited File Importer
<p>Dramatically improve the preview performance of a CSV file import.</p>

== 2020-07-20 Version 2
<p>Constellation v2.0.0 is officially released!</p>

== 2020-07-17 Named Selection
<p>A number of bugs with the Named Selection have been fixed.</p>

== 2020-07-16 Attribute Calculator
<p>The Attribute Calculator has been removed with other views and features.</p>

== 2020-07-08 Rendering Labels Bug Fixed
<p>A bug with labels being rendered with unreadable text after opening views has been fixed.</p>

== 2020-07-07 Manage Templates Layout Improvements
<p>The File &gt; Manage Templates window's layout has been improved.</p>

== 2020-07-07 Import from Delimited Fixes
<p>A number of improvements have been made to the Import from Delimited:</p>
<ul>
<li>The filtering options from the preview table have been fixed so that doing <strong>Row !=1</strong> works again.</li>
<li>A UX improvement has been made to allow you to import files of one type per session. After importing the first file, the <strong>Import File Parser</strong> is grayed out</li>
</ul>

== 2020-06-18 Info Map Bug Fixed
<p>A bug preventing running the Clustering &gt; Info Map plugins has been fixed.</p>

== 2020-06-09 Select Top N Bug Fixed
<p>A bug preventing running the <strong>Select Top N</strong> plugin from the Data Access View has been fixed.</p>

== 2020-05-21 Schema View
<p>The Node and Transaction type tabs in the Schema View are now searchable.</p>

== 2020-05-21 Hierarchical Clustering Improvements
<p>A bug preventing the running of the hierarchical clustering plugin sometimes has been fixed.</p>

== 2020-05-21 Merge Nodes by Geospatial Distance
<p>A bug preventing running the <strong>Merge Nodes</strong> &gt; <strong>Geospatial Distance</strong> plugin from the Data Access View has been fixed.</p>

== 2020-05-18 Map Controls
<p>We have updated the Map View mouse controls to be consistent with the graph view.</p>

== 2020-05-12 Table View
<p>A number of improvements have been added to the table view:</p>
<ul>
<li>The column selection has been improved to include sub categories for source, destination and transactions</li>
<li>Each column selection now includes a search filter</li>
</ul>

== 2020-05-12 Support for MacOSX
<p>Constellation officially supports MacOSX!</p>

== 2020-05-11 Two New Arrangement Options
<p>Two new arrangement options are available via the Arrange menu and toolbar. These options are horizontal and vertical lines. Selecting these options allow selected (or all) elements to be arranged in either horizontal or vertical lines.</p>

== 2020-05-11 Delimiter Importer
<p>Added feedback dialogs for the Delimiter importer, showing information about a successful import and any failures.</p>

== 2020-05-11 Timeline View
<p>A bug resulting in the summary box shrinking when dragged past the summary bounds has been fixed.</p>

== 2020-05-05 Layer by Time
<p>A bug preventing the running of the Arrange &gt; Layer By Time occasionally has been fixed.</p>

== 2020-04-20 Data Access View
<p>You can now remove a previously saved preference in Data Access View under Options &gt; Load.</p>
<p>Added support for double attribute types for when high precision is required, as well as byte and short attribute types for when memory efficiency is required.</p>

== 2020-04-15 New Layers View
<p>You can now add vertices and transactions to up to 32 layers by either using the right click context menu or defining a query.
Access to the Layers view is achieved through Experimental &gt; Views &gt; Layers View.</p>
<p>The view allows for toggling of layers via a checkbox which links to subsets of graph elements.
This will either hide or show the subsets based on element visibility changes to reduce clutter when analysing large data sets.</p>
<p>For more information on how to use this see the <a href="https://github.com/constellation-app/constellation/issues/223">layers view page</a>.
Feel free to comment on the issue with your feedback.</p>

== 2020-04-08 Data Access View Date Range
<p>You can now enter a date and time in the absolute date range section of the Data Access View.</p>

== 2020-03-24 REST API
<p>The module that implements the REST API (providing access from Jupyter notebooks, for example) has been
rewritten. It is now much easier to add functionality. The Python client constellation_client.py has been
updated to use the new REST API. Swagger has been updated; it uses a configuration that is automatically
generated by the REST server, so the display is always up to date.</p>

== 2020-02-25 New Logo
<p>Constellation has got a new logo!</p>

== 2020-02-23 Improved Validation
<p>Validation of custom attributes using dates, blaze angles, node and transaction attribute labels have been improved to provide instant feedback when an invalid value is set.</p>

== 2020-02-07 Font Improvements
<p>Support for rendering fonts in a Constellation graph has been overhauled enabling support for multiple fonts.
Font preferences for the graph can be made by going to Setup &gt; Options &gt; Constellation &gt; Label Fonts.
For more information click on the help button located at the bottom right corner within this preference window.</p>

== 2020-02-06 Analytic View
<p>Stability improvements have been made to the Analytic view when switching between graphs and having the Analytic view state updated.</p>

== 2020-02-06 Data Access View
<p>You can now have Data Access Plugins be deselected after pressing the <strong>Go</strong> button. This is a preference option available from the Data Access View options menu.</p>

== 2020-01-28 Data Access View
<p>A bug has been fixed with the Data Access View which caused the application to lock up when it was opened.</p>

== 2020-01-22 Map View
<p>A stability improvement has been made to the Map View when you resize the window.</p>

== 2020-01-20 Data Access View
<p>A UX improvement has been made to the Data Access View which will enable the "Go" button when you have plugins selected. When you press "Go", a graph will be created if there isn't any open.</p>

== 2020-01-20 Timeline View
<p>A bug has been fixed in the timeline view when the timezone was changed and a graph was closed.</p>

== 2020-01-15 New Flag Icons
<p>We have updated the flag icons we use which are more detailed and of better quality.</p>

== 2020-01-13 Hierarchical Clustering
<p>A bug with the hierarchical clustering not reverting the graph after the pane was closed has been fixed.</p>

== 2020-01-13 KTruss Clustering
<p>A bug with the KTruss clustering not reverting the graph after the pane was closed has been fixed.</p>

== 2020-01-04 Libraries Upgraded
<p>We've upgraded to newer versions of open source libraries we use which should improve performance and stability.</p>

== 2019-12-20 Quality Control View
<p>The colours used to represent a warning when the score is 80 have been improved to be readable.</p>

== 2019-12-16 Delimited File Importer
<p>In the delimited file importer you can assign an attribute to the row column which is the first column.</p>

== 2019-10-23 Jupyter Notebooks
<p>Improvements have been made to the error handling when errors occur with the REST client.</p>

== 2019-10-11 Jupyter Notebooks
<p>You can now specify which graph you want to run a plugin in by specifying the <strong>graph id</strong>. For more information refer to the documentation by going to Tools &gt; Display REST Server Documentation.</p>

== 2019-10-09 Jupyter Notebooks
<p>You can now add custom blazes from a Jupyter Notebook. For more information see <a href="https://github.com/constellation-app/constellation/issues/139">139</a>.</p>

== 2019-10-01 Jupyter Notebooks
<p>A bug has been fixed interpreting strings which look like numbers as numbers in a pandas dataframe. For more information see <a href="https://github.com/constellation-app/constellation/issues/133">#133</a>.</p>

== 2019-07-30 Remember last save
<p>Constellation will remember the location you last saved a graph. You can change this behaviour from Tools &gt; Options &gt; Constellation.</p>

== 2019-07-30 Data Access View Plugin Search
<p>The Data Access View plugin search usability has been improved by having the search text field enabled always.</p>

== 2019-06-25 Data Access View Context Menu Update
<p>The menu positions of the right click context menu available from the Data
Access View has been modified based on UX feedback.</p>

== 2019-05-30 New graph icons
<p>The Constellation new graph icons have been redone.</p>

== 2019-05-06 Analytic Schema Update
<p>Added support for HASH types like MD5, SHA1 and SHA256. The HASH icon background colour is now cyan.</p>

== 2019-05-01 Gather Nodes Bug Fix
<p>Gathered nodes will now maintain their depth instead of being moved forward</p>

== 2019-03-27 Table View Update
<p>The Table View will now remember your column selection and ordering no matter how much you change it.</p>

== 2019-03-27 Added Deselect Blazes option
<p>Added Deselect Blazes option in Selection menu.</p>

== 2019-03-22 New Country Flag Icons
<p>Added 23 new country flag icons.</p>

== 2019-03-22 Arrange by Node Attribute
<p>Arrange by Node Attribute (found under the Arrange Menu) combines the function of Arrange by Group and Arrange by Layer into a single plugin.</p>

== 2019-03-12 Help added for Histogram
<p>A help topics entry for the Histogram View has been added.</p>

== 2019-03-07 Performance Improvement
<p>A performance improvement has been made to how icons and images were created resulting in reduced memory usage.</p>

== 2019-03-01 Map View Update
<p>A few minor improvements have been made to the map view:</p>
<ul>
<li>The draw tool in the Map View will now display distances as you are drawing.</li>
<li>There is a new button beside the draw tool which allows you to copy drawn markers onto your graph.</li>
<li>The KML export option will now include attribute data in the kml.</li>
<li>A bug was fixed which allowed you to be in both draw mode and measure mode at the same time.</li>
</ul>

== 2019-02-11 Save All Returns
<p>The Save All menu option has been brought back and is available from the File menu.</p>

== 2018-12-06 Data Access View Update
<p>You can no longer press Go with either an invalid entry in a numeric parameter of an enabled Data Access Plugin,
or an invalid date-time range set in the Global Parameters (i.e. the 'From' date-time is later than the 'To' date-time).</p>

== 2018-12-04 New Analytic Plugins
<p>Under Experimental &gt; Build Graph, there are plugins for creating structured graphs that more closely resemble real social networks.</p>
<ul>
<li><strong>Preferential Attachment Graph</strong> creates networks that follow the degree power law that is expected in real networks.</li>
<li><strong>Small World Graph</strong> creates lattices/random networks depending on a rewiring probability</li>
<li><strong>Complete Graph</strong> creates a complete graph.</li>
</ul>
<p>In the Analytic View &gt; Similarity, there are four new plugins that assist in link prediction.</p>
<ul>
<li><strong>Common Neighbours</strong> calculates the number of common neighbours between a pair of nodes.</li>
<li><strong>Preferential Attachment</strong> calculates the product of the degrees of a pair of nodes.</li>
<li><strong>Resource Allocation Index</strong> determines the fraction of a "resource" a node can send to another through common neighbours.</li>
<li><strong>Adamic-Adar Index</strong> is similar to Resource Allocation Index but is calculated using the log sum.</li>
</ul>

== 2018-12-03 New Plugins
<p>The actions of saving and closing (including force closing) graphs can now be performed programmatically using plugins.
Refer to the Schema View for more information on how to use these new plugins.</p>

== 2018-11-22 Scatter Plot Update
<p>There is now an option in Scatter Plot to set a number axis to a logarithmic scale.</p>

== 2018-11-20 Directed Transactions
<p>You can now change whether a transaction is directed or not in schema. It is now also reflected visually on the graph by updating the transaction visual (arrow/s if directed, no arrows if not).</p>

== 2018-11-19 Histogram Update
<p>The Histogram now has column headers to help identify what the values in each column represent.</p>

== 2018-11-05 Layer by Time Update
<p>The parameters for 'Layer by Time' found under the Arrange menu item now have clearer descriptions.</p>

== 2018-11-02 Data Access View Update
<p>The plugin 'Split Nodes Based on Identifier' found under the clean section of Data Access View now has the option to split on all occurrences of a given character(s) instead of just the first occurrence.</p>

== 2018-10-19 Table View Update
<p>A performance issue exporting to Excel from the table view has been resolved.</p>

== 2018-10-17 Data Access View Update
<p>All global parameters in the Data Access View will now be saved along with your graph. There is also a new plugin under the
Clean section of the Data Access View, 'Removed Unused Attributes', which removes unused (non-key) attributes from the graph.</p>

== 2018-09-26 Data Access View Update
<p>The favourite icon has changed from a heart to a star to adopt the standard icon used by other applications.</p>

== 2018-09-04 Table View Update
<p>Performance issues identified with the table view have been resolved.</p>

== 2018-06-14 Levenshtein Distance Analytic
<p>In the Analytic View, the Levenshtein Distance Similarity analytic can be used to measure the distance between node string attributes.</p>

== 2018-08-15 Data Access View Update
<p>Added the ability to query 24 months as a date time range in the Data Access View.</p>

== 2018-05-21 Data Access View Update
<p>A new button called <strong>Use maximum Time Range</strong> has been added to set the custom time range to start at 00:00:00 and end at 23:59:59.</p>

== 2018-05-15 Rename Graphs
<p>The right click &gt; rename option retains the current graph name.</p>

== 2018-04-30 Data Access View Update
<p>Added extra padding before the Go button to avoid accidentally clicking.</p>

== 2018-04-06 Analytic View Update
<p>There are new three new analytics available in the Analytic View:</p>
<ul>
<li><strong>Effective Resistance</strong> treats the graph as an electrical network in order to measure the resistance of links.</li>
<li><strong>Dice Similarity</strong> measures how similar pairs of nodes as the ratio of their common neighbours to the median of their neighbours.</li>
<li><strong>Graph Distance</strong>, in addition to the diameter and radius of the graph, will now also calculate the average path distance.</li>
</ul>

== 2018-04-05 Table View Update
<p>The Table View now has a column visibility option for only Key Attributes, and this is now the default setting.</p>

== 2018-04-05 Proxy Settings
<p>The interface for customising proxy settings (Setup &gt; Options &gt; Constellation &gt; Proxies) has been
overhauled to provide a more intuitive experience. In particular, descriptions have been added to each option
detailing how to use it, default settings are visible when you select the 'Use Default Settings' option, and
changes are applied immediately on clicking the 'Apply' or 'OK' buttons.</p>

== 2018-03-29 Default Decorators
<p>The <i>Geo.Country</i> attribute is now set as a default decorator, meaning a country flag will decorate each node with country information.</p>

== 2018-03-07 Zoom to Selection
<p>Added the animation back in when zooming to a selection (Ctrl+Up) so that you have context to where on the graph you are zooming to.</p>

== 2018-03-06 Timeline View Update
<p>In the Timeline View, you can now toggle between Showing, Dimming, and Hiding nodes outside the Timeline View on the graph.</p>
<p>Additionally, there is also a Zoom to Selection button, which will re-frame the Timeline View to focus on the selected transactions on the graph.</p>

== 2018-03-02 Map View Update
<p>The Map View is now capable of clustering markers based on their geographic proximity.
This option can be enabled by selecting <i>Cluster Markers</i> in the marker visibility menu.</p>
<p>Additionally, there are now two new layers available in the Map View:</p>
<ul>
<li><strong>Day / Night</strong> will shade the map where it is currently night time</li>
<li><strong>Thiessen Polygons</strong> will color the map based on which marker is closest</li>
</ul>

== 2018-02-26 Analytic View Update
<p>The Analytic View now has a documentation window which will tell you about any analytic you click on.</p>
<p>This can activated/deactivated by clicking <i>Options &gt; Show Documentation</i>.</p>

== 2018-02-15 Compare Graphs
<p>The Compare Graph plugin has been completed and moved into the Tools menu.</p>

== 2018-02-15 Map View Update
<p>You can now find two new layers in the Map View:</p>
<ul>
<li><strong>Entity Paths</strong> will draws lines between markers on the map representing the paths that entities on the graph have traveled over time</li>
<li><strong>Location Paths</strong> will draws lines between markers on the map representing direct connections between locations nodes on the graph</li>
</ul>

== 2018-02-07 Table View 2.0
<p>The Table View has been completely redesigned to allow for some more advanced functionality such as
multi-column sorting, column filtering and more flexible styling. For details on usage of the new
Table View, refer to <a href="" helpId="au.gov.asd.tac.constellation.views.tableview2">this</a>
help page.</p>

== 2018-01-30 External Scripting Update
<p>The external scripting client has a new method to list the open graphs called <tt>list_graphs()</tt>.
This in conjuction with <tt>set_current_graph</tt> will allow you to easily switch graphs.</p>
<p>Another new method is <tt>open_graph</tt> which will allow you to open a graph by specifying the
filename.</p>

== 2018-01-29 Merge Transactions
<p>A bug with merging transactions has been resolved by excluding the transaction identifier in the
comparison.</p>

== 2018-01-29 Save All
<p>The button to save all open graphs has been removed based on feedback from users.</p>

== 2018-01-29 Copy to New Graph
<p>A toolbar button has been added for Copy Selection to New Graph (Ctrl+U) plugin.</p>

== 2017-12-22 Map View Update
<p>A few new features have been added to the Map View:</p>
<ul>
<li>The Map View now has support for rendering layers over the map. The first layer, a live heatmap
is now available and can be activated from the layers menu.</li>
<li>A new overlay has been added which will display an overview of the map, including a viewport of
the area currently in focus.</li>
<li>Overlays can now be switched on and off using the overlays menu.</li>
<li>'Zoom to Location' will now create a marker at the specified location as well as zoom to it.</li>
</ul>

== 2017-10-26 Freeze Graph View
<p>The freeze graph view feature has been revised to allow the reset view animation to be performed. This
ensures the camera zooms to show the entire graph as new nodes are added and removed.</p>

== 2017-10-23 New Analytics
<p>New analytics have been added to the Analytic View, and can be found under categories:</p>
<ul>
<li>Under Importance, the Connected Component Analytic will tell you the size of each node's graph component, and also indicates how many components there would be if the node was deleted.</li>
</ul>
<p>There's also a new category - Global, with several analytics that will add Graph Attributes:</p>
<ul>
<li>Average Degree - Calculates the average degree of the graph. This metric can be used to detect high
degree nodes.</li>
<li>Graph Density - Calculates the density of the graph.</li>
<li>Component Count - Counts the number of connected components on the graph.</li>
<li>Global Clustering Coefficient - Calculates the global clustering coefficient using the number of
triangles and triplets on the graph.</li>
<li>Graph Distance - Calculates the diameter and radius of the graph.</li>
</ul>

== 2017-10-17 Schema View
<p>The Plugins tab on the Schema View allows you to download a copy of the plugin details into a CSV file.</p>

== 2017-10-13 Schemas
<p>The <strong>Simple Graph</strong> has been renamed to <strong>Visual Graph</strong>.</p>

== 2017-10-12 Map View Update
<p>A few new features have been added to the Map View:</p>
<ul>
<li>You can add custom labels and colours to markers in the Map View using the new label and color menus.</li>
<li>Markers on the map now respond to the 'dim' and 'visibility' attributes. This allows you to, for example, use the
'Dim Other Events' option in the Timeline to visualise locations within a sliding time window.</li>
<li>The draw and measure tools now have support for circles by holding <i>shift</i> as you click. Note that the measure
tool can also measure paths by holding the 'control' key as you click.</li>
<li>The measure tool now supports measurements in nautical miles. The current measurement unit is displayed beside the
measurement tool, and clicking it will cycle through available measurement systems.</li>
<li>You can search for a location on the map by coordinate, geohash or MGRS using the 'Search by Location' option in the
zoom menu.</li>
</ul>

== 2017-10-11 Plugin and parameter names
<p>All plugin names and their parameters have been reviewed and standardised. If you are using the scripting or web server Rest API then please note the following:</p>
<ul>
<li>Plugin names now end with the <strong>Plugin</strong> suffix</li>
<li>Plugin parameters now follow the naming convention of ExamplePlugin.parameter_name</li>
</ul>

== 2017-09-28 Constellation Upgrade
<p>Constellation has been upgraded to work on NetBeans 8.2 and Java 8u144 allowing Constellation to benefit from the latest security and bug fixes.
We have also re-organised modules and done some house keeping to make it easier to develop and maintain.</p>

== 2017-09-21 Jupyter notebooks may require manual authentication
<p>Until now, starting a Jupyter notebook from Tools &rarr; Start Jupyter Notebook has used the <tt>--NotebookApp.token=""</tt>
flag for ease of use. However, this disables notebook authentication, which is not desirable.</p>
<p>Jupyter is now started using just <tt>jupyter-notebook</tt>, so manual authentication may be required. If it is, follow the
instructions displayed in the notebook's output window.</p>
<p>This now works in exactly the same as manually entering <tt>jupyter-notebook</tt> at a command prompt in the notebook directory
(by default, your home directory).</p>

== 2017-08-29 More Geospatial Export Options
<p>You can now export geospatial data in your graph to a GeoPackage file. This is an OGC defined, GIS compliant SQLite database which is
supported by ArcGIS (and most other GIS tools) and is significantly more flexible than a Shapefile. This export option is available under
File &gt; Export as well as in the toolbar of the Map View</p>

== 2017-08-23 Blaze Menu Changes
<p>There are now more options available for modifying blazes in the right-click menu and toolbar drop-down menu, including three default colour options.</p>

== 2017-08-15 Scripting View
<p>Removed support for Groovy and Javascript in the Scripting View. We are mandating that all scripts be written in Python.</p>

== 2017-08-03 Extract from Content
<p>The Extract From Content data access view plugin has been updated with the following options:</p>
<ul>
<li>Case Insensitive</li>
<li>Incoming Transactions</li>
<li>Selected Only</li>
</ul>
<p>Refer to <a href="" helpId="au.gov.asd.tac.constellation.views.dataaccess.plugins.importing.ExtractFromContent">this</a> help page for more information.</p>

== 2017-08-01 Select Blazes
<p>You can now select all blazed nodes on the graph using Selection &gt; Select Blazes. This option is also available in the toolbar menu.</p>

== 2017-07-28 Map View Update
<p>You can now toggle between metric and imperial measurements in the Map View using the button beside the measure tool.</p>

== 2017-07-28 Half Hop Induced Subgraph
<p>The half hop induced subgraph button has been added back onto the quick access toolbar.</p>

== 2017-07-28 Attribute Editor
<p>The following bugs with the attribute editor have been fixed:</p>
<ul>
<li>Fixed a bug preventing setting an icon when multiple nodes are selected.</li>
<li>Fixed a bug with changing colours in Options &gt; Attribute Editor Colours.</li>
</ul>

== 2017-07-25 Extract Words from Content
<p>In the Data Access View, under Import, the plugin Extract Words from Content is now available. If there are transactions with Content on the graph,
words will be extracted and represented as nodes. It also works with regular expressions and can extract known schema types.</p>

== 2017-07-25 REST server Python client is downloaded automatically
<p>If script downloading is enabled, a new Python REST client script will be downloaded if it doesn't exist, or if the on-disk version does not match Constellation's version. This means that the on-disk version will be automatically updated, with no user action required.</p>

== 2017-07-18 Geospatial Export
<p>You can now export geospatial data in your graph to GeoJSON or Shapefile using the File &gt; Export menu or the toolbar options in the Map View.</p>

== 2017-07-17 REST server requires a secret
<p>The external scripting server now requires a secret to be used, which requires a new Python client.</p>

== 2017-05-29 Support for Old Graphs
<p>The logic to support old graphs has been changed so that old graphs will get the updated look and feel when you run Tools &gt; Complete with Schema or press F5.</p>
<p>This has allowed graphs to load faster and more efficiently maintain the update code logic.</p>

== 2017-05-28 Improved Analytics
<p>Many of the structural graph analytics available to Constellation have been rewritten as native plugins, meaning
they have been optimised to run efficiently on large graphs and include more customisation options. These include:</p>
<ul>
<li>Degree Centrality (also calculates in-degree / out-degree)</li>
<li>Eigenvector Centrality</li>
<li>Katz Centrality</li>
<li>Pagerank Centrality</li>
<li>Betweenness Centrality</li>
<li>Closeness Centrality (also calculates harmonic closeness)</li>
<li>Ratio of Reciprocity</li>
<li>Jaccard Index</li>
<li>Cosine Similiarity</li>
</ul>
<p>In addition to this, several new analytics are now available:</p>
<ul>
<li>HITS Centrality: scores each node based on its ability to act as both a hub and as an authority</li>
<li>Local Clustering Coefficient: scores each node on its willingness to cluster</li>
<li>Eccentricity: scores each node on its furthest distance to any other node</li>
</ul>

== 2017-05-25 Default Font Change
<p>The default font has been changed from <strong>Arial Unicode MS</strong> to <strong>Dialog</strong> because it has better support for unicode characters.</p>

== 2017-05-18 Attribute Changes
<p>There have been some changes to the attributes you might be used to seeing on graphs.</p>
<ul>
<li>The 'Name' attribute for nodes is now called 'Label'</li>
<li>The 'Name' attribute for transactions is now called 'Label'</li>
<li>The 'UniqueID' attribute for transactions is now called 'Identifier'</li>
</ul>
<p>These changes have been made to help keep the core attributes consistent and intuitive.
Old graphs will be automatically updated with these new attributes.</p>

== 2017-05-09 Top-n Selection
<p>You can now select the top-n n nodes based on the transaction count and type to save you time having to do it manually. It is available under the Utility section in the Data Access View.
Click <a href="" helpId="au.gov.asd.tac.constellation.views.dataaccess.plugins.utility.SelectTopN">here</a> for the help page.</p>

== 2017-05-04 Improved Stability
<p>A bug causing Constellation to crash due to running out of memory has been fixed.</p>

== 2017-05-04 Data Access View Favorites Update
<p>Plugins in the Favourites category are sorted in the order respective to their category.</p>

== 2017-04-28 Split Nodes
<p>You can now split nodes based on a specified character which is located in the Clean category. For more information click <a href="" helpId="au.gov.asd.tac.constellation.views.dataaccess.plugins.clean.SplitNodesPlugin">here</a>.</p>

== 2017-04-21 Merge Nodes by Location
<p>You can now merge nodes by their geospatial proximity. Nodes which are found to be located within a specified distance of each other will be merged into a single 'geospatial cluster' node.
Each cluster node will be given a shape attribute representing the area it represents which is viewable in the Map View. This functionality can be accessed by selecting the 'Merge Nodes' plugin
within the Data Access View, and selecting the 'Geospatial Distance' option.</p>

== 2017-04-18 Compare Graphs
<p>You can now compare differences between 2 graphs and see the differences. This is available from Tools &gt; Compare Graphs. More information is available in <a href="" helpId="au.gov.asd.tac.constellation.functionality.compare.CompareGraphPlugin">this</a> help page.</p>

== 2017-04-03 Improved Quick Search
<p>Fixed bugs with the quick search and recent search not returning results.</p>

== 2017-03-24 Flexible Schema Types
<p>While you could always create custom types on a graph by simply entering a name as a string, you can now specify the place of a custom type in the type hierarchy (as seen in the Schema View) by entering the desired hierarchy as a string of form:</p>
<ul><li><i>schemaTypeName.customTypeName</i></li></ul>
<p>This will create a custom type called 'customTypeName' with the parent 'schemaTypeName' from which it will inherit its visual properties. This hierarchy string can extend as far back or forward as you like. For example:</p>
<ul><li><i>Online Location.URL.Host.Owner</i></li></ul>
<p>If both 'Online Location' and 'URL' are valid in the type hierarchy (which they would be for an Analytic Graph), this will create a custom type named 'Owner' whose parent is another custom type named 'Host', whose parent is the schema type 'URL' and both custom types will inherit their visual properties from the 'URL' type.</p>

== 2017-03-23 Improved Find
<p>Fixed a bug with the advanced find not adding results to the current selection.</p>

== 2017-03-21 Improved Data Access View
<p>The following improvements have been made:</p>
<ul>
<li>You can now save commonly used plugins in the Data Access View as favourites. For more information click <a href="" helpId="au.gov.asd.tac.constellation.views.dataaccess.panes.DataAccessViewTopComponent">here</a>.</li>
<li>You can filter plugins by clicking on the magnifying icon and typing the plugin name which will filter the categories to make it easier to find the plugin your looking for.</li>
<li>If you want to expand, collapse or deselect all plugins then you can right click anywhere on the Data Access View and use the right click menu options.</li>
<li>The layout of the Data Access View has been optimised to minimise the width required, leaving more room for the graph.</li>
</ul>

== 2017-03-08 Improved Table View
<p>Fixed a major performance bug with the table view causing Constellation to lock up.</p>

== 2017-03-03 Import Excel Spreadsheets
<p>You can now import Excel spreadsheets using the Delimited File Importer. It will work for both xls and xlsx files. Note that it will only import the first sheet in a file.</p>

== 2017-03-01 Improved Freeze Graph View
<p>The bugs with the freeze graph view have been fixed.</p>

== 2017-02-22 Map View Update
<p>The following new features have been added to the Map View:</p>
<ul>
<li>Improved the speed of the box selection feature</li>
<li>You can now click the middle mouse button and drag to select an area to zoom to</li>
<li>Polygon markers can now be queried by the Data Access View</li>
<li>Custom (drawn) markers are now visually distinct from markers representing data on the graph</li>
</ul>

== 2017-02-16 Scripting View API Changes
<p>The following changes have been made to the scripting API so please update your scripts:</p>
<ul>
<li>Renamed au.gov.asd.tac.constellation.graph.hl.HLGraph to au.gov.asd.tac.constellation.scripting.graph.SGraph.</li>
<li>HLReadableGraph and HLWriteableGraph have been renamed to SReadableGraph and SWritableGraph respectively.</li>
<li>Attribute, Collection, Vertex, Transaction, Edge and Link have been renamed to SAttribute, SCollection, SVertex, STransaction, SEdge and SLink respectively.</li>
<li>SubgraphUtilities has moved to au.gov.asd.tac.constellation.graph.utilities.SubgraphUtilities.</li>
</ul>
<p>Note that documentation for the scripting API is now available from Scripting View &gt; Actions &gt; API Documentation.</p>

== 2017-02-16 Workflow Plugins
<p>A bug has been fixed related to workflow plugins where not all selected nodes were being passed to the workflow query.</p>

== 2017-02-10 One-hop Induced Subgraph
<p> Selecting the <strong>Select One-hop Induced Subgraph</strong> item in the selection menu will add to the selection any transactions and nodes which connect currently selected nodes upto one hop out.
The existing 'Select Induced Subgraph' item has been renamed <strong>'Select Half-hop Induced Subgraph'</strong>, but is unchanged functionally.</p>

== 2017-01-12 Improved Rendering and Event Handling
<p> Constellation's visualistion and event handling framework has been reimplemented from the ground up.
To the user things will mostly look the same, but performance and stability should be slightly improved. The main benefit of this upgrade
is that it should now be possible to write other visualisations for Constellation, for example a lightweight 2D renderer. </p>

== 2017-01-11 Improved Plugin Reporter
<p>Fixed a bug with the plugin reporter where the filters were misbehaving.</p>

== 2016-12-15 A New and Improved Map View
<p>A complete redesign of the <strong>Map View</strong> is now available. This view is pure Java (as opposed to its Javascript-based predecessor), making it far easier to extend
with new features, and is rendered using OpenGL, making it far more responsive than its predecessor. The new Map View also contains the following improvements:</p>
<ul>
<li>Ability to switch base maps on the fly. A default base map comes pre-loaded, meaning it can be used immediately without developer effort, but a developer can also add new base maps as desired.</li>
<li>An information overlay which displays the latitude and longitude of the mouse and the current zoom level. A developer can also use this overlay to report debug information about the map.</li>
<li>A tool overlay which offers various tools for interacting with the map. Currently these consist of a measurement tool, and a draw mode toggle allowing the ability to draw your own markers.</li>
<li>Support for the representation of point, line, polygon, and multi markers on the map, including selection which interacts with the graph.</li>
<li>Ability to toggle marker visibility independently for each marker type using the <strong>Marker Visibility</strong> button.</li>
<li>Ability to reset the focus of the map to the extent of all visible markers using the <strong>Reset View</strong> button.</li>
<li>Ability for a developer to access the map's markers from other views, for example, you could query the locations represented by selected markers using the Data Access View.</li>
</ul>
<p>Note: the control scheme for the new Map View is the inverse of the control scheme for the graph. The left mouse button handles panning and drawing instead of selection,
the right mouse button handles selection instead of panning and drawing, however the middle mouse button still handles zooming. This will be changed in a future update
so that the map controls and graph controls are consistent.</p>

== 2016-11-10 Icons Refresh
<p>Icons used for visualisation of nodes on a Constellation graph have undergone a refresh. We have made foreground icons more symbolic, where possible, meaning that they tend to
be smaller icons with transparency filling the rest of the image space. In addition to this, the default background icon for all nodes is now the 'Flat Square' icon as it has a
larger surface area, making it stand out more, and it more accurately represents the colour assigned to it. These changes will allow us to make better use of icons in an analytic
context by allowing us to visually differentiate nodes using background icons.</p>

== 2016-11-04 Freeze Graph View Shortcut
<p>The freeze graph view button has been moved to the top tool bar.</p>

== 2016-09-07 Default Arrangement Update
<p>The default arrangement after any plugin is executed is to arrange by grid because it is the fastest arrangement.</p>

== 2016-08-29 Framework Upgraded
<p>A minor framework upgrade has been completed so that Constellation now uses Netbeans 8.0.2 and Java 8u92.</p>

== 2016-08-04 Analytic View 2.0
<p>The new and improved Analytic View 2.0 is now available! It has been completely redesigned around a more flexible and robust framework which allows
for it to manage any type of analytic functionality. The initial release supports all the same analytics as the original Analytic View, but over time
we will transition the currently available 'Clustering' and 'Content' features into this new view, as well as add several new analytics we are currently
working on. For details on usage of the new Analytic View, refer to <a href="" helpId="au.gov.asd.tac.constellation.views.analyticview.AnalyticViewTopComponent">this</a>
help page.</p>

== 2016-08-03 Memory Leaks
<p>A number of memory leaks have been fixed resulting in unused memory being properly released as you close graphs.</p>

== 2016-07-06 Improved Performance
<p>Large graphs should now open more quickly as an optimisation was added to pre-calculate the string representation of types.</p>

== 2016-07-05 Complete with Schema
<p>You can now press the F5 key to 'Complete with Schema'.</p>

== 2016-06-20 Delimited File Importer
<p>Improvements to the delimited file importer mean it will now better handle CSV files containing complex data.</p>

== 2016-06-06 Visual Attributes and Templates
<p>A number of visual properties, such as labels and decorators, have been exposed as graph attributes so that they can be edited in the attribute editor like everything else (rather than through obscure menu items).</p>
<p>Default values of visual attributes have been removed from preferences too - if you had a custom default background colour or labels set up you may notice that this is now missing. Don't worry! You can get this back by using templates:</p>
<p>To make a template, simply open a new graph (with the schema you want), set the graph attributes to their desired values (like background_colour, bottom_labels, and top_labels), then choose "File &gt; Save Template" and enter a name.</p>
<p>You can then make your template the default new graph (that is opened with Control+N) by choosing "File &gt; Manage Templates", selecting your template name, and then pressing the "Set Default" button.</p>
<p>You can have as many templates as you like - the options will be listed in the "File &gt; New Graph" menu beneath the schema graphs.</p>

== 2016-06-06 Performance Improvement
<p>There is a significant performance improvement overall to Constellation after adding caching to the new Icon provider implementation.</p>

== 2016-06-01 Directed Shortest Paths
<p>The directed shortest paths search algorithm has been added to the selection menu. You need to set a source node and this dictates the direction.</p>

== 2016-05-30 OpenGL
<p>A dormant bug related to OpenGL trying to render a disposed batch operation has been fixed.</p>

== 2016-05-19 Composite Nodes
<p>A minor bug fix when merging nodes using the right click menu.</p>

== 2016-05-09 Updated zoom to selection and reset view keyboard shortcuts
<p>The shortcuts to zoom to selection and reset view have been changed to Ctrl-Up and Ctrl-Down respectively.</p>

== 2016-04-27 DateTime and Time Zones
<p>There is no longer a concept of a "graph time zone", rather each transaction attribute is individually time zoned.
This removes any ambiguity because you know exactly what time zone each transaction is in.</p>
<p>To update the time zone, select the transactions and right click on the "DateTime" property from the Attribute Editor and select "Update time-zone of selection"</p>
<p>Time zones have been re-worked from the ground up which makes use of Java 8's new time zone capabilities.</p>

== 2016-04-07 Composite Nodes
<p>We've identified issues with composite nodes on large graphs (especially those with a lot of transactions) and unexpected behaviours when you
copy composite nodes between graphs. The existing version will remain an experimental feature and we plan to create a newer version from lessons learned.</p>

== 2016-03-17 Graph Visibility Threshold
<p>You can configure a threshold to automatically hide all nodes on the graph. The idea is that you would instead use table view or the histogram to
clean up the graph before you visualise it in the graph view. The threshold can be set in Tools &gt; Options &gt; Constellation &gt; Graph Drawing.
A new button is available in the graph toolbar than will enable/disable the threshold. For more information refer to
<a href="" helpId="au.gov.asd.tac.constellation.visual.about">this</a> help page.</p>

== 2016-03-17 Freeze Graph View
<p>When enabled, animations do not run during plugin executions so your graph structure does not change. The button is available in the graph toolbar.
When enabled, the snow flake icon will change from grey to blue. This feature is smart enough to allow you to execute arrangements manually so you can
 keep it on all the time if you like.</p>

== 2016-02-26 Icons Update
<p>All icons have been reviewed and some duplicates have been removed. Note that Unknown types will be rendered as a white ? icon in front of a grey sphere.
Unsupported types will be rendered as a white ! icon in front of a yellow sphere.</p>

== 2015-09-18 A New Way to Merge Nodes
<p>Nodes can now be merged based on types known to Constellation, meaning that preference will be given to types known by the graph over custom types.
For more information click <a href="" helpId="au.gov.asd.tac.constellation.views.dataaccess.plugins.merge.MergeNodes">here</a>.</p>

== 2015-09-30 Memory Usage Improvement
<p>Constellation will try to clear up unused memory when you open a graph. The idea behind doing it on graph open would be in the scenario when
you have multiple graphs open with edits made but you have not closed any of them. So, when you open a new graph, Constellation might try and cleanup
unused memory. This is still an experimental feature. Similar to clearing memory on graph close, the option is under
Setup &gt; Options &gt; Constellation &gt; Application and is enabled by default.</p>

== 2015-09-01 Label Rendering Improvements
<p>The rendering of labels has been improved to display text more accurately (including right-to-left text) and improve compatibility with more graphics cards.</p><|MERGE_RESOLUTION|>--- conflicted
+++ resolved
@@ -1,13 +1,11 @@
 == 3030-12-31 Getting Started
 <p>If you're new to Constellation, read the <a href="" helpId="au.gov.asd.tac.constellation.functionality.gettingstarted">getting started guide</a>.</p>
 
-<<<<<<< HEAD
 == 2021-09-06 Import From File
 <p>Updated the UI to only enable and expand sections once a file is added</p>
-=======
+
 == 2021-09-06 Freeform Selection 
 <p>You can now draw a freeform selection shape by holding down Alt whilst selecting.</p>
->>>>>>> 61f8dc25
 
 == 2021-09-06 Reset graph view after importing
 <p>When data is imported with the Import from File or the Import from Database, the graph view is now reset to the full view to display everything that has been imported.</p>
