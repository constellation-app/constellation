== 3030-12-31 Getting Started
<p>If you're new to Constellation, read the <a href="" helpId="au.gov.asd.tac.constellation.functionality.gettingstarted">getting started guide</a>.</p>

<<<<<<< HEAD
== 2025-02-10 Spell checking in Constellation
<p>Spell checking is available in text areas of Constellation. E.g. Data access view (Extract Types and Extract Words Plugins). It can be added in other text areas as requested.</p>
<p>When enabled, incorrect spellings and some grammar errors are highlighted and underlined. 
Left Clicking on a highlighted word/phrase will popup a suggestions list to choose from. An "Ignore All" button is available for spelling errors which will ignore the same error in the current text area.</p>
<p>Constellation Option "Enable spell checking in specified text areas" (Enabled by default) is used to enable/disable spell checking. 
If it is set, the right click context menu option "Turn On Spell Checking" will be available on fields where it has been enabled, and it can be used to toggle on/off spell checking dynamically. </p>
=======
== 2025-02-27 Multi-choice input field
<p>Multi-choice input fields now have the ability to type ahead and have drop down suggestions
<p>Existing multi-choice drop down input fields have been replaced with multi-choice type ahead input field so they all look and behave the same.
>>>>>>> a3bddfec

== 2025-02-06 Histogram can now perform aggregate functions on nullable Transaction data
<p> The Histogram View has had an enhancement to its aggregate processing for <b>Links</b> and <b>Edges</b>.</p>
<p> The <b>Category</b> options to calculate Average, Sum, Min, and Max on Transactions will now work on nullable datatypes, such as "long_or_null", "double_or_null", etc. </p>

== 2025-02-03 Search Added to Online and Offline Help
<p>A search has been added to the help documentation to make finding help pages easier.</p>
<p>This search uses the names of each help page and the category they are in for the table of contents to narrow down results.</p>

== 2024-12-18 Animation updates
<p>Direction Indicators animation moved to Experimental -> Animations.</p>
<p>New Color Warp animation added to Experimental -> Animations.</p>
<p>Pause/Resume/Stop animation options added.</p>

== 2024-11-18 Word Cloud View no longer in Experimental
<p>Word Cloud View has been moved out from Experimental.</p>
<p>Word Cloud View can now be found in Views -&gt; Word Cloud View.</p>

== 2024-08-13 Layers View - Union and Intersection Modes have now been implemented.
<p> You can now switch between Union and Intersection modes using the control at the top right of the Layers View. Union mode will show <b>all</b> elements matching with <b>any</b> Layer. Intersection mode will <b>only</b> show graph elements that match with <b>every</b> active layer.
<p> Layers will now correctly display combined matches to queries as well as any manual allocations for the same layer.

== 2024-07-05 Added Zoom to Selection to Find View
<p> Added a "Zoom to Selection" checkbox to the Find View. Having this selected will make the graph zoom in to the results found.</p>

== 2024-06-25 Exporting to SVG
<p>Graphs can now be exported to an SVG image format enabling graphs to be viewed in web browsers and other vector image viewers.</p>
<p>A variety of parameters are available to customize the export including the number fo allocated processors, the format of the exported SVG file and the export perspective.</p>

== 2024-06-03 Select Nodes and Select Transactions
<p>Users can now more easily select all nodes or select all transactions from a graph. These new actions can be found in the "Selection" menu.</p>

== 2024-05-28 Pages in the Conversation View
<p>Pages have been added to the Conversation View to help with the loading and viewing of Conversations. The page numbers and arrows at the bottom of the view can be used to change between pages.</p>
<p>A dropdown list has been added to the top of the view to select how many Conversation bubbles to display per page.</p>

== 2024-03-08 More Ways to Zoom In and Out
<p>Keyboard shortcuts have been added for zooming in and out of the graph view (CTRL = and CTRL - respectively).</p>
<p>Toolbar buttons have been added for zooming in and out of the graph view.</p>

== 2024-02-26 Colorblind Mode in Options
<p>Colorblind mode options have been added and can be found through Setup -&gt; Options -&gt; CONSTELLATION -&gt; Application.</p>
<p>The random generation of node colors has been adjusted based on the selected colorblind mode.</p>
<p>Existing graphs can be displayed in a the selected colorblind scheme through the toolbar with Display -&gt; Apply Colorblind Schema to Open Graphs.</p>

== 2024-02-02 Word Cloud View in Experimental
<p>A Word Cloud View has been created and can be found under Experimental -&gt; Views -&gt; Word Cloud.</p>
<p>This view allows you to create a Word Cloud based on words and phrases found in attributes in nodes and transactions.</p>

== 2024-01-09 Data Access View Categories change
<p>Added a new "Restore to Default" button to the Data Access View Categories </p>

== 2024-01-08 Light and dark mode support
<p>Light/Dark mode themes have been reworked and now comprehensively cover most of the application.</p>
<p>The modes can be accessed via SetUp -&gt; Options -&gt; Appearance -&gt; Look and Feel -&gt; FlatLaf Light/FlatLaf Dark respectively.</p>

== 2023-11-15 Rename graphs through REST API and Jupyter Notebooks
<p>Jupyter notebook users can now specify or change Constellation graph title names within scripts using the client.</p>
<p>When creating a new graph <strong>new_graph</strong> the graph name can be specified as an optional parameter. There's also a separate function to rename a graph specified by the graph ID <strong>rename_graph</strong>. If a graph ID is not specified, the current active graph will be renamed.</p> 
<p>For more information refer to the documentation by going to Tools &gt; Display REST Server Documentation.</p>

== 2023-09-28 Hide empty attributes in the Attribute Editor View
<p>The Attribute Editor view now allows for empty (null) attributes to be hidden to de-clutter the view.</p>
<p>The heading of each attribute category has replaced the "Show all" toggle with a "Show Hidden" toggle and a new "Show Empty" toggle has been added. The "Show Empty" toggle is enabled each time Constellation is restarted to ensure users make a conscious decision to hide them.</p>
<p>Attributes that are marked as hidden will only be shown if the "Show Hidden" toggle is enabled while attributes that have no value set (and are empty) will only be shown if the "Show Empty" toggle is enabled. Hidden and empty attributes require both toggles to be enabled.</p>

== 2023-08-28 Markdown support in the Notes View
<p>The notes can now optionally render markdown text. You can now italicise, bold and strikethrough text. Headings can be added to the note as well as lists and sub lists.</p>
<p>The new note pop-up window will have a preview tab where you can see how your markdown text will be rendered before adding it as a note.</p>
<p>Editing notes will also be done through a popup window.</p>
<p>Markdown can be toggled on and off with a checkbox which appears in the create/edit note popup.</p>

== 2023-08-08 - Enabled of Multi-Choice Drop-down bulk selection feature
<p>A number of input field drop-downs that enable the selection of multiple items have had a bulk selection feature enabled.</p>
<p>Right click the input field to access the "Select All" and "Clear All" functionality.</p>
<p>Some instances have an adjacent drop-down labeled "..." that can be used to access the same functionality as right clicking.</p>

== 2023-07-28 Attribute Editor View - Edit Buttons
<p>Edit buttons have been removed from attributes in the Attributes View.</p>
<p>Edit functionality can be achieved by clicking on the field of the attribute.</p>

== 2023-07-28 Replacement of old Find View with new Find View
<p>The existing Find View accessible using the shortcut Ctrl-F has been replaced with the an updated Find View which has been under development and testing.</p> 
<p>The new Find View offers an updated interface that opens by default in a separate window.</p> 
<p>The functionality remains the same with the added option of "Find Next" and "Find Previous" execution options.</p> 

== 2023-06-14 Reorder Plugins in Data Access View
<p>The Data Access View configuration pane in the settings now has "up" and "down" buttons below the "Visible categories" box.</p>
<p>The order of the categories within this box can be changed by using the buttons below it.</p>
<p>The order set in the "Visible categories" box is the order which the plugins on the Data Access View will show up in.</p>

== 2023-05-05 Notes View UI Change
<p>The controls to add a new note are no longer at the bottom and have been moved to a pop-up window which appears when the "Create Note" button is pressed on the top left.</p>
<p>You can now change the colour of user notes using a color picker</p>
<p>Notes are now constrained to show 5 lines of text and a "Show More" button will appear on notes with content that exceeds that threshold.</p>
<p>Notes can now be filtered by time-range</p>

== 2023-04-18 Error Report View 
<p>A new Error Report View has been added to Constellation to assist in viewing and managing unexpected errors that might occur during normal usage.</p>
<p>There are options to control whether or not a popup message is displayed when an error occurs, based on the severity level of the error, or if it is a repeated occurrence of an error.</p>
<p>There are also filtering options to only show entries of a chosen severity level in the report panel.</p>
<p>The report panel will show all unique errors that have occurred during the current session, ordered with the most recent entries at the top. Any repeats of an existing error will increment an occurrence counter for that error.</p>
<p>Individual entries can be cleared from the list by clicking on the X in their heading. A Clear All Reports button has been provided to easily remove all entries at once.</p>
<p>Even after closing the Error Report View, the current popup settings will still be used to control any new errors that may occur for the remainder of the session.</p>

== 2022-11-23 Quality Control Rules
<p>Quality Control Rules can now be disabled and enabled from the Category Priority menu in the Quality Control View.</p>
<p>Disabled rules will be ignored when determining the quality rating of a node.</p>

== 2022-11-21 Datetime Formatters
<p>Datetime formatters have been updated in the File and Database importers to allow single digit days and hours to be passed through most default formats.</p>
<p>A few new formatters, which don't contain seconds, have been added to the default list.</p>

== 2022-11-01 File & Database Importers
<p>Fixed a bug with the new attributes fading behind Constellation. They are now modal dialogs.</p>

== 2022-10-21 Constellation Options Menu
<p>The Constellation Options menu has now been grouped together and is ordered alphabetically.</p>
<p>To reduce the overall number of options tabs the Application Font options can now be found under the Application tab, and the Anaglyphic Displays options can be found under the Graph tab.</p>
<p>These options can be found through Setup -&gt; Options -&gt; CONSTELLATION -&gt; Application or Graph.</p>

== 2022-10-19 Export from Analytic View
<p>The ability to export the results from running an analytic in the Analytic View has been added.</p>
<p>After running an analytic, an Export button appears at the top of the results table, allowing for the results to be exported to either a CSV or Excel file.</p>

== 2022-08-03 Layers View
<p>Layers View has had a complete UI rework and is now available under the Views menu.</p>
<p>Layers View allows you to add vertices and transactions to up to 32 layers by either using the right click context menu or defining a query.</p>
<p>The view allows for toggling of layers via a checkbox which links to subsets of graph elements.
This will either hide or show the subsets based on element visibility changes to reduce clutter when analysing large data sets.</p>

== 2022-07-28 Clear Button in Database Importer
<p>The "Import from Database" pane now has a clear button next to the query button. Clicking Clear will clear the results in the current run and will clear the query text</p>

== 2022-07-19 Import Graph File
<p>A new plugin "Import Graph File" has been added to the Import section of Data Access View. This allows you to import data from graph file types such as GML, GraphML, and Pajek.</p>

== 2022-06-17 Datetime Formatter
<p>The Datetime formatter for attributes in the File Importer and Database Importer has been updated to include a new field 'Display Time Zone'. This field allows you to easily convert your datetime data to the desired timezone before importing.</p>

== 2022-05-27 Option to specify time zone in Importers
<p>A new field 'Time Zone' is added in the Datetime formatter of attributes in the File Importer and Database Importer. You can find it by right-clicking an attribute, navigating to Formatter -&gt; Datetime. Choosing 'EPOCH' as the Datetime format or entering a format that already contains a time zone will disable this field.</p>

== 2022-04-13 Plugins
<p>Some plugin parameters have been updated to have '*' at the end of the name to indicate that the plugin will require a value in order for the plugin to work.</p>

== 2022-03-30 Data Access View
<p>A new tab has been added in SetUp -&gt; Options -&gt; Data Access View to be able to hide data access categories that you don't want to see.</p>

== 2022-03-22 New Datetime formatter in the File Importer
<p>A new Datetime formatter has been added to the File Importer for parsing native Excel datetimes into Constellation. You can use it by right-clicking an attribute, navigating to Formatter -&gt; Datetime and choosing 'EXCEL' from the format dropdown list.</p>

== 2022-02-22 Find View (Experimental)
<p>A new version of the Find View can be accessed via Experimental -&gt; Views or Ctrl + B. This version is intended to replace the current Find View at some stage.</p>

== 2022-02-21 Compare Graph Parameters
<p>The dialog for comparing graphs in the Tools -&gt; Compare graph menu will now update to prevent the user from comparing against the original graph.</p>

== 2022-02-17 Add description to Step Tab names in Data Access View
<p> The Step Tab names in the Data Access View can now be double clicked to add a brief description. E.g. If "Initial run" is entered, "Step 1 - Initial run" will be displayed in the Tab name. This is also saved and loaded as part of the templates.</p>

== 2022-01-24 Histogram Bins Selected Count
<p>The Histogram now shows the amount of bins selected out of the total bins present.</p>

== 2022-01-21 File Importer
<p>File Importer enforces all files that are being added have the same column structure.
When the 'Files Include Headers' option is enabled, the column headings of all the files should be the same. When it is disabled,
the number of columns should be the same. Otherwise a warning message is displayed and the files with a different structure to the
first file added are removed.</p>

== 2021-12-16 Quality Control Categories
<p>The dialog to change the Quality Control category levels will now show when the level is different from the default.</p>

== 2021-11-23 Context Menu
<p>The right-click context menu in the graph window has been updated to include Selection and Reset View options.</p>

== 2021-11-02 Data Access View Templates
<p>A bug relating to the Data Access View template structure has been resolved. Unfortunately this change means that existing DAV templates will no longer work and therefore they will need to be re-created.</p>

== 2021-10-29 New Online &amp; Offline Help
<p>The help documentation is now able to be viewed both online through the constellation-app.com website and offline through a local server.</p>
<p>A preference has been added where you choose to view help documentation either online or offline. This can be found via
Setup -&gt; Options -&gt; CONSTELLATION -&gt; Help -&gt; Online Help. The help documentation is accessible through the blue question mark icons found in each view. </p>

== 2021-10-27 Layers View Graph Context
<p> Layers View now requires a graph to be present before presenting the full feature set of the view.</p>

== 2021-10-20 Conversation Search scroll
<p> When searching in the conversation viewer you will be taken to the messages that contain the search term.</p>
<p> You can also iterate through the search terms using the new buttons</p>

== 2021-10-18 Data Access View
<p>There is a known issue with the Data Access View that it will open in the graph tab section during the latest update.
You should be able to manually reposition it to the left pane section and it will open as expected from then on wards.
This is a side affect of some back end changes we had to make.</p>

== 2021-10-15 User Settable Bin Size in Histogram
<p>The user can now manually increase or decrease the height of the bins in the histogram (Added to the popup displayed when you click the Actions button in the bottom right of the histogram panel).</p>

== 2021-10-08 Layer by Time
<p>Layer by Time has been updated so that the graph that is created has the same schema as the original graph. Previously it created a Visual Graph.</p>

== 2021-10-06 Plugin Parameters
<p>If you enter a value into a number parameter field that is either less than the minimum allowed or more than maximum allowed, the field turns red.</p>

== 2021-09-28 Error Handling
<p>Fatal errors and exceptions will now be presented as a dialog box in the executable version.</p>
<p>Previously only a small red icon on the bottom right of the application was shown when an exception occurred.</p>

== 2021-09-28 Hashmod Improvements
<p>Significant speed up in ingesting CSV files with a header line in as separate vertices and you can now specify
(via a header field with format 'COLUMN1...COLUMN2;;;COLUMN3') that any transactions that hashmod creates via
matching COLUMN1 and COLUMN2 values will also gain the COLUMN3 attribute from one of the vertices it connects.</p>

== 2021-09-17 Anaglyphic Display
<p>The anaglyphic 3D display now allows different colors to be selected for left and right eyes.</p>

== 2021-09-17 Data Access View
<p>The Quality Control widget and Go button have also been added to the bottom
of the view to improve the UX workflow as you select plugins from the top going
downwards.</p>

== 2021-09-17 Histogram sort by Labels (Numbers)
<p>Histogram view now has an option to sort labels by numeric value on top of the existing string value</p>

== 2021-09-17 Attribute Editor Improvement
<p>Clicking on the attribute field now brings up the interface to edit the value. The Edit button is now redundant and will be removed later.</p>
<p>Value can be selected by dragging the mouse over the required part of the string.</p>

== 2021-09-17 Anaglyphic Display
<p>The graph can be displayed in anaglyphic 3D. This requires glasses with colored lenses, currently hard-coded to be left eye green, right eye magenta.</p>

== 2021-09-15 Quick Start Guide
<p>The Quick Start Guide on the Whats New Page has been removed. You can now discover that information via the Getting Started link on the Welcome Page which now links
to the Getting Started help page.</p>

== 2021-09-13 node_labels_bottom/top and transaction_labels changed
<p>The above three graph attributes have been changed to node_bottom/top_labels_colors and transaction_labels_colors.</p>
<p>The attributes now also show the colors for example: Label: (White), Identifier: (#9980e6)</p>

== 2021-09-10 Histogram View
<p>Options selected for the Category and Property are now associated with the chosen Graph Element; Node, Transaction, Edge, or Link, and will not reset to defaults when switching between Graph Element options.</p>

== 2021-09-06 Import From File
<p>Updated the UI to clear the Attribute Filter and the table filters in the Configuration Run tabs, when all the source files are removed.</p>

== 2021-09-06 Import From File
<p>Updated the UI to only enable and expand sections once a file is added</p>

== 2021-09-08 Notes View UI Improvements
<p>New features:</p>
<ul>
<li>Replaced edit pop up with direct note editable text fields</li>
<li>Right click note to add and remove selected graph elements</li>
<li>Delete note confirmation pop up</li>
</ul>

== 2021-09-06 Freeform Selection
<p>You can now draw a freeform selection shape by holding down Alt whilst selecting.</p>

== 2021-09-06 Reset graph view after importing
<p>When data is imported with the Import from File or the Import from Database, the graph view is now reset to the full view to display everything that has been imported.</p>

== 2021-08-23 Moved Notes View to Views menu
<p>The Notes View can now be found in the Views menu instead of in the Experimental > Views menu.</p>

== 2021-08-18 Layers View Delete Layer
<p>Added functionality to delete a layer in the layers view.</p>

== 2021-08-18 Removed Old Table View
<p>Removed the old table view implementation as the new one has now fully replaced it.</p>

== 2021-08-05 Auto Notes Filters
<p>Additional filters have been added to the Notes View to filter on which Auto Notes are shown. When the Auto Notes filter is selected, an additional drop down list of filters for the Auto Notes is displayed.</p>

== 2021-07-30 Remember File Open/Save Location
<p>By default, the "Remember Open/Save Location" preference is enabled, which will default the previously opened or saved location when opening or saving a file. </p>
<p>When this option is unticked, the open or save location defaults to the user's home directory</p>

== 2021-07-27 Keep multiple values expanded in the Attribute Editor
<p>When the graph selection is changed, any expanded node or transaction attributes in the Attribute Editor will now remain expanded and populate values of the new selection.</p>
<p>When the graph is zoomed in or out, any expanded attribute will remain expanded with the same values.</p>

== 2021-07-27 Default Graph Label Color Change
<p>The default graph label color has been changed to white to improve visibility of the label on the graph background. The label color is able to be changed in the Attribute Editor as a Graph Attribute.</p>

== 2021-07-26 Quality Control Category Changes
<p>Quality Control category names and colors have been updated to match commonly seen category names and colors. The category names are now Minor, Medium, Major, Severe and Critical.</p>
<p>A new category OK has been added for when a Quality Control rule has not been flagged.</p>

== 2021-07-21 Conversation View
<p>The Conversation View now has a search bar where a letter or passage can be searched for within the currently visible conversation.</p>

== 2021-07-15 Notes View Selection
<p>User Notes now have the option to include nodes and transactions on the graph that are selected when the note is created. If no elements are selected, the note will be applied to the whole graph.</p>
<p>To view what graph elements are applied to the note, a right click context menu has been added to user notes with the option to select on graph which will highlight the relevant nodes and transactions, or the whole graph.</p>

== 2021-06-04 Select All Plugin
<p>The Select All Plugin in the Data Access View now selects everything on the graph including transactions.</p>
<p>Previously it only selected the vertices on the graph.</p>

== 2021-05-28 Freeze Graph View Removed
<p>The freeze graph view option has been removed as the functionality has been replaced by pin/unpin nodes</p>

== 2021-05-21 Application Font Setting
<p>In the Constellation settings a tab has been added to set the default font family and font size for all of the views in Constellation.</p>
<p>The setting requires a restart of Constellation for it to be applied. </p>
<p>The setting can be found via Setup -&gt; Options -&gt; Constellation -&gt; Application Font. </p>

== 2021-05-19 Ability to Pin/Unpin Nodes
<p>Nodes can now be pinned, either through the pin/unpin toolbar icons in the arrangements panel, or via the corresponding Arrange menu options. Once pinned, nodes do not move when arrangement plugins are run, but can be manually moved. The 'pinned' node attribute stores this information.</p>

== 2021-04-22 JDBC Database Import Connector View
<p>The JDBC Connector window has been converted to use the standard view framework and now matches closely with the style of the delimited file importer.</p>

== 2021-04-01 Ability to Search in Single Choice Drop-Down Lists
<p>Single Choice Drop-Downs are now searchable, which allows you to filter the options in the drop down list based on what is typed.</p>

== 2021-04-01 Histogram Bin Counter
<p>A count for the total number of bins currently shown in the Histogram has been added to the top right of the view.</p>

== 2021-03-22 Scatter Plot
<p>Ctrl-Shift-O has been added as a keyboard shortcut to open up the Scatter Plot View.</p>

== 2021-02-25 Blaze Colors - Presets
<p>The blaze menus have been updated to show preset blaze colors. An option to save a custom color as a preset is represented by a checkbox in the color dialog.</p>
<p>The blaze toolbar menu now displays up to 10 preset colors. It now has the ability to change the color stored by clicking the tile to load a color picker.</p>
<p>The preferences found via Setup -&gt; Options -&gt; Constellation -&gt; Graph now stores preset blaze colors. These can be edited via the color picker upon clicking the colored tile.</p>

== 2021-02-24 Plugin Reporter Drop-Down Lists
<p>To avoid confusion with the Plugin Reporter, the two drop-down lists for filtering and ignoring plugins to be displayed have been combined.</p>

== 2021-01-28 Histogram View
<p>Fixed an issue with the histogram where a bar selection wasn't applied to the graph.</p>

== 2021-01-27 What's New Page
<p>The tutorial page has been converted into a What's New page to display updates to Constellation.</p>

== 2021-01-12 Welcome Page
<p>A Welcome Page with helpful links for getting started with Constellation now opens on startup.</p>

== 2021-01-12 Notes View
<p>The Notes View can be used to record notes about a graph.</p>
<p>It can be found in "Experimental > Views > Notes View", or alternatively via the shortcut "Ctrl+Shift+A".</p>
<p>There are two types of notes that are recorded in the Notes View:</p>
<ul>
<li><p>User Notes: These are PURPLE and are created by a user by typing in the tile and description and clicking the "Add Note" button at the bottom of the view. They may also be edited or deleted later via the buttons on the note itself.</p></li>
<li><p>Auto Notes: These are BLUE and are generated and added to the graph automatically by plugin execution, similar to the Plugin Reporter.</p></li>
</ul>
<p>Visibility of either User Notes or Auto Notes can be toggled on or off via the "Select a filter..." drop-down menu at the top of the view.</p>

== 2021-01-11 JDBC Database Import Connector
<p>A JDBC Connector has been added to easily allow importing via a JDBC Connection to a database.</p>

== 2020-12-21 Version 2.1.1
<p>Constellation v2.1.1 is officially released!</p>

== 2020-12-04 Table View
<p>A couple of bugs related to exporting in Selected Only mode and table selection have been fixed.</p>

== 2020-11-25 Data Access View
<p>Data Access View has been updated to remember plugin parameter selections between sessions.</p>

== 2020-11-13 Performance Improvement
<p>Zooming and dragging nodes on large graphs has improved significantly.</p>

== 2020-11-10 Analytic View
<p>The Levenshtein Distance Analytic has been updated so that the drop-down list parameters don't reset every time a new graph selection is made.</p>

== 2020-11-09 Performance Improvement
<p>The time taken to open graphs has been reduced significantly and graph responsiveness after opening or docking views.</p>

== 2020-11-08 Table View
<p>A bug where exporting to CSV or Excel would only export the current page (instead of all pages) has been fixed.</p>

== 2020-11-03 Layers View
<p>The Layers View has been updated so that you can now do separate queries for nodes and transactions on each layer.</p>

== 2020-10-28 Table View
<p>A bug where Constellation wouldn't release the write lock on an exported excel file has now been fixed.</p>

== 2020-10-28 Tutorial Page Showing on Startup
<p>A checkbox has been added to the top right corner of this page to set preference for the Tutorial Page showing on startup.</p>

== 2020-10-21 Copy to New Graph
<p>The naming convention when copying to a new graph (Ctrl-U) has been updated. When copying to a new graph, '- Copy' will be added to the old graph name (or a number if that is already there).</p>

== 2020-09-22 Draw/Selection Mode Shortcut
<p>Ctrl-D can now be used to toggle between Draw Mode and Selection Mode on the graph.</p>

== 2020-09-08 Spectral 3D Arrangement
<p>The Spectral 3D Arrangement shortcut has been updated to Ctrl-Alt-A to avoid a clash with the Layers View Add Layer shortcut.</p>

== 2020-09-02 Table View
<p>Table View has been updated to include a paging system. This helps improve the Table view performance on larger graphs.</p>
<p>A menu item has also been added to set the size of a page in the table. Click on the cog and go to 'Set Page Size'. Default is 500.</p>

== 2020-08-28 Split Nodes Plugin
<p>A new option is added to split nodes, duplicating the transactions of the selected node.</p>

== 2020-08-26 Delimited File Importer
<p>Conversion of the importer to a view has allowed a more consistent user experience.</p>
<p>Multiple bug fixes with selection of check-boxes and loading of dropdowns are now in effect.</p>

== 2020-08-24 Layers View Keyboard Shortcuts
<p>Keyboard shortcuts have been added to the Layers View. "Ctrl+Alt+L" will add a new layer and "Ctrl+Alt+D" will deselect all layers.</p>

== 2020-08-21 Histogram Copying Options
<p>You can now copy a selection from the bars within the histogram in the Histogram View via two options:</p>
<ul>
<li>Ctrl+C - Will copy the property values of the selection to the clipboard.</li>
<li>Right-Click Context Menu - Options to either copy the property values or both the property values and counts of the selection to the clipboard.</li>
</ul>

== 2020-08-10 Uncollide Plugin
<p>A new improved version of the uncollide plugin has been added. Go to Experimental > Arrangements > Uncollide to use it.</p>

== 2020-08-06 Quality Control Categories
<p>The Quality Control View now ranks and lists the quality of an element as a category instead of a score. This is also implemented in the Data Access View.</p>
<p>Categories can be mapped to each individual rule through the Quality Control View</p>
<p><strong>Categories</strong> - from lowest to highest priority.</p>
<ul>
<li>Default</li>
<li>Info</li>
<li>Warning</li>
<li>Severe</li>
<li>Fatal</li>
</ul>

== 2020-07-23 Delimited File Importer
<p>Dramatically improve the preview performance of a CSV file import.</p>

== 2020-07-20 Version 2
<p>Constellation v2.0.0 is officially released!</p>

== 2020-07-17 Named Selection
<p>A number of bugs with the Named Selection have been fixed.</p>

== 2020-07-16 Attribute Calculator
<p>The Attribute Calculator has been removed with other views and features.</p>

== 2020-07-08 Rendering Labels Bug Fixed
<p>A bug with labels being rendered with unreadable text after opening views has been fixed.</p>

== 2020-07-07 Manage Templates Layout Improvements
<p>The File &gt; Manage Templates window's layout has been improved.</p>

== 2020-07-07 Import from Delimited Fixes
<p>A number of improvements have been made to the Import from Delimited:</p>
<ul>
<li>The filtering options from the preview table have been fixed so that doing <strong>Row !=1</strong> works again.</li>
<li>A UX improvement has been made to allow you to import files of one type per session. After importing the first file, the <strong>Import File Parser</strong> is grayed out</li>
</ul>

== 2020-06-18 Info Map Bug Fixed
<p>A bug preventing running the Clustering &gt; Info Map plugins has been fixed.</p>

== 2020-06-09 Select Top N Bug Fixed
<p>A bug preventing running the <strong>Select Top N</strong> plugin from the Data Access View has been fixed.</p>

== 2020-05-21 Schema View
<p>The Node and Transaction type tabs in the Schema View are now searchable.</p>

== 2020-05-21 Hierarchical Clustering Improvements
<p>A bug preventing the running of the hierarchical clustering plugin sometimes has been fixed.</p>

== 2020-05-21 Merge Nodes by Geospatial Distance
<p>A bug preventing running the <strong>Merge Nodes</strong> &gt; <strong>Geospatial Distance</strong> plugin from the Data Access View has been fixed.</p>

== 2020-05-18 Map Controls
<p>We have updated the Map View mouse controls to be consistent with the graph view.</p>

== 2020-05-12 Table View
<p>A number of improvements have been added to the table view:</p>
<ul>
<li>The column selection has been improved to include sub categories for source, destination and transactions</li>
<li>Each column selection now includes a search filter</li>
</ul>

== 2020-05-12 Support for MacOSX
<p>Constellation officially supports MacOSX!</p>

== 2020-05-11 Two New Arrangement Options
<p>Two new arrangement options are available via the Arrange menu and toolbar. These options are horizontal and vertical lines. Selecting these options allow selected (or all) elements to be arranged in either horizontal or vertical lines.</p>

== 2020-05-11 Delimiter Importer
<p>Added feedback dialogs for the Delimiter importer, showing information about a successful import and any failures.</p>

== 2020-05-11 Timeline View
<p>A bug resulting in the summary box shrinking when dragged past the summary bounds has been fixed.</p>

== 2020-05-05 Layer by Time
<p>A bug preventing the running of the Arrange &gt; Layer By Time occasionally has been fixed.</p>

== 2020-04-20 Data Access View
<p>You can now remove a previously saved preference in Data Access View under Options &gt; Load.</p>
<p>Added support for double attribute types for when high precision is required, as well as byte and short attribute types for when memory efficiency is required.</p>

== 2020-04-15 New Layers View
<p>You can now add vertices and transactions to up to 32 layers by either using the right click context menu or defining a query.
Access to the Layers view is achieved through Experimental &gt; Views &gt; Layers View.</p>
<p>The view allows for toggling of layers via a checkbox which links to subsets of graph elements.
This will either hide or show the subsets based on element visibility changes to reduce clutter when analysing large data sets.</p>
<p>For more information on how to use this see the <a href="https://github.com/constellation-app/constellation/issues/223">layers view page</a>.
Feel free to comment on the issue with your feedback.</p>

== 2020-04-08 Data Access View Date Range
<p>You can now enter a date and time in the absolute date range section of the Data Access View.</p>

== 2020-03-24 REST API
<p>The module that implements the REST API (providing access from Jupyter notebooks, for example) has been
rewritten. It is now much easier to add functionality. The Python client constellation_client.py has been
updated to use the new REST API. Swagger has been updated; it uses a configuration that is automatically
generated by the REST server, so the display is always up to date.</p>

== 2020-02-25 New Logo
<p>Constellation has got a new logo!</p>

== 2020-02-23 Improved Validation
<p>Validation of custom attributes using dates, blaze angles, node and transaction attribute labels have been improved to provide instant feedback when an invalid value is set.</p>

== 2020-02-07 Font Improvements
<p>Support for rendering fonts in a Constellation graph has been overhauled enabling support for multiple fonts.
Font preferences for the graph can be made by going to Setup &gt; Options &gt; Constellation &gt; Label Fonts.
For more information click on the help button located at the bottom right corner within this preference window.</p>

== 2020-02-06 Analytic View
<p>Stability improvements have been made to the Analytic view when switching between graphs and having the Analytic view state updated.</p>

== 2020-02-06 Data Access View
<p>You can now have Data Access Plugins be deselected after pressing the <strong>Go</strong> button. This is a preference option available from the Data Access View options menu.</p>

== 2020-01-28 Data Access View
<p>A bug has been fixed with the Data Access View which caused the application to lock up when it was opened.</p>

== 2020-01-22 Map View
<p>A stability improvement has been made to the Map View when you resize the window.</p>

== 2020-01-20 Data Access View
<p>A UX improvement has been made to the Data Access View which will enable the "Go" button when you have plugins selected. When you press "Go", a graph will be created if there isn't any open.</p>

== 2020-01-20 Timeline View
<p>A bug has been fixed in the timeline view when the timezone was changed and a graph was closed.</p>

== 2020-01-15 New Flag Icons
<p>We have updated the flag icons we use which are more detailed and of better quality.</p>

== 2020-01-13 Hierarchical Clustering
<p>A bug with the hierarchical clustering not reverting the graph after the pane was closed has been fixed.</p>

== 2020-01-13 KTruss Clustering
<p>A bug with the KTruss clustering not reverting the graph after the pane was closed has been fixed.</p>

== 2020-01-04 Libraries Upgraded
<p>We've upgraded to newer versions of open source libraries we use which should improve performance and stability.</p>

== 2019-12-20 Quality Control View
<p>The colors used to represent a warning when the score is 80 have been improved to be readable.</p>

== 2019-12-16 Delimited File Importer
<p>In the delimited file importer you can assign an attribute to the row column which is the first column.</p>

== 2019-10-23 Jupyter Notebooks
<p>Improvements have been made to the error handling when errors occur with the REST client.</p>

== 2019-10-11 Jupyter Notebooks
<p>You can now specify which graph you want to run a plugin in by specifying the <strong>graph id</strong>. For more information refer to the documentation by going to Tools &gt; Display REST Server Documentation.</p>

== 2019-10-09 Jupyter Notebooks
<p>You can now add custom blazes from a Jupyter Notebook. For more information see <a href="https://github.com/constellation-app/constellation/issues/139">139</a>.</p>

== 2019-10-01 Jupyter Notebooks
<p>A bug has been fixed interpreting strings which look like numbers as numbers in a pandas dataframe. For more information see <a href="https://github.com/constellation-app/constellation/issues/133">#133</a>.</p>

== 2019-07-30 Remember last save
<p>Constellation will remember the location you last saved a graph. You can change this behaviour from Tools &gt; Options &gt; Constellation.</p>

== 2019-07-30 Data Access View Plugin Search
<p>The Data Access View plugin search usability has been improved by having the search text field enabled always.</p>

== 2019-06-25 Data Access View Context Menu Update
<p>The menu positions of the right click context menu available from the Data
Access View has been modified based on UX feedback.</p>

== 2019-05-30 New graph icons
<p>The Constellation new graph icons have been redone.</p>

== 2019-05-06 Analytic Schema Update
<p>Added support for HASH types like MD5, SHA1 and SHA256. The HASH icon background color is now cyan.</p>

== 2019-05-01 Gather Nodes Bug Fix
<p>Gathered nodes will now maintain their depth instead of being moved forward</p>

== 2019-03-27 Table View Update
<p>The Table View will now remember your column selection and ordering no matter how much you change it.</p>

== 2019-03-27 Added Deselect Blazes option
<p>Added Deselect Blazes option in Selection menu.</p>

== 2019-03-22 New Country Flag Icons
<p>Added 23 new country flag icons.</p>

== 2019-03-22 Arrange by Node Attribute
<p>Arrange by Node Attribute (found under the Arrange Menu) combines the function of Arrange by Group and Arrange by Layer into a single plugin.</p>

== 2019-03-12 Help added for Histogram
<p>A help topics entry for the Histogram View has been added.</p>

== 2019-03-07 Performance Improvement
<p>A performance improvement has been made to how icons and images were created resulting in reduced memory usage.</p>

== 2019-03-01 Map View Update
<p>A few minor improvements have been made to the map view:</p>
<ul>
<li>The draw tool in the Map View will now display distances as you are drawing.</li>
<li>There is a new button beside the draw tool which allows you to copy drawn markers onto your graph.</li>
<li>The KML export option will now include attribute data in the kml.</li>
<li>A bug was fixed which allowed you to be in both draw mode and measure mode at the same time.</li>
</ul>

== 2019-02-11 Save All Returns
<p>The Save All menu option has been brought back and is available from the File menu.</p>

== 2018-12-06 Data Access View Update
<p>You can no longer press Go with either an invalid entry in a numeric parameter of an enabled Data Access Plugin,
or an invalid date-time range set in the Global Parameters (i.e. the 'From' date-time is later than the 'To' date-time).</p>

== 2018-12-04 New Analytic Plugins
<p>Under Experimental &gt; Build Graph, there are plugins for creating structured graphs that more closely resemble real social networks.</p>
<ul>
<li><strong>Preferential Attachment Graph</strong> creates networks that follow the degree power law that is expected in real networks.</li>
<li><strong>Small World Graph</strong> creates lattices/random networks depending on a rewiring probability</li>
<li><strong>Complete Graph</strong> creates a complete graph.</li>
</ul>
<p>In the Analytic View &gt; Similarity, there are four new plugins that assist in link prediction.</p>
<ul>
<li><strong>Common Neighbours</strong> calculates the number of common neighbours between a pair of nodes.</li>
<li><strong>Preferential Attachment</strong> calculates the product of the degrees of a pair of nodes.</li>
<li><strong>Resource Allocation Index</strong> determines the fraction of a "resource" a node can send to another through common neighbours.</li>
<li><strong>Adamic-Adar Index</strong> is similar to Resource Allocation Index but is calculated using the log sum.</li>
</ul>

== 2018-12-03 New Plugins
<p>The actions of saving and closing (including force closing) graphs can now be performed programmatically using plugins.
Refer to the Schema View for more information on how to use these new plugins.</p>

== 2018-11-22 Scatter Plot Update
<p>There is now an option in Scatter Plot to set a number axis to a logarithmic scale.</p>

== 2018-11-20 Directed Transactions
<p>You can now change whether a transaction is directed or not in schema. It is now also reflected visually on the graph by updating the transaction visual (arrow/s if directed, no arrows if not).</p>

== 2018-11-19 Histogram Update
<p>The Histogram now has column headers to help identify what the values in each column represent.</p>

== 2018-11-05 Layer by Time Update
<p>The parameters for 'Layer by Time' found under the Arrange menu item now have clearer descriptions.</p>

== 2018-11-02 Data Access View Update
<p>The plugin 'Split Nodes Based on Identifier' found under the clean section of Data Access View now has the option to split on all occurrences of a given character(s) instead of just the first occurrence.</p>

== 2018-10-19 Table View Update
<p>A performance issue exporting to Excel from the table view has been resolved.</p>

== 2018-10-17 Data Access View Update
<p>All global parameters in the Data Access View will now be saved along with your graph. There is also a new plugin under the
Clean section of the Data Access View, 'Removed Unused Attributes', which removes unused (non-key) attributes from the graph.</p>

== 2018-09-26 Data Access View Update
<p>The favourite icon has changed from a heart to a star to adopt the standard icon used by other applications.</p>

== 2018-09-04 Table View Update
<p>Performance issues identified with the table view have been resolved.</p>

== 2018-06-14 Levenshtein Distance Analytic
<p>In the Analytic View, the Levenshtein Distance Similarity analytic can be used to measure the distance between node string attributes.</p>

== 2018-08-15 Data Access View Update
<p>Added the ability to query 24 months as a date time range in the Data Access View.</p>

== 2018-05-21 Data Access View Update
<p>A new button called <strong>Use maximum Time Range</strong> has been added to set the custom time range to start at 00:00:00 and end at 23:59:59.</p>

== 2018-05-15 Rename Graphs
<p>The right click &gt; rename option retains the current graph name.</p>

== 2018-04-30 Data Access View Update
<p>Added extra padding before the Go button to avoid accidentally clicking.</p>

== 2018-04-06 Analytic View Update
<p>There are new three new analytics available in the Analytic View:</p>
<ul>
<li><strong>Effective Resistance</strong> treats the graph as an electrical network in order to measure the resistance of links.</li>
<li><strong>Dice Similarity</strong> measures how similar pairs of nodes as the ratio of their common neighbours to the median of their neighbours.</li>
<li><strong>Graph Distance</strong>, in addition to the diameter and radius of the graph, will now also calculate the average path distance.</li>
</ul>

== 2018-04-05 Table View Update
<p>The Table View now has a column visibility option for only Key Attributes, and this is now the default setting.</p>

== 2018-04-05 Proxy Settings
<p>The interface for customising proxy settings (Setup &gt; Options &gt; Constellation &gt; Proxies) has been
overhauled to provide a more intuitive experience. In particular, descriptions have been added to each option
detailing how to use it, default settings are visible when you select the 'Use Default Settings' option, and
changes are applied immediately on clicking the 'Apply' or 'OK' buttons.</p>

== 2018-03-29 Default Decorators
<p>The <i>Geo.Country</i> attribute is now set as a default decorator, meaning a country flag will decorate each node with country information.</p>

== 2018-03-07 Zoom to Selection
<p>Added the animation back in when zooming to a selection (Ctrl+Up) so that you have context to where on the graph you are zooming to.</p>

== 2018-03-06 Timeline View Update
<p>In the Timeline View, you can now toggle between Showing, Dimming, and Hiding nodes outside the Timeline View on the graph.</p>
<p>Additionally, there is also a Zoom to Selection button, which will re-frame the Timeline View to focus on the selected transactions on the graph.</p>

== 2018-03-02 Map View Update
<p>The Map View is now capable of clustering markers based on their geographic proximity.
This option can be enabled by selecting <i>Cluster Markers</i> in the marker visibility menu.</p>
<p>Additionally, there are now two new layers available in the Map View:</p>
<ul>
<li><strong>Day / Night</strong> will shade the map where it is currently night time</li>
<li><strong>Thiessen Polygons</strong> will color the map based on which marker is closest</li>
</ul>

== 2018-02-26 Analytic View Update
<p>The Analytic View now has a documentation window which will tell you about any analytic you click on.</p>
<p>This can activated/deactivated by clicking <i>Options &gt; Show Documentation</i>.</p>

== 2018-02-15 Compare Graphs
<p>The Compare Graph plugin has been completed and moved into the Tools menu.</p>

== 2018-02-15 Map View Update
<p>You can now find two new layers in the Map View:</p>
<ul>
<li><strong>Entity Paths</strong> will draws lines between markers on the map representing the paths that entities on the graph have traveled over time</li>
<li><strong>Location Paths</strong> will draws lines between markers on the map representing direct connections between locations nodes on the graph</li>
</ul>

== 2018-02-07 Table View 2.0
<p>The Table View has been completely redesigned to allow for some more advanced functionality such as
multi-column sorting, column filtering and more flexible styling. For details on usage of the new
Table View, refer to <a href="" helpId="au.gov.asd.tac.constellation.views.tableview2">this</a>
help page.</p>

== 2018-01-30 External Scripting Update
<p>The external scripting client has a new method to list the open graphs called <tt>list_graphs()</tt>.
This in conjuction with <tt>set_current_graph</tt> will allow you to easily switch graphs.</p>
<p>Another new method is <tt>open_graph</tt> which will allow you to open a graph by specifying the
filename.</p>

== 2018-01-29 Merge Transactions
<p>A bug with merging transactions has been resolved by excluding the transaction identifier in the
comparison.</p>

== 2018-01-29 Save All
<p>The button to save all open graphs has been removed based on feedback from users.</p>

== 2018-01-29 Copy to New Graph
<p>A toolbar button has been added for Copy Selection to New Graph (Ctrl+U) plugin.</p>

== 2017-12-22 Map View Update
<p>A few new features have been added to the Map View:</p>
<ul>
<li>The Map View now has support for rendering layers over the map. The first layer, a live heatmap
is now available and can be activated from the layers menu.</li>
<li>A new overlay has been added which will display an overview of the map, including a viewport of
the area currently in focus.</li>
<li>Overlays can now be switched on and off using the overlays menu.</li>
<li>'Zoom to Location' will now create a marker at the specified location as well as zoom to it.</li>
</ul>

== 2017-10-26 Freeze Graph View
<p>The freeze graph view feature has been revised to allow the reset view animation to be performed. This
ensures the camera zooms to show the entire graph as new nodes are added and removed.</p>

== 2017-10-23 New Analytics
<p>New analytics have been added to the Analytic View, and can be found under categories:</p>
<ul>
<li>Under Importance, the Connected Component Analytic will tell you the size of each node's graph component, and also indicates how many components there would be if the node was deleted.</li>
</ul>
<p>There's also a new category - Global, with several analytics that will add Graph Attributes:</p>
<ul>
<li>Average Degree - Calculates the average degree of the graph. This metric can be used to detect high
degree nodes.</li>
<li>Graph Density - Calculates the density of the graph.</li>
<li>Component Count - Counts the number of connected components on the graph.</li>
<li>Global Clustering Coefficient - Calculates the global clustering coefficient using the number of
triangles and triplets on the graph.</li>
<li>Graph Distance - Calculates the diameter and radius of the graph.</li>
</ul>

== 2017-10-17 Schema View
<p>The Plugins tab on the Schema View allows you to download a copy of the plugin details into a CSV file.</p>

== 2017-10-13 Schemas
<p>The <strong>Simple Graph</strong> has been renamed to <strong>Visual Graph</strong>.</p>

== 2017-10-12 Map View Update
<p>A few new features have been added to the Map View:</p>
<ul>
<li>You can add custom labels and colors to markers in the Map View using the new label and color menus.</li>
<li>Markers on the map now respond to the 'dim' and 'visibility' attributes. This allows you to, for example, use the
'Dim Other Events' option in the Timeline to visualise locations within a sliding time window.</li>
<li>The draw and measure tools now have support for circles by holding <i>shift</i> as you click. Note that the measure
tool can also measure paths by holding the 'control' key as you click.</li>
<li>The measure tool now supports measurements in nautical miles. The current measurement unit is displayed beside the
measurement tool, and clicking it will cycle through available measurement systems.</li>
<li>You can search for a location on the map by coordinate, geohash or MGRS using the 'Search by Location' option in the
zoom menu.</li>
</ul>

== 2017-10-11 Plugin and parameter names
<p>All plugin names and their parameters have been reviewed and standardised. If you are using the scripting or web server Rest API then please note the following:</p>
<ul>
<li>Plugin names now end with the <strong>Plugin</strong> suffix</li>
<li>Plugin parameters now follow the naming convention of ExamplePlugin.parameter_name</li>
</ul>

== 2017-09-28 Constellation Upgrade
<p>Constellation has been upgraded to work on NetBeans 8.2 and Java 8u144 allowing Constellation to benefit from the latest security and bug fixes.
We have also re-organised modules and done some house keeping to make it easier to develop and maintain.</p>

== 2017-09-21 Jupyter notebooks may require manual authentication
<p>Until now, starting a Jupyter notebook from Tools &rarr; Start Jupyter Notebook has used the <tt>--NotebookApp.token=""</tt>
flag for ease of use. However, this disables notebook authentication, which is not desirable.</p>
<p>Jupyter is now started using just <tt>jupyter-notebook</tt>, so manual authentication may be required. If it is, follow the
instructions displayed in the notebook's output window.</p>
<p>This now works in exactly the same as manually entering <tt>jupyter-notebook</tt> at a command prompt in the notebook directory
(by default, your home directory).</p>

== 2017-08-29 More Geospatial Export Options
<p>You can now export geospatial data in your graph to a GeoPackage file. This is an OGC defined, GIS compliant SQLite database which is
supported by ArcGIS (and most other GIS tools) and is significantly more flexible than a Shapefile. This export option is available under
File &gt; Export as well as in the toolbar of the Map View</p>

== 2017-08-23 Blaze Menu Changes
<p>There are now more options available for modifying blazes in the right-click menu and toolbar drop-down menu, including three default color options.</p>

== 2017-08-15 Scripting View
<p>Removed support for Groovy and Javascript in the Scripting View. We are mandating that all scripts be written in Python.</p>

== 2017-08-03 Extract from Content
<p>The Extract From Content data access view plugin has been updated with the following options:</p>
<ul>
<li>Case Insensitive</li>
<li>Incoming Transactions</li>
<li>Selected Only</li>
</ul>
<p>Refer to <a href="" helpId="au.gov.asd.tac.constellation.views.dataaccess.plugins.importing.ExtractFromContent">this</a> help page for more information.</p>

== 2017-08-01 Select Blazes
<p>You can now select all blazed nodes on the graph using Selection &gt; Select Blazes. This option is also available in the toolbar menu.</p>

== 2017-07-28 Map View Update
<p>You can now toggle between metric and imperial measurements in the Map View using the button beside the measure tool.</p>

== 2017-07-28 Half Hop Induced Subgraph
<p>The half hop induced subgraph button has been added back onto the quick access toolbar.</p>

== 2017-07-28 Attribute Editor
<p>The following bugs with the attribute editor have been fixed:</p>
<ul>
<li>Fixed a bug preventing setting an icon when multiple nodes are selected.</li>
<li>Fixed a bug with changing colors in Options &gt; Attribute Editor Colors.</li>
</ul>

== 2017-07-25 Extract Words from Content
<p>In the Data Access View, under Import, the plugin Extract Words from Content is now available. If there are transactions with Content on the graph,
words will be extracted and represented as nodes. It also works with regular expressions and can extract known schema types.</p>

== 2017-07-25 REST server Python client is downloaded automatically
<p>If script downloading is enabled, a new Python REST client script will be downloaded if it doesn't exist, or if the on-disk version does not match Constellation's version. This means that the on-disk version will be automatically updated, with no user action required.</p>

== 2017-07-18 Geospatial Export
<p>You can now export geospatial data in your graph to GeoJSON or Shapefile using the File &gt; Export menu or the toolbar options in the Map View.</p>

== 2017-07-17 REST server requires a secret
<p>The external scripting server now requires a secret to be used, which requires a new Python client.</p>

== 2017-05-29 Support for Old Graphs
<p>The logic to support old graphs has been changed so that old graphs will get the updated look and feel when you run Tools &gt; Complete with Schema or press F5.</p>
<p>This has allowed graphs to load faster and more efficiently maintain the update code logic.</p>

== 2017-05-28 Improved Analytics
<p>Many of the structural graph analytics available to Constellation have been rewritten as native plugins, meaning
they have been optimised to run efficiently on large graphs and include more customisation options. These include:</p>
<ul>
<li>Degree Centrality (also calculates in-degree / out-degree)</li>
<li>Eigenvector Centrality</li>
<li>Katz Centrality</li>
<li>Pagerank Centrality</li>
<li>Betweenness Centrality</li>
<li>Closeness Centrality (also calculates harmonic closeness)</li>
<li>Ratio of Reciprocity</li>
<li>Jaccard Index</li>
<li>Cosine Similiarity</li>
</ul>
<p>In addition to this, several new analytics are now available:</p>
<ul>
<li>HITS Centrality: scores each node based on its ability to act as both a hub and as an authority</li>
<li>Local Clustering Coefficient: scores each node on its willingness to cluster</li>
<li>Eccentricity: scores each node on its furthest distance to any other node</li>
</ul>

== 2017-05-25 Default Font Change
<p>The default font has been changed from <strong>Arial Unicode MS</strong> to <strong>Dialog</strong> because it has better support for unicode characters.</p>

== 2017-05-18 Attribute Changes
<p>There have been some changes to the attributes you might be used to seeing on graphs.</p>
<ul>
<li>The 'Name' attribute for nodes is now called 'Label'</li>
<li>The 'Name' attribute for transactions is now called 'Label'</li>
<li>The 'UniqueID' attribute for transactions is now called 'Identifier'</li>
</ul>
<p>These changes have been made to help keep the core attributes consistent and intuitive.
Old graphs will be automatically updated with these new attributes.</p>

== 2017-05-09 Top-n Selection
<p>You can now select the top-n n nodes based on the transaction count and type to save you time having to do it manually. It is available under the Utility section in the Data Access View.
Click <a href="" helpId="au.gov.asd.tac.constellation.views.dataaccess.plugins.utility.SelectTopN">here</a> for the help page.</p>

== 2017-05-04 Improved Stability
<p>A bug causing Constellation to crash due to running out of memory has been fixed.</p>

== 2017-05-04 Data Access View Favorites Update
<p>Plugins in the Favourites category are sorted in the order respective to their category.</p>

== 2017-04-28 Split Nodes
<p>You can now split nodes based on a specified character which is located in the Clean category. For more information click <a href="" helpId="au.gov.asd.tac.constellation.views.dataaccess.plugins.clean.SplitNodesPlugin">here</a>.</p>

== 2017-04-21 Merge Nodes by Location
<p>You can now merge nodes by their geospatial proximity. Nodes which are found to be located within a specified distance of each other will be merged into a single 'geospatial cluster' node.
Each cluster node will be given a shape attribute representing the area it represents which is viewable in the Map View. This functionality can be accessed by selecting the 'Merge Nodes' plugin
within the Data Access View, and selecting the 'Geospatial Distance' option.</p>

== 2017-04-18 Compare Graphs
<p>You can now compare differences between 2 graphs and see the differences. This is available from Tools &gt; Compare Graphs. More information is available in <a href="" helpId="au.gov.asd.tac.constellation.functionality.compare.CompareGraphPlugin">this</a> help page.</p>

== 2017-04-03 Improved Quick Search
<p>Fixed bugs with the quick search and recent search not returning results.</p>

== 2017-03-24 Flexible Schema Types
<p>While you could always create custom types on a graph by simply entering a name as a string, you can now specify the place of a custom type in the type hierarchy (as seen in the Schema View) by entering the desired hierarchy as a string of form:</p>
<ul><li><i>schemaTypeName.customTypeName</i></li></ul>
<p>This will create a custom type called 'customTypeName' with the parent 'schemaTypeName' from which it will inherit its visual properties. This hierarchy string can extend as far back or forward as you like. For example:</p>
<ul><li><i>Online Location.URL.Host.Owner</i></li></ul>
<p>If both 'Online Location' and 'URL' are valid in the type hierarchy (which they would be for an Analytic Graph), this will create a custom type named 'Owner' whose parent is another custom type named 'Host', whose parent is the schema type 'URL' and both custom types will inherit their visual properties from the 'URL' type.</p>

== 2017-03-23 Improved Find
<p>Fixed a bug with the advanced find not adding results to the current selection.</p>

== 2017-03-21 Improved Data Access View
<p>The following improvements have been made:</p>
<ul>
<li>You can now save commonly used plugins in the Data Access View as favourites. For more information click <a href="" helpId="au.gov.asd.tac.constellation.views.dataaccess.panes.DataAccessViewTopComponent">here</a>.</li>
<li>You can filter plugins by clicking on the magnifying icon and typing the plugin name which will filter the categories to make it easier to find the plugin your looking for.</li>
<li>If you want to expand, collapse or deselect all plugins then you can right click anywhere on the Data Access View and use the right click menu options.</li>
<li>The layout of the Data Access View has been optimised to minimise the width required, leaving more room for the graph.</li>
</ul>

== 2017-03-08 Improved Table View
<p>Fixed a major performance bug with the table view causing Constellation to lock up.</p>

== 2017-03-03 Import Excel Spreadsheets
<p>You can now import Excel spreadsheets using the Delimited File Importer. It will work for both xls and xlsx files. Note that it will only import the first sheet in a file.</p>

== 2017-03-01 Improved Freeze Graph View
<p>The bugs with the freeze graph view have been fixed.</p>

== 2017-02-22 Map View Update
<p>The following new features have been added to the Map View:</p>
<ul>
<li>Improved the speed of the box selection feature</li>
<li>You can now click the middle mouse button and drag to select an area to zoom to</li>
<li>Polygon markers can now be queried by the Data Access View</li>
<li>Custom (drawn) markers are now visually distinct from markers representing data on the graph</li>
</ul>

== 2017-02-16 Scripting View API Changes
<p>The following changes have been made to the scripting API so please update your scripts:</p>
<ul>
<li>Renamed au.gov.asd.tac.constellation.graph.hl.HLGraph to au.gov.asd.tac.constellation.scripting.graph.SGraph.</li>
<li>HLReadableGraph and HLWriteableGraph have been renamed to SReadableGraph and SWritableGraph respectively.</li>
<li>Attribute, Collection, Vertex, Transaction, Edge and Link have been renamed to SAttribute, SCollection, SVertex, STransaction, SEdge and SLink respectively.</li>
<li>SubgraphUtilities has moved to au.gov.asd.tac.constellation.graph.utilities.SubgraphUtilities.</li>
</ul>
<p>Note that documentation for the scripting API is now available from Scripting View &gt; Actions &gt; API Documentation.</p>

== 2017-02-16 Workflow Plugins
<p>A bug has been fixed related to workflow plugins where not all selected nodes were being passed to the workflow query.</p>

== 2017-02-10 One-hop Induced Subgraph
<p> Selecting the <strong>Select One-hop Induced Subgraph</strong> item in the selection menu will add to the selection any transactions and nodes which connect currently selected nodes upto one hop out.
The existing 'Select Induced Subgraph' item has been renamed <strong>'Select Half-hop Induced Subgraph'</strong>, but is unchanged functionally.</p>

== 2017-01-12 Improved Rendering and Event Handling
<p> Constellation's visualistion and event handling framework has been reimplemented from the ground up.
To the user things will mostly look the same, but performance and stability should be slightly improved. The main benefit of this upgrade
is that it should now be possible to write other visualisations for Constellation, for example a lightweight 2D renderer. </p>

== 2017-01-11 Improved Plugin Reporter
<p>Fixed a bug with the plugin reporter where the filters were misbehaving.</p>

== 2016-12-15 A New and Improved Map View
<p>A complete redesign of the <strong>Map View</strong> is now available. This view is pure Java (as opposed to its Javascript-based predecessor), making it far easier to extend
with new features, and is rendered using OpenGL, making it far more responsive than its predecessor. The new Map View also contains the following improvements:</p>
<ul>
<li>Ability to switch base maps on the fly. A default base map comes pre-loaded, meaning it can be used immediately without developer effort, but a developer can also add new base maps as desired.</li>
<li>An information overlay which displays the latitude and longitude of the mouse and the current zoom level. A developer can also use this overlay to report debug information about the map.</li>
<li>A tool overlay which offers various tools for interacting with the map. Currently these consist of a measurement tool, and a draw mode toggle allowing the ability to draw your own markers.</li>
<li>Support for the representation of point, line, polygon, and multi markers on the map, including selection which interacts with the graph.</li>
<li>Ability to toggle marker visibility independently for each marker type using the <strong>Marker Visibility</strong> button.</li>
<li>Ability to reset the focus of the map to the extent of all visible markers using the <strong>Reset View</strong> button.</li>
<li>Ability for a developer to access the map's markers from other views, for example, you could query the locations represented by selected markers using the Data Access View.</li>
</ul>
<p>Note: the control scheme for the new Map View is the inverse of the control scheme for the graph. The left mouse button handles panning and drawing instead of selection,
the right mouse button handles selection instead of panning and drawing, however the middle mouse button still handles zooming. This will be changed in a future update
so that the map controls and graph controls are consistent.</p>

== 2016-11-10 Icons Refresh
<p>Icons used for visualisation of nodes on a Constellation graph have undergone a refresh. We have made foreground icons more symbolic, where possible, meaning that they tend to
be smaller icons with transparency filling the rest of the image space. In addition to this, the default background icon for all nodes is now the 'Flat Square' icon as it has a
larger surface area, making it stand out more, and it more accurately represents the color assigned to it. These changes will allow us to make better use of icons in an analytic
context by allowing us to visually differentiate nodes using background icons.</p>

== 2016-11-04 Freeze Graph View Shortcut
<p>The freeze graph view button has been moved to the top tool bar.</p>

== 2016-09-07 Default Arrangement Update
<p>The default arrangement after any plugin is executed is to arrange by grid because it is the fastest arrangement.</p>

== 2016-08-29 Framework Upgraded
<p>A minor framework upgrade has been completed so that Constellation now uses Netbeans 8.0.2 and Java 8u92.</p>

== 2016-08-04 Analytic View 2.0
<p>The new and improved Analytic View 2.0 is now available! It has been completely redesigned around a more flexible and robust framework which allows
for it to manage any type of analytic functionality. The initial release supports all the same analytics as the original Analytic View, but over time
we will transition the currently available 'Clustering' and 'Content' features into this new view, as well as add several new analytics we are currently
working on. For details on usage of the new Analytic View, refer to <a href="" helpId="au.gov.asd.tac.constellation.views.analyticview.AnalyticViewTopComponent">this</a>
help page.</p>

== 2016-08-03 Memory Leaks
<p>A number of memory leaks have been fixed resulting in unused memory being properly released as you close graphs.</p>

== 2016-07-06 Improved Performance
<p>Large graphs should now open more quickly as an optimisation was added to pre-calculate the string representation of types.</p>

== 2016-07-05 Complete with Schema
<p>You can now press the F5 key to 'Complete with Schema'.</p>

== 2016-06-20 Delimited File Importer
<p>Improvements to the delimited file importer mean it will now better handle CSV files containing complex data.</p>

== 2016-06-06 Visual Attributes and Templates
<p>A number of visual properties, such as labels and decorators, have been exposed as graph attributes so that they can be edited in the attribute editor like everything else (rather than through obscure menu items).</p>
<p>Default values of visual attributes have been removed from preferences too - if you had a custom default background color or labels set up you may notice that this is now missing. Don't worry! You can get this back by using templates:</p>
<p>To make a template, simply open a new graph (with the schema you want), set the graph attributes to their desired values (like background_color, bottom_labels, and top_labels), then choose "File &gt; Save Template" and enter a name.</p>
<p>You can then make your template the default new graph (that is opened with Control+N) by choosing "File &gt; Manage Templates", selecting your template name, and then pressing the "Set Default" button.</p>
<p>You can have as many templates as you like - the options will be listed in the "File &gt; New Graph" menu beneath the schema graphs.</p>

== 2016-06-06 Performance Improvement
<p>There is a significant performance improvement overall to Constellation after adding caching to the new Icon provider implementation.</p>

== 2016-06-01 Directed Shortest Paths
<p>The directed shortest paths search algorithm has been added to the selection menu. You need to set a source node and this dictates the direction.</p>

== 2016-05-30 OpenGL
<p>A dormant bug related to OpenGL trying to render a disposed batch operation has been fixed.</p>

== 2016-05-19 Composite Nodes
<p>A minor bug fix when merging nodes using the right click menu.</p>

== 2016-05-09 Updated zoom to selection and reset view keyboard shortcuts
<p>The shortcuts to zoom to selection and reset view have been changed to Ctrl-Up and Ctrl-Down respectively.</p>

== 2016-04-27 DateTime and Time Zones
<p>There is no longer a concept of a "graph time zone", rather each transaction attribute is individually time zoned.
This removes any ambiguity because you know exactly what time zone each transaction is in.</p>
<p>To update the time zone, select the transactions and right click on the "DateTime" property from the Attribute Editor and select "Update time-zone of selection"</p>
<p>Time zones have been re-worked from the ground up which makes use of Java 8's new time zone capabilities.</p>

== 2016-04-07 Composite Nodes
<p>We've identified issues with composite nodes on large graphs (especially those with a lot of transactions) and unexpected behaviours when you
copy composite nodes between graphs. The existing version will remain an experimental feature and we plan to create a newer version from lessons learned.</p>

== 2016-03-17 Graph Visibility Threshold
<p>You can configure a threshold to automatically hide all nodes on the graph. The idea is that you would instead use table view or the histogram to
clean up the graph before you visualise it in the graph view. The threshold can be set in Tools &gt; Options &gt; Constellation &gt; Graph Drawing.
A new button is available in the graph toolbar than will enable/disable the threshold. For more information refer to
<a href="" helpId="au.gov.asd.tac.constellation.visual.about">this</a> help page.</p>

== 2016-03-17 Freeze Graph View
<p>When enabled, animations do not run during plugin executions so your graph structure does not change. The button is available in the graph toolbar.
When enabled, the snow flake icon will change from grey to blue. This feature is smart enough to allow you to execute arrangements manually so you can
 keep it on all the time if you like.</p>

== 2016-02-26 Icons Update
<p>All icons have been reviewed and some duplicates have been removed. Note that Unknown types will be rendered as a white ? icon in front of a grey sphere.
Unsupported types will be rendered as a white ! icon in front of a yellow sphere.</p>

== 2015-09-18 A New Way to Merge Nodes
<p>Nodes can now be merged based on types known to Constellation, meaning that preference will be given to types known by the graph over custom types.
For more information click <a href="" helpId="au.gov.asd.tac.constellation.views.dataaccess.plugins.merge.MergeNodes">here</a>.</p>

== 2015-09-30 Memory Usage Improvement
<p>Constellation will try to clear up unused memory when you open a graph. The idea behind doing it on graph open would be in the scenario when
you have multiple graphs open with edits made but you have not closed any of them. So, when you open a new graph, Constellation might try and cleanup
unused memory. This is still an experimental feature. Similar to clearing memory on graph close, the option is under
Setup &gt; Options &gt; Constellation &gt; Application and is enabled by default.</p>

== 2015-09-01 Label Rendering Improvements
<p>The rendering of labels has been improved to display text more accurately (including right-to-left text) and improve compatibility with more graphics cards.</p><|MERGE_RESOLUTION|>--- conflicted
+++ resolved
@@ -1,18 +1,16 @@
 == 3030-12-31 Getting Started
 <p>If you're new to Constellation, read the <a href="" helpId="au.gov.asd.tac.constellation.functionality.gettingstarted">getting started guide</a>.</p>
 
-<<<<<<< HEAD
-== 2025-02-10 Spell checking in Constellation
+== 2025-04-11 Spell checking in Constellation
 <p>Spell checking is available in text areas of Constellation. E.g. Data access view (Extract Types and Extract Words Plugins). It can be added in other text areas as requested.</p>
 <p>When enabled, incorrect spellings and some grammar errors are highlighted and underlined. 
 Left Clicking on a highlighted word/phrase will popup a suggestions list to choose from. An "Ignore All" button is available for spelling errors which will ignore the same error in the current text area.</p>
 <p>Constellation Option "Enable spell checking in specified text areas" (Enabled by default) is used to enable/disable spell checking. 
 If it is set, the right click context menu option "Turn On Spell Checking" will be available on fields where it has been enabled, and it can be used to toggle on/off spell checking dynamically. </p>
-=======
+
 == 2025-02-27 Multi-choice input field
 <p>Multi-choice input fields now have the ability to type ahead and have drop down suggestions
 <p>Existing multi-choice drop down input fields have been replaced with multi-choice type ahead input field so they all look and behave the same.
->>>>>>> a3bddfec
 
 == 2025-02-06 Histogram can now perform aggregate functions on nullable Transaction data
 <p> The Histogram View has had an enhancement to its aggregate processing for <b>Links</b> and <b>Edges</b>.</p>
