--- conflicted
+++ resolved
@@ -1,15 +1,12 @@
 == 3030-12-31 Getting Started
 <p>If you're new to Constellation, read the <a href="" helpId="au.gov.asd.tac.constellation.functionality.gettingstarted">getting started guide</a>.</p>
 
-<<<<<<< HEAD
 == 2024-01-09 Data Access View Categories change
 <p>Added a new "Restore to Default" button to the Data Access View Categories </p>
-=======
 
 == 2024-01-08 Light and dark mode support
 <p>Light/Dark mode themes have been reworked and now comprehensively cover most of the application.</p>
 <p>The modes can be accessed via SetUp -&gt; Options -&gt; Appearance -&gt; Look and Feel -&gt; FlatLaf Light/FlatLaf Dark respectively.</p>
->>>>>>> babfb146
 
 == 2023-11-15 Rename graphs through REST API and Jupyter Notebooks
 <p>Jupyter notebook users can now specify or change Constellation graph title names within scripts using the client.</p>
