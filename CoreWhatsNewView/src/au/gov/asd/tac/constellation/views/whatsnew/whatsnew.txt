--- conflicted
+++ resolved
@@ -1,18 +1,16 @@
 == 3030-12-31 Getting Started
 <p>If you're new to Constellation, read the <a href="" helpId="au.gov.asd.tac.constellation.functionality.introduction">introduction</a>.</p>
 
-<<<<<<< HEAD
 == 2021-07-27 Keep multiple values expanded in the Attribute Editor
 <p>When the graph selection is changed, any expanded node or transaction attributes in the Attribute Editor will now remain expanded and populate values of the new selection.</p>
 <p>When the graph is zoomed in or out, any expanded attribute will remain expanded with the same values.</p>
-=======
+
 == 2021-07-27 Default Graph Label Colour Change
 <p>The default graph label colour has been changed to white to improve visibility of the label on the graph background. The label colour is able to be changed in the Attribute Editor as a Graph Attribute.</p>
 
 == 2021-07-26 Quality Control Category Changes
 <p>Quality Control category names and colours have been updated to match commonly seen category names and colours. The category names are now Minor, Medium, Major, Severe and Critical.</p>
 <p>A new category OK has been added for when a Quality Control rule has not been flagged.<p> 
->>>>>>> 6fe39a2d
 
 == 2021-07-15 Notes View Selection
 <p>User Notes now have the option to include nodes and transactions on the graph that are selected when the note is created. If no elements are selected, the note will be applied to the whole graph.</p>
