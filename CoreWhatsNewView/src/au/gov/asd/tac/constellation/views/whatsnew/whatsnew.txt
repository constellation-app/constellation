--- conflicted
+++ resolved
@@ -1,14 +1,12 @@
 == 3030-12-31 Getting Started
 <p>If you're new to Constellation, read the <a href="" helpId="au.gov.asd.tac.constellation.functionality.gettingstarted">getting started guide</a>.</p>
 
-<<<<<<< HEAD
 == 2021-09-17 Anaglyphic display
 <p>The graph can be displayed in anaglyphic 3D. This requires glasses with colored lenses, currently hard-coded to be left eye green, right eye magenta.</p>
-=======
+
 == 2021-09-15 Quick Start Guide
 <p>The Quick Start Guide on the Whats New Page has been removed. You can now discover that information via the Getting Started link on the Welcome Page which now links 
 to the Getting Started help page.</p>
->>>>>>> e00d0562
 
 == 2021-09-13 node_labels_bottom/top and transaction_labels changed
 <p>The above three graph attributes have been changed to node_bottom/top_labels_colours and transaction_labels_colours.</p>
