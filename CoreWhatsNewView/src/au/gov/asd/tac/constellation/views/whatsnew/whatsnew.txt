--- conflicted
+++ resolved
@@ -1,20 +1,18 @@
 == 3030-12-31 Getting Started
 <p>If you're new to Constellation, read the <a href="" helpId="au.gov.asd.tac.constellation.functionality.gettingstarted">getting started guide</a>.</p>
 
-<<<<<<< HEAD
 == 2024-01-31 Spell checking in Constellation
 <p>Spell checking in now available in text areas of Constellation Data access view (Extract Types and Extract Words Plugins) and Database importer. It can be added in other text areas as requested.
 When enabled, incorrect spellings and some grammar errors are highlighted and underlined. Left Clicking on a highlighted word/phrase will popup a suggestions list to choose from. An "Ignore All" button is available for spelling errors which will ignore the same error in the current text area.</p>
 <p>Constellation Option  "Enable spell checking in specified text areas" (Enabled by default) and the plugin Parameter option "setSpellCheckEnabled"(Disabled by default and should be enabled in the code per plugin parameter) are used to enable/disable spell checking.
 If both of these are set, the right click context menu option "Turn On Spell Checking" will be available and it can be used to toggle on/off spell checking dynamically. </p>
-=======
+
 == 2024-01-09 Data Access View Categories change
 <p>Added a new "Restore to Default" button to the Data Access View Categories </p>
 
 == 2024-01-08 Light and dark mode support
 <p>Light/Dark mode themes have been reworked and now comprehensively cover most of the application.</p>
 <p>The modes can be accessed via SetUp -&gt; Options -&gt; Appearance -&gt; Look and Feel -&gt; FlatLaf Light/FlatLaf Dark respectively.</p>
->>>>>>> c15cd929
 
 == 2023-11-15 Rename graphs through REST API and Jupyter Notebooks
 <p>Jupyter notebook users can now specify or change Constellation graph title names within scripts using the client.</p>
