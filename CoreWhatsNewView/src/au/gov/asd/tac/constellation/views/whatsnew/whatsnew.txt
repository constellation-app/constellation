--- conflicted
+++ resolved
@@ -1,11 +1,11 @@
 == 3030-12-31 Getting Started
 <p>If you're new to Constellation, read the <a href="" helpId="au.gov.asd.tac.constellation.functionality.gettingstarted">getting started guide</a>.</p>
 
-<<<<<<< HEAD
+
 == 2021-09-17 Attribute Editor Improvement
 <p>Clicking on the attribute field now brings up the interface to edit the value. The Edit button is now redundant and will be removed later.</p>
 <p>Value can be selected by dragging the mouse over the required part of the string.</p>
-=======
+
 == 2021-09-17 Anaglyphic display
 <p>The graph can be displayed in anaglyphic 3D. This requires glasses with colored lenses, currently hard-coded to be left eye green, right eye magenta.</p>
 
@@ -22,7 +22,6 @@
 
 == 2021-09-06 Import From File
 <p>Updated the UI to clear the Attribute Filter and the table filters in the Configuration Run tabs, when all the source files are removed.</p>
->>>>>>> 67c9c003
 
 == 2021-09-06 Import From File
 <p>Updated the UI to only enable and expand sections once a file is added</p>
