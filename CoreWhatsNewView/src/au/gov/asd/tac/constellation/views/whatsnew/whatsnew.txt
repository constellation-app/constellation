--- conflicted
+++ resolved
@@ -1,14 +1,12 @@
 == 3030-12-31 Getting Started
 <p>If you're new to Constellation, read the <a href="" helpId="au.gov.asd.tac.constellation.functionality.gettingstarted">getting started guide</a>.</p>
 
-<<<<<<< HEAD
-== 2022-11-10 Datetime Formatters
+== 2022-11-21 Datetime Formatters
 <p>Datetime formatters have been updated in the File and Database importers to allow single digit days and hours to be passed through most default formats.</p>
 <p>A few new formatters, which don't contain seconds, have been added to the default list.</p>
-=======
+
 == 2022-11-01 File & Database Importers
 <p>Fixed a bug with the new attributes fading behind Constellation. They are now modal dialogs.</p>
->>>>>>> 45107a9d
 
 == 2022-10-21 Constellation Options Menu
 <p>The Constellation Options menu has now been grouped together and is ordered alphabetically.</p>
