--- conflicted
+++ resolved
@@ -1,13 +1,12 @@
 == 3030-12-31 Getting Started
 <p>If you're new to Constellation, read the <a href="" helpId="au.gov.asd.tac.constellation.functionality.gettingstarted">getting started guide</a>.</p>
 
-<<<<<<< HEAD
-== 2022-03-16 Data Access View
+feature/hide-data-access-categories
+== 2022-03-30 Data Access View
 <p>A new tab has been added in SetUp -> Options -> Data Access View to be able to hide data access categories that you don't want to see.</p>
-=======
+
 == 2022-03-22 New Datetime formatter in the File Importer
 <p>A new Datetime formatter has been added to the File Importer for parsing native Excel datetimes into Constellation. You can use it by right-clicking an attribute, navigating to Formatter -> Datetime and choosing 'EXCEL' from the format dropdown list.</p>
->>>>>>> 748ccf91
 
 == 2022-02-22 Find View (Experimental)
 <p>A new version of the Find View can be accessed via Experimental -> Views or Ctrl + B. This version is intended to replace the current Find View at some stage.</p>
