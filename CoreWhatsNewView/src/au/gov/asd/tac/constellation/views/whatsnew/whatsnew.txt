== 3030-12-31 Getting Started
<p>If you're new to Constellation, read the <a href="" helpId="au.gov.asd.tac.constellation.functionality.gettingstarted">getting started guide</a>.</p>

<<<<<<< HEAD
== 2023-05-16
<p>The Map View has been re-written in JavaFX. This has most of the features of the old one an dcan be found under "Experimental->Views"</p>
=======
== 2023-05-05 Notes View UI Change
<p>The controls to add a new note are no longer at the bottom and have been moved to a pop-up window which appears when the "Create Note" button is pressed on the top left.</p>
<p>You can now change the colour of user notes using a color picker</p>
<p>Notes are now constrained to show 5 lines of text and a "Show More" button will appear on notes with content that exceeds that threshold.</p>
<p>Notes can now be filtered by time-range</p>

== 2023-04-18 Error Report View 
<p>A new Error Report View has been added to Constellation to assist in viewing and managing unexpected errors that might occur during normal usage.</p>
<p>There are options to control whether or not a popup message is displayed when an error occurs, based on the severity level of the error, or if it is a repeated occurrence of an error.</p>
<p>There are also filtering options to only show entries of a chosen severity level in the report panel.</p>
<p>The report panel will show all unique errors that have occurred during the current session, ordered with the most recent entries at the top. Any repeats of an existing error will increment an occurrence counter for that error.</p>
<p>Individual entries can be cleared from the list by clicking on the X in their heading. A Clear All Reports button has been provided to easily remove all entries at once.</p>
<p>Even after closing the Error Report View, the current popup settings will still be used to control any new errors that may occur for the remainder of the session.</p>

== 2022-11-23 Quality Control Rules
<p>Quality Control Rules can now be disabled and enabled from the Category Priority menu in the Quality Control View.</p>
<p>Disabled rules will be ignored when determining the quality rating of a node.</p>
>>>>>>> 5f067964

== 2022-11-21 Datetime Formatters
<p>Datetime formatters have been updated in the File and Database importers to allow single digit days and hours to be passed through most default formats.</p>
<p>A few new formatters, which don't contain seconds, have been added to the default list.</p>

== 2022-11-01 File & Database Importers
<p>Fixed a bug with the new attributes fading behind Constellation. They are now modal dialogs.</p>

== 2022-10-21 Constellation Options Menu
<p>The Constellation Options menu has now been grouped together and is ordered alphabetically.</p>
<p>To reduce the overall number of options tabs the Application Font options can now be found under the Application tab, and the Anaglyphic Displays options can be found under the Graph tab.</p>
<p>These options can be found through Setup -&gt; Options -&gt; CONSTELLATION -&gt; Application or Graph.</p>

== 2022-10-19 Export from Analytic View
<p>The ability to export the results from running an analytic in the Analytic View has been added.</p>
<p>After running an analytic, an Export button appears at the top of the results table, allowing for the results to be exported to either a CSV or Excel file.</p>

== 2022-08-03 Layers View
<p>Layers View has had a complete UI rework and is now available under the Views menu.</p>
<p>Layers View allows you to add vertices and transactions to up to 32 layers by either using the right click context menu or defining a query.</p>
<p>The view allows for toggling of layers via a checkbox which links to subsets of graph elements.
This will either hide or show the subsets based on element visibility changes to reduce clutter when analysing large data sets.</p>

== 2022-07-28 Clear Button in Database Importer
<p>The "Import from Database" pane now has a clear button next to the query button. Clicking Clear will clear the results in the current run and will clear the query text</p>

== 2022-07-19 Import Graph File
<p>A new plugin "Import Graph File" has been added to the Import section of Data Access View. This allows you to import data from graph file types such as GML, GraphML, and Pajek.</p>

== 2022-06-17 Datetime Formatter
<p>The Datetime formatter for attributes in the File Importer and Database Importer has been updated to include a new field 'Display Time Zone'. This field allows you to easily convert your datetime data to the desired timezone before importing.</p>

== 2022-05-27 Option to specify time zone in Importers
<p>A new field 'Time Zone' is added in the Datetime formatter of attributes in the File Importer and Database Importer. You can find it by right-clicking an attribute, navigating to Formatter -&gt; Datetime. Choosing 'EPOCH' as the Datetime format or entering a format that already contains a time zone will disable this field.</p>

== 2022-04-13 Plugins
<p>Some plugin parameters have been updated to have '*' at the end of the name to indicate that the plugin will require a value in order for the plugin to work.</p>

== 2022-03-30 Data Access View
<p>A new tab has been added in SetUp -&gt; Options -&gt; Data Access View to be able to hide data access categories that you don't want to see.</p>

== 2022-03-22 New Datetime formatter in the File Importer
<p>A new Datetime formatter has been added to the File Importer for parsing native Excel datetimes into Constellation. You can use it by right-clicking an attribute, navigating to Formatter -&gt; Datetime and choosing 'EXCEL' from the format dropdown list.</p>

== 2022-02-22 Find View (Experimental)
<p>A new version of the Find View can be accessed via Experimental -&gt; Views or Ctrl + B. This version is intended to replace the current Find View at some stage.</p>

== 2022-02-21 Compare Graph Parameters
<p>The dialog for comparing graphs in the Tools -&gt; Compare graph menu will now update to prevent the user from comparing against the original graph.</p>

== 2022-02-17 Add description to Step Tab names in Data Access View
<p> The Step Tab names in the Data Access View can now be double clicked to add a brief description. E.g. If "Initial run" is entered, "Step 1 - Initial run" will be displayed in the Tab name. This is also saved and loaded as part of the templates.</p>

== 2022-01-24 Histogram Bins Selected Count
<p>The Histogram now shows the amount of bins selected out of the total bins present.</p>

== 2022-01-21 File Importer
<p>File Importer enforces all files that are being added have the same column structure.
When the 'Files Include Headers' option is enabled, the column headings of all the files should be the same. When it is disabled,
the number of columns should be the same. Otherwise a warning message is displayed and the files with a different structure to the
first file added are removed.</p>

== 2021-12-16 Quality Control Categories
<p>The dialog to change the Quality Control category levels will now show when the level is different from the default.</p>

== 2021-11-23 Context Menu
<p>The right-click context menu in the graph window has been updated to include Selection and Reset View options.</p>

== 2021-11-02 Data Access View Templates
<p>A bug relating to the Data Access View template structure has been resolved. Unfortunately this change means that existing DAV templates will no longer work and therefore they will need to be re-created.</p>

== 2021-10-29 New Online &amp; Offline Help
<p>The help documentation is now able to be viewed both online through the constellation-app.com website and offline through a local server.</p>
<p>A preference has been added where you choose to view help documentation either online or offline. This can be found via
Setup -&gt; Options -&gt; CONSTELLATION -&gt; Help -&gt; Online Help. The help documentation is accessible through the blue question mark icons found in each view. </p>

== 2021-10-27 Layers View Graph Context
<p> Layers View now requires a graph to be present before presenting the full feature set of the view.</p>

== 2021-10-20 Conversation Search scroll
<p> When searching in the conversation viewer you will be taken to the messages that contain the search term.</p>
<p> You can also iterate through the search terms using the new buttons</p>

== 2021-10-18 Data Access View
<p>There is a known issue with the Data Access View that it will open in the graph tab section during the latest update.
You should be able to manually reposition it to the left pane section and it will open as expected from then on wards.
This is a side affect of some back end changes we had to make.</p>

== 2021-10-15 User Settable Bin Size in Histogram
<p>The user can now manually increase or decrease the height of the bins in the histogram (Added to the popup displayed when you click the Actions button in the bottom right of the histogram panel).</p>

== 2021-10-08 Layer by Time
<p>Layer by Time has been updated so that the graph that is created has the same schema as the original graph. Previously it created a Visual Graph.</p>

== 2021-10-06 Plugin Parameters
<p>If you enter a value into a number parameter field that is either less than the minimum allowed or more than maximum allowed, the field turns red.</p>

== 2021-09-28 Error Handling
<p>Fatal errors and exceptions will now be presented as a dialog box in the executable version.</p>
<p>Previously only a small red icon on the bottom right of the application was shown when an exception occurred.</p>

== 2021-09-28 Hashmod Improvements
<p>Significant speed up in ingesting CSV files with a header line in as separate vertices and you can now specify
(via a header field with format 'COLUMN1...COLUMN2;;;COLUMN3') that any transactions that hashmod creates via
matching COLUMN1 and COLUMN2 values will also gain the COLUMN3 attribute from one of the vertices it connects.</p>

== 2021-09-17 Anaglyphic Display
<p>The anaglyphic 3D display now allows different colors to be selected for left and right eyes.</p>

== 2021-09-17 Data Access View
<p>The Quality Control widget and Go button have also been added to the bottom
of the view to improve the UX workflow as you select plugins from the top going
downwards.</p>

== 2021-09-17 Histogram sort by Labels (Numbers)
<p>Histogram view now has an option to sort labels by numeric value on top of the existing string value</p>

== 2021-09-17 Attribute Editor Improvement
<p>Clicking on the attribute field now brings up the interface to edit the value. The Edit button is now redundant and will be removed later.</p>
<p>Value can be selected by dragging the mouse over the required part of the string.</p>

== 2021-09-17 Anaglyphic Display
<p>The graph can be displayed in anaglyphic 3D. This requires glasses with colored lenses, currently hard-coded to be left eye green, right eye magenta.</p>

== 2021-09-15 Quick Start Guide
<p>The Quick Start Guide on the Whats New Page has been removed. You can now discover that information via the Getting Started link on the Welcome Page which now links
to the Getting Started help page.</p>

== 2021-09-13 node_labels_bottom/top and transaction_labels changed
<p>The above three graph attributes have been changed to node_bottom/top_labels_colors and transaction_labels_colors.</p>
<p>The attributes now also show the colors for example: Label: (White), Identifier: (#9980e6)</p>

== 2021-09-10 Histogram View
<p>Options selected for the Category and Property are now associated with the chosen Graph Element; Node, Transaction, Edge, or Link, and will not reset to defaults when switching between Graph Element options.</p>

== 2021-09-06 Import From File
<p>Updated the UI to clear the Attribute Filter and the table filters in the Configuration Run tabs, when all the source files are removed.</p>

== 2021-09-06 Import From File
<p>Updated the UI to only enable and expand sections once a file is added</p>

== 2021-09-08 Notes View UI Improvements
<p>New features:</p>
<ul>
<li>Replaced edit pop up with direct note editable text fields</li>
<li>Right click note to add and remove selected graph elements</li>
<li>Delete note confirmation pop up</li>
</ul>

== 2021-09-06 Freeform Selection
<p>You can now draw a freeform selection shape by holding down Alt whilst selecting.</p>

== 2021-09-06 Reset graph view after importing
<p>When data is imported with the Import from File or the Import from Database, the graph view is now reset to the full view to display everything that has been imported.</p>

== 2021-08-23 Moved Notes View to Views menu
<p>The Notes View can now be found in the Views menu instead of in the Experimental > Views menu.</p>

== 2021-08-18 Layers View Delete Layer
<p>Added functionality to delete a layer in the layers view.</p>

== 2021-08-18 Removed Old Table View
<p>Removed the old table view implementation as the new one has now fully replaced it.</p>

== 2021-08-05 Auto Notes Filters
<p>Additional filters have been added to the Notes View to filter on which Auto Notes are shown. When the Auto Notes filter is selected, an additional drop down list of filters for the Auto Notes is displayed.</p>

== 2021-07-30 Remember File Open/Save Location
<p>By default, the "Remember Open/Save Location" preference is enabled, which will default the previously opened or saved location when opening or saving a file. </p>
<p>When this option is unticked, the open or save location defaults to the user's home directory</p>

== 2021-07-27 Keep multiple values expanded in the Attribute Editor
<p>When the graph selection is changed, any expanded node or transaction attributes in the Attribute Editor will now remain expanded and populate values of the new selection.</p>
<p>When the graph is zoomed in or out, any expanded attribute will remain expanded with the same values.</p>

== 2021-07-27 Default Graph Label Color Change
<p>The default graph label color has been changed to white to improve visibility of the label on the graph background. The label color is able to be changed in the Attribute Editor as a Graph Attribute.</p>

== 2021-07-26 Quality Control Category Changes
<p>Quality Control category names and colors have been updated to match commonly seen category names and colors. The category names are now Minor, Medium, Major, Severe and Critical.</p>
<p>A new category OK has been added for when a Quality Control rule has not been flagged.</p>

== 2021-07-21 Conversation View
<p>The Conversation View now has a search bar where a letter or passage can be searched for within the currently visible conversation.</p>

== 2021-07-15 Notes View Selection
<p>User Notes now have the option to include nodes and transactions on the graph that are selected when the note is created. If no elements are selected, the note will be applied to the whole graph.</p>
<p>To view what graph elements are applied to the note, a right click context menu has been added to user notes with the option to select on graph which will highlight the relevant nodes and transactions, or the whole graph.</p>

== 2021-06-04 Select All Plugin
<p>The Select All Plugin in the Data Access View now selects everything on the graph including transactions.</p>
<p>Previously it only selected the vertices on the graph.</p>

== 2021-05-28 Freeze Graph View Removed
<p>The freeze graph view option has been removed as the functionality has been replaced by pin/unpin nodes</p>

== 2021-05-21 Application Font Setting
<p>In the Constellation settings a tab has been added to set the default font family and font size for all of the views in Constellation.</p>
<p>The setting requires a restart of Constellation for it to be applied. </p>
<p>The setting can be found via Setup -&gt; Options -&gt; Constellation -&gt; Application Font. </p>

== 2021-05-19 Ability to Pin/Unpin Nodes
<p>Nodes can now be pinned, either through the pin/unpin toolbar icons in the arrangements panel, or via the corresponding Arrange menu options. Once pinned, nodes do not move when arrangement plugins are run, but can be manually moved. The 'pinned' node attribute stores this information.</p>

== 2021-04-22 JDBC Database Import Connector View
<p>The JDBC Connector window has been converted to use the standard view framework and now matches closely with the style of the delimited file importer.</p>

== 2021-04-01 Ability to Search in Single Choice Drop-Down Lists
<p>Single Choice Drop-Downs are now searchable, which allows you to filter the options in the drop down list based on what is typed.</p>

== 2021-04-01 Histogram Bin Counter
<p>A count for the total number of bins currently shown in the Histogram has been added to the top right of the view.</p>

== 2021-03-22 Scatter Plot
<p>Ctrl-Shift-O has been added as a keyboard shortcut to open up the Scatter Plot View.</p>

== 2021-02-25 Blaze Colors - Presets
<p>The blaze menus have been updated to show preset blaze colors. An option to save a custom color as a preset is represented by a checkbox in the color dialog.</p>
<p>The blaze toolbar menu now displays up to 10 preset colors. It now has the ability to change the color stored by clicking the tile to load a color picker.</p>
<p>The preferences found via Setup -&gt; Options -&gt; Constellation -&gt; Graph now stores preset blaze colors. These can be edited via the color picker upon clicking the colored tile.</p>

== 2021-02-24 Plugin Reporter Drop-Down Lists
<p>To avoid confusion with the Plugin Reporter, the two drop-down lists for filtering and ignoring plugins to be displayed have been combined.</p>

== 2021-01-28 Histogram View
<p>Fixed an issue with the histogram where a bar selection wasn't applied to the graph.</p>

== 2021-01-27 What's New Page
<p>The tutorial page has been converted into a What's New page to display updates to Constellation.</p>

== 2021-01-12 Welcome Page
<p>A Welcome Page with helpful links for getting started with Constellation now opens on startup.</p>

== 2021-01-12 Notes View
<p>The Notes View can be used to record notes about a graph.</p>
<p>It can be found in "Experimental > Views > Notes View", or alternatively via the shortcut "Ctrl+Shift+A".</p>
<p>There are two types of notes that are recorded in the Notes View:</p>
<ul>
<li><p>User Notes: These are PURPLE and are created by a user by typing in the tile and description and clicking the "Add Note" button at the bottom of the view. They may also be edited or deleted later via the buttons on the note itself.</p></li>
<li><p>Auto Notes: These are BLUE and are generated and added to the graph automatically by plugin execution, similar to the Plugin Reporter.</p></li>
</ul>
<p>Visibility of either User Notes or Auto Notes can be toggled on or off via the "Select a filter..." drop-down menu at the top of the view.</p>

== 2021-01-11 JDBC Database Import Connector
<p>A JDBC Connector has been added to easily allow importing via a JDBC Connection to a database.</p>

== 2020-12-21 Version 2.1.1
<p>Constellation v2.1.1 is officially released!</p>

== 2020-12-04 Table View
<p>A couple of bugs related to exporting in Selected Only mode and table selection have been fixed.</p>

== 2020-11-25 Data Access View
<p>Data Access View has been updated to remember plugin parameter selections between sessions.</p>

== 2020-11-13 Performance Improvement
<p>Zooming and dragging nodes on large graphs has improved significantly.</p>

== 2020-11-10 Analytic View
<p>The Levenshtein Distance Analytic has been updated so that the drop-down list parameters don't reset every time a new graph selection is made.</p>

== 2020-11-09 Performance Improvement
<p>The time taken to open graphs has been reduced significantly and graph responsiveness after opening or docking views.</p>

== 2020-11-08 Table View
<p>A bug where exporting to CSV or Excel would only export the current page (instead of all pages) has been fixed.</p>

== 2020-11-03 Layers View
<p>The Layers View has been updated so that you can now do separate queries for nodes and transactions on each layer.</p>

== 2020-10-28 Table View
<p>A bug where Constellation wouldn't release the write lock on an exported excel file has now been fixed.</p>

== 2020-10-28 Tutorial Page Showing on Startup
<p>A checkbox has been added to the top right corner of this page to set preference for the Tutorial Page showing on startup.</p>

== 2020-10-21 Copy to New Graph
<p>The naming convention when copying to a new graph (Ctrl-U) has been updated. When copying to a new graph, '- Copy' will be added to the old graph name (or a number if that is already there).</p>

== 2020-09-22 Draw/Selection Mode Shortcut
<p>Ctrl-D can now be used to toggle between Draw Mode and Selection Mode on the graph.</p>

== 2020-09-08 Spectral 3D Arrangement
<p>The Spectral 3D Arrangement shortcut has been updated to Ctrl-Alt-A to avoid a clash with the Layers View Add Layer shortcut.</p>

== 2020-09-02 Table View
<p>Table View has been updated to include a paging system. This helps improve the Table view performance on larger graphs.</p>
<p>A menu item has also been added to set the size of a page in the table. Click on the cog and go to 'Set Page Size'. Default is 500.</p>

== 2020-08-28 Split Nodes Plugin
<p>A new option is added to split nodes, duplicating the transactions of the selected node.</p>

== 2020-08-26 Delimited File Importer
<p>Conversion of the importer to a view has allowed a more consistent user experience.</p>
<p>Multiple bug fixes with selection of check-boxes and loading of dropdowns are now in effect.</p>

== 2020-08-24 Layers View Keyboard Shortcuts
<p>Keyboard shortcuts have been added to the Layers View. "Ctrl+Alt+L" will add a new layer and "Ctrl+Alt+D" will deselect all layers.</p>

== 2020-08-21 Histogram Copying Options
<p>You can now copy a selection from the bars within the histogram in the Histogram View via two options:</p>
<ul>
<li>Ctrl+C - Will copy the property values of the selection to the clipboard.</li>
<li>Right-Click Context Menu - Options to either copy the property values or both the property values and counts of the selection to the clipboard.</li>
</ul>

== 2020-08-10 Uncollide Plugin
<p>A new improved version of the uncollide plugin has been added. Go to Experimental > Arrangements > Uncollide to use it.</p>

== 2020-08-06 Quality Control Categories
<p>The Quality Control View now ranks and lists the quality of an element as a category instead of a score. This is also implemented in the Data Access View.</p>
<p>Categories can be mapped to each individual rule through the Quality Control View</p>
<p><strong>Categories</strong> - from lowest to highest priority.</p>
<ul>
<li>Default</li>
<li>Info</li>
<li>Warning</li>
<li>Severe</li>
<li>Fatal</li>
</ul>

== 2020-07-23 Delimited File Importer
<p>Dramatically improve the preview performance of a CSV file import.</p>

== 2020-07-20 Version 2
<p>Constellation v2.0.0 is officially released!</p>

== 2020-07-17 Named Selection
<p>A number of bugs with the Named Selection have been fixed.</p>

== 2020-07-16 Attribute Calculator
<p>The Attribute Calculator has been removed with other views and features.</p>

== 2020-07-08 Rendering Labels Bug Fixed
<p>A bug with labels being rendered with unreadable text after opening views has been fixed.</p>

== 2020-07-07 Manage Templates Layout Improvements
<p>The File &gt; Manage Templates window's layout has been improved.</p>

== 2020-07-07 Import from Delimited Fixes
<p>A number of improvements have been made to the Import from Delimited:</p>
<ul>
<li>The filtering options from the preview table have been fixed so that doing <strong>Row !=1</strong> works again.</li>
<li>A UX improvement has been made to allow you to import files of one type per session. After importing the first file, the <strong>Import File Parser</strong> is grayed out</li>
</ul>

== 2020-06-18 Info Map Bug Fixed
<p>A bug preventing running the Clustering &gt; Info Map plugins has been fixed.</p>

== 2020-06-09 Select Top N Bug Fixed
<p>A bug preventing running the <strong>Select Top N</strong> plugin from the Data Access View has been fixed.</p>

== 2020-05-21 Schema View
<p>The Node and Transaction type tabs in the Schema View are now searchable.</p>

== 2020-05-21 Hierarchical Clustering Improvements
<p>A bug preventing the running of the hierarchical clustering plugin sometimes has been fixed.</p>

== 2020-05-21 Merge Nodes by Geospatial Distance
<p>A bug preventing running the <strong>Merge Nodes</strong> &gt; <strong>Geospatial Distance</strong> plugin from the Data Access View has been fixed.</p>

== 2020-05-18 Map Controls
<p>We have updated the Map View mouse controls to be consistent with the graph view.</p>

== 2020-05-12 Table View
<p>A number of improvements have been added to the table view:</p>
<ul>
<li>The column selection has been improved to include sub categories for source, destination and transactions</li>
<li>Each column selection now includes a search filter</li>
</ul>

== 2020-05-12 Support for MacOSX
<p>Constellation officially supports MacOSX!</p>

== 2020-05-11 Two New Arrangement Options
<p>Two new arrangement options are available via the Arrange menu and toolbar. These options are horizontal and vertical lines. Selecting these options allow selected (or all) elements to be arranged in either horizontal or vertical lines.</p>

== 2020-05-11 Delimiter Importer
<p>Added feedback dialogs for the Delimiter importer, showing information about a successful import and any failures.</p>

== 2020-05-11 Timeline View
<p>A bug resulting in the summary box shrinking when dragged past the summary bounds has been fixed.</p>

== 2020-05-05 Layer by Time
<p>A bug preventing the running of the Arrange &gt; Layer By Time occasionally has been fixed.</p>

== 2020-04-20 Data Access View
<p>You can now remove a previously saved preference in Data Access View under Options &gt; Load.</p>
<p>Added support for double attribute types for when high precision is required, as well as byte and short attribute types for when memory efficiency is required.</p>

== 2020-04-15 New Layers View
<p>You can now add vertices and transactions to up to 32 layers by either using the right click context menu or defining a query.
Access to the Layers view is achieved through Experimental &gt; Views &gt; Layers View.</p>
<p>The view allows for toggling of layers via a checkbox which links to subsets of graph elements.
This will either hide or show the subsets based on element visibility changes to reduce clutter when analysing large data sets.</p>
<p>For more information on how to use this see the <a href="https://github.com/constellation-app/constellation/issues/223">layers view page</a>.
Feel free to comment on the issue with your feedback.</p>

== 2020-04-08 Data Access View Date Range
<p>You can now enter a date and time in the absolute date range section of the Data Access View.</p>

== 2020-03-24 REST API
<p>The module that implements the REST API (providing access from Jupyter notebooks, for example) has been
rewritten. It is now much easier to add functionality. The Python client constellation_client.py has been
updated to use the new REST API. Swagger has been updated; it uses a configuration that is automatically
generated by the REST server, so the display is always up to date.</p>

== 2020-02-25 New Logo
<p>Constellation has got a new logo!</p>

== 2020-02-23 Improved Validation
<p>Validation of custom attributes using dates, blaze angles, node and transaction attribute labels have been improved to provide instant feedback when an invalid value is set.</p>

== 2020-02-07 Font Improvements
<p>Support for rendering fonts in a Constellation graph has been overhauled enabling support for multiple fonts.
Font preferences for the graph can be made by going to Setup &gt; Options &gt; Constellation &gt; Label Fonts.
For more information click on the help button located at the bottom right corner within this preference window.</p>

== 2020-02-06 Analytic View
<p>Stability improvements have been made to the Analytic view when switching between graphs and having the Analytic view state updated.</p>

== 2020-02-06 Data Access View
<p>You can now have Data Access Plugins be deselected after pressing the <strong>Go</strong> button. This is a preference option available from the Data Access View options menu.</p>

== 2020-01-28 Data Access View
<p>A bug has been fixed with the Data Access View which caused the application to lock up when it was opened.</p>

== 2020-01-22 Map View
<p>A stability improvement has been made to the Map View when you resize the window.</p>

== 2020-01-20 Data Access View
<p>A UX improvement has been made to the Data Access View which will enable the "Go" button when you have plugins selected. When you press "Go", a graph will be created if there isn't any open.</p>

== 2020-01-20 Timeline View
<p>A bug has been fixed in the timeline view when the timezone was changed and a graph was closed.</p>

== 2020-01-15 New Flag Icons
<p>We have updated the flag icons we use which are more detailed and of better quality.</p>

== 2020-01-13 Hierarchical Clustering
<p>A bug with the hierarchical clustering not reverting the graph after the pane was closed has been fixed.</p>

== 2020-01-13 KTruss Clustering
<p>A bug with the KTruss clustering not reverting the graph after the pane was closed has been fixed.</p>

== 2020-01-04 Libraries Upgraded
<p>We've upgraded to newer versions of open source libraries we use which should improve performance and stability.</p>

== 2019-12-20 Quality Control View
<p>The colors used to represent a warning when the score is 80 have been improved to be readable.</p>

== 2019-12-16 Delimited File Importer
<p>In the delimited file importer you can assign an attribute to the row column which is the first column.</p>

== 2019-10-23 Jupyter Notebooks
<p>Improvements have been made to the error handling when errors occur with the REST client.</p>

== 2019-10-11 Jupyter Notebooks
<p>You can now specify which graph you want to run a plugin in by specifying the <strong>graph id</strong>. For more information refer to the documentation by going to Tools &gt; Display REST Server Documentation.</p>

== 2019-10-09 Jupyter Notebooks
<p>You can now add custom blazes from a Jupyter Notebook. For more information see <a href="https://github.com/constellation-app/constellation/issues/139">139</a>.</p>

== 2019-10-01 Jupyter Notebooks
<p>A bug has been fixed interpreting strings which look like numbers as numbers in a pandas dataframe. For more information see <a href="https://github.com/constellation-app/constellation/issues/133">#133</a>.</p>

== 2019-07-30 Remember last save
<p>Constellation will remember the location you last saved a graph. You can change this behaviour from Tools &gt; Options &gt; Constellation.</p>

== 2019-07-30 Data Access View Plugin Search
<p>The Data Access View plugin search usability has been improved by having the search text field enabled always.</p>

== 2019-06-25 Data Access View Context Menu Update
<p>The menu positions of the right click context menu available from the Data
Access View has been modified based on UX feedback.</p>

== 2019-05-30 New graph icons
<p>The Constellation new graph icons have been redone.</p>

== 2019-05-06 Analytic Schema Update
<p>Added support for HASH types like MD5, SHA1 and SHA256. The HASH icon background color is now cyan.</p>

== 2019-05-01 Gather Nodes Bug Fix
<p>Gathered nodes will now maintain their depth instead of being moved forward</p>

== 2019-03-27 Table View Update
<p>The Table View will now remember your column selection and ordering no matter how much you change it.</p>

== 2019-03-27 Added Deselect Blazes option
<p>Added Deselect Blazes option in Selection menu.</p>

== 2019-03-22 New Country Flag Icons
<p>Added 23 new country flag icons.</p>

== 2019-03-22 Arrange by Node Attribute
<p>Arrange by Node Attribute (found under the Arrange Menu) combines the function of Arrange by Group and Arrange by Layer into a single plugin.</p>

== 2019-03-12 Help added for Histogram
<p>A help topics entry for the Histogram View has been added.</p>

== 2019-03-07 Performance Improvement
<p>A performance improvement has been made to how icons and images were created resulting in reduced memory usage.</p>

== 2019-03-01 Map View Update
<p>A few minor improvements have been made to the map view:</p>
<ul>
<li>The draw tool in the Map View will now display distances as you are drawing.</li>
<li>There is a new button beside the draw tool which allows you to copy drawn markers onto your graph.</li>
<li>The KML export option will now include attribute data in the kml.</li>
<li>A bug was fixed which allowed you to be in both draw mode and measure mode at the same time.</li>
</ul>

== 2019-02-11 Save All Returns
<p>The Save All menu option has been brought back and is available from the File menu.</p>

== 2018-12-06 Data Access View Update
<p>You can no longer press Go with either an invalid entry in a numeric parameter of an enabled Data Access Plugin,
or an invalid date-time range set in the Global Parameters (i.e. the 'From' date-time is later than the 'To' date-time).</p>

== 2018-12-04 New Analytic Plugins
<p>Under Experimental &gt; Build Graph, there are plugins for creating structured graphs that more closely resemble real social networks.</p>
<ul>
<li><strong>Preferential Attachment Graph</strong> creates networks that follow the degree power law that is expected in real networks.</li>
<li><strong>Small World Graph</strong> creates lattices/random networks depending on a rewiring probability</li>
<li><strong>Complete Graph</strong> creates a complete graph.</li>
</ul>
<p>In the Analytic View &gt; Similarity, there are four new plugins that assist in link prediction.</p>
<ul>
<li><strong>Common Neighbours</strong> calculates the number of common neighbours between a pair of nodes.</li>
<li><strong>Preferential Attachment</strong> calculates the product of the degrees of a pair of nodes.</li>
<li><strong>Resource Allocation Index</strong> determines the fraction of a "resource" a node can send to another through common neighbours.</li>
<li><strong>Adamic-Adar Index</strong> is similar to Resource Allocation Index but is calculated using the log sum.</li>
</ul>

== 2018-12-03 New Plugins
<p>The actions of saving and closing (including force closing) graphs can now be performed programmatically using plugins.
Refer to the Schema View for more information on how to use these new plugins.</p>

== 2018-11-22 Scatter Plot Update
<p>There is now an option in Scatter Plot to set a number axis to a logarithmic scale.</p>

== 2018-11-20 Directed Transactions
<p>You can now change whether a transaction is directed or not in schema. It is now also reflected visually on the graph by updating the transaction visual (arrow/s if directed, no arrows if not).</p>

== 2018-11-19 Histogram Update
<p>The Histogram now has column headers to help identify what the values in each column represent.</p>

== 2018-11-05 Layer by Time Update
<p>The parameters for 'Layer by Time' found under the Arrange menu item now have clearer descriptions.</p>

== 2018-11-02 Data Access View Update
<p>The plugin 'Split Nodes Based on Identifier' found under the clean section of Data Access View now has the option to split on all occurrences of a given character(s) instead of just the first occurrence.</p>

== 2018-10-19 Table View Update
<p>A performance issue exporting to Excel from the table view has been resolved.</p>

== 2018-10-17 Data Access View Update
<p>All global parameters in the Data Access View will now be saved along with your graph. There is also a new plugin under the
Clean section of the Data Access View, 'Removed Unused Attributes', which removes unused (non-key) attributes from the graph.</p>

== 2018-09-26 Data Access View Update
<p>The favourite icon has changed from a heart to a star to adopt the standard icon used by other applications.</p>

== 2018-09-04 Table View Update
<p>Performance issues identified with the table view have been resolved.</p>

== 2018-06-14 Levenshtein Distance Analytic
<p>In the Analytic View, the Levenshtein Distance Similarity analytic can be used to measure the distance between node string attributes.</p>

== 2018-08-15 Data Access View Update
<p>Added the ability to query 24 months as a date time range in the Data Access View.</p>

== 2018-05-21 Data Access View Update
<p>A new button called <strong>Use maximum Time Range</strong> has been added to set the custom time range to start at 00:00:00 and end at 23:59:59.</p>

== 2018-05-15 Rename Graphs
<p>The right click &gt; rename option retains the current graph name.</p>

== 2018-04-30 Data Access View Update
<p>Added extra padding before the Go button to avoid accidentally clicking.</p>

== 2018-04-06 Analytic View Update
<p>There are new three new analytics available in the Analytic View:</p>
<ul>
<li><strong>Effective Resistance</strong> treats the graph as an electrical network in order to measure the resistance of links.</li>
<li><strong>Dice Similarity</strong> measures how similar pairs of nodes as the ratio of their common neighbours to the median of their neighbours.</li>
<li><strong>Graph Distance</strong>, in addition to the diameter and radius of the graph, will now also calculate the average path distance.</li>
</ul>

== 2018-04-05 Table View Update
<p>The Table View now has a column visibility option for only Key Attributes, and this is now the default setting.</p>

== 2018-04-05 Proxy Settings
<p>The interface for customising proxy settings (Setup &gt; Options &gt; Constellation &gt; Proxies) has been
overhauled to provide a more intuitive experience. In particular, descriptions have been added to each option
detailing how to use it, default settings are visible when you select the 'Use Default Settings' option, and
changes are applied immediately on clicking the 'Apply' or 'OK' buttons.</p>

== 2018-03-29 Default Decorators
<p>The <i>Geo.Country</i> attribute is now set as a default decorator, meaning a country flag will decorate each node with country information.</p>

== 2018-03-07 Zoom to Selection
<p>Added the animation back in when zooming to a selection (Ctrl+Up) so that you have context to where on the graph you are zooming to.</p>

== 2018-03-06 Timeline View Update
<p>In the Timeline View, you can now toggle between Showing, Dimming, and Hiding nodes outside the Timeline View on the graph.</p>
<p>Additionally, there is also a Zoom to Selection button, which will re-frame the Timeline View to focus on the selected transactions on the graph.</p>

== 2018-03-02 Map View Update
<p>The Map View is now capable of clustering markers based on their geographic proximity.
This option can be enabled by selecting <i>Cluster Markers</i> in the marker visibility menu.</p>
<p>Additionally, there are now two new layers available in the Map View:</p>
<ul>
<li><strong>Day / Night</strong> will shade the map where it is currently night time</li>
<li><strong>Thiessen Polygons</strong> will color the map based on which marker is closest</li>
</ul>

== 2018-02-26 Analytic View Update
<p>The Analytic View now has a documentation window which will tell you about any analytic you click on.</p>
<p>This can activated/deactivated by clicking <i>Options &gt; Show Documentation</i>.</p>

== 2018-02-15 Compare Graphs
<p>The Compare Graph plugin has been completed and moved into the Tools menu.</p>

== 2018-02-15 Map View Update
<p>You can now find two new layers in the Map View:</p>
<ul>
<li><strong>Entity Paths</strong> will draws lines between markers on the map representing the paths that entities on the graph have traveled over time</li>
<li><strong>Location Paths</strong> will draws lines between markers on the map representing direct connections between locations nodes on the graph</li>
</ul>

== 2018-02-07 Table View 2.0
<p>The Table View has been completely redesigned to allow for some more advanced functionality such as
multi-column sorting, column filtering and more flexible styling. For details on usage of the new
Table View, refer to <a href="" helpId="au.gov.asd.tac.constellation.views.tableview2">this</a>
help page.</p>

== 2018-01-30 External Scripting Update
<p>The external scripting client has a new method to list the open graphs called <tt>list_graphs()</tt>.
This in conjuction with <tt>set_current_graph</tt> will allow you to easily switch graphs.</p>
<p>Another new method is <tt>open_graph</tt> which will allow you to open a graph by specifying the
filename.</p>

== 2018-01-29 Merge Transactions
<p>A bug with merging transactions has been resolved by excluding the transaction identifier in the
comparison.</p>

== 2018-01-29 Save All
<p>The button to save all open graphs has been removed based on feedback from users.</p>

== 2018-01-29 Copy to New Graph
<p>A toolbar button has been added for Copy Selection to New Graph (Ctrl+U) plugin.</p>

== 2017-12-22 Map View Update
<p>A few new features have been added to the Map View:</p>
<ul>
<li>The Map View now has support for rendering layers over the map. The first layer, a live heatmap
is now available and can be activated from the layers menu.</li>
<li>A new overlay has been added which will display an overview of the map, including a viewport of
the area currently in focus.</li>
<li>Overlays can now be switched on and off using the overlays menu.</li>
<li>'Zoom to Location' will now create a marker at the specified location as well as zoom to it.</li>
</ul>

== 2017-10-26 Freeze Graph View
<p>The freeze graph view feature has been revised to allow the reset view animation to be performed. This
ensures the camera zooms to show the entire graph as new nodes are added and removed.</p>

== 2017-10-23 New Analytics
<p>New analytics have been added to the Analytic View, and can be found under categories:</p>
<ul>
<li>Under Importance, the Connected Component Analytic will tell you the size of each node's graph component, and also indicates how many components there would be if the node was deleted.</li>
</ul>
<p>There's also a new category - Global, with several analytics that will add Graph Attributes:</p>
<ul>
<li>Average Degree - Calculates the average degree of the graph. This metric can be used to detect high
degree nodes.</li>
<li>Graph Density - Calculates the density of the graph.</li>
<li>Component Count - Counts the number of connected components on the graph.</li>
<li>Global Clustering Coefficient - Calculates the global clustering coefficient using the number of
triangles and triplets on the graph.</li>
<li>Graph Distance - Calculates the diameter and radius of the graph.</li>
</ul>

== 2017-10-17 Schema View
<p>The Plugins tab on the Schema View allows you to download a copy of the plugin details into a CSV file.</p>

== 2017-10-13 Schemas
<p>The <strong>Simple Graph</strong> has been renamed to <strong>Visual Graph</strong>.</p>

== 2017-10-12 Map View Update
<p>A few new features have been added to the Map View:</p>
<ul>
<li>You can add custom labels and colors to markers in the Map View using the new label and color menus.</li>
<li>Markers on the map now respond to the 'dim' and 'visibility' attributes. This allows you to, for example, use the
'Dim Other Events' option in the Timeline to visualise locations within a sliding time window.</li>
<li>The draw and measure tools now have support for circles by holding <i>shift</i> as you click. Note that the measure
tool can also measure paths by holding the 'control' key as you click.</li>
<li>The measure tool now supports measurements in nautical miles. The current measurement unit is displayed beside the
measurement tool, and clicking it will cycle through available measurement systems.</li>
<li>You can search for a location on the map by coordinate, geohash or MGRS using the 'Search by Location' option in the
zoom menu.</li>
</ul>

== 2017-10-11 Plugin and parameter names
<p>All plugin names and their parameters have been reviewed and standardised. If you are using the scripting or web server Rest API then please note the following:</p>
<ul>
<li>Plugin names now end with the <strong>Plugin</strong> suffix</li>
<li>Plugin parameters now follow the naming convention of ExamplePlugin.parameter_name</li>
</ul>

== 2017-09-28 Constellation Upgrade
<p>Constellation has been upgraded to work on NetBeans 8.2 and Java 8u144 allowing Constellation to benefit from the latest security and bug fixes.
We have also re-organised modules and done some house keeping to make it easier to develop and maintain.</p>

== 2017-09-21 Jupyter notebooks may require manual authentication
<p>Until now, starting a Jupyter notebook from Tools &rarr; Start Jupyter Notebook has used the <tt>--NotebookApp.token=""</tt>
flag for ease of use. However, this disables notebook authentication, which is not desirable.</p>
<p>Jupyter is now started using just <tt>jupyter-notebook</tt>, so manual authentication may be required. If it is, follow the
instructions displayed in the notebook's output window.</p>
<p>This now works in exactly the same as manually entering <tt>jupyter-notebook</tt> at a command prompt in the notebook directory
(by default, your home directory).</p>

== 2017-08-29 More Geospatial Export Options
<p>You can now export geospatial data in your graph to a GeoPackage file. This is an OGC defined, GIS compliant SQLite database which is
supported by ArcGIS (and most other GIS tools) and is significantly more flexible than a Shapefile. This export option is available under
File &gt; Export as well as in the toolbar of the Map View</p>

== 2017-08-23 Blaze Menu Changes
<p>There are now more options available for modifying blazes in the right-click menu and toolbar drop-down menu, including three default color options.</p>

== 2017-08-15 Scripting View
<p>Removed support for Groovy and Javascript in the Scripting View. We are mandating that all scripts be written in Python.</p>

== 2017-08-03 Extract from Content
<p>The Extract From Content data access view plugin has been updated with the following options:</p>
<ul>
<li>Case Insensitive</li>
<li>Incoming Transactions</li>
<li>Selected Only</li>
</ul>
<p>Refer to <a href="" helpId="au.gov.asd.tac.constellation.views.dataaccess.plugins.importing.ExtractFromContent">this</a> help page for more information.</p>

== 2017-08-01 Select Blazes
<p>You can now select all blazed nodes on the graph using Selection &gt; Select Blazes. This option is also available in the toolbar menu.</p>

== 2017-07-28 Map View Update
<p>You can now toggle between metric and imperial measurements in the Map View using the button beside the measure tool.</p>

== 2017-07-28 Half Hop Induced Subgraph
<p>The half hop induced subgraph button has been added back onto the quick access toolbar.</p>

== 2017-07-28 Attribute Editor
<p>The following bugs with the attribute editor have been fixed:</p>
<ul>
<li>Fixed a bug preventing setting an icon when multiple nodes are selected.</li>
<li>Fixed a bug with changing colors in Options &gt; Attribute Editor Colors.</li>
</ul>

== 2017-07-25 Extract Words from Content
<p>In the Data Access View, under Import, the plugin Extract Words from Content is now available. If there are transactions with Content on the graph,
words will be extracted and represented as nodes. It also works with regular expressions and can extract known schema types.</p>

== 2017-07-25 REST server Python client is downloaded automatically
<p>If script downloading is enabled, a new Python REST client script will be downloaded if it doesn't exist, or if the on-disk version does not match Constellation's version. This means that the on-disk version will be automatically updated, with no user action required.</p>

== 2017-07-18 Geospatial Export
<p>You can now export geospatial data in your graph to GeoJSON or Shapefile using the File &gt; Export menu or the toolbar options in the Map View.</p>

== 2017-07-17 REST server requires a secret
<p>The external scripting server now requires a secret to be used, which requires a new Python client.</p>

== 2017-05-29 Support for Old Graphs
<p>The logic to support old graphs has been changed so that old graphs will get the updated look and feel when you run Tools &gt; Complete with Schema or press F5.</p>
<p>This has allowed graphs to load faster and more efficiently maintain the update code logic.</p>

== 2017-05-28 Improved Analytics
<p>Many of the structural graph analytics available to Constellation have been rewritten as native plugins, meaning
they have been optimised to run efficiently on large graphs and include more customisation options. These include:</p>
<ul>
<li>Degree Centrality (also calculates in-degree / out-degree)</li>
<li>Eigenvector Centrality</li>
<li>Katz Centrality</li>
<li>Pagerank Centrality</li>
<li>Betweenness Centrality</li>
<li>Closeness Centrality (also calculates harmonic closeness)</li>
<li>Ratio of Reciprocity</li>
<li>Jaccard Index</li>
<li>Cosine Similiarity</li>
</ul>
<p>In addition to this, several new analytics are now available:</p>
<ul>
<li>HITS Centrality: scores each node based on its ability to act as both a hub and as an authority</li>
<li>Local Clustering Coefficient: scores each node on its willingness to cluster</li>
<li>Eccentricity: scores each node on its furthest distance to any other node</li>
</ul>

== 2017-05-25 Default Font Change
<p>The default font has been changed from <strong>Arial Unicode MS</strong> to <strong>Dialog</strong> because it has better support for unicode characters.</p>

== 2017-05-18 Attribute Changes
<p>There have been some changes to the attributes you might be used to seeing on graphs.</p>
<ul>
<li>The 'Name' attribute for nodes is now called 'Label'</li>
<li>The 'Name' attribute for transactions is now called 'Label'</li>
<li>The 'UniqueID' attribute for transactions is now called 'Identifier'</li>
</ul>
<p>These changes have been made to help keep the core attributes consistent and intuitive.
Old graphs will be automatically updated with these new attributes.</p>

== 2017-05-09 Top-n Selection
<p>You can now select the top-n n nodes based on the transaction count and type to save you time having to do it manually. It is available under the Utility section in the Data Access View.
Click <a href="" helpId="au.gov.asd.tac.constellation.views.dataaccess.plugins.utility.SelectTopN">here</a> for the help page.</p>

== 2017-05-04 Improved Stability
<p>A bug causing Constellation to crash due to running out of memory has been fixed.</p>

== 2017-05-04 Data Access View Favorites Update
<p>Plugins in the Favourites category are sorted in the order respective to their category.</p>

== 2017-04-28 Split Nodes
<p>You can now split nodes based on a specified character which is located in the Clean category. For more information click <a href="" helpId="au.gov.asd.tac.constellation.views.dataaccess.plugins.clean.SplitNodesPlugin">here</a>.</p>

== 2017-04-21 Merge Nodes by Location
<p>You can now merge nodes by their geospatial proximity. Nodes which are found to be located within a specified distance of each other will be merged into a single 'geospatial cluster' node.
Each cluster node will be given a shape attribute representing the area it represents which is viewable in the Map View. This functionality can be accessed by selecting the 'Merge Nodes' plugin
within the Data Access View, and selecting the 'Geospatial Distance' option.</p>

== 2017-04-18 Compare Graphs
<p>You can now compare differences between 2 graphs and see the differences. This is available from Tools &gt; Compare Graphs. More information is available in <a href="" helpId="au.gov.asd.tac.constellation.functionality.compare.CompareGraphPlugin">this</a> help page.</p>

== 2017-04-03 Improved Quick Search
<p>Fixed bugs with the quick search and recent search not returning results.</p>

== 2017-03-24 Flexible Schema Types
<p>While you could always create custom types on a graph by simply entering a name as a string, you can now specify the place of a custom type in the type hierarchy (as seen in the Schema View) by entering the desired hierarchy as a string of form:</p>
<ul><li><i>schemaTypeName.customTypeName</i></li></ul>
<p>This will create a custom type called 'customTypeName' with the parent 'schemaTypeName' from which it will inherit its visual properties. This hierarchy string can extend as far back or forward as you like. For example:</p>
<ul><li><i>Online Location.URL.Host.Owner</i></li></ul>
<p>If both 'Online Location' and 'URL' are valid in the type hierarchy (which they would be for an Analytic Graph), this will create a custom type named 'Owner' whose parent is another custom type named 'Host', whose parent is the schema type 'URL' and both custom types will inherit their visual properties from the 'URL' type.</p>

== 2017-03-23 Improved Find
<p>Fixed a bug with the advanced find not adding results to the current selection.</p>

== 2017-03-21 Improved Data Access View
<p>The following improvements have been made:</p>
<ul>
<li>You can now save commonly used plugins in the Data Access View as favourites. For more information click <a href="" helpId="au.gov.asd.tac.constellation.views.dataaccess.panes.DataAccessViewTopComponent">here</a>.</li>
<li>You can filter plugins by clicking on the magnifying icon and typing the plugin name which will filter the categories to make it easier to find the plugin your looking for.</li>
<li>If you want to expand, collapse or deselect all plugins then you can right click anywhere on the Data Access View and use the right click menu options.</li>
<li>The layout of the Data Access View has been optimised to minimise the width required, leaving more room for the graph.</li>
</ul>

== 2017-03-08 Improved Table View
<p>Fixed a major performance bug with the table view causing Constellation to lock up.</p>

== 2017-03-03 Import Excel Spreadsheets
<p>You can now import Excel spreadsheets using the Delimited File Importer. It will work for both xls and xlsx files. Note that it will only import the first sheet in a file.</p>

== 2017-03-01 Improved Freeze Graph View
<p>The bugs with the freeze graph view have been fixed.</p>

== 2017-02-22 Map View Update
<p>The following new features have been added to the Map View:</p>
<ul>
<li>Improved the speed of the box selection feature</li>
<li>You can now click the middle mouse button and drag to select an area to zoom to</li>
<li>Polygon markers can now be queried by the Data Access View</li>
<li>Custom (drawn) markers are now visually distinct from markers representing data on the graph</li>
</ul>

== 2017-02-16 Scripting View API Changes
<p>The following changes have been made to the scripting API so please update your scripts:</p>
<ul>
<li>Renamed au.gov.asd.tac.constellation.graph.hl.HLGraph to au.gov.asd.tac.constellation.scripting.graph.SGraph.</li>
<li>HLReadableGraph and HLWriteableGraph have been renamed to SReadableGraph and SWritableGraph respectively.</li>
<li>Attribute, Collection, Vertex, Transaction, Edge and Link have been renamed to SAttribute, SCollection, SVertex, STransaction, SEdge and SLink respectively.</li>
<li>SubgraphUtilities has moved to au.gov.asd.tac.constellation.graph.utilities.SubgraphUtilities.</li>
</ul>
<p>Note that documentation for the scripting API is now available from Scripting View &gt; Actions &gt; API Documentation.</p>

== 2017-02-16 Workflow Plugins
<p>A bug has been fixed related to workflow plugins where not all selected nodes were being passed to the workflow query.</p>

== 2017-02-10 One-hop Induced Subgraph
<p> Selecting the <strong>Select One-hop Induced Subgraph</strong> item in the selection menu will add to the selection any transactions and nodes which connect currently selected nodes upto one hop out.
The existing 'Select Induced Subgraph' item has been renamed <strong>'Select Half-hop Induced Subgraph'</strong>, but is unchanged functionally.</p>

== 2017-01-12 Improved Rendering and Event Handling
<p> Constellation's visualistion and event handling framework has been reimplemented from the ground up.
To the user things will mostly look the same, but performance and stability should be slightly improved. The main benefit of this upgrade
is that it should now be possible to write other visualisations for Constellation, for example a lightweight 2D renderer. </p>

== 2017-01-11 Improved Plugin Reporter
<p>Fixed a bug with the plugin reporter where the filters were misbehaving.</p>

== 2016-12-15 A New and Improved Map View
<p>A complete redesign of the <strong>Map View</strong> is now available. This view is pure Java (as opposed to its Javascript-based predecessor), making it far easier to extend
with new features, and is rendered using OpenGL, making it far more responsive than its predecessor. The new Map View also contains the following improvements:</p>
<ul>
<li>Ability to switch base maps on the fly. A default base map comes pre-loaded, meaning it can be used immediately without developer effort, but a developer can also add new base maps as desired.</li>
<li>An information overlay which displays the latitude and longitude of the mouse and the current zoom level. A developer can also use this overlay to report debug information about the map.</li>
<li>A tool overlay which offers various tools for interacting with the map. Currently these consist of a measurement tool, and a draw mode toggle allowing the ability to draw your own markers.</li>
<li>Support for the representation of point, line, polygon, and multi markers on the map, including selection which interacts with the graph.</li>
<li>Ability to toggle marker visibility independently for each marker type using the <strong>Marker Visibility</strong> button.</li>
<li>Ability to reset the focus of the map to the extent of all visible markers using the <strong>Reset View</strong> button.</li>
<li>Ability for a developer to access the map's markers from other views, for example, you could query the locations represented by selected markers using the Data Access View.</li>
</ul>
<p>Note: the control scheme for the new Map View is the inverse of the control scheme for the graph. The left mouse button handles panning and drawing instead of selection,
the right mouse button handles selection instead of panning and drawing, however the middle mouse button still handles zooming. This will be changed in a future update
so that the map controls and graph controls are consistent.</p>

== 2016-11-10 Icons Refresh
<p>Icons used for visualisation of nodes on a Constellation graph have undergone a refresh. We have made foreground icons more symbolic, where possible, meaning that they tend to
be smaller icons with transparency filling the rest of the image space. In addition to this, the default background icon for all nodes is now the 'Flat Square' icon as it has a
larger surface area, making it stand out more, and it more accurately represents the color assigned to it. These changes will allow us to make better use of icons in an analytic
context by allowing us to visually differentiate nodes using background icons.</p>

== 2016-11-04 Freeze Graph View Shortcut
<p>The freeze graph view button has been moved to the top tool bar.</p>

== 2016-09-07 Default Arrangement Update
<p>The default arrangement after any plugin is executed is to arrange by grid because it is the fastest arrangement.</p>

== 2016-08-29 Framework Upgraded
<p>A minor framework upgrade has been completed so that Constellation now uses Netbeans 8.0.2 and Java 8u92.</p>

== 2016-08-04 Analytic View 2.0
<p>The new and improved Analytic View 2.0 is now available! It has been completely redesigned around a more flexible and robust framework which allows
for it to manage any type of analytic functionality. The initial release supports all the same analytics as the original Analytic View, but over time
we will transition the currently available 'Clustering' and 'Content' features into this new view, as well as add several new analytics we are currently
working on. For details on usage of the new Analytic View, refer to <a href="" helpId="au.gov.asd.tac.constellation.views.analyticview.AnalyticViewTopComponent">this</a>
help page.</p>

== 2016-08-03 Memory Leaks
<p>A number of memory leaks have been fixed resulting in unused memory being properly released as you close graphs.</p>

== 2016-07-06 Improved Performance
<p>Large graphs should now open more quickly as an optimisation was added to pre-calculate the string representation of types.</p>

== 2016-07-05 Complete with Schema
<p>You can now press the F5 key to 'Complete with Schema'.</p>

== 2016-06-20 Delimited File Importer
<p>Improvements to the delimited file importer mean it will now better handle CSV files containing complex data.</p>

== 2016-06-06 Visual Attributes and Templates
<p>A number of visual properties, such as labels and decorators, have been exposed as graph attributes so that they can be edited in the attribute editor like everything else (rather than through obscure menu items).</p>
<p>Default values of visual attributes have been removed from preferences too - if you had a custom default background color or labels set up you may notice that this is now missing. Don't worry! You can get this back by using templates:</p>
<p>To make a template, simply open a new graph (with the schema you want), set the graph attributes to their desired values (like background_color, bottom_labels, and top_labels), then choose "File &gt; Save Template" and enter a name.</p>
<p>You can then make your template the default new graph (that is opened with Control+N) by choosing "File &gt; Manage Templates", selecting your template name, and then pressing the "Set Default" button.</p>
<p>You can have as many templates as you like - the options will be listed in the "File &gt; New Graph" menu beneath the schema graphs.</p>

== 2016-06-06 Performance Improvement
<p>There is a significant performance improvement overall to Constellation after adding caching to the new Icon provider implementation.</p>

== 2016-06-01 Directed Shortest Paths
<p>The directed shortest paths search algorithm has been added to the selection menu. You need to set a source node and this dictates the direction.</p>

== 2016-05-30 OpenGL
<p>A dormant bug related to OpenGL trying to render a disposed batch operation has been fixed.</p>

== 2016-05-19 Composite Nodes
<p>A minor bug fix when merging nodes using the right click menu.</p>

== 2016-05-09 Updated zoom to selection and reset view keyboard shortcuts
<p>The shortcuts to zoom to selection and reset view have been changed to Ctrl-Up and Ctrl-Down respectively.</p>

== 2016-04-27 DateTime and Time Zones
<p>There is no longer a concept of a "graph time zone", rather each transaction attribute is individually time zoned.
This removes any ambiguity because you know exactly what time zone each transaction is in.</p>
<p>To update the time zone, select the transactions and right click on the "DateTime" property from the Attribute Editor and select "Update time-zone of selection"</p>
<p>Time zones have been re-worked from the ground up which makes use of Java 8's new time zone capabilities.</p>

== 2016-04-07 Composite Nodes
<p>We've identified issues with composite nodes on large graphs (especially those with a lot of transactions) and unexpected behaviours when you
copy composite nodes between graphs. The existing version will remain an experimental feature and we plan to create a newer version from lessons learned.</p>

== 2016-03-17 Graph Visibility Threshold
<p>You can configure a threshold to automatically hide all nodes on the graph. The idea is that you would instead use table view or the histogram to
clean up the graph before you visualise it in the graph view. The threshold can be set in Tools &gt; Options &gt; Constellation &gt; Graph Drawing.
A new button is available in the graph toolbar than will enable/disable the threshold. For more information refer to
<a href="" helpId="au.gov.asd.tac.constellation.visual.about">this</a> help page.</p>

== 2016-03-17 Freeze Graph View
<p>When enabled, animations do not run during plugin executions so your graph structure does not change. The button is available in the graph toolbar.
When enabled, the snow flake icon will change from grey to blue. This feature is smart enough to allow you to execute arrangements manually so you can
 keep it on all the time if you like.</p>

== 2016-02-26 Icons Update
<p>All icons have been reviewed and some duplicates have been removed. Note that Unknown types will be rendered as a white ? icon in front of a grey sphere.
Unsupported types will be rendered as a white ! icon in front of a yellow sphere.</p>

== 2015-09-18 A New Way to Merge Nodes
<p>Nodes can now be merged based on types known to Constellation, meaning that preference will be given to types known by the graph over custom types.
For more information click <a href="" helpId="au.gov.asd.tac.constellation.views.dataaccess.plugins.merge.MergeNodes">here</a>.</p>

== 2015-09-30 Memory Usage Improvement
<p>Constellation will try to clear up unused memory when you open a graph. The idea behind doing it on graph open would be in the scenario when
you have multiple graphs open with edits made but you have not closed any of them. So, when you open a new graph, Constellation might try and cleanup
unused memory. This is still an experimental feature. Similar to clearing memory on graph close, the option is under
Setup &gt; Options &gt; Constellation &gt; Application and is enabled by default.</p>

== 2015-09-01 Label Rendering Improvements
<p>The rendering of labels has been improved to display text more accurately (including right-to-left text) and improve compatibility with more graphics cards.</p><|MERGE_RESOLUTION|>--- conflicted
+++ resolved
@@ -1,10 +1,10 @@
 == 3030-12-31 Getting Started
 <p>If you're new to Constellation, read the <a href="" helpId="au.gov.asd.tac.constellation.functionality.gettingstarted">getting started guide</a>.</p>
 
-<<<<<<< HEAD
+
 == 2023-05-16
 <p>The Map View has been re-written in JavaFX. This has most of the features of the old one an dcan be found under "Experimental->Views"</p>
-=======
+
 == 2023-05-05 Notes View UI Change
 <p>The controls to add a new note are no longer at the bottom and have been moved to a pop-up window which appears when the "Create Note" button is pressed on the top left.</p>
 <p>You can now change the colour of user notes using a color picker</p>
@@ -22,7 +22,6 @@
 == 2022-11-23 Quality Control Rules
 <p>Quality Control Rules can now be disabled and enabled from the Category Priority menu in the Quality Control View.</p>
 <p>Disabled rules will be ignored when determining the quality rating of a node.</p>
->>>>>>> 5f067964
 
 == 2022-11-21 Datetime Formatters
 <p>Datetime formatters have been updated in the File and Database importers to allow single digit days and hours to be passed through most default formats.</p>
