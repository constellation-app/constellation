--- conflicted
+++ resolved
@@ -1,10 +1,9 @@
 == 3030-12-31 Getting Started
 <p>If you're new to Constellation, read the <a href="" helpId="au.gov.asd.tac.constellation.functionality.gettingstarted">getting started guide</a>.</p>
 
-<<<<<<< HEAD
 == 2022-02-21 Compare Graph Parameters
 <p>The dialog for comparing graphs in the Tools -> Compare graph menu will now update to prevent the user from comparing against the original graph.</p>
-=======
+
 == 2022-02-17 Add description to Step Tab names in Data Access View
 <p> The Step Tab names in the Data Access View can now be double clicked to add a brief decription. E.g. If "Initial run" is entered, "Step 1 - Initial run" will be displayed in the Tab name. This is also saved and loaded as part of the templates.</p>
 
@@ -12,11 +11,10 @@
 <p>The Histogram now shows the amount of bins selected out of the total bins present.</p>
 
 == 2022-01-21 File Importer
-<p>File Importer enforces all files that are being added have the same column structure. 
-When the 'Files Include Headers' option is enabled, the column headings of all the files should be the same. When it is disabled, 
-the number of columns should be the same. Otherwise a warning message is displayed and the files with a different structure to the 
+<p>File Importer enforces all files that are being added have the same column structure.
+When the 'Files Include Headers' option is enabled, the column headings of all the files should be the same. When it is disabled,
+the number of columns should be the same. Otherwise a warning message is displayed and the files with a different structure to the
 first file added are removed.</p>
->>>>>>> bc908aa2
 
 == 2021-12-16 Quality Control Categories
 <p>The dialog to change the Quality Control category levels will now show when the level is different from the default.</p>
@@ -29,7 +27,7 @@
 
 == 2021-10-29 New Online & Offline Help
 <p>The help documentation is now able to be viewed both online through the constellation-app.com website and offline through a local server.</p>
-<p>A preference has been added where you choose to view help documentation either online or offline. This can be found via 
+<p>A preference has been added where you choose to view help documentation either online or offline. This can be found via
 Setup -> Options -> CONSTELLATION -> Help -> Online Help. The help documentation is accessible through the blue question mark icons found in each view. </p>
 
 == 2021-10-27 Layers View Graph Context
