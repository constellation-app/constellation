--- conflicted
+++ resolved
@@ -1,14 +1,15 @@
 == 3030-12-31 Getting Started
 <p>If you're new to Constellation, read the <a href="" helpId="au.gov.asd.tac.constellation.functionality.gettingstarted">getting started guide</a>.</p>
 
-<<<<<<< HEAD
+== 2025-06-16 Replace with Empty Text
+<p>The Find View has been updated to allow values of attributes to be replaced with an empty string.</p>
+<p>For example, when Node identifiers have values such as phone numbers, like +6140000000, using the find and replace you could remove the '+' and replace it with an empty string.</p>
+
 == 2025-06-17 Shortcuts for Data Access View Workflow templates
 <p>Data Access View Workflow templates can now be saved with keyboard shortcuts
 <p>Allocated keyboard shortcut can be used to load up the workflow template instead of clicking the menu items.
 
-=======
->>>>>>> 48c19435
-== 2025-06-16 Replace with Empty Text 
+== 2025-06-16 Replace with Empty Text
 <p>The Find View has been updated to allow values of attributes to be replaced with an empty string.</p>
 <p>For example, when Node identifiers have values such as phone numbers, like +6140000000, using the find and replace you could remove the '+' and replace it with an empty string.</p>
 
