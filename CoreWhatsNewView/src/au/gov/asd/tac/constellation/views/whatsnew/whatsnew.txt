--- conflicted
+++ resolved
@@ -1,16 +1,15 @@
 == 3030-12-31 Getting Started
 <p>If you're new to Constellation, read the <a href="" helpId="au.gov.asd.tac.constellation.functionality.gettingstarted">getting started guide</a>.</p>
 
-<<<<<<< HEAD
-== 2023-11-03 Light and dark mode support
+
+== 2023-XX-XX Light and dark mode support
 <p>Light/Dark mode themes have been reworked and now comprehensively cover most of the application.</p>
 <p>The modes can be accessed via SetUp -&gt; Options -&gt; Appearance -&gt; Look and Feel -&gt; FlatLaf Light/FlatLaf Dark respectively.</p>
-=======
+
 == 2023-11-15 Rename graphs through REST API and Jupyter Notebooks
 <p>Jupyter notebook users can now specify or change Constellation graph title names within scripts using the client.</p>
 <p>When creating a new graph <strong>new_graph</strong> the graph name can be specified as an optional parameter. There's also a separate function to rename a graph specified by the graph ID <strong>rename_graph</strong>. If a graph ID is not specified, the current active graph will be renamed.</p> 
 <p>For more information refer to the documentation by going to Tools &gt; Display REST Server Documentation.</p>
->>>>>>> 70551cb8
 
 == 2023-09-28 Hide empty attributes in the Attribute Editor View
 <p>The Attribute Editor view now allows for empty (null) attributes to be hidden to de-clutter the view.</p>
