--- conflicted
+++ resolved
@@ -1,14 +1,12 @@
 == 3030-12-31 Getting Started
 <p>If you're new to Constellation, read the <a href="" helpId="au.gov.asd.tac.constellation.functionality.gettingstarted">getting started guide</a>.</p>
 
-<<<<<<< HEAD
 == 2025-11-20 Add preference to set whether views open docked or floating by default
 <p> Views can now be set to open docked or floating by default via Setup -> Options -> CONSTELLATION -> View.
-=======
+
 == 2025-11-11 Add New Experimental Histogram View
 <p>A new version of the histogram view has been added to the Experimental menu. This aligns the look and feel to be closer to that of other views
 <p>Can be found in Experimental->Views->New Histogram
->>>>>>> 29c20255
 
 == 2025-07-23 Add spell checking in Notes View
 <p>Spell check now added to following functions:
