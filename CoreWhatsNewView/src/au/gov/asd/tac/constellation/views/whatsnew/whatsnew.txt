--- conflicted
+++ resolved
@@ -1,20 +1,17 @@
 == 3030-12-31 Getting Started
 <p>If you're new to Constellation, read the <a href="" helpId="au.gov.asd.tac.constellation.functionality.gettingstarted">getting started guide</a>.</p>
 
-<<<<<<< HEAD
-== 2024-03-08 Exporting to SVG
-
+== 2024-05-06 Exporting to SVG
 <p>Graphs can now be exported to an SVG image format enabling graphs to be viewed n web browsers and other vector image viewers.</p>
 <p>Large graphs can be exported in less than a minuet on performant devices</p>
 <p>A variety of parameters are available to customize the export including the number fo allocated processors, the format of the exported SVG file and the export perspective.</p>
-=======
+
 == 2024-03-21 Spell checking in Constellation
 <p>Spell checking is available in text areas of Constellation. E.g. Data access view (Extract Types and Extract Words Plugins). It can be added in other text areas as requested.</p>
 <p>When enabled, incorrect spellings and some grammar errors are highlighted and underlined. 
 Left Clicking on a highlighted word/phrase will popup a suggestions list to choose from. An "Ignore All" button is available for spelling errors which will ignore the same error in the current text area.</p>
 <p>Constellation Option "Enable spell checking in specified text areas" (Enabled by default) is used to enable/disable spell checking. 
 If it is set, the right click context menu option "Turn On Spell Checking" will be available on fields where it has been enabled, and it can be used to toggle on/off spell checking dynamically. </p>
->>>>>>> c2036942
 
 == 2024-03-08 More Ways to Zoom In and Out
 <p>Keyboard shortcuts have been added for zooming in and out of the graph view (CTRL-ALT-UP and CTRL-ALT-DOWN respectively).</p>
