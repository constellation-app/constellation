== 3030-12-31 Getting Started
<p>If you're new to Constellation, read the <a href="" helpId="au.gov.asd.tac.constellation.functionality.gettingstarted">getting started guide</a>.</p>

<<<<<<< HEAD
== 2022-03-15 Plugins
<p>Some plugin parameters have been updated to have '*' at the end of the name to indicate that the plugin will require a value in order for the plugin to work.</p>
=======
== 2022-03-22 New Datetime formatter in the File Importer
<p>A new Datetime formatter has been added to the File Importer for parsing native Excel datetimes into Constellation. You can use it by right-clicking an attribute, navigating to Formatter -> Datetime and choosing 'EXCEL' from the format dropdown list.</p>
>>>>>>> 748ccf91

== 2022-02-22 Find View (Experimental)
<p>A new version of the Find View can be accessed via Experimental -> Views or Ctrl + B. This version is intended to replace the current Find View at some stage.</p>

== 2022-02-21 Compare Graph Parameters
<p>The dialog for comparing graphs in the Tools -> Compare graph menu will now update to prevent the user from comparing against the original graph.</p>

== 2022-02-17 Add description to Step Tab names in Data Access View
<p> The Step Tab names in the Data Access View can now be double clicked to add a brief decription. E.g. If "Initial run" is entered, "Step 1 - Initial run" will be displayed in the Tab name. This is also saved and loaded as part of the templates.</p>

== 2022-01-24 Histogram Bins Selected Count
<p>The Histogram now shows the amount of bins selected out of the total bins present.</p>

== 2022-01-21 File Importer
<p>File Importer enforces all files that are being added have the same column structure.
When the 'Files Include Headers' option is enabled, the column headings of all the files should be the same. When it is disabled,
the number of columns should be the same. Otherwise a warning message is displayed and the files with a different structure to the
first file added are removed.</p>

== 2021-12-16 Quality Control Categories
<p>The dialog to change the Quality Control category levels will now show when the level is different from the default.</p>

== 2021-11-23 Context Menu
<p>The right-click context menu in the graph window has been updated to include Selection and Reset View options.</p>

== 2021-11-02 Data Access View Templates
<p>A bug relating to the Data Access View template structure has been resolved. Unfortunately this change means that existing DAV templates will no longer work and therefore they will need to be re-created.</p>

== 2021-10-29 New Online & Offline Help
<p>The help documentation is now able to be viewed both online through the constellation-app.com website and offline through a local server.</p>
<p>A preference has been added where you choose to view help documentation either online or offline. This can be found via
Setup -> Options -> CONSTELLATION -> Help -> Online Help. The help documentation is accessible through the blue question mark icons found in each view. </p>

== 2021-10-27 Layers View Graph Context
<p> Layers View now requires a graph to be present before presenting the full feature set of the view.</p>

== 2021-10-20 Conversation Search scroll
<p> When searching in the conversation viewer you will be taken to the messages that contain the search term.</p>
<p> You can also iterate through the search terms using the new buttons</p>

== 2021-10-18 Data Access View
<p>There is a known issue with the Data Access View that it will open in the graph tab section during the latest update.
You should be able to manually reposition it to the left pane section and it will open as expected from then on wards.
This is a side affect of some back end changes we had to make.</p>

== 2021-10-15 User Settable Bin Size in Histogram
<p>The user can now manually increase or decrease the height of the bins in the histogram (Added to the popup displayed when you click the Actions button in the bottom right of the histogram panel).</p>

== 2021-10-08 Layer by Time
<p>Layer by Time has been updated so that the graph that is created has the same schema as the original graph. Previously it created a Visual Graph.</p>

== 2021-10-06 Plugin Parameters
<p>If you enter a value into a number parameter field that is either less than the minimum allowed or more than maximum allowed, the field turns red.</p>

== 2021-09-28 Error Handling
<p>Fatal errors and exceptions will now be presented as a dialog box in the executable version.</p>
<p>Previously only a small red icon on the bottom right of the application was shown when an exception occurred.</p>

== 2021-09-28 Hashmod Improvements
<p>Significant speed up in ingesting CSV files with a header line in as separate vertices and you can now specify
(via a header field with format 'COLUMN1...COLUMN2;;;COLUMN3') that any transactions that hashmod creates via
matching COLUMN1 and COLUMN2 values will also gain the COLUMN3 attribute from one of the vertices it connects.</p>

== 2021-09-17 Anaglyphic Display
<p>The anaglyphic 3D display now allows different colors to be selected for left and right eyes.</p>

== 2021-09-17 Data Access View
<p>The Quality Control widget and Go button have also been added to the bottom
of the view to improve the UX workflow as you select plugins from the top going
downwards.</p>

== 2021-09-17 Histogram sort by Labels (Numbers)
<p>Histogram view now has an option to sort labels by numeric value on top of the existing string value</p>

== 2021-09-17 Attribute Editor Improvement
<p>Clicking on the attribute field now brings up the interface to edit the value. The Edit button is now redundant and will be removed later.</p>
<p>Value can be selected by dragging the mouse over the required part of the string.</p>

== 2021-09-17 Anaglyphic Display
<p>The graph can be displayed in anaglyphic 3D. This requires glasses with colored lenses, currently hard-coded to be left eye green, right eye magenta.</p>

== 2021-09-15 Quick Start Guide
<p>The Quick Start Guide on the Whats New Page has been removed. You can now discover that information via the Getting Started link on the Welcome Page which now links
to the Getting Started help page.</p>

== 2021-09-13 node_labels_bottom/top and transaction_labels changed
<p>The above three graph attributes have been changed to node_bottom/top_labels_colours and transaction_labels_colours.</p>
<p>The attributes now also show the colours for example: Label: (White), Identifier: (#9980e6)</p>

== 2021-09-10 Histogram View
<p>Options selected for the Category and Property are now associated with the chosen Graph Element; Node, Transaction, Edge, or Link, and will not reset to defaults when switching between Graph Element options.</p>

== 2021-09-06 Import From File
<p>Updated the UI to clear the Attribute Filter and the table filters in the Configuration Run tabs, when all the source files are removed.</p>

== 2021-09-06 Import From File
<p>Updated the UI to only enable and expand sections once a file is added</p>

== 2021-09-08 Notes View UI Improvements
<p>New features:</p>
<ul>
<li>Replaced edit pop up with direct note editable text fields</li>
<li>Right click note to add and remove selected graph elements</li>
<li>Delete note confirmation pop up</li>
</ul>

== 2021-09-06 Freeform Selection
<p>You can now draw a freeform selection shape by holding down Alt whilst selecting.</p>

== 2021-09-06 Reset graph view after importing
<p>When data is imported with the Import from File or the Import from Database, the graph view is now reset to the full view to display everything that has been imported.</p>

== 2021-08-23 Moved Notes View to Views menu
<p>The Notes View can now be found in the Views menu instead of in the Experimental > Views menu.</p>

== 2021-08-18 Layers View Delete Layer
<p>Added functionality to delete a layer in the layers view.</p>

== 2021-08-18 Removed Old Table View
<p>Removed the old table view implementation as the new one has now fully replaced it.</p>

== 2021-08-05 Auto Notes Filters
<p>Additional filters have been added to the Notes View to filter on which Auto Notes are shown. When the Auto Notes filter is selected, an additional drop down list of filters for the Auto Notes is displayed.</p>

== 2021-07-30 Remember File Open/Save Location
<p>By default, the "Remember Open/Save Location" preference is enabled, which will default the previously opened or saved location when opening or saving a file. </p>
<p>When this option is unticked, the open or save location defaults to the user's home directory</p>

== 2021-07-27 Keep multiple values expanded in the Attribute Editor
<p>When the graph selection is changed, any expanded node or transaction attributes in the Attribute Editor will now remain expanded and populate values of the new selection.</p>
<p>When the graph is zoomed in or out, any expanded attribute will remain expanded with the same values.</p>

== 2021-07-27 Default Graph Label Colour Change
<p>The default graph label colour has been changed to white to improve visibility of the label on the graph background. The label colour is able to be changed in the Attribute Editor as a Graph Attribute.</p>

== 2021-07-26 Quality Control Category Changes
<p>Quality Control category names and colours have been updated to match commonly seen category names and colours. The category names are now Minor, Medium, Major, Severe and Critical.</p>
<p>A new category OK has been added for when a Quality Control rule has not been flagged.</p>

== 2021-07-21 Conversation View
<p>The Conversation View now has a search bar where a letter or passage can be searched for within the currently visible conversation.</p>

== 2021-07-15 Notes View Selection
<p>User Notes now have the option to include nodes and transactions on the graph that are selected when the note is created. If no elements are selected, the note will be applied to the whole graph.</p>
<p>To view what graph elements are applied to the note, a right click context menu has been added to user notes with the option to select on graph which will highlight the relevant nodes and transactions, or the whole graph.</p>

== 2021-06-04 Select All Plugin
<p>The Select All Plugin in the Data Access View now selects everything on the graph including transactions.</p>
<p>Previously it only selected the vertices on the graph.</p>

== 2021-05-28 Freeze Graph View Removed
<p>The freeze graph view option has been removed as the functionality has been replaced by pin/unpin nodes</p>

== 2021-05-21 Application Font Setting
<p>In the Constellation settings a tab has been added to set the default font family and font size for all of the views in Constellation.</p>
<p>The setting requires a restart of Constellation for it to be applied. </p>
<p>The setting can be found via Setup -> Options -> Constellation -> Application Font. </p>

== 2021-05-19 Ability to Pin/Unpin Nodes
<p>Nodes can now be pinned, either through the pin/unpin toolbar icons in the arrangements panel, or via the corresponding Arrange menu options. Once pinned, nodes do not move when arrangement plugins are run, but can be manually moved. The 'pinned' node attribute stores this information.</p>

== 2021-04-22 JDBC Database Import Connector View
<p>The JDBC Connector window has been converted to use the standard view framework and now matches closely with the style of the delimited file importer.</p>

== 2021-04-01 Ability to Search in Single Choice Drop-Down Lists
<p>Single Choice Drop-Downs are now searchable, which allows you to filter the options in the drop down list based on what is typed.</p>

== 2021-04-01 Histogram Bin Counter
<p>A count for the total number of bins currently shown in the Histogram has been added to the top right of the view.</p>

== 2021-03-22 Scatter Plot
<p>Ctrl-Shift-O has been added as a keyboard shortcut to open up the Scatter Plot View.</p>

== 2021-02-25 Blaze Colors - Presets
<p>The blaze menus have been updated to show preset blaze colors. An option to save a custom color as a preset is represented by a checkbox in the color dialog.</p>
<p>The blaze toolbar menu now displays up to 10 preset colors. It now has the ability to change the color stored by clicking the tile to load a color picker.</p>
<p>The preferences found via Setup -> Options -> Constellation -> Graph now stores preset blaze colors. These can be edited via the color picker upon clicking the colored tile.</p>

== 2021-02-24 Plugin Reporter Drop-Down Lists
<p>To avoid confusion with the Plugin Reporter, the two drop-down lists for filtering and ignoring plugins to be displayed have been combined.</p>

== 2021-01-28 Histogram View
<p>Fixed an issue with the histogram where a bar selection wasn't applied to the graph.</p>

== 2021-01-27 What's New Page
<p>The tutorial page has been converted into a What's New page to display updates to Constellation.</p>

== 2021-01-12 Welcome Page
<p>A Welcome Page with helpful links for getting started with Constellation now opens on startup.</p>

== 2021-01-12 Notes View
<p>The Notes View can be used to record notes about a graph.</p>
<p>It can be found in "Experimental > Views > Notes View", or alternatively via the shortcut "Ctrl+Shift+A".</p>
<p>There are two types of notes that are recorded in the Notes View:</p>
<ul>
<li><p>User Notes: These are PURPLE and are created by a user by typing in the tile and description and clicking the "Add Note" button at the bottom of the view. They may also be edited or deleted later via the buttons on the note itself.</p></li>
<li><p>Auto Notes: These are BLUE and are generated and added to the graph automatically by plugin execution, similar to the Plugin Reporter.</p></li>
</ul>
<p>Visibility of either User Notes or Auto Notes can be toggled on or off via the "Select a filter..." drop-down menu at the top of the view.</p>

== 2021-01-11 JDBC Database Import Connector
<p>A JDBC Connector has been added to easily allow importing via a JDBC Connection to a database.</p>

== 2020-12-21 Version 2.1.1
<p>Constellation v2.1.1 is officially released!</p>

== 2020-12-04 Table View
<p>A couple of bugs related to exporting in Selected Only mode and table selection have been fixed.</p>

== 2020-11-25 Data Access View
<p>Data Access View has been updated to remember plugin parameter selections between sessions.</p>

== 2020-11-13 Performance Improvement
<p>Zooming and dragging nodes on large graphs has improved significantly.</p>

== 2020-11-10 Analytic View
<p>The Levenshtein Distance Analytic has been updated so that the drop-down list parameters don't reset every time a new graph selection is made.</p>

== 2020-11-09 Performance Improvement
<p>The time taken to open graphs has been reduced significantly and graph responsiveness after opening or docking views.</p>

== 2020-11-08 Table View
<p>A bug where exporting to CSV or Excel would only export the current page (instead of all pages) has been fixed.</p>

== 2020-11-03 Layers View
<p>The Layers View has been updated so that you can now do separate queries for nodes and transactions on each layer.</p>

== 2020-10-28 Table View
<p>A bug where Constellation wouldn't release the write lock on an exported excel file has now been fixed.</p>

== 2020-10-28 Tutorial Page Showing on Startup
<p>A checkbox has been added to the top right corner of this page to set preference for the Tutorial Page showing on startup.</p>

== 2020-10-21 Copy to New Graph
<p>The naming convention when copying to a new graph (Ctrl-U) has been updated. When copying to a new graph, '- Copy' will be added to the old graph name (or a number if that is already there).</p>

== 2020-09-22 Draw/Selection Mode Shortcut
<p>Ctrl-D can now be used to toggle between Draw Mode and Selection Mode on the graph.</p>

== 2020-09-08 Spectral 3D Arrangement
<p>The Spectral 3D Arrangement shortcut has been updated to Ctrl-Alt-A to avoid a clash with the Layers View Add Layer shortcut.</p>

== 2020-09-02 Table View
<p>Table View has been updated to include a paging system. This helps improve the Table view performance on larger graphs.</p>
<p>A menu item has also been added to set the size of a page in the table. Click on the cog and go to 'Set Page Size'. Default is 500.</p>

== 2020-08-28 Split Nodes Plugin
<p>A new option is added to split nodes, duplicating the transactions of the selected node.</p>

== 2020-08-26 Delimited File Importer
<p>Conversion of the importer to a view has allowed a more consistent user experience.</p>
<p>Multiple bug fixes with selection of check-boxes and loading of dropdowns are now in effect.</p>

== 2020-08-24 Layers View Keyboard Shortcuts
<p>Keyboard shortcuts have been added to the Layers View. "Ctrl+Alt+L" will add a new layer and "Ctrl+Alt+D" will deselect all layers.</p>

== 2020-08-21 Histogram Copying Options
<p>You can now copy a selection from the bars within the histogram in the Histogram View via two options:</p>
<ul>
<li>Ctrl+C - Will copy the property values of the selection to the clipboard.</li>
<li>Right-Click Context Menu - Options to either copy the property values or both the property values and counts of the selection to the clipboard.</li>
</ul>

== 2020-08-10 Uncollide Plugin
<p>A new improved version of the uncollide plugin has been added. Go to Experimental > Arrangements > Uncollide to use it.</p>

== 2020-08-06 Quality Control Categories
<p>The Quality Control View now ranks and lists the quality of an element as a category instead of a score. This is also implemented in the Data Access View.</p>
<p>Categories can be mapped to each individual rule through the Quality Control View</p>
<p><strong>Categories</strong> - from lowest to highest priority.</p>
<ul>
<li>Default</li>
<li>Info</li>
<li>Warning</li>
<li>Severe</li>
<li>Fatal</li>
</ul>

== 2020-07-23 Delimited File Importer
<p>Dramatically improve the preview performance of a CSV file import.</p>

== 2020-07-20 Version 2
<p>Constellation v2.0.0 is officially released!</p>

== 2020-07-17 Named Selection
<p>A number of bugs with the Named Selection have been fixed.</p>

== 2020-07-16 Attribute Calculator
<p>The Attribute Calculator has been removed with other views and features.</p>

== 2020-07-08 Rendering Labels Bug Fixed
<p>A bug with labels being rendered with unreadable text after opening views has been fixed.</p>

== 2020-07-07 Manage Templates Layout Improvements
<p>The File &gt; Manage Templates window's layout has been improved.</p>

== 2020-07-07 Import from Delimited Fixes
<p>A number of improvements have been made to the Import from Delimited:</p>
<ul>
<li>The filtering options from the preview table have been fixed so that doing <strong>Row !=1</strong> works again.</li>
<li>A UX improvement has been made to allow you to import files of one type per session. After importing the first file, the <strong>Import File Parser</strong> is grayed out</li>
</ul>

== 2020-06-18 Info Map Bug Fixed
<p>A bug preventing running the Clustering &gt; Info Map plugins has been fixed.</p>

== 2020-06-09 Select Top N Bug Fixed
<p>A bug preventing running the <strong>Select Top N</strong> plugin from the Data Access View has been fixed.</p>

== 2020-05-21 Schema View
<p>The Node and Transaction type tabs in the Schema View are now searchable.</p>

== 2020-05-21 Hierarchical Clustering Improvements
<p>A bug preventing the running of the hierarchical clustering plugin sometimes has been fixed.</p>

== 2020-05-21 Merge Nodes by Geospatial Distance
<p>A bug preventing running the <strong>Merge Nodes</strong> &gt; <strong>Geospatial Distance</strong> plugin from the Data Access View has been fixed.</p>

== 2020-05-18 Map Controls
<p>We have updated the Map View mouse controls to be consistent with the graph view.</p>

== 2020-05-12 Table View
<p>A number of improvements have been added to the table view:</p>
<ul>
<li>The column selection has been improved to include sub categories for source, destination and transactions</li>
<li>Each column selection now includes a search filter</li>
</ul>

== 2020-05-12 Support for MacOSX
<p>Constellation officially supports MacOSX!</p>

== 2020-05-11 Two New Arrangement Options
<p>Two new arrangement options are available via the Arrange menu and toolbar. These options are horizontal and vertical lines. Selecting these options allow selected (or all) elements to be arranged in either horizontal or vertical lines.</p>

== 2020-05-11 Delimiter Importer
<p>Added feedback dialogs for the Delimiter importer, showing information about a successful import and any failures.</p>

== 2020-05-11 Timeline View
<p>A bug resulting in the summary box shrinking when dragged past the summary bounds has been fixed.</p>

== 2020-05-05 Layer by Time
<p>A bug preventing the running of the Arrange &gt; Layer By Time occasionally has been fixed.</p>

== 2020-04-20 Data Access View
<p>You can now remove a previously saved preference in Data Access View under Options &gt; Load.</p>
<p>Added support for double attribute types for when high precision is required, as well as byte and short attribute types for when memory efficiency is required.</p>

== 2020-04-15 New Layers View
<p>You can now add vertices and transactions to up to 32 layers by either using the right click context menu or defining a query.
Access to the Layers view is achieved through Experimental &gt; Views &gt; Layers View.</p>
<p>The view allows for toggling of layers via a checkbox which links to subsets of graph elements.
This will either hide or show the subsets based on element visibility changes to reduce clutter when analysing large data sets.</p>
<p>For more information on how to use this see the <a href="https://github.com/constellation-app/constellation/issues/223">layers view page</a>.
Feel free to comment on the issue with your feedback.</p>

== 2020-04-08 Data Access View Date Range
<p>You can now enter a date and time in the absolute date range section of the Data Access View.</p>

== 2020-03-24 REST API
<p>The module that implements the REST API (providing access from Jupyter notebooks, for example) has been
rewritten. It is now much easier to add functionality. The Python client constellation_client.py has been
updated to use the new REST API. Swagger has been updated; it uses a configuration that is automatically
generated by the REST server, so the display is always up to date.</p>

== 2020-02-25 New Logo
<p>Constellation has got a new logo!</p>

== 2020-02-23 Improved Validation
<p>Validation of custom attributes using dates, blaze angles, node and transaction attribute labels have been improved to provide instant feedback when an invalid value is set.</p>

== 2020-02-07 Font Improvements
<p>Support for rendering fonts in a Constellation graph has been overhauled enabling support for multiple fonts.
Font preferences for the graph can be made by going to Setup &gt; Options &gt; Constellation &gt; Label Fonts.
For more information click on the help button located at the bottom right corner within this preference window.</p>

== 2020-02-06 Analytic View
<p>Stability improvements have been made to the Analytic view when switching between graphs and having the Analytic view state updated.</p>

== 2020-02-06 Data Access View
<p>You can now have Data Access Plugins be deselected after pressing the <strong>Go</strong> button. This is a preference option available from the Data Access View options menu.</p>

== 2020-01-28 Data Access View
<p>A bug has been fixed with the Data Access View which caused the application to lock up when it was opened.</p>

== 2020-01-22 Map View
<p>A stability improvement has been made to the Map View when you resize the window.</p>

== 2020-01-20 Data Access View
<p>A UX improvement has been made to the Data Access View which will enable the "Go" button when you have plugins selected. When you press "Go", a graph will be created if there isn't any open.</p>

== 2020-01-20 Timeline View
<p>A bug has been fixed in the timeline view when the timezone was changed and a graph was closed.</p>

== 2020-01-15 New Flag Icons
<p>We have updated the flag icons we use which are more detailed and of better quality.</p>

== 2020-01-13 Hierarchical Clustering
<p>A bug with the hierarchical clustering not reverting the graph after the pane was closed has been fixed.</p>

== 2020-01-13 KTruss Clustering
<p>A bug with the KTruss clustering not reverting the graph after the pane was closed has been fixed.</p>

== 2020-01-04 Libraries Upgraded
<p>We've upgraded to newer versions of open source libraries we use which should improve performance and stability.</p>

== 2019-12-20 Quality Control View
<p>The colours used to represent a warning when the score is 80 have been improved to be readable.</p>

== 2019-12-16 Delimited File Importer
<p>In the delimited file importer you can assign an attribute to the row column which is the first column.</p>

== 2019-10-23 Jupyter Notebooks
<p>Improvements have been made to the error handling when errors occur with the REST client.</p>

== 2019-10-11 Jupyter Notebooks
<p>You can now specify which graph you want to run a plugin in by specifying the <strong>graph id</strong>. For more information refer to the documentation by going to Tools &gt; Display REST Server Documentation.</p>

== 2019-10-09 Jupyter Notebooks
<p>You can now add custom blazes from a Jupyter Notebook. For more information see <a href="https://github.com/constellation-app/constellation/issues/139">139</a>.</p>

== 2019-10-01 Jupyter Notebooks
<p>A bug has been fixed interpreting strings which look like numbers as numbers in a pandas dataframe. For more information see <a href="https://github.com/constellation-app/constellation/issues/133">#133</a>.</p>

== 2019-07-30 Remember last save
<p>Constellation will remember the location you last saved a graph. You can change this behaviour from Tools &gt; Options &gt; Constellation.</p>

== 2019-07-30 Data Access View Plugin Search
<p>The Data Access View plugin search usability has been improved by having the search text field enabled always.</p>

== 2019-06-25 Data Access View Context Menu Update
<p>The menu positions of the right click context menu available from the Data
Access View has been modified based on UX feedback.</p>

== 2019-05-30 New graph icons
<p>The Constellation new graph icons have been redone.</p>

== 2019-05-06 Analytic Schema Update
<p>Added support for HASH types like MD5, SHA1 and SHA256. The HASH icon background colour is now cyan.</p>

== 2019-05-01 Gather Nodes Bug Fix
<p>Gathered nodes will now maintain their depth instead of being moved forward</p>

== 2019-03-27 Table View Update
<p>The Table View will now remember your column selection and ordering no matter how much you change it.</p>

== 2019-03-27 Added Deselect Blazes option
<p>Added Deselect Blazes option in Selection menu.</p>

== 2019-03-22 New Country Flag Icons
<p>Added 23 new country flag icons.</p>

== 2019-03-22 Arrange by Node Attribute
<p>Arrange by Node Attribute (found under the Arrange Menu) combines the function of Arrange by Group and Arrange by Layer into a single plugin.</p>

== 2019-03-12 Help added for Histogram
<p>A help topics entry for the Histogram View has been added.</p>

== 2019-03-07 Performance Improvement
<p>A performance improvement has been made to how icons and images were created resulting in reduced memory usage.</p>

== 2019-03-01 Map View Update
<p>A few minor improvements have been made to the map view:</p>
<ul>
<li>The draw tool in the Map View will now display distances as you are drawing.</li>
<li>There is a new button beside the draw tool which allows you to copy drawn markers onto your graph.</li>
<li>The KML export option will now include attribute data in the kml.</li>
<li>A bug was fixed which allowed you to be in both draw mode and measure mode at the same time.</li>
</ul>

== 2019-02-11 Save All Returns
<p>The Save All menu option has been brought back and is available from the File menu.</p>

== 2018-12-06 Data Access View Update
<p>You can no longer press Go with either an invalid entry in a numeric parameter of an enabled Data Access Plugin,
or an invalid date-time range set in the Global Parameters (i.e. the 'From' date-time is later than the 'To' date-time).</p>

== 2018-12-04 New Analytic Plugins
<p>Under Experimental &gt; Build Graph, there are plugins for creating structured graphs that more closely resemble real social networks.</p>
<ul>
<li><strong>Preferential Attachment Graph</strong> creates networks that follow the degree power law that is expected in real networks.</li>
<li><strong>Small World Graph</strong> creates lattices/random networks depending on a rewiring probability</li>
<li><strong>Complete Graph</strong> creates a complete graph.</li>
</ul>
<p>In the Analytic View &gt; Similarity, there are four new plugins that assist in link prediction.</p>
<ul>
<li><strong>Common Neighbours</strong> calculates the number of common neighbours between a pair of nodes.</li>
<li><strong>Preferential Attachment</strong> calculates the product of the degrees of a pair of nodes.</li>
<li><strong>Resource Allocation Index</strong> determines the fraction of a "resource" a node can send to another through common neighbours.</li>
<li><strong>Adamic-Adar Index</strong> is similar to Resource Allocation Index but is calculated using the log sum.</li>
</ul>

== 2018-12-03 New Plugins
<p>The actions of saving and closing (including force closing) graphs can now be performed programmatically using plugins.
Refer to the Schema View for more information on how to use these new plugins.</p>

== 2018-11-22 Scatter Plot Update
<p>There is now an option in Scatter Plot to set a number axis to a logarithmic scale.</p>

== 2018-11-20 Directed Transactions
<p>You can now change whether a transaction is directed or not in schema. It is now also reflected visually on the graph by updating the transaction visual (arrow/s if directed, no arrows if not).</p>

== 2018-11-19 Histogram Update
<p>The Histogram now has column headers to help identify what the values in each column represent.</p>

== 2018-11-05 Layer by Time Update
<p>The parameters for 'Layer by Time' found under the Arrange menu item now have clearer descriptions.</p>

== 2018-11-02 Data Access View Update
<p>The plugin 'Split Nodes Based on Identifier' found under the clean section of Data Access View now has the option to split on all occurrences of a given character(s) instead of just the first occurrence.</p>

== 2018-10-19 Table View Update
<p>A performance issue exporting to Excel from the table view has been resolved.</p>

== 2018-10-17 Data Access View Update
<p>All global parameters in the Data Access View will now be saved along with your graph. There is also a new plugin under the
Clean section of the Data Access View, 'Removed Unused Attributes', which removes unused (non-key) attributes from the graph.</p>

== 2018-09-26 Data Access View Update
<p>The favourite icon has changed from a heart to a star to adopt the standard icon used by other applications.</p>

== 2018-09-04 Table View Update
<p>Performance issues identified with the table view have been resolved.</p>

== 2018-06-14 Levenshtein Distance Analytic
<p>In the Analytic View, the Levenshtein Distance Similarity analytic can be used to measure the distance between node string attributes.</p>

== 2018-08-15 Data Access View Update
<p>Added the ability to query 24 months as a date time range in the Data Access View.</p>

== 2018-05-21 Data Access View Update
<p>A new button called <strong>Use maximum Time Range</strong> has been added to set the custom time range to start at 00:00:00 and end at 23:59:59.</p>

== 2018-05-15 Rename Graphs
<p>The right click &gt; rename option retains the current graph name.</p>

== 2018-04-30 Data Access View Update
<p>Added extra padding before the Go button to avoid accidentally clicking.</p>

== 2018-04-06 Analytic View Update
<p>There are new three new analytics available in the Analytic View:</p>
<ul>
<li><strong>Effective Resistance</strong> treats the graph as an electrical network in order to measure the resistance of links.</li>
<li><strong>Dice Similarity</strong> measures how similar pairs of nodes as the ratio of their common neighbours to the median of their neighbours.</li>
<li><strong>Graph Distance</strong>, in addition to the diameter and radius of the graph, will now also calculate the average path distance.</li>
</ul>

== 2018-04-05 Table View Update
<p>The Table View now has a column visibility option for only Key Attributes, and this is now the default setting.</p>

== 2018-04-05 Proxy Settings
<p>The interface for customising proxy settings (Setup &gt; Options &gt; Constellation &gt; Proxies) has been
overhauled to provide a more intuitive experience. In particular, descriptions have been added to each option
detailing how to use it, default settings are visible when you select the 'Use Default Settings' option, and
changes are applied immediately on clicking the 'Apply' or 'OK' buttons.</p>

== 2018-03-29 Default Decorators
<p>The <i>Geo.Country</i> attribute is now set as a default decorator, meaning a country flag will decorate each node with country information.</p>

== 2018-03-07 Zoom to Selection
<p>Added the animation back in when zooming to a selection (Ctrl+Up) so that you have context to where on the graph you are zooming to.</p>

== 2018-03-06 Timeline View Update
<p>In the Timeline View, you can now toggle between Showing, Dimming, and Hiding nodes outside the Timeline View on the graph.</p>
<p>Additionally, there is also a Zoom to Selection button, which will re-frame the Timeline View to focus on the selected transactions on the graph.</p>

== 2018-03-02 Map View Update
<p>The Map View is now capable of clustering markers based on their geographic proximity.
This option can be enabled by selecting <i>Cluster Markers</i> in the marker visibility menu.</p>
<p>Additionally, there are now two new layers available in the Map View:</p>
<ul>
<li><strong>Day / Night</strong> will shade the map where it is currently night time</li>
<li><strong>Thiessen Polygons</strong> will color the map based on which marker is closest</li>
</ul>

== 2018-02-26 Analytic View Update
<p>The Analytic View now has a documentation window which will tell you about any analytic you click on.</p>
<p>This can activated/deactivated by clicking <i>Options &gt; Show Documentation</i>.</p>

== 2018-02-15 Compare Graphs
<p>The Compare Graph plugin has been completed and moved into the Tools menu.</p>

== 2018-02-15 Map View Update
<p>You can now find two new layers in the Map View:</p>
<ul>
<li><strong>Entity Paths</strong> will draws lines between markers on the map representing the paths that entities on the graph have traveled over time</li>
<li><strong>Location Paths</strong> will draws lines between markers on the map representing direct connections between locations nodes on the graph</li>
</ul>

== 2018-02-07 Table View 2.0
<p>The Table View has been completely redesigned to allow for some more advanced functionality such as
multi-column sorting, column filtering and more flexible styling. For details on usage of the new
Table View, refer to <a href="" helpId="au.gov.asd.tac.constellation.views.tableview2">this</a>
help page.</p>

== 2018-01-30 External Scripting Update
<p>The external scripting client has a new method to list the open graphs called <tt>list_graphs()</tt>.
This in conjuction with <tt>set_current_graph</tt> will allow you to easily switch graphs.</p>
<p>Another new method is <tt>open_graph</tt> which will allow you to open a graph by specifying the
filename.</p>

== 2018-01-29 Merge Transactions
<p>A bug with merging transactions has been resolved by excluding the transaction identifier in the
comparison.</p>

== 2018-01-29 Save All
<p>The button to save all open graphs has been removed based on feedback from users.</p>

== 2018-01-29 Copy to New Graph
<p>A toolbar button has been added for Copy Selection to New Graph (Ctrl+U) plugin.</p>

== 2017-12-22 Map View Update
<p>A few new features have been added to the Map View:</p>
<ul>
<li>The Map View now has support for rendering layers over the map. The first layer, a live heatmap
is now available and can be activated from the layers menu.</li>
<li>A new overlay has been added which will display an overview of the map, including a viewport of
the area currently in focus.</li>
<li>Overlays can now be switched on and off using the overlays menu.</li>
<li>'Zoom to Location' will now create a marker at the specified location as well as zoom to it.</li>
</ul>

== 2017-10-26 Freeze Graph View
<p>The freeze graph view feature has been revised to allow the reset view animation to be performed. This
ensures the camera zooms to show the entire graph as new nodes are added and removed.</p>

== 2017-10-23 New Analytics
<p>New analytics have been added to the Analytic View, and can be found under categories:</p>
<ul>
<li>Under Importance, the Connected Component Analytic will tell you the size of each node's graph component, and also indicates how many components there would be if the node was deleted.</li>
</ul>
<p>There's also a new category - Global, with several analytics that will add Graph Attributes:</p>
<ul>
<li>Average Degree - Calculates the average degree of the graph. This metric can be used to detect high
degree nodes.</li>
<li>Graph Density - Calculates the density of the graph.</li>
<li>Component Count - Counts the number of connected components on the graph.</li>
<li>Global Clustering Coefficient - Calculates the global clustering coefficient using the number of
triangles and triplets on the graph.</li>
<li>Graph Distance - Calculates the diameter and radius of the graph.</li>
</ul>

== 2017-10-17 Schema View
<p>The Plugins tab on the Schema View allows you to download a copy of the plugin details into a CSV file.</p>

== 2017-10-13 Schemas
<p>The <strong>Simple Graph</strong> has been renamed to <strong>Visual Graph</strong>.</p>

== 2017-10-12 Map View Update
<p>A few new features have been added to the Map View:</p>
<ul>
<li>You can add custom labels and colours to markers in the Map View using the new label and color menus.</li>
<li>Markers on the map now respond to the 'dim' and 'visibility' attributes. This allows you to, for example, use the
'Dim Other Events' option in the Timeline to visualise locations within a sliding time window.</li>
<li>The draw and measure tools now have support for circles by holding <i>shift</i> as you click. Note that the measure
tool can also measure paths by holding the 'control' key as you click.</li>
<li>The measure tool now supports measurements in nautical miles. The current measurement unit is displayed beside the
measurement tool, and clicking it will cycle through available measurement systems.</li>
<li>You can search for a location on the map by coordinate, geohash or MGRS using the 'Search by Location' option in the
zoom menu.</li>
</ul>

== 2017-10-11 Plugin and parameter names
<p>All plugin names and their parameters have been reviewed and standardised. If you are using the scripting or web server Rest API then please note the following:</p>
<ul>
<li>Plugin names now end with the <strong>Plugin</strong> suffix</li>
<li>Plugin parameters now follow the naming convention of ExamplePlugin.parameter_name</li>
</ul>

== 2017-09-28 Constellation Upgrade
<p>Constellation has been upgraded to work on NetBeans 8.2 and Java 8u144 allowing Constellation to benefit from the latest security and bug fixes.
We have also re-organised modules and done some house keeping to make it easier to develop and maintain.</p>

== 2017-09-21 Jupyter notebooks may require manual authentication
<p>Until now, starting a Jupyter notebook from Tools &rarr; Start Jupyter Notebook has used the <tt>--NotebookApp.token=""</tt>
flag for ease of use. However, this disables notebook authentication, which is not desirable.</p>
<p>Jupyter is now started using just <tt>jupyter-notebook</tt>, so manual authentication may be required. If it is, follow the
instructions displayed in the notebook's output window.</p>
<p>This now works in exactly the same as manually entering <tt>jupyter-notebook</tt> at a command prompt in the notebook directory
(by default, your home directory).</p>

== 2017-08-29 More Geospatial Export Options
<p>You can now export geospatial data in your graph to a GeoPackage file. This is an OGC defined, GIS compliant SQLite database which is
supported by ArcGIS (and most other GIS tools) and is significantly more flexible than a Shapefile. This export option is available under
File &gt; Export as well as in the toolbar of the Map View</p>

== 2017-08-23 Blaze Menu Changes
<p>There are now more options available for modifying blazes in the right-click menu and toolbar drop-down menu, including three default colour options.</p>

== 2017-08-15 Scripting View
<p>Removed support for Groovy and Javascript in the Scripting View. We are mandating that all scripts be written in Python.</p>

== 2017-08-03 Extract from Content
<p>The Extract From Content data access view plugin has been updated with the following options:</p>
<ul>
<li>Case Insensitive</li>
<li>Incoming Transactions</li>
<li>Selected Only</li>
</ul>
<p>Refer to <a href="" helpId="au.gov.asd.tac.constellation.views.dataaccess.plugins.importing.ExtractFromContent">this</a> help page for more information.</p>

== 2017-08-01 Select Blazes
<p>You can now select all blazed nodes on the graph using Selection &gt; Select Blazes. This option is also available in the toolbar menu.</p>

== 2017-07-28 Map View Update
<p>You can now toggle between metric and imperial measurements in the Map View using the button beside the measure tool.</p>

== 2017-07-28 Half Hop Induced Subgraph
<p>The half hop induced subgraph button has been added back onto the quick access toolbar.</p>

== 2017-07-28 Attribute Editor
<p>The following bugs with the attribute editor have been fixed:</p>
<ul>
<li>Fixed a bug preventing setting an icon when multiple nodes are selected.</li>
<li>Fixed a bug with changing colours in Options &gt; Attribute Editor Colours.</li>
</ul>

== 2017-07-25 Extract Words from Content
<p>In the Data Access View, under Import, the plugin Extract Words from Content is now available. If there are transactions with Content on the graph,
words will be extracted and represented as nodes. It also works with regular expressions and can extract known schema types.</p>

== 2017-07-25 REST server Python client is downloaded automatically
<p>If script downloading is enabled, a new Python REST client script will be downloaded if it doesn't exist, or if the on-disk version does not match Constellation's version. This means that the on-disk version will be automatically updated, with no user action required.</p>

== 2017-07-18 Geospatial Export
<p>You can now export geospatial data in your graph to GeoJSON or Shapefile using the File &gt; Export menu or the toolbar options in the Map View.</p>

== 2017-07-17 REST server requires a secret
<p>The external scripting server now requires a secret to be used, which requires a new Python client.</p>

== 2017-05-29 Support for Old Graphs
<p>The logic to support old graphs has been changed so that old graphs will get the updated look and feel when you run Tools &gt; Complete with Schema or press F5.</p>
<p>This has allowed graphs to load faster and more efficiently maintain the update code logic.</p>

== 2017-05-28 Improved Analytics
<p>Many of the structural graph analytics available to Constellation have been rewritten as native plugins, meaning
they have been optimised to run efficiently on large graphs and include more customisation options. These include:</p>
<ul>
<li>Degree Centrality (also calculates in-degree / out-degree)</li>
<li>Eigenvector Centrality</li>
<li>Katz Centrality</li>
<li>Pagerank Centrality</li>
<li>Betweenness Centrality</li>
<li>Closeness Centrality (also calculates harmonic closeness)</li>
<li>Ratio of Reciprocity</li>
<li>Jaccard Index</li>
<li>Cosine Similiarity</li>
</ul>
<p>In addition to this, several new analytics are now available:</p>
<ul>
<li>HITS Centrality: scores each node based on its ability to act as both a hub and as an authority</li>
<li>Local Clustering Coefficient: scores each node on its willingness to cluster</li>
<li>Eccentricity: scores each node on its furthest distance to any other node</li>
</ul>

== 2017-05-25 Default Font Change
<p>The default font has been changed from <strong>Arial Unicode MS</strong> to <strong>Dialog</strong> because it has better support for unicode characters.</p>

== 2017-05-18 Attribute Changes
<p>There have been some changes to the attributes you might be used to seeing on graphs.</p>
<ul>
<li>The 'Name' attribute for nodes is now called 'Label'</li>
<li>The 'Name' attribute for transactions is now called 'Label'</li>
<li>The 'UniqueID' attribute for transactions is now called 'Identifier'</li>
</ul>
<p>These changes have been made to help keep the core attributes consistent and intuitive.
Old graphs will be automatically updated with these new attributes.</p>

== 2017-05-09 Top-n Selection
<p>You can now select the top-n n nodes based on the transaction count and type to save you time having to do it manually. It is available under the Utility section in the Data Access View.
Click <a href="" helpId="au.gov.asd.tac.constellation.views.dataaccess.plugins.utility.SelectTopN">here</a> for the help page.</p>

== 2017-05-04 Improved Stability
<p>A bug causing Constellation to crash due to running out of memory has been fixed.</p>

== 2017-05-04 Data Access View Favorites Update
<p>Plugins in the Favourites category are sorted in the order respective to their category.</p>

== 2017-04-28 Split Nodes
<p>You can now split nodes based on a specified character which is located in the Clean category. For more information click <a href="" helpId="au.gov.asd.tac.constellation.views.dataaccess.plugins.clean.SplitNodesPlugin">here</a>.</p>

== 2017-04-21 Merge Nodes by Location
<p>You can now merge nodes by their geospatial proximity. Nodes which are found to be located within a specified distance of each other will be merged into a single 'geospatial cluster' node.
Each cluster node will be given a shape attribute representing the area it represents which is viewable in the Map View. This functionality can be accessed by selecting the 'Merge Nodes' plugin
within the Data Access View, and selecting the 'Geospatial Distance' option.</p>

== 2017-04-18 Compare Graphs
<p>You can now compare differences between 2 graphs and see the differences. This is available from Tools &gt; Compare Graphs. More information is available in <a href="" helpId="au.gov.asd.tac.constellation.functionality.compare.CompareGraphPlugin">this</a> help page.</p>

== 2017-04-03 Improved Quick Search
<p>Fixed bugs with the quick search and recent search not returning results.</p>

== 2017-03-24 Flexible Schema Types
<p>While you could always create custom types on a graph by simply entering a name as a string, you can now specify the place of a custom type in the type hierarchy (as seen in the Schema View) by entering the desired hierarchy as a string of form:</p>
<ul><li><i>schemaTypeName.customTypeName</i></li></ul>
<p>This will create a custom type called 'customTypeName' with the parent 'schemaTypeName' from which it will inherit its visual properties. This hierarchy string can extend as far back or forward as you like. For example:</p>
<ul><li><i>Online Location.URL.Host.Owner</i></li></ul>
<p>If both 'Online Location' and 'URL' are valid in the type hierarchy (which they would be for an Analytic Graph), this will create a custom type named 'Owner' whose parent is another custom type named 'Host', whose parent is the schema type 'URL' and both custom types will inherit their visual properties from the 'URL' type.</p>

== 2017-03-23 Improved Find
<p>Fixed a bug with the advanced find not adding results to the current selection.</p>

== 2017-03-21 Improved Data Access View
<p>The following improvements have been made:</p>
<ul>
<li>You can now save commonly used plugins in the Data Access View as favourites. For more information click <a href="" helpId="au.gov.asd.tac.constellation.views.dataaccess.panes.DataAccessViewTopComponent">here</a>.</li>
<li>You can filter plugins by clicking on the magnifying icon and typing the plugin name which will filter the categories to make it easier to find the plugin your looking for.</li>
<li>If you want to expand, collapse or deselect all plugins then you can right click anywhere on the Data Access View and use the right click menu options.</li>
<li>The layout of the Data Access View has been optimised to minimise the width required, leaving more room for the graph.</li>
</ul>

== 2017-03-08 Improved Table View
<p>Fixed a major performance bug with the table view causing Constellation to lock up.</p>

== 2017-03-03 Import Excel Spreadsheets
<p>You can now import Excel spreadsheets using the Delimited File Importer. It will work for both xls and xlsx files. Note that it will only import the first sheet in a file.</p>

== 2017-03-01 Improved Freeze Graph View
<p>The bugs with the freeze graph view have been fixed.</p>

== 2017-02-22 Map View Update
<p>The following new features have been added to the Map View:</p>
<ul>
<li>Improved the speed of the box selection feature</li>
<li>You can now click the middle mouse button and drag to select an area to zoom to</li>
<li>Polygon markers can now be queried by the Data Access View</li>
<li>Custom (drawn) markers are now visually distinct from markers representing data on the graph</li>
</ul>

== 2017-02-16 Scripting View API Changes
<p>The following changes have been made to the scripting API so please update your scripts:</p>
<ul>
<li>Renamed au.gov.asd.tac.constellation.graph.hl.HLGraph to au.gov.asd.tac.constellation.scripting.graph.SGraph.</li>
<li>HLReadableGraph and HLWriteableGraph have been renamed to SReadableGraph and SWritableGraph respectively.</li>
<li>Attribute, Collection, Vertex, Transaction, Edge and Link have been renamed to SAttribute, SCollection, SVertex, STransaction, SEdge and SLink respectively.</li>
<li>SubgraphUtilities has moved to au.gov.asd.tac.constellation.graph.utilities.SubgraphUtilities.</li>
</ul>
<p>Note that documentation for the scripting API is now available from Scripting View &gt; Actions &gt; API Documentation.</p>

== 2017-02-16 Workflow Plugins
<p>A bug has been fixed related to workflow plugins where not all selected nodes were being passed to the workflow query.</p>

== 2017-02-10 One-hop Induced Subgraph
<p> Selecting the <strong>Select One-hop Induced Subgraph</strong> item in the selection menu will add to the selection any transactions and nodes which connect currently selected nodes upto one hop out.
The existing 'Select Induced Subgraph' item has been renamed <strong>'Select Half-hop Induced Subgraph'</strong>, but is unchanged functionally.</p>

== 2017-01-12 Improved Rendering and Event Handling
<p> Constellation's visualistion and event handling framework has been reimplemented from the ground up.
To the user things will mostly look the same, but performance and stability should be slightly improved. The main benefit of this upgrade
is that it should now be possible to write other visualisations for Constellation, for example a lightweight 2D renderer. </p>

== 2017-01-11 Improved Plugin Reporter
<p>Fixed a bug with the plugin reporter where the filters were misbehaving.</p>

== 2016-12-15 A New and Improved Map View
<p>A complete redesign of the <strong>Map View</strong> is now available. This view is pure Java (as opposed to its Javascript-based predecessor), making it far easier to extend
with new features, and is rendered using OpenGL, making it far more responsive than its predecessor. The new Map View also contains the following improvements:</p>
<ul>
<li>Ability to switch base maps on the fly. A default base map comes pre-loaded, meaning it can be used immediately without developer effort, but a developer can also add new base maps as desired.</li>
<li>An information overlay which displays the latitude and longitude of the mouse and the current zoom level. A developer can also use this overlay to report debug information about the map.</li>
<li>A tool overlay which offers various tools for interacting with the map. Currently these consist of a measurement tool, and a draw mode toggle allowing the ability to draw your own markers.</li>
<li>Support for the representation of point, line, polygon, and multi markers on the map, including selection which interacts with the graph.</li>
<li>Ability to toggle marker visibility independently for each marker type using the <strong>Marker Visibility</strong> button.</li>
<li>Ability to reset the focus of the map to the extent of all visible markers using the <strong>Reset View</strong> button.</li>
<li>Ability for a developer to access the map's markers from other views, for example, you could query the locations represented by selected markers using the Data Access View.</li>
</ul>
<p>Note: the control scheme for the new Map View is the inverse of the control scheme for the graph. The left mouse button handles panning and drawing instead of selection,
the right mouse button handles selection instead of panning and drawing, however the middle mouse button still handles zooming. This will be changed in a future update
so that the map controls and graph controls are consistent.</p>

== 2016-11-10 Icons Refresh
<p>Icons used for visualisation of nodes on a Constellation graph have undergone a refresh. We have made foreground icons more symbolic, where possible, meaning that they tend to
be smaller icons with transparency filling the rest of the image space. In addition to this, the default background icon for all nodes is now the 'Flat Square' icon as it has a
larger surface area, making it stand out more, and it more accurately represents the colour assigned to it. These changes will allow us to make better use of icons in an analytic
context by allowing us to visually differentiate nodes using background icons.</p>

== 2016-11-04 Freeze Graph View Shortcut
<p>The freeze graph view button has been moved to the top tool bar.</p>

== 2016-09-07 Default Arrangement Update
<p>The default arrangement after any plugin is executed is to arrange by grid because it is the fastest arrangement.</p>

== 2016-08-29 Framework Upgraded
<p>A minor framework upgrade has been completed so that Constellation now uses Netbeans 8.0.2 and Java 8u92.</p>

== 2016-08-04 Analytic View 2.0
<p>The new and improved Analytic View 2.0 is now available! It has been completely redesigned around a more flexible and robust framework which allows
for it to manage any type of analytic functionality. The initial release supports all the same analytics as the original Analytic View, but over time
we will transition the currently available 'Clustering' and 'Content' features into this new view, as well as add several new analytics we are currently
working on. For details on usage of the new Analytic View, refer to <a href="" helpId="au.gov.asd.tac.constellation.views.analyticview.AnalyticViewTopComponent">this</a>
help page.</p>

== 2016-08-03 Memory Leaks
<p>A number of memory leaks have been fixed resulting in unused memory being properly released as you close graphs.</p>

== 2016-07-06 Improved Performance
<p>Large graphs should now open more quickly as an optimisation was added to pre-calculate the string representation of types.</p>

== 2016-07-05 Complete with Schema
<p>You can now press the F5 key to 'Complete with Schema'.</p>

== 2016-06-20 Delimited File Importer
<p>Improvements to the delimited file importer mean it will now better handle CSV files containing complex data.</p>

== 2016-06-06 Visual Attributes and Templates
<p>A number of visual properties, such as labels and decorators, have been exposed as graph attributes so that they can be edited in the attribute editor like everything else (rather than through obscure menu items).</p>
<p>Default values of visual attributes have been removed from preferences too - if you had a custom default background colour or labels set up you may notice that this is now missing. Don't worry! You can get this back by using templates:</p>
<p>To make a template, simply open a new graph (with the schema you want), set the graph attributes to their desired values (like background_colour, bottom_labels, and top_labels), then choose "File &gt; Save Template" and enter a name.</p>
<p>You can then make your template the default new graph (that is opened with Control+N) by choosing "File &gt; Manage Templates", selecting your template name, and then pressing the "Set Default" button.</p>
<p>You can have as many templates as you like - the options will be listed in the "File &gt; New Graph" menu beneath the schema graphs.</p>

== 2016-06-06 Performance Improvement
<p>There is a significant performance improvement overall to Constellation after adding caching to the new Icon provider implementation.</p>

== 2016-06-01 Directed Shortest Paths
<p>The directed shortest paths search algorithm has been added to the selection menu. You need to set a source node and this dictates the direction.</p>

== 2016-05-30 OpenGL
<p>A dormant bug related to OpenGL trying to render a disposed batch operation has been fixed.</p>

== 2016-05-19 Composite Nodes
<p>A minor bug fix when merging nodes using the right click menu.</p>

== 2016-05-09 Updated zoom to selection and reset view keyboard shortcuts
<p>The shortcuts to zoom to selection and reset view have been changed to Ctrl-Up and Ctrl-Down respectively.</p>

== 2016-04-27 DateTime and Time Zones
<p>There is no longer a concept of a "graph time zone", rather each transaction attribute is individually time zoned.
This removes any ambiguity because you know exactly what time zone each transaction is in.</p>
<p>To update the time zone, select the transactions and right click on the "DateTime" property from the Attribute Editor and select "Update time-zone of selection"</p>
<p>Time zones have been re-worked from the ground up which makes use of Java 8's new time zone capabilities.</p>

== 2016-04-07 Composite Nodes
<p>We've identified issues with composite nodes on large graphs (especially those with a lot of transactions) and unexpected behaviours when you
copy composite nodes between graphs. The existing version will remain an experimental feature and we plan to create a newer version from lessons learned.</p>

== 2016-03-17 Graph Visibility Threshold
<p>You can configure a threshold to automatically hide all nodes on the graph. The idea is that you would instead use table view or the histogram to
clean up the graph before you visualise it in the graph view. The threshold can be set in Tools &gt; Options &gt; Constellation &gt; Graph Drawing.
A new button is available in the graph toolbar than will enable/disable the threshold. For more information refer to
<a href="" helpId="au.gov.asd.tac.constellation.visual.about">this</a> help page.</p>

== 2016-03-17 Freeze Graph View
<p>When enabled, animations do not run during plugin executions so your graph structure does not change. The button is available in the graph toolbar.
When enabled, the snow flake icon will change from grey to blue. This feature is smart enough to allow you to execute arrangements manually so you can
 keep it on all the time if you like.</p>

== 2016-02-26 Icons Update
<p>All icons have been reviewed and some duplicates have been removed. Note that Unknown types will be rendered as a white ? icon in front of a grey sphere.
Unsupported types will be rendered as a white ! icon in front of a yellow sphere.</p>

== 2015-09-18 A New Way to Merge Nodes
<p>Nodes can now be merged based on types known to Constellation, meaning that preference will be given to types known by the graph over custom types.
For more information click <a href="" helpId="au.gov.asd.tac.constellation.views.dataaccess.plugins.merge.MergeNodes">here</a>.</p>

== 2015-09-30 Memory Usage Improvement
<p>Constellation will try to clear up unused memory when you open a graph. The idea behind doing it on graph open would be in the scenario when
you have multiple graphs open with edits made but you have not closed any of them. So, when you open a new graph, Constellation might try and cleanup
unused memory. This is still an experimental feature. Similar to clearing memory on graph close, the option is under
Setup &gt; Options &gt; Constellation &gt; Application and is enabled by default.</p>

== 2015-09-01 Label Rendering Improvements
<p>The rendering of labels has been improved to display text more accurately (including right-to-left text) and improve compatibility with more graphics cards.</p><|MERGE_RESOLUTION|>--- conflicted
+++ resolved
@@ -1,13 +1,11 @@
 == 3030-12-31 Getting Started
 <p>If you're new to Constellation, read the <a href="" helpId="au.gov.asd.tac.constellation.functionality.gettingstarted">getting started guide</a>.</p>
 
-<<<<<<< HEAD
-== 2022-03-15 Plugins
+== 2022-03-30 Plugins
 <p>Some plugin parameters have been updated to have '*' at the end of the name to indicate that the plugin will require a value in order for the plugin to work.</p>
-=======
+
 == 2022-03-22 New Datetime formatter in the File Importer
 <p>A new Datetime formatter has been added to the File Importer for parsing native Excel datetimes into Constellation. You can use it by right-clicking an attribute, navigating to Formatter -> Datetime and choosing 'EXCEL' from the format dropdown list.</p>
->>>>>>> 748ccf91
 
 == 2022-02-22 Find View (Experimental)
 <p>A new version of the Find View can be accessed via Experimental -> Views or Ctrl + B. This version is intended to replace the current Find View at some stage.</p>
