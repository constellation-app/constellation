--- conflicted
+++ resolved
@@ -1,13 +1,11 @@
 == 3030-12-31 Getting Started
 <p>If you're new to CONSTELLATION, read the <a href="" helpId="au.gov.asd.tac.constellation.functionality.introduction">introduction</a>.</p>
 
-<<<<<<< HEAD
+== 2021-03-22 Scatter Plot
+<p>Ctrl-Shift-O has been added as a keyboard shortcut to open up the Scatter Plot View.</p>
+
 == 2021-02-25 Conversation View
 <p>The Conversation View now has a search bar where a passage of text can be be searched for within a currently visible conversation.</p>
-=======
-== 2021-03-22 Scatter Plot
-<p>Ctrl-Shift-O has been added as a keyboard shortcut to open up the Scatter Plot View.</p>
->>>>>>> e8beb630
 
 == 2021-02-25 Blaze Colors - Presets
 <p>The blaze menus have been updated to show preset blaze colors. An option to save a custom color as a preset is represented by a checkbox in the color dialog.</p>
