--- conflicted
+++ resolved
@@ -1,19 +1,17 @@
 == 3030-12-31 Getting Started
 <p>If you're new to Constellation, read the <a href="" helpId="au.gov.asd.tac.constellation.functionality.gettingstarted">getting started guide</a>.</p>
 
-<<<<<<< HEAD
+== 2021-10-27 Layers View Graph Context
+<p> Layers View now requires a graph to be present before presenting the full feature set of the view.</p>
+
 == 2021-10-26 Press Enter as Default
 <p>Gives the user an option to be able to make the OK button the default button.  Works specifically for:</p>
 <p>Attribute Editor Dialog, New Attribute Dialog, Default Attribute Dialog.</p>
 <p>You can now also type in the first couple of letters in the New Attribute dialog to jump to the matching type</p>
-=======
-== 2021-10-27 Layers View Graph Context
-<p> Layers View now requires a graph to be present before presenting the full feature set of the view.</p>
 
 == 2021-10-20 Conversation Search scroll
 <p> When searching in the conversation viewer you will be taken to the messages that contain the search term.</p>
 <p> You can also iterate through the search terms using the new buttons</p>
->>>>>>> 5227d49c
 
 == 2021-10-15 User Settable Bin Size in Histogram
 <p>The user can now manually increase or decrease the height of the bins in the histogram (Added to the popup displayed when you click the Actions button in the bottom right of the histogram panel).</p>
