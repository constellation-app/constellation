--- conflicted
+++ resolved
@@ -1,13 +1,11 @@
 == 3030-12-31 Getting Started
 <p>If you're new to Constellation, read the <a href="" helpId="au.gov.asd.tac.constellation.functionality.gettingstarted">getting started guide</a>.</p>
 
-<<<<<<< HEAD
 == 2021-09-10 Histogram View
 <p>Options selected for the Category and Property are now associated with the chosen Graph Element; Node, Transaction, Edge, or Link, and will not reset to defaults when switching between Graph Element options.</p>
-=======
+
 == 2021-09-06 Import From File
 <p>Updated the UI to only enable and expand sections once a file is added</p>
->>>>>>> 8fb47880
 
 == 2021-09-08 Notes View UI Improvements
 <p>New features:</p>
