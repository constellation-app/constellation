== 3030-12-31 Getting Started
<p>If you're new to Constellation, read the <a href="" helpId="au.gov.asd.tac.constellation.functionality.gettingstarted">getting started guide</a>.</p>

<<<<<<< HEAD
== 2021-10-20 Conversation Search scroll
<p> When searching in the conversation viewer you will be taken to the messages that contain the search term.</p>
<p> You can also iterate through the search terms using the new buttons</p>
=======
== 2021-10-15 User Settable Bin Size in Histogram
<p>The user can now manually increase or decrease the height of the bins in the histogram (Added to the popup displayed when you click the Actions button in the bottom right of the histogram panel).</p>

== 2021-10-08 Layer by Time
<p>Layer by Time has been updated so that the graph that is created has the same schema as the original graph. Previously it created a Visual Graph.</p>
>>>>>>> 4bafe2e1

== 2021-10-06 Plugin Parameters
<p>If you enter a value into a number parameter field that is either less than the minimum allowed or more than maximum allowed, the field turns red.</p>

== 2021-09-28 Hashmod Improvements
<p>Significant speed up in ingesting CSV files with a header line in as separate vertices and you can now specify
(via a header field with format 'COLUMN1...COLUMN2;;;COLUMN3') that any transactions that hashmod creates via 
matching COLUMN1 and COLUMN2 values will also gain the COLUMN3 attribute from one of the vertices it connects.</p>

== 2021-09-17 Anaglyphic Display
<p>The anaglyphic 3D display now allows different colors to be selected for left and right eyes.</p>

== 2021-09-17 Data Access View
<p>The Quality Control widget and Go button have also been added to the bottom
of the view to improve the UX workflow as you select plugins from the top going
downwards.</p>

== 2021-09-17 Histogram sort by Labels (Numbers)
<p>Histogram view now has an option to sort labels by numeric value on top of the existing string value</p>

== 2021-09-17 Attribute Editor Improvement
<p>Clicking on the attribute field now brings up the interface to edit the value. The Edit button is now redundant and will be removed later.</p>
<p>Value can be selected by dragging the mouse over the required part of the string.</p>

== 2021-09-17 Anaglyphic Display
<p>The graph can be displayed in anaglyphic 3D. This requires glasses with colored lenses, currently hard-coded to be left eye green, right eye magenta.</p>

== 2021-09-15 Quick Start Guide
<p>The Quick Start Guide on the Whats New Page has been removed. You can now discover that information via the Getting Started link on the Welcome Page which now links
to the Getting Started help page.</p>

== 2021-09-13 node_labels_bottom/top and transaction_labels changed
<p>The above three graph attributes have been changed to node_bottom/top_labels_colours and transaction_labels_colours.</p>
<p>The attributes now also show the colours for example: Label: (White), Identifier: (#9980e6)</p>

== 2021-09-10 Histogram View
<p>Options selected for the Category and Property are now associated with the chosen Graph Element; Node, Transaction, Edge, or Link, and will not reset to defaults when switching between Graph Element options.</p>

== 2021-09-06 Import From File
<p>Updated the UI to clear the Attribute Filter and the table filters in the Configuration Run tabs, when all the source files are removed.</p>

== 2021-09-06 Import From File
<p>Updated the UI to only enable and expand sections once a file is added</p>

== 2021-09-08 Notes View UI Improvements
<p>New features:</p>
<ul>
<li>Replaced edit pop up with direct note editable text fields</li>
<li>Right click note to add and remove selected graph elements</li>
<li>Delete note confirmation pop up</li>
</ul>

== 2021-09-06 Freeform Selection
<p>You can now draw a freeform selection shape by holding down Alt whilst selecting.</p>

== 2021-09-06 Reset graph view after importing
<p>When data is imported with the Import from File or the Import from Database, the graph view is now reset to the full view to display everything that has been imported.</p>

== 2021-08-23 Moved Notes View to Views menu
<p>The Notes View can now be found in the Views menu instead of in the Experimental > Views menu.</p>

== 2021-08-18 Layers View Delete Layer
<p>Added functionality to delete a layer in the layers view.</p>

== 2021-08-18 Removed Old Table View
<p>Removed the old table view implementation as the new one has now fully replaced it.</p>

== 2021-08-05 Auto Notes Filters
<p>Additional filters have been added to the Notes View to filter on which Auto Notes are shown. When the Auto Notes filter is selected, an additional drop down list of filters for the Auto Notes is displayed.</p>

== 2021-07-30 Remember File Open/Save Location
<p>By default, the "Remember Open/Save Location" preference is enabled, which will default the previously opened or saved location when opening or saving a file. </p>
<p>When this option is unticked, the open or save location defaults to the user's home directory</p>

== 2021-07-27 Keep multiple values expanded in the Attribute Editor
<p>When the graph selection is changed, any expanded node or transaction attributes in the Attribute Editor will now remain expanded and populate values of the new selection.</p>
<p>When the graph is zoomed in or out, any expanded attribute will remain expanded with the same values.</p>

== 2021-07-27 Default Graph Label Colour Change
<p>The default graph label colour has been changed to white to improve visibility of the label on the graph background. The label colour is able to be changed in the Attribute Editor as a Graph Attribute.</p>

== 2021-07-26 Quality Control Category Changes
<p>Quality Control category names and colours have been updated to match commonly seen category names and colours. The category names are now Minor, Medium, Major, Severe and Critical.</p>
<p>A new category OK has been added for when a Quality Control rule has not been flagged.</p>

== 2021-07-21 Conversation View
<p>The Conversation View now has a search bar where a letter or passage can be searched for within the currently visible conversation.</p>

== 2021-07-15 Notes View Selection
<p>User Notes now have the option to include nodes and transactions on the graph that are selected when the note is created. If no elements are selected, the note will be applied to the whole graph.</p>
<p>To view what graph elements are applied to the note, a right click context menu has been added to user notes with the option to select on graph which will highlight the relevant nodes and transactions, or the whole graph.</p>

== 2021-06-04 Select All Plugin
<p>The Select All Plugin in the Data Access View now selects everything on the graph including transactions.</p>
<p>Previously it only selected the vertices on the graph.</p>

== 2021-05-28 Freeze Graph View Removed
<p>The freeze graph view option has been removed as the functionality has been replaced by pin/unpin nodes</p>

== 2021-05-21 Application Font Setting
<p>In the Constellation settings a tab has been added to set the default font family and font size for all of the views in Constellation.</p>
<p>The setting requires a restart of Constellation for it to be applied. </p>
<p>The setting can be found via Setup -> Options -> Constellation -> Application Font. </p>

== 2021-05-19 Ability to Pin/Unpin Nodes
<p>Nodes can now be pinned, either through the pin/unpin toolbar icons in the arrangements panel, or via the corresponding Arrange menu options. Once pinned, nodes do not move when arrangement plugins are run, but can be manually moved. The 'pinned' node attribute stores this information.</p>

== 2021-04-22 JDBC Database Import Connector View
<p>The JDBC Connector window has been converted to use the standard view framework and now matches closely with the style of the delimited file importer.</p>

== 2021-04-01 Ability to Search in Single Choice Drop-Down Lists
<p>Single Choice Drop-Downs are now searchable, which allows you to filter the options in the drop down list based on what is typed.</p>

== 2021-04-01 Histogram Bin Counter
<p>A count for the total number of bins currently shown in the Histogram has been added to the top right of the view.</p>

== 2021-03-22 Scatter Plot
<p>Ctrl-Shift-O has been added as a keyboard shortcut to open up the Scatter Plot View.</p>

== 2021-02-25 Blaze Colors - Presets
<p>The blaze menus have been updated to show preset blaze colors. An option to save a custom color as a preset is represented by a checkbox in the color dialog.</p>
<p>The blaze toolbar menu now displays up to 10 preset colors. It now has the ability to change the color stored by clicking the tile to load a color picker.</p>
<p>The preferences found via Setup -> Options -> Constellation -> Graph now stores preset blaze colors. These can be edited via the color picker upon clicking the colored tile.</p>

== 2021-02-24 Plugin Reporter Drop-Down Lists
<p>To avoid confusion with the Plugin Reporter, the two drop-down lists for filtering and ignoring plugins to be displayed have been combined.</p>

== 2021-01-28 Histogram View
<p>Fixed an issue with the histogram where a bar selection wasn't applied to the graph.</p>

== 2021-01-27 What's New Page
<p>The tutorial page has been converted into a What's New page to display updates to Constellation.</p>

== 2021-01-12 Welcome Page
<p>A Welcome Page with helpful links for getting started with Constellation now opens on startup.</p>

== 2021-01-12 Notes View
<p>The Notes View can be used to record notes about a graph.</p>
<p>It can be found in "Experimental > Views > Notes View", or alternatively via the shortcut "Ctrl+Shift+A".</p>
<p>There are two types of notes that are recorded in the Notes View:</p>
<ul>
<li><p>User Notes: These are PURPLE and are created by a user by typing in the tile and description and clicking the "Add Note" button at the bottom of the view. They may also be edited or deleted later via the buttons on the note itself.</p></li>
<li><p>Auto Notes: These are BLUE and are generated and added to the graph automatically by plugin execution, similar to the Plugin Reporter.</p></li>
</ul>
<p>Visibility of either User Notes or Auto Notes can be toggled on or off via the "Select a filter..." drop-down menu at the top of the view.</p>

== 2021-01-11 JDBC Database Import Connector
<p>A JDBC Connector has been added to easily allow importing via a JDBC Connection to a database.</p>

== 2020-12-21 Version 2.1.1
<p>Constellation v2.1.1 is officially released!</p>

== 2020-12-04 Table View
<p>A couple of bugs related to exporting in Selected Only mode and table selection have been fixed.</p>

== 2020-11-25 Data Access View
<p>Data Access View has been updated to remember plugin parameter selections between sessions.</p>

== 2020-11-13 Performance Improvement
<p>Zooming and dragging nodes on large graphs has improved significantly.</p>

== 2020-11-10 Analytic View
<p>The Levenshtein Distance Analytic has been updated so that the drop-down list parameters don't reset every time a new graph selection is made.</p>

== 2020-11-09 Performance Improvement
<p>The time taken to open graphs has been reduced significantly and graph responsiveness after opening or docking views.</p>

== 2020-11-08 Table View
<p>A bug where exporting to CSV or Excel would only export the current page (instead of all pages) has been fixed.</p>

== 2020-11-03 Layers View
<p>The Layers View has been updated so that you can now do separate queries for nodes and transactions on each layer.</p>

== 2020-10-28 Table View
<p>A bug where Constellation wouldn't release the write lock on an exported excel file has now been fixed.</p>

== 2020-10-28 Tutorial Page Showing on Startup
<p>A checkbox has been added to the top right corner of this page to set preference for the Tutorial Page showing on startup.</p>

== 2020-10-21 Copy to New Graph
<p>The naming convention when copying to a new graph (Ctrl-U) has been updated. When copying to a new graph, '- Copy' will be added to the old graph name (or a number if that is already there).</p>

== 2020-09-22 Draw/Selection Mode Shortcut
<p>Ctrl-D can now be used to toggle between Draw Mode and Selection Mode on the graph.</p>

== 2020-09-08 Spectral 3D Arrangement
<p>The Spectral 3D Arrangement shortcut has been updated to Ctrl-Alt-A to avoid a clash with the Layers View Add Layer shortcut.</p>

== 2020-09-02 Table View
<p>Table View has been updated to include a paging system. This helps improve the Table view performance on larger graphs.</p>
<p>A menu item has also been added to set the size of a page in the table. Click on the cog and go to 'Set Page Size'. Default is 500.</p>

== 2020-08-28 Split Nodes Plugin
<p>A new option is added to split nodes, duplicating the transactions of the selected node.</p>

== 2020-08-26 Delimited File Importer
<p>Conversion of the importer to a view has allowed a more consistent user experience.</p>
<p>Multiple bug fixes with selection of check-boxes and loading of dropdowns are now in effect.</p>

== 2020-08-24 Layers View Keyboard Shortcuts
<p>Keyboard shortcuts have been added to the Layers View. "Ctrl+Alt+L" will add a new layer and "Ctrl+Alt+D" will deselect all layers.</p>

== 2020-08-21 Histogram Copying Options
<p>You can now copy a selection from the bars within the histogram in the Histogram View via two options:</p>
<ul>
<li>Ctrl+C - Will copy the property values of the selection to the clipboard.</li>
<li>Right-Click Context Menu - Options to either copy the property values or both the property values and counts of the selection to the clipboard.</li>
</ul>

== 2020-08-10 Uncollide Plugin
<p>A new improved version of the uncollide plugin has been added. Go to Experimental > Arrangements > Uncollide to use it.</p>

== 2020-08-06 Quality Control Categories
<p>The Quality Control View now ranks and lists the quality of an element as a category instead of a score. This is also implemented in the Data Access View.</p>
<p>Categories can be mapped to each individual rule through the Quality Control View</p>
<p><strong>Categories</strong> - from lowest to highest priority.</p>
<ul>
<li>Default</li>
<li>Info</li>
<li>Warning</li>
<li>Severe</li>
<li>Fatal</li>
</ul>

== 2020-07-23 Delimited File Importer
<p>Dramatically improve the preview performance of a CSV file import.</p>

== 2020-07-20 Version 2
<p>Constellation v2.0.0 is officially released!</p>

== 2020-07-17 Named Selection
<p>A number of bugs with the Named Selection have been fixed.</p>

== 2020-07-16 Attribute Calculator
<p>The Attribute Calculator has been removed with other views and features.</p>

== 2020-07-08 Rendering Labels Bug Fixed
<p>A bug with labels being rendered with unreadable text after opening views has been fixed.</p>

== 2020-07-07 Manage Templates Layout Improvements
<p>The File &gt; Manage Templates window's layout has been improved.</p>

== 2020-07-07 Import from Delimited Fixes
<p>A number of improvements have been made to the Import from Delimited:</p>
<ul>
<li>The filtering options from the preview table have been fixed so that doing <strong>Row !=1</strong> works again.</li>
<li>A UX improvement has been made to allow you to import files of one type per session. After importing the first file, the <strong>Import File Parser</strong> is grayed out</li>
</ul>

== 2020-06-18 Info Map Bug Fixed
<p>A bug preventing running the Clustering &gt; Info Map plugins has been fixed.</p>

== 2020-06-09 Select Top N Bug Fixed
<p>A bug preventing running the <strong>Select Top N</strong> plugin from the Data Access View has been fixed.</p>

== 2020-05-21 Schema View
<p>The Node and Transaction type tabs in the Schema View are now searchable.</p>

== 2020-05-21 Hierarchical Clustering Improvements
<p>A bug preventing the running of the hierarchical clustering plugin sometimes has been fixed.</p>

== 2020-05-21 Merge Nodes by Geospatial Distance
<p>A bug preventing running the <strong>Merge Nodes</strong> &gt; <strong>Geospatial Distance</strong> plugin from the Data Access View has been fixed.</p>

== 2020-05-18 Map Controls
<p>We have updated the Map View mouse controls to be consistent with the graph view.</p>

== 2020-05-12 Table View
<p>A number of improvements have been added to the table view:</p>
<ul>
<li>The column selection has been improved to include sub categories for source, destination and transactions</li>
<li>Each column selection now includes a search filter</li>
</ul>

== 2020-05-12 Support for MacOSX
<p>Constellation officially supports MacOSX!</p>

== 2020-05-11 Two New Arrangement Options
<p>Two new arrangement options are available via the Arrange menu and toolbar. These options are horizontal and vertical lines. Selecting these options allow selected (or all) elements to be arranged in either horizontal or vertical lines.</p>

== 2020-05-11 Delimiter Importer
<p>Added feedback dialogs for the Delimiter importer, showing information about a successful import and any failures.</p>

== 2020-05-11 Timeline View
<p>A bug resulting in the summary box shrinking when dragged past the summary bounds has been fixed.</p>

== 2020-05-05 Layer by Time
<p>A bug preventing the running of the Arrange &gt; Layer By Time occasionally has been fixed.</p>

== 2020-04-20 Data Access View
<p>You can now remove a previously saved preference in Data Access View under Options &gt; Load.</p>
<p>Added support for double attribute types for when high precision is required, as well as byte and short attribute types for when memory efficiency is required.</p>

== 2020-04-15 New Layers View
<p>You can now add vertices and transactions to up to 32 layers by either using the right click context menu or defining a query.
Access to the Layers view is achieved through Experimental &gt; Views &gt; Layers View.</p>
<p>The view allows for toggling of layers via a checkbox which links to subsets of graph elements.
This will either hide or show the subsets based on element visibility changes to reduce clutter when analysing large data sets.</p>
<p>For more information on how to use this see the <a href="https://github.com/constellation-app/constellation/issues/223">layers view page</a>.
Feel free to comment on the issue with your feedback.</p>

== 2020-04-08 Data Access View Date Range
<p>You can now enter a date and time in the absolute date range section of the Data Access View.</p>

== 2020-03-24 REST API
<p>The module that implements the REST API (providing access from Jupyter notebooks, for example) has been
rewritten. It is now much easier to add functionality. The Python client constellation_client.py has been
updated to use the new REST API. Swagger has been updated; it uses a configuration that is automatically
generated by the REST server, so the display is always up to date.</p>

== 2020-02-25 New Logo
<p>Constellation has got a new logo!</p>

== 2020-02-23 Improved Validation
<p>Validation of custom attributes using dates, blaze angles, node and transaction attribute labels have been improved to provide instant feedback when an invalid value is set.</p>

== 2020-02-07 Font Improvements
<p>Support for rendering fonts in a Constellation graph has been overhauled enabling support for multiple fonts.
Font preferences for the graph can be made by going to Setup &gt; Options &gt; Constellation &gt; Label Fonts.
For more information click on the help button located at the bottom right corner within this preference window.</p>

== 2020-02-06 Analytic View
<p>Stability improvements have been made to the Analytic view when switching between graphs and having the Analytic view state updated.</p>

== 2020-02-06 Data Access View
<p>You can now have Data Access Plugins be deselected after pressing the <strong>Go</strong> button. This is a preference option available from the Data Access View options menu.</p>

== 2020-01-28 Data Access View
<p>A bug has been fixed with the Data Access View which caused the application to lock up when it was opened.</p>

== 2020-01-22 Map View
<p>A stability improvement has been made to the Map View when you resize the window.</p>

== 2020-01-20 Data Access View
<p>A UX improvement has been made to the Data Access View which will enable the "Go" button when you have plugins selected. When you press "Go", a graph will be created if there isn't any open.</p>

== 2020-01-20 Timeline View
<p>A bug has been fixed in the timeline view when the timezone was changed and a graph was closed.</p>

== 2020-01-15 New Flag Icons
<p>We have updated the flag icons we use which are more detailed and of better quality.</p>

== 2020-01-13 Hierarchical Clustering
<p>A bug with the hierarchical clustering not reverting the graph after the pane was closed has been fixed.</p>

== 2020-01-13 KTruss Clustering
<p>A bug with the KTruss clustering not reverting the graph after the pane was closed has been fixed.</p>

== 2020-01-04 Libraries Upgraded
<p>We've upgraded to newer versions of open source libraries we use which should improve performance and stability.</p>

== 2019-12-20 Quality Control View
<p>The colours used to represent a warning when the score is 80 have been improved to be readable.</p>

== 2019-12-16 Delimited File Importer
<p>In the delimited file importer you can assign an attribute to the row column which is the first column.</p>

== 2019-10-23 Jupyter Notebooks
<p>Improvements have been made to the error handling when errors occur with the REST client.</p>

== 2019-10-11 Jupyter Notebooks
<p>You can now specify which graph you want to run a plugin in by specifying the <strong>graph id</strong>. For more information refer to the documentation by going to Tools &gt; Display REST Server Documentation.</p>

== 2019-10-09 Jupyter Notebooks
<p>You can now add custom blazes from a Jupyter Notebook. For more information see <a href="https://github.com/constellation-app/constellation/issues/139">139</a>.</p>

== 2019-10-01 Jupyter Notebooks
<p>A bug has been fixed interpreting strings which look like numbers as numbers in a pandas dataframe. For more information see <a href="https://github.com/constellation-app/constellation/issues/133">#133</a>.</p>

== 2019-07-30 Remember last save
<p>Constellation will remember the location you last saved a graph. You can change this behaviour from Tools &gt; Options &gt; Constellation.</p>

== 2019-07-30 Data Access View Plugin Search
<p>The Data Access View plugin search usability has been improved by having the search text field enabled always.</p>

== 2019-06-25 Data Access View Context Menu Update
<p>The menu positions of the right click context menu available from the Data
Access View has been modified based on UX feedback.</p>

== 2019-05-30 New graph icons
<p>The Constellation new graph icons have been redone.</p>

== 2019-05-06 Analytic Schema Update
<p>Added support for HASH types like MD5, SHA1 and SHA256. The HASH icon background colour is now cyan.</p>

== 2019-05-01 Gather Nodes Bug Fix
<p>Gathered nodes will now maintain their depth instead of being moved forward</p>

== 2019-03-27 Table View Update
<p>The Table View will now remember your column selection and ordering no matter how much you change it.</p>

== 2019-03-27 Added Deselect Blazes option
<p>Added Deselect Blazes option in Selection menu.</p>

== 2019-03-22 New Country Flag Icons
<p>Added 23 new country flag icons.</p>

== 2019-03-22 Arrange by Node Attribute
<p>Arrange by Node Attribute (found under the Arrange Menu) combines the function of Arrange by Group and Arrange by Layer into a single plugin.</p>

== 2019-03-12 Help added for Histogram
<p>A help topics entry for the Histogram View has been added.</p>

== 2019-03-07 Performance Improvement
<p>A performance improvement has been made to how icons and images were created resulting in reduced memory usage.</p>

== 2019-03-01 Map View Update
<p>A few minor improvements have been made to the map view:</p>
<ul>
<li>The draw tool in the Map View will now display distances as you are drawing.</li>
<li>There is a new button beside the draw tool which allows you to copy drawn markers onto your graph.</li>
<li>The KML export option will now include attribute data in the kml.</li>
<li>A bug was fixed which allowed you to be in both draw mode and measure mode at the same time.</li>
</ul>

== 2019-02-11 Save All Returns
<p>The Save All menu option has been brought back and is available from the File menu.</p>

== 2018-12-06 Data Access View Update
<p>You can no longer press Go with either an invalid entry in a numeric parameter of an enabled Data Access Plugin,
or an invalid date-time range set in the Global Parameters (i.e. the 'From' date-time is later than the 'To' date-time).</p>

== 2018-12-04 New Analytic Plugins
<p>Under Experimental &gt; Build Graph, there are plugins for creating structured graphs that more closely resemble real social networks.</p>
<ul>
<li><strong>Preferential Attachment Graph</strong> creates networks that follow the degree power law that is expected in real networks.</li>
<li><strong>Small World Graph</strong> creates lattices/random networks depending on a rewiring probability</li>
<li><strong>Complete Graph</strong> creates a complete graph.</li>
</ul>
<p>In the Analytic View &gt; Similarity, there are four new plugins that assist in link prediction.</p>
<ul>
<li><strong>Common Neighbours</strong> calculates the number of common neighbours between a pair of nodes.</li>
<li><strong>Preferential Attachment</strong> calculates the product of the degrees of a pair of nodes.</li>
<li><strong>Resource Allocation Index</strong> determines the fraction of a "resource" a node can send to another through common neighbours.</li>
<li><strong>Adamic-Adar Index</strong> is similar to Resource Allocation Index but is calculated using the log sum.</li>
</ul>

== 2018-12-03 New Plugins
<p>The actions of saving and closing (including force closing) graphs can now be performed programmatically using plugins.
Refer to the Schema View for more information on how to use these new plugins.</p>

== 2018-11-22 Scatter Plot Update
<p>There is now an option in Scatter Plot to set a number axis to a logarithmic scale.</p>

== 2018-11-20 Directed Transactions
<p>You can now change whether a transaction is directed or not in schema. It is now also reflected visually on the graph by updating the transaction visual (arrow/s if directed, no arrows if not).</p>

== 2018-11-19 Histogram Update
<p>The Histogram now has column headers to help identify what the values in each column represent.</p>

== 2018-11-05 Layer by Time Update
<p>The parameters for 'Layer by Time' found under the Arrange menu item now have clearer descriptions.</p>

== 2018-11-02 Data Access View Update
<p>The plugin 'Split Nodes Based on Identifier' found under the clean section of Data Access View now has the option to split on all occurrences of a given character(s) instead of just the first occurrence.</p>

== 2018-10-19 Table View Update
<p>A performance issue exporting to Excel from the table view has been resolved.</p>

== 2018-10-17 Data Access View Update
<p>All global parameters in the Data Access View will now be saved along with your graph. There is also a new plugin under the
Clean section of the Data Access View, 'Removed Unused Attributes', which removes unused (non-key) attributes from the graph.</p>

== 2018-09-26 Data Access View Update
<p>The favourite icon has changed from a heart to a star to adopt the standard icon used by other applications.</p>

== 2018-09-04 Table View Update
<p>Performance issues identified with the table view have been resolved.</p>

== 2018-06-14 Levenshtein Distance Analytic
<p>In the Analytic View, the Levenshtein Distance Similarity analytic can be used to measure the distance between node string attributes.</p>

== 2018-08-15 Data Access View Update
<p>Added the ability to query 24 months as a date time range in the Data Access View.</p>

== 2018-05-21 Data Access View Update
<p>A new button called <strong>Use maximum Time Range</strong> has been added to set the custom time range to start at 00:00:00 and end at 23:59:59.</p>

== 2018-05-15 Rename Graphs
<p>The right click &gt; rename option retains the current graph name.</p>

== 2018-04-30 Data Access View Update
<p>Added extra padding before the Go button to avoid accidentally clicking.</p>

== 2018-04-06 Analytic View Update
<p>There are new three new analytics available in the Analytic View:</p>
<ul>
<li><strong>Effective Resistance</strong> treats the graph as an electrical network in order to measure the resistance of links.</li>
<li><strong>Dice Similarity</strong> measures how similar pairs of nodes as the ratio of their common neighbours to the median of their neighbours.</li>
<li><strong>Graph Distance</strong>, in addition to the diameter and radius of the graph, will now also calculate the average path distance.</li>
</ul>

== 2018-04-05 Table View Update
<p>The Table View now has a column visibility option for only Key Attributes, and this is now the default setting.</p>

== 2018-04-05 Proxy Settings
<p>The interface for customising proxy settings (Setup &gt; Options &gt; Constellation &gt; Proxies) has been
overhauled to provide a more intuitive experience. In particular, descriptions have been added to each option
detailing how to use it, default settings are visible when you select the 'Use Default Settings' option, and
changes are applied immediately on clicking the 'Apply' or 'OK' buttons.</p>

== 2018-03-29 Default Decorators
<p>The <i>Geo.Country</i> attribute is now set as a default decorator, meaning a country flag will decorate each node with country information.</p>

== 2018-03-07 Zoom to Selection
<p>Added the animation back in when zooming to a selection (Ctrl+Up) so that you have context to where on the graph you are zooming to.</p>

== 2018-03-06 Timeline View Update
<p>In the Timeline View, you can now toggle between Showing, Dimming, and Hiding nodes outside the Timeline View on the graph.</p>
<p>Additionally, there is also a Zoom to Selection button, which will re-frame the Timeline View to focus on the selected transactions on the graph.</p>

== 2018-03-02 Map View Update
<p>The Map View is now capable of clustering markers based on their geographic proximity.
This option can be enabled by selecting <i>Cluster Markers</i> in the marker visibility menu.</p>
<p>Additionally, there are now two new layers available in the Map View:</p>
<ul>
<li><strong>Day / Night</strong> will shade the map where it is currently night time</li>
<li><strong>Thiessen Polygons</strong> will color the map based on which marker is closest</li>
</ul>

== 2018-02-26 Analytic View Update
<p>The Analytic View now has a documentation window which will tell you about any analytic you click on.</p>
<p>This can activated/deactivated by clicking <i>Options &gt; Show Documentation</i>.</p>

== 2018-02-15 Compare Graphs
<p>The Compare Graph plugin has been completed and moved into the Tools menu.</p>

== 2018-02-15 Map View Update
<p>You can now find two new layers in the Map View:</p>
<ul>
<li><strong>Entity Paths</strong> will draws lines between markers on the map representing the paths that entities on the graph have traveled over time</li>
<li><strong>Location Paths</strong> will draws lines between markers on the map representing direct connections between locations nodes on the graph</li>
</ul>

== 2018-02-07 Table View 2.0
<p>The Table View has been completely redesigned to allow for some more advanced functionality such as
multi-column sorting, column filtering and more flexible styling. For details on usage of the new
Table View, refer to <a href="" helpId="au.gov.asd.tac.constellation.views.tableview2">this</a>
help page.</p>

== 2018-01-30 External Scripting Update
<p>The external scripting client has a new method to list the open graphs called <tt>list_graphs()</tt>.
This in conjuction with <tt>set_current_graph</tt> will allow you to easily switch graphs.</p>
<p>Another new method is <tt>open_graph</tt> which will allow you to open a graph by specifying the
filename.</p>

== 2018-01-29 Merge Transactions
<p>A bug with merging transactions has been resolved by excluding the transaction identifier in the
comparison.</p>

== 2018-01-29 Save All
<p>The button to save all open graphs has been removed based on feedback from users.</p>

== 2018-01-29 Copy to New Graph
<p>A toolbar button has been added for Copy Selection to New Graph (Ctrl+U) plugin.</p>

== 2017-12-22 Map View Update
<p>A few new features have been added to the Map View:</p>
<ul>
<li>The Map View now has support for rendering layers over the map. The first layer, a live heatmap
is now available and can be activated from the layers menu.</li>
<li>A new overlay has been added which will display an overview of the map, including a viewport of
the area currently in focus.</li>
<li>Overlays can now be switched on and off using the overlays menu.</li>
<li>'Zoom to Location' will now create a marker at the specified location as well as zoom to it.</li>
</ul>

== 2017-10-26 Freeze Graph View
<p>The freeze graph view feature has been revised to allow the reset view animation to be performed. This
ensures the camera zooms to show the entire graph as new nodes are added and removed.</p>

== 2017-10-23 New Analytics
<p>New analytics have been added to the Analytic View, and can be found under categories:</p>
<ul>
<li>Under Importance, the Connected Component Analytic will tell you the size of each node's graph component, and also indicates how many components there would be if the node was deleted.</li>
</ul>
<p>There's also a new category - Global, with several analytics that will add Graph Attributes:</p>
<ul>
<li>Average Degree - Calculates the average degree of the graph. This metric can be used to detect high
degree nodes.</li>
<li>Graph Density - Calculates the density of the graph.</li>
<li>Component Count - Counts the number of connected components on the graph.</li>
<li>Global Clustering Coefficient - Calculates the global clustering coefficient using the number of
triangles and triplets on the graph.</li>
<li>Graph Distance - Calculates the diameter and radius of the graph.</li>
</ul>

== 2017-10-17 Schema View
<p>The Plugins tab on the Schema View allows you to download a copy of the plugin details into a CSV file.</p>

== 2017-10-13 Schemas
<p>The <strong>Simple Graph</strong> has been renamed to <strong>Visual Graph</strong>.</p>

== 2017-10-12 Map View Update
<p>A few new features have been added to the Map View:</p>
<ul>
<li>You can add custom labels and colours to markers in the Map View using the new label and color menus.</li>
<li>Markers on the map now respond to the 'dim' and 'visibility' attributes. This allows you to, for example, use the
'Dim Other Events' option in the Timeline to visualise locations within a sliding time window.</li>
<li>The draw and measure tools now have support for circles by holding <i>shift</i> as you click. Note that the measure
tool can also measure paths by holding the 'control' key as you click.</li>
<li>The measure tool now supports measurements in nautical miles. The current measurement unit is displayed beside the
measurement tool, and clicking it will cycle through available measurement systems.</li>
<li>You can search for a location on the map by coordinate, geohash or MGRS using the 'Search by Location' option in the
zoom menu.</li>
</ul>

== 2017-10-11 Plugin and parameter names
<p>All plugin names and their parameters have been reviewed and standardised. If you are using the scripting or web server Rest API then please note the following:</p>
<ul>
<li>Plugin names now end with the <strong>Plugin</strong> suffix</li>
<li>Plugin parameters now follow the naming convention of ExamplePlugin.parameter_name</li>
</ul>

== 2017-09-28 Constellation Upgrade
<p>Constellation has been upgraded to work on NetBeans 8.2 and Java 8u144 allowing Constellation to benefit from the latest security and bug fixes.
We have also re-organised modules and done some house keeping to make it easier to develop and maintain.</p>

== 2017-09-21 Jupyter notebooks may require manual authentication
<p>Until now, starting a Jupyter notebook from Tools &rarr; Start Jupyter Notebook has used the <tt>--NotebookApp.token=""</tt>
flag for ease of use. However, this disables notebook authentication, which is not desirable.</p>
<p>Jupyter is now started using just <tt>jupyter-notebook</tt>, so manual authentication may be required. If it is, follow the
instructions displayed in the notebook's output window.</p>
<p>This now works in exactly the same as manually entering <tt>jupyter-notebook</tt> at a command prompt in the notebook directory
(by default, your home directory).</p>

== 2017-08-29 More Geospatial Export Options
<p>You can now export geospatial data in your graph to a GeoPackage file. This is an OGC defined, GIS compliant SQLite database which is
supported by ArcGIS (and most other GIS tools) and is significantly more flexible than a Shapefile. This export option is available under
File &gt; Export as well as in the toolbar of the Map View</p>

== 2017-08-23 Blaze Menu Changes
<p>There are now more options available for modifying blazes in the right-click menu and toolbar drop-down menu, including three default colour options.</p>

== 2017-08-15 Scripting View
<p>Removed support for Groovy and Javascript in the Scripting View. We are mandating that all scripts be written in Python.</p>

== 2017-08-03 Extract from Content
<p>The Extract From Content data access view plugin has been updated with the following options:</p>
<ul>
<li>Case Insensitive</li>
<li>Incoming Transactions</li>
<li>Selected Only</li>
</ul>
<p>Refer to <a href="" helpId="au.gov.asd.tac.constellation.views.dataaccess.plugins.importing.ExtractFromContent">this</a> help page for more information.</p>

== 2017-08-01 Select Blazes
<p>You can now select all blazed nodes on the graph using Selection &gt; Select Blazes. This option is also available in the toolbar menu.</p>

== 2017-07-28 Map View Update
<p>You can now toggle between metric and imperial measurements in the Map View using the button beside the measure tool.</p>

== 2017-07-28 Half Hop Induced Subgraph
<p>The half hop induced subgraph button has been added back onto the quick access toolbar.</p>

== 2017-07-28 Attribute Editor
<p>The following bugs with the attribute editor have been fixed:</p>
<ul>
<li>Fixed a bug preventing setting an icon when multiple nodes are selected.</li>
<li>Fixed a bug with changing colours in Options &gt; Attribute Editor Colours.</li>
</ul>

== 2017-07-25 Extract Words from Content
<p>In the Data Access View, under Import, the plugin Extract Words from Content is now available. If there are transactions with Content on the graph,
words will be extracted and represented as nodes. It also works with regular expressions and can extract known schema types.</p>

== 2017-07-25 REST server Python client is downloaded automatically
<p>If script downloading is enabled, a new Python REST client script will be downloaded if it doesn't exist, or if the on-disk version does not match Constellation's version. This means that the on-disk version will be automatically updated, with no user action required.</p>

== 2017-07-18 Geospatial Export
<p>You can now export geospatial data in your graph to GeoJSON or Shapefile using the File &gt; Export menu or the toolbar options in the Map View.</p>

== 2017-07-17 REST server requires a secret
<p>The external scripting server now requires a secret to be used, which requires a new Python client.</p>

== 2017-05-29 Support for Old Graphs
<p>The logic to support old graphs has been changed so that old graphs will get the updated look and feel when you run Tools &gt; Complete with Schema or press F5.</p>
<p>This has allowed graphs to load faster and more efficiently maintain the update code logic.</p>

== 2017-05-28 Improved Analytics
<p>Many of the structural graph analytics available to Constellation have been rewritten as native plugins, meaning
they have been optimised to run efficiently on large graphs and include more customisation options. These include:</p>
<ul>
<li>Degree Centrality (also calculates in-degree / out-degree)</li>
<li>Eigenvector Centrality</li>
<li>Katz Centrality</li>
<li>Pagerank Centrality</li>
<li>Betweenness Centrality</li>
<li>Closeness Centrality (also calculates harmonic closeness)</li>
<li>Ratio of Reciprocity</li>
<li>Jaccard Index</li>
<li>Cosine Similiarity</li>
</ul>
<p>In addition to this, several new analytics are now available:</p>
<ul>
<li>HITS Centrality: scores each node based on its ability to act as both a hub and as an authority</li>
<li>Local Clustering Coefficient: scores each node on its willingness to cluster</li>
<li>Eccentricity: scores each node on its furthest distance to any other node</li>
</ul>

== 2017-05-25 Default Font Change
<p>The default font has been changed from <strong>Arial Unicode MS</strong> to <strong>Dialog</strong> because it has better support for unicode characters.</p>

== 2017-05-18 Attribute Changes
<p>There have been some changes to the attributes you might be used to seeing on graphs.</p>
<ul>
<li>The 'Name' attribute for nodes is now called 'Label'</li>
<li>The 'Name' attribute for transactions is now called 'Label'</li>
<li>The 'UniqueID' attribute for transactions is now called 'Identifier'</li>
</ul>
<p>These changes have been made to help keep the core attributes consistent and intuitive.
Old graphs will be automatically updated with these new attributes.</p>

== 2017-05-09 Top-n Selection
<p>You can now select the top-n n nodes based on the transaction count and type to save you time having to do it manually. It is available under the Utility section in the Data Access View.
Click <a href="" helpId="au.gov.asd.tac.constellation.views.dataaccess.plugins.utility.SelectTopN">here</a> for the help page.</p>

== 2017-05-04 Improved Stability
<p>A bug causing Constellation to crash due to running out of memory has been fixed.</p>

== 2017-05-04 Data Access View Favorites Update
<p>Plugins in the Favourites category are sorted in the order respective to their category.</p>

== 2017-04-28 Split Nodes
<p>You can now split nodes based on a specified character which is located in the Clean category. For more information click <a href="" helpId="au.gov.asd.tac.constellation.views.dataaccess.plugins.clean.SplitNodesPlugin">here</a>.</p>

== 2017-04-21 Merge Nodes by Location
<p>You can now merge nodes by their geospatial proximity. Nodes which are found to be located within a specified distance of each other will be merged into a single 'geospatial cluster' node.
Each cluster node will be given a shape attribute representing the area it represents which is viewable in the Map View. This functionality can be accessed by selecting the 'Merge Nodes' plugin
within the Data Access View, and selecting the 'Geospatial Distance' option.</p>

== 2017-04-18 Compare Graphs
<p>You can now compare differences between 2 graphs and see the differences. This is available from Tools &gt; Compare Graphs. More information is available in <a href="" helpId="au.gov.asd.tac.constellation.functionality.compare.CompareGraphPlugin">this</a> help page.</p>

== 2017-04-03 Improved Quick Search
<p>Fixed bugs with the quick search and recent search not returning results.</p>

== 2017-03-24 Flexible Schema Types
<p>While you could always create custom types on a graph by simply entering a name as a string, you can now specify the place of a custom type in the type hierarchy (as seen in the Schema View) by entering the desired hierarchy as a string of form:</p>
<ul><li><i>schemaTypeName.customTypeName</i></li></ul>
<p>This will create a custom type called 'customTypeName' with the parent 'schemaTypeName' from which it will inherit its visual properties. This hierarchy string can extend as far back or forward as you like. For example:</p>
<ul><li><i>Online Location.URL.Host.Owner</i></li></ul>
<p>If both 'Online Location' and 'URL' are valid in the type hierarchy (which they would be for an Analytic Graph), this will create a custom type named 'Owner' whose parent is another custom type named 'Host', whose parent is the schema type 'URL' and both custom types will inherit their visual properties from the 'URL' type.</p>

== 2017-03-23 Improved Find
<p>Fixed a bug with the advanced find not adding results to the current selection.</p>

== 2017-03-21 Improved Data Access View
<p>The following improvements have been made:</p>
<ul>
<li>You can now save commonly used plugins in the Data Access View as favourites. For more information click <a href="" helpId="au.gov.asd.tac.constellation.views.dataaccess.panes.DataAccessViewTopComponent">here</a>.</li>
<li>You can filter plugins by clicking on the magnifying icon and typing the plugin name which will filter the categories to make it easier to find the plugin your looking for.</li>
<li>If you want to expand, collapse or deselect all plugins then you can right click anywhere on the Data Access View and use the right click menu options.</li>
<li>The layout of the Data Access View has been optimised to minimise the width required, leaving more room for the graph.</li>
</ul>

== 2017-03-08 Improved Table View
<p>Fixed a major performance bug with the table view causing Constellation to lock up.</p>

== 2017-03-03 Import Excel Spreadsheets
<p>You can now import Excel spreadsheets using the Delimited File Importer. It will work for both xls and xlsx files. Note that it will only import the first sheet in a file.</p>

== 2017-03-01 Improved Freeze Graph View
<p>The bugs with the freeze graph view have been fixed.</p>

== 2017-02-22 Map View Update
<p>The following new features have been added to the Map View:</p>
<ul>
<li>Improved the speed of the box selection feature</li>
<li>You can now click the middle mouse button and drag to select an area to zoom to</li>
<li>Polygon markers can now be queried by the Data Access View</li>
<li>Custom (drawn) markers are now visually distinct from markers representing data on the graph</li>
</ul>

== 2017-02-16 Scripting View API Changes
<p>The following changes have been made to the scripting API so please update your scripts:</p>
<ul>
<li>Renamed au.gov.asd.tac.constellation.graph.hl.HLGraph to au.gov.asd.tac.constellation.scripting.graph.SGraph.</li>
<li>HLReadableGraph and HLWriteableGraph have been renamed to SReadableGraph and SWritableGraph respectively.</li>
<li>Attribute, Collection, Vertex, Transaction, Edge and Link have been renamed to SAttribute, SCollection, SVertex, STransaction, SEdge and SLink respectively.</li>
<li>SubgraphUtilities has moved to au.gov.asd.tac.constellation.graph.utilities.SubgraphUtilities.</li>
</ul>
<p>Note that documentation for the scripting API is now available from Scripting View &gt; Actions &gt; API Documentation.</p>

== 2017-02-16 Workflow Plugins
<p>A bug has been fixed related to workflow plugins where not all selected nodes were being passed to the workflow query.</p>

== 2017-02-10 One-hop Induced Subgraph
<p> Selecting the <strong>Select One-hop Induced Subgraph</strong> item in the selection menu will add to the selection any transactions and nodes which connect currently selected nodes upto one hop out.
The existing 'Select Induced Subgraph' item has been renamed <strong>'Select Half-hop Induced Subgraph'</strong>, but is unchanged functionally.</p>

== 2017-01-12 Improved Rendering and Event Handling
<p> Constellation's visualistion and event handling framework has been reimplemented from the ground up.
To the user things will mostly look the same, but performance and stability should be slightly improved. The main benefit of this upgrade
is that it should now be possible to write other visualisations for Constellation, for example a lightweight 2D renderer. </p>

== 2017-01-11 Improved Plugin Reporter
<p>Fixed a bug with the plugin reporter where the filters were misbehaving.</p>

== 2016-12-15 A New and Improved Map View
<p>A complete redesign of the <strong>Map View</strong> is now available. This view is pure Java (as opposed to its Javascript-based predecessor), making it far easier to extend
with new features, and is rendered using OpenGL, making it far more responsive than its predecessor. The new Map View also contains the following improvements:</p>
<ul>
<li>Ability to switch base maps on the fly. A default base map comes pre-loaded, meaning it can be used immediately without developer effort, but a developer can also add new base maps as desired.</li>
<li>An information overlay which displays the latitude and longitude of the mouse and the current zoom level. A developer can also use this overlay to report debug information about the map.</li>
<li>A tool overlay which offers various tools for interacting with the map. Currently these consist of a measurement tool, and a draw mode toggle allowing the ability to draw your own markers.</li>
<li>Support for the representation of point, line, polygon, and multi markers on the map, including selection which interacts with the graph.</li>
<li>Ability to toggle marker visibility independently for each marker type using the <strong>Marker Visibility</strong> button.</li>
<li>Ability to reset the focus of the map to the extent of all visible markers using the <strong>Reset View</strong> button.</li>
<li>Ability for a developer to access the map's markers from other views, for example, you could query the locations represented by selected markers using the Data Access View.</li>
</ul>
<p>Note: the control scheme for the new Map View is the inverse of the control scheme for the graph. The left mouse button handles panning and drawing instead of selection,
the right mouse button handles selection instead of panning and drawing, however the middle mouse button still handles zooming. This will be changed in a future update
so that the map controls and graph controls are consistent.</p>

== 2016-11-10 Icons Refresh
<p>Icons used for visualisation of nodes on a Constellation graph have undergone a refresh. We have made foreground icons more symbolic, where possible, meaning that they tend to
be smaller icons with transparency filling the rest of the image space. In addition to this, the default background icon for all nodes is now the 'Flat Square' icon as it has a
larger surface area, making it stand out more, and it more accurately represents the colour assigned to it. These changes will allow us to make better use of icons in an analytic
context by allowing us to visually differentiate nodes using background icons.</p>

== 2016-11-04 Freeze Graph View Shortcut
<p>The freeze graph view button has been moved to the top tool bar.</p>

== 2016-09-07 Default Arrangement Update
<p>The default arrangement after any plugin is executed is to arrange by grid because it is the fastest arrangement.</p>

== 2016-08-29 Framework Upgraded
<p>A minor framework upgrade has been completed so that Constellation now uses Netbeans 8.0.2 and Java 8u92.</p>

== 2016-08-04 Analytic View 2.0
<p>The new and improved Analytic View 2.0 is now available! It has been completely redesigned around a more flexible and robust framework which allows
for it to manage any type of analytic functionality. The initial release supports all the same analytics as the original Analytic View, but over time
we will transition the currently available 'Clustering' and 'Content' features into this new view, as well as add several new analytics we are currently
working on. For details on usage of the new Analytic View, refer to <a href="" helpId="au.gov.asd.tac.constellation.views.analyticview.AnalyticViewTopComponent">this</a>
help page.</p>

== 2016-08-03 Memory Leaks
<p>A number of memory leaks have been fixed resulting in unused memory being properly released as you close graphs.</p>

== 2016-07-06 Improved Performance
<p>Large graphs should now open more quickly as an optimisation was added to pre-calculate the string representation of types.</p>

== 2016-07-05 Complete with Schema
<p>You can now press the F5 key to 'Complete with Schema'.</p>

== 2016-06-20 Delimited File Importer
<p>Improvements to the delimited file importer mean it will now better handle CSV files containing complex data.</p>

== 2016-06-06 Visual Attributes and Templates
<p>A number of visual properties, such as labels and decorators, have been exposed as graph attributes so that they can be edited in the attribute editor like everything else (rather than through obscure menu items).</p>
<p>Default values of visual attributes have been removed from preferences too - if you had a custom default background colour or labels set up you may notice that this is now missing. Don't worry! You can get this back by using templates:</p>
<p>To make a template, simply open a new graph (with the schema you want), set the graph attributes to their desired values (like background_colour, bottom_labels, and top_labels), then choose "File &gt; Save Template" and enter a name.</p>
<p>You can then make your template the default new graph (that is opened with Control+N) by choosing "File &gt; Manage Templates", selecting your template name, and then pressing the "Set Default" button.</p>
<p>You can have as many templates as you like - the options will be listed in the "File &gt; New Graph" menu beneath the schema graphs.</p>

== 2016-06-06 Performance Improvement
<p>There is a significant performance improvement overall to Constellation after adding caching to the new Icon provider implementation.</p>

== 2016-06-01 Directed Shortest Paths
<p>The directed shortest paths search algorithm has been added to the selection menu. You need to set a source node and this dictates the direction.</p>

== 2016-05-30 OpenGL
<p>A dormant bug related to OpenGL trying to render a disposed batch operation has been fixed.</p>

== 2016-05-19 Composite Nodes
<p>A minor bug fix when merging nodes using the right click menu.</p>

== 2016-05-09 Updated zoom to selection and reset view keyboard shortcuts
<p>The shortcuts to zoom to selection and reset view have been changed to Ctrl-Up and Ctrl-Down respectively.</p>

== 2016-04-27 DateTime and Time Zones
<p>There is no longer a concept of a "graph time zone", rather each transaction attribute is individually time zoned.
This removes any ambiguity because you know exactly what time zone each transaction is in.</p>
<p>To update the time zone, select the transactions and right click on the "DateTime" property from the Attribute Editor and select "Update time-zone of selection"</p>
<p>Time zones have been re-worked from the ground up which makes use of Java 8's new time zone capabilities.</p>

== 2016-04-07 Composite Nodes
<p>We've identified issues with composite nodes on large graphs (especially those with a lot of transactions) and unexpected behaviours when you
copy composite nodes between graphs. The existing version will remain an experimental feature and we plan to create a newer version from lessons learned.</p>

== 2016-03-17 Graph Visibility Threshold
<p>You can configure a threshold to automatically hide all nodes on the graph. The idea is that you would instead use table view or the histogram to
clean up the graph before you visualise it in the graph view. The threshold can be set in Tools &gt; Options &gt; Constellation &gt; Graph Drawing.
A new button is available in the graph toolbar than will enable/disable the threshold. For more information refer to
<a href="" helpId="au.gov.asd.tac.constellation.visual.about">this</a> help page.</p>

== 2016-03-17 Freeze Graph View
<p>When enabled, animations do not run during plugin executions so your graph structure does not change. The button is available in the graph toolbar.
When enabled, the snow flake icon will change from grey to blue. This feature is smart enough to allow you to execute arrangements manually so you can
 keep it on all the time if you like.</p>

== 2016-02-26 Icons Update
<p>All icons have been reviewed and some duplicates have been removed. Note that Unknown types will be rendered as a white ? icon in front of a grey sphere.
Unsupported types will be rendered as a white ! icon in front of a yellow sphere.</p>

== 2015-09-18 A New Way to Merge Nodes
<p>Nodes can now be merged based on types known to Constellation, meaning that preference will be given to types known by the graph over custom types.
For more information click <a href="" helpId="au.gov.asd.tac.constellation.views.dataaccess.plugins.merge.MergeNodes">here</a>.</p>

== 2015-09-30 Memory Usage Improvement
<p>Constellation will try to clear up unused memory when you open a graph. The idea behind doing it on graph open would be in the scenario when
you have multiple graphs open with edits made but you have not closed any of them. So, when you open a new graph, Constellation might try and cleanup
unused memory. This is still an experimental feature. Similar to clearing memory on graph close, the option is under
Setup &gt; Options &gt; Constellation &gt; Application and is enabled by default.</p>

== 2015-09-01 Label Rendering Improvements
<p>The rendering of labels has been improved to display text more accurately (including right-to-left text) and improve compatibility with more graphics cards.</p><|MERGE_RESOLUTION|>--- conflicted
+++ resolved
@@ -1,17 +1,15 @@
 == 3030-12-31 Getting Started
 <p>If you're new to Constellation, read the <a href="" helpId="au.gov.asd.tac.constellation.functionality.gettingstarted">getting started guide</a>.</p>
 
-<<<<<<< HEAD
 == 2021-10-20 Conversation Search scroll
 <p> When searching in the conversation viewer you will be taken to the messages that contain the search term.</p>
 <p> You can also iterate through the search terms using the new buttons</p>
-=======
+
 == 2021-10-15 User Settable Bin Size in Histogram
 <p>The user can now manually increase or decrease the height of the bins in the histogram (Added to the popup displayed when you click the Actions button in the bottom right of the histogram panel).</p>
 
 == 2021-10-08 Layer by Time
 <p>Layer by Time has been updated so that the graph that is created has the same schema as the original graph. Previously it created a Visual Graph.</p>
->>>>>>> 4bafe2e1
 
 == 2021-10-06 Plugin Parameters
 <p>If you enter a value into a number parameter field that is either less than the minimum allowed or more than maximum allowed, the field turns red.</p>
