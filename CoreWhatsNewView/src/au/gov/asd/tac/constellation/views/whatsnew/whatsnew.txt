== 3030-12-31 Getting Started
<p>If you're new to CONSTELLATION, read the <a href="" helpId="au.gov.asd.tac.constellation.functionality.introduction">introduction</a>.</p>

<<<<<<< HEAD
== 2021-04-22 JDBC Database Import Connector View
<p>The JDBC Connector window has been converted to use the standard view framework and now matches closely with the style of the delimited file importer.</p>
=======
== 2021-04-01 Ability to Search in Single Choice Drop-Down Lists
<p>Single Choice Drop-Downs are now searchable, which allows you to filter the options in the drop down list based on what is typed.</p>
>>>>>>> 4ccc88fb

== 2021-04-01 Histogram Bin Counter
<p>A count for the total number of bins currently shown in the Histogram has been added to the top right of the view.</p>

== 2021-03-22 Scatter Plot
<p>Ctrl-Shift-O has been added as a keyboard shortcut to open up the Scatter Plot View.</p>

== 2021-02-25 Blaze Colors - Presets
<p>The blaze menus have been updated to show preset blaze colors. An option to save a custom color as a preset is represented by a checkbox in the color dialog.</p>
<p>The blaze toolbar menu now displays up to 10 preset colors. Now with the ability to change the color stored by clicking the tile to load a color picker.</p>
<p>The preferences found via Setup -> Options -> CONSTELLATION -> Graph now stores preset blaze colors. These can be edited via the color picker upon clicking the colored tile.</p>

== 2021-02-24 Plugin Reporter Drop-Down Lists
<p>To avoid confusion with the Plugin Reporter, the two drop-down lists for filtering and ignoring plugins to be displayed have been combined.</p>

== 2021-01-28 Histogram View 
<p>Fixed an issue with the histogram where a bar selection wasn't applied to the graph.</p>

== 2021-01-27 What's New Page
<p>The tutorial page has been converted into a What's New page to display updates to Constellation.</p>

== 2021-01-12 Welcome Page
<p>A Welcome Page with helpful links for getting started with Constellation now opens on startup.</p>

== 2021-01-12 Notes View
<p>The Notes View can be used to record notes about a graph.</p>
<p>It can found in "Experimental > Views > Notes View", or alternatively via the shortcut "Ctrl+Shift+A".</p>
<p>There are two types of notes that are recorded in the Notes View:</p>
<ul>
<li><p>User Notes: These are RED and are created by a user by typing in the fields and clicking the "Add Note" button at the bottom of the view. They may also be edited or deleted later via the buttons on the note itself.</p></li>
<li><p>Auto Notes: These are BLUE and are generated and added to the graph automatically by plugin execution, similar to Plugin Reporter.</p></li>
</ul>
<p>Visibilty of either User Notes or Auto Notes can be toggled on or off via the "Select a filter..." drop-down menu at the top of the view.</p>

== 2021-01-11 JDBC Database Import Connector
<p>A JDBC Connector has been added to easily allow importing via a JDBC Connection to a database.</p>

== 2020-12-21 Version 2.1.1
<p>Constellation v2.1.1 is officially released!</p>

== 2020-12-04 Table View
<p>A couple of bugs related to exporting in Selected Only mode and table selection have been fixed.</p>

== 2020-11-25 Data Access View
<p>Data Access View has been updated to remember plugin parameter selections between sessions.</p>

== 2020-11-13 Performance Improvement
<p>Zooming and dragging nodes on large graphs has improved significantly.</p>

== 2020-11-10 Analytic View
<p>The Levenshtein Distance Analytic has been updated so that the drop-down list parameters don't reset every time a new graph selection is made.</p>

== 2020-11-09 Performance Improvement
<p>The time taken to open graphs has been reduced significantly and graph responsiveness after opening or docking views.</p>

== 2020-11-08 Table View
<p>A bug where exporting to CSV or Excel would only export the current page (instead of all pages) has been fixed.</p>

== 2020-11-03 Layers View
<p>The Layers View has been updated so that you can now do separate queries for nodes and transactions on each layer.</p>

== 2020-10-28 Table View
<p>A bug where Constellation wouldn't release the write lock on an exported excel file has now been fixed.</p>

== 2020-10-28 Tutorial Page Showing on Startup
<p>A checkbox has been added to the top right corner of this page to set preference for the Tutorial Page showing on startup.</p>

== 2020-10-21 Copy to New Graph
<p>The naming convention when copying to a new graph (Ctrl-U) has been updated. When copying to a new graph, '- Copy' will be added to the old graph name (or a number if that is already there).</p>

== 2020-09-22 Draw/Selection Mode Shortcut
<p>Ctrl-D can now be used to toggle between Draw Mode and Selection Mode on the graph.</p>

== 2020-09-08 Spectral 3D Arrangement
<p>The Spectral 3D Arrangement shortcut has been updated to Ctrl-Alt-A to avoid a clash with the Layers View Add Layer shortcut.</p>

== 2020-09-02 Table View
<p>Table View has been updated to include a paging system. This helps improve the Table view performance on larger graphs.</p>
<p>A menu item has also been added to set the size of a page in the table. Click on the cog and go to 'Set Page Size'. Default is 500.</p>

== 2020-08-28 Split Nodes Plugin
<p>A new option is added to split nodes, duplicating the transactions of the selected node.</p>

== 2020-08-26 Delimited File Importer
<p>Conversion of the importer to a view has allowed a more consistent user experience.</p>
<p>Multiple bug fixes with selection of check-boxes and loading of dropdowns are now in effect.</p>

== 2020-08-24 Layers View Keyboard Shortcuts
<p>Keyboard shortcuts have been added to the Layers View. "Ctrl+Alt+L" will add a new layer and "Ctrl+Alt+D" will deselect all layers.</p>

== 2020-08-21 Histogram Copying Options
<p>You can now copy a selection from the bars within the histogram in the Histogram View via two options:</p>
<ul>
<li>Ctrl+C - Will copy the property values of the selection to the clipboard.</li>
<li>Right-Click Context Menu - Options to either copy the property values or both the property values and counts of the selection to the clipboard.</li>
</ul>

== 2020-08-10 Uncollide Plugin
<p>A new improved version of the uncollide plugin has been added. Go to Experimental > Arrangements > Uncollide to use it.</p>

== 2020-08-06 Quality Control Categories
<p>The Quality Control View now ranks and lists the quality of an element as a category instead of a score. This is also implemented in the Data Access View.</p>
<p>Categories can be mapped to each individual rule through the Quality Control View</p>
<p><strong>Categories</strong> - from lowest to highest priority.</p>
<ul>
<li>Default</li>
<li>Info</li>
<li>Warning</li>
<li>Severe</li>
<li>Fatal</li>
</ul>

== 2020-07-23 Delimited File Importer
<p>Dramatically improve the preview performance of a CSV file import.</p>

== 2020-07-20 Version 2
<p>Constellation v2.0.0 is officially released!</p>

== 2020-07-17 Named Selection
<p>A number of bugs with the Named Selection have been fixed.</p>

== 2020-07-16 Attribute Calculator
<p>The Attribute Calculator has been removed with other views and features.</p>

== 2020-07-08 Rendering Labels Bug Fixed
<p>A bug with labels being rendered with unreadable text after opening views has been fixed.</p>

== 2020-07-07 Manage Templates Layout Improvements
<p>The File &gt; Manage Templates window's layout has been improved.</p>

== 2020-07-07 Import from Delimited Fixes
<p>A number of improvements have been made to the Import from Delimited:</p>
<ul>
<li>The filtering options from the preview table have been fixed so that doing <strong>Row !=1</strong> works again.</li>
<li>A UX improvement has been made to allow you to import files of one type per session. After importing the first file, the <strong>Import File Parser</strong> is grayed out</li>
</ul>

== 2020-06-18 Info Map Bug Fixed
<p>A bug preventing running the Clustering &gt; Info Map plugins has been fixed.</p>

== 2020-06-09 Select Top N Bug Fixed
<p>A bug preventing running the <strong>Select Top N</strong> plugin from the Data Access View has been fixed.</p>

== 2020-05-21 Schema View
<p>The Node and Transaction type tabs in the Schema View are now searchable.</p>

== 2020-05-21 Hierarchical Clustering Improvements
<p>A bug preventing the running of the hierarchical clustering plugin sometimes has been fixed.</p>

== 2020-05-21 Merge Nodes by Geospatial Distance
<p>A bug preventing running the <strong>Merge Nodes</strong> &gt; <strong>Geospatial Distance</strong> plugin from the Data Access View has been fixed.</p>

== 2020-05-18 Map Controls
<p>We have updated the Map View mouse controls to be consistent with the graph view.</p>

== 2020-05-12 Table View
<p>A number of improvements have been added to the table view:</p>
<ul>
<li>The column selection has been improved to include sub categories for source, destination and transactions</li>
<li>Each column selection now includes a search filter</li>
</ul>

== 2020-05-12 Support for MacOSX
<p>Constellation officially supports MacOSX!</p>

== 2020-05-11 Two New Arrangement Options
<p>Two new arrangement options are available via the Arrange menu and toolbar. These options are horizontal and vertical lines. Selecting these options allow selected (or all) elements to be arranged in either horizontal or vertical lines.</p>

== 2020-05-11 Delimiter Importer
<p>Added feedback dialogs for the Delimiter importer, showing information about a successful import and any failures.</p>

== 2020-05-11 Timeline View
<p>A bug resulting in the summary box shrinking when dragged past the summary bounds has been fixed.</p>

== 2020-05-05 Layer by Time
<p>A bug preventing the running of the Arrange &gt; Layer By Time occasionally has been fixed.</p>

== 2020-04-20 Data Access View
<p>You can now remove a previously saved preference in Data Access View under Options &gt; Load.</p>
<p>Added support for double attribute types for when high precision is required, as well as byte and short attribute types for when memory efficiency is required.</p>

== 2020-04-15 New Layers View
<p>You can now add vertices and transactions to up to 32 layers by either using the right click context menu or defining a query.
Access to the Layers view is achieved through Experimental &gt; Views &gt; Layers View.</p>
<p>The view allows for toggling of layers via a checkbox which links to subsets of graph elements.
This will either hide or show the subsets based on element visibility changes to reduce clutter when analysing large data sets.</p>
<p>For more information on how to use this see the <a href="https://github.com/constellation-app/constellation/issues/223">layers view page</a>.
Feel free to comment on the issue with your feedback.</p>

== 2020-04-08 Data Access View Date Range
<p>You can now enter a date and time in the absolute date range section of the Data Access View.</p>

== 2020-03-24 REST API
<p>The module that implements the REST API (providing access from Jupyter notebooks, for example) has been
rewritten. It is now much easier to add functionality. The Python client constellation_client.py has been
updated to use the new REST API. Swagger has been updated; it uses a configuration that is automatically
generated by the REST server, so the display is always up to date.</p>

== 2020-02-25 New Logo
<p>Constellation has got a new logo!</p>

== 2020-02-23 Improved Validation
<p>Validation of custom attributes using dates, blaze angles, node and transaction attribute labels have been improved to provide instant feedback when an invalid value is set.</p>

== 2020-02-07 Font Improvements
<p>Support for rendering fonts in a Constellation graph has been overhauled enabling support for multiple fonts.
Font preferences for the graph can be made by going to Setup &gt; Options &gt; Constellation &gt; Label Fonts.
For more information click on the help button located at the bottom right corner within this preference window.</p>

== 2020-02-06 Analytic View
<p>Stability improvements have been made to the Analytic view when switching between graphs and having the Analytic view state updated.</p>

== 2020-02-06 Data Access View
<p>You can now have Data Access Plugins be deselected after pressing the <strong>Go</strong> button. This is a preference option available from the Data Access View options menu.</p>

== 2020-01-28 Data Access View
<p>A bug has been fixed with the Data Access View which caused the application to lock up when it was opened.</p>

== 2020-01-22 Map View
<p>A stability improvement has been made to the Map View when you resize the window.</p>

== 2020-01-20 Data Access View
<p>A UX improvement has been made to the Data Access View which will enable the "Go" button when you have plugins selected. When you press "Go", a graph will be created if there isn't any open.</p>

== 2020-01-20 Timeline View
<p>A bug has been fixed in the timeline view when the timezone was changed and a graph was closed.</p>

== 2020-01-15 New Flag Icons
<p>We have updated the flag icons we use which are more detailed and of better quality.</p>

== 2020-01-13 Hierarchical Clustering
<p>A bug with the hierarchical clustering not reverting the graph after the pane was closed has been fixed.</p>

== 2020-01-13 KTruss Clustering
<p>A bug with the KTruss clustering not reverting the graph after the pane was closed has been fixed.</p>

== 2020-01-04 Libraries Upgraded
<p>We've upgraded to newer versions of open source libraries we use which should improve performance and stability.</p>

== 2019-12-20 Quality Control View
<p>The colours used to represent a warning when the score is 80 have been improved to be readable.</p>

== 2019-12-16 Delimited File Importer
<p>In the delimited file importer you can assign an attribute to the row column which is the first column.</p>

== 2019-10-23 Jupyter Notebooks
<p>Improvements have been made to the error handling when errors occur with the REST client.</p>

== 2019-10-11 Jupyter Notebooks
<p>You can now specify which graph you want to run a plugin in by specifying the <strong>graph id</strong>. For more information refer to the documentation by going to Tools &gt; Display REST Server Documentation.</p>

== 2019-10-09 Jupyter Notebooks
<p>You can now add custom blazes from a Jupyter Notebook. For more information see <a href="https://github.com/constellation-app/constellation/issues/139">139</a>.</p>

== 2019-10-01 Jupyter Notebooks
<p>A bug has been fixed interpreting strings which look like numbers as numbers in a pandas dataframe. For more information see <a href="https://github.com/constellation-app/constellation/issues/133">#133</a>.</p>

== 2019-07-30 Remember last save
<p>Constellation will remember the location you last saved a graph. You can change this behaviour from Tools &gt; Options &gt; Constellation.</p>

== 2019-07-30 Data Access View Plugin Search
<p>The Data Access View plugin search usability has been improved by having the search text field enabled always.</p>

== 2019-06-25 Data Access View Context Menu Update
<p>The menu positions of the right click context menu available from the Data
Access View has been modified based on UX feedback.</p>

== 2019-05-30 New graph icons
<p>The Constellation new graph icons have been redone.</p>

== 2019-05-06 Analytic Schema Update
<p>Added support for HASH types like MD5, SHA1 and SHA256. The HASH icon background colour is now cyan.</p>

== 2019-05-01 Gather Nodes Bug Fix
<p>Gathered nodes will now maintain their depth instead of being moved forward</p>

== 2019-03-27 Table View Update
<p>The Table View will now remember your column selection and ordering no matter how much you change it.</p>

== 2019-03-27 Added Deselect Blazes option
<p>Added Deselect Blazes option in Selection menu.</p>

== 2019-03-22 New Country Flag Icons
<p>Added 23 new country flag icons.</p>

== 2019-03-22 Arrange by Node Attribute
<p>Arrange by Node Attribute (found under the Arrange Menu) combines the function of Arrange by Group and Arrange by Layer into a single plugin.</p>

== 2019-03-12 Help added for Histogram
<p>A help topics entry for the Histogram View has been added.</p>

== 2019-03-07 Performance Improvement
<p>A performance improvement has been made to how icons and images were created resulting in reduced memory usage.</p>

== 2019-03-01 Map View Update
<p>A few minor improvements have been made to the map view:</p>
<ul>
<li>The draw tool in the Map View will now display distances as you are drawing.</li>
<li>There is a new button beside the draw tool which allows you to copy drawn markers onto your graph.</li>
<li>The KML export option will now include attribute data in the kml.</li>
<li>A bug was fixed which allowed you to be in both draw mode and measure mode at the same time.</li>
</ul>

== 2019-02-11 Save All Returns
<p>The Save All menu option has been brought back and is available from the File menu.</p>

== 2018-12-06 Data Access View Update
<p>You can no longer press Go with either an invalid entry in a numeric parameter of an enabled Data Access Plugin,
or an invalid date-time range set in the Global Parameters (i.e. the 'From' date-time is later than the 'To' date-time).</p>

== 2018-12-04 New Analytic Plugins
<p>Under Experimental &gt; Build Graph, there are plugins for creating structured graphs that more closely resemble real social networks.</p>
<ul>
<li><strong>Preferential Attachment Graph</strong> creates networks that follow the degree power law that is expected in real networks.</li>
<li><strong>Small World Graph</strong> creates lattices/random networks depending on a rewiring probability</li>
<li><strong>Complete Graph</strong> creates a complete graph.</li>
</ul>
<p>In the Analytic View &gt; Similarity, there are four new plugins that assist in link prediction.</p>
<ul>
<li><strong>Common Neighbours</strong> calculates the number of common neighbours between a pair of nodes.</li>
<li><strong>Preferential Attachment</strong> calculates the product of the degrees of a pair of nodes.</li>
<li><strong>Resource Allocation Index</strong> determines the fraction of a "resource" a node can send to another through common neighbours.</li>
<li><strong>Adamic-Adar Index</strong> is similar to Resource Allocation Index but is calculated using the log sum.</li>
</ul>

== 2018-12-03 New Plugins
<p>The actions of saving and closing (including force closing) graphs can now be performed programmatically using plugins.
Refer to the Schema View for more information on how to use these new plugins.</p>

== 2018-11-22 Scatter Plot Update
<p>There is now an option in Scatter Plot to set a number axis to a logarithmic scale.</p>

== 2018-11-20 Directed Transactions
<p>You can now change whether a transaction is directed or not in schema. It is now also reflected visually on the graph by updating the transaction visual (arrow/s if directed, no arrows if not).</p>

== 2018-11-19 Histogram Update
<p>The Histogram now has column headers to help identify what the values in each column represent.</p>

== 2018-11-05 Layer by Time Update
<p>The parameters for 'Layer by Time' found under the Arrange menu item now have clearer descriptions.</p>

== 2018-11-02 Data Access View Update
<p>The plugin 'Split Nodes Based on Identifier' found under the clean section of Data Access View now has the option to split on all occurrences of a given character(s) instead of just the first occurrence.</p>

== 2018-10-19 Table View Update
<p>A performance issue exporting to Excel from the table view has been resolved.</p>

== 2018-10-17 Data Access View Update
<p>All global parameters in the Data Access View will now be saved along with your graph. There is also a new plugin under the
Clean section of the Data Access View, 'Removed Unused Attributes', which removes unused (non-key) attributes from the graph.</p>

== 2018-09-26 Data Access View Update
<p>The favourite icon has changed from a heart to a star to adopt the standard icon used by other applications.</p>

== 2018-09-04 Table View Update
<p>Performance issues identified with the table view have been resolved.</p>

== 2018-06-14 Levenshtein Distance Analytic
<p>In the Analytic View, the Levenshtein Distance Similarity analytic can be used to measure the distance between node string attributes.</p>

== 2018-08-15 Data Access View Update
<p>Added the ability to query 24 months as a date time range in the Data Access View.</p>

== 2018-05-21 Data Access View Update
<p>A new button called <strong>Use maximum Time Range</strong> has been added to set the custom time range to start at 00:00:00 and end at 23:59:59.</p>

== 2018-05-15 Rename Graphs
<p>The right click &gt; rename option retains the current graph name.</p>

== 2018-04-30 Data Access View Update
<p>Added extra padding before the Go button to avoid accidentally clicking.</p>

== 2018-04-06 Analytic View Update
<p>There are new three new analytics available in the Analytic View:</p>
<ul>
<li><strong>Effective Resistance</strong> treats the graph as an electrical network in order to measure the resistance of links.</li>
<li><strong>Dice Similarity</strong> measures how similar pairs of nodes as the ratio of their common neighbours to the median of their neighbours.</li>
<li><strong>Graph Distance</strong>, in addition to the diameter and radius of the graph, will now also calculate the average path distance.</li>
</ul>

== 2018-04-05 Table View Update
<p>The Table View now has a column visibility option for only Key Attributes, and this is now the default setting.</p>

== 2018-04-05 Proxy Settings
<p>The interface for customising proxy settings (Setup &gt; Options &gt; CONSTELLATION &gt; Proxies) has been
overhauled to provide a more intuitive experience. In particular, descriptions have been added to each option
detailing how to use it, default settings are visible when you select the 'Use Default Settings' option, and
changes are applied immediately on clicking the 'Apply' or 'OK' buttons.</p>

== 2018-03-29 Default Decorators
<p>The <i>Geo.Country</i> attribute is now set as a default decorator, meaning a country flag will decorate each vertex with country information.</p>

== 2018-03-07 Zoom to Selection
<p>Added the animation back in when zooming to a selection (Ctrl+Up) so that you have context to where on the graph you are zooming to.</p>

== 2018-03-06 Timeline View Update
<p>In the Timeline View, you can now toggle between Showing, Dimming, and Hiding nodes outside the Timeline View on the graph.</p>
<p>Additionally, there is also a Zoom to Selection button, which will re-frame the Timeline View to focus on the selected transactions on the graph.</p>

== 2018-03-02 Map View Update
<p>The Map View is now capable of clustering markers based on their geographic proximity.
This option can be enabled by selecting <i>Cluster Markers</i> in the marker visibility menu.</p>
<p>Additionally, there are now two new layers available in the Map View:</p>
<ul>
<li><strong>Day / Night</strong> will shade the map where it is currently night time</li>
<li><strong>Thiessen Polygons</strong> will color the map based on which marker is closest</li>
</ul>

== 2018-02-26 Analytic View Update
<p>The Analytic View now has a documentation window which will tell you about any analytic you click on.</p>
<p>This can activated/deactivated by clicking <i>Options &gt; Show Documentation</i>.</p>

== 2018-02-15 Compare Graphs
<p>The Compare Graph plugin has been completed and moved into the Tools menu.</p>

== 2018-02-15 Map View Update
<p>You can now find two new layers in the Map View:</p>
<ul>
<li><strong>Entity Paths</strong> will draws lines between markers on the map representing the paths that entities on the graph have traveled over time</li>
<li><strong>Location Paths</strong> will draws lines between markers on the map representing direct connections between locations nodes on the graph</li>
</ul>

== 2018-02-07 Table View 2.0
<p>The Table View has been completely redesigned to allow for some more advanced functionality such as
multi-column sorting, column filtering and more flexible styling. For details on usage of the new
Table View, refer to <a href="" helpId="au.gov.asd.tac.constellation.views.tableview2">this</a>
help page.</p>

== 2018-01-30 External Scripting Update
<p>The external scripting client has a new method to list the open graphs called <tt>list_graphs()</tt>.
This in conjuction with <tt>set_current_graph</tt> will allow you to easily switch graphs.</p>
<p>Another new method is <tt>open_graph</tt> which will allow you to open a graph by specifying the
filename.</p>

== 2018-01-29 Merge Transactions
<p>A bug with merging transactions has been resolved by excluding the transaction identifier in the
comparison.</p>

== 2018-01-29 Save All
<p>The button to save all open graphs has been removed based on feedback from users.</p>

== 2018-01-29 Copy to New Graph
<p>A toolbar button has been added for Copy Selection to New Graph (Ctrl+U) plugin.</p>

== 2017-12-22 Map View Update
<p>A few new features have been added to the Map View:</p>
<ul>
<li>The Map View now has support for rendering layers over the map. The first layer, a live heatmap
is now available and can be activated from the layers menu.</li>
<li>A new overlay has been added which will display an overview of the map, including a viewport of
the area currently in focus.</li>
<li>Overlays can now be switched on and off using the overlays menu.</li>
<li>'Zoom to Location' will now create a marker at the specified location as well as zoom to it.</li>
</ul>

== 2017-10-26 Freeze Graph View
<p>The freeze graph view feature has been revised to allow the reset view animation to be performed. This
ensures the camera zooms to show the entire graph as new nodes are added and removed.</p>

== 2017-10-23 New Analytics
<p>New analytics have been added to the Analytic View, and can be found under categories:</p>
<ul>
<li>Under Importance, the Connected Component Analytic will tell you the size of each node's graph component, and also indicates how many components there would be if the node was deleted.</li>
</ul>
<p>There's also a new category - Global, with several analytics that will add Graph Attributes:</p>
<ul>
<li>Average Degree - Calculates the average degree of the graph. This metric can be used to detect high
degree nodes.</li>
<li>Graph Density - Calculates the density of the graph.</li>
<li>Component Count - Counts the number of connected components on the graph.</li>
<li>Global Clustering Coefficient - Calculates the global clustering coefficient using the number of
triangles and triplets on the graph.</li>
<li>Graph Distance - Calculates the diameter and radius of the graph.</li>
</ul>

== 2017-10-17 Schema View
<p>The Plugins tab on the Schema View allows you to download a copy of the plugin details into a CSV file.</p>

== 2017-10-13 Schemas
<p>The <strong>Simple Graph</strong> has been renamed to <strong>Visual Graph</strong>.</p>

== 2017-10-12 Map View Update
<p>A few new features have been added to the Map View:</p>
<ul>
<li>You can add custom labels and colours to markers in the Map View using the new label and color menus.</li>
<li>Markers on the map now respond to the 'dim' and 'visibility' attributes. This allows you to, for example, use the
'Dim Other Events' option in the Timeline to visualise locations within a sliding time window.</li>
<li>The draw and measure tools now have support for circles by holding <i>shift</i> as you click. Note that the measure
tool can also measure paths by holding the 'control' key as you click.</li>
<li>The measure tool now supports measurements in nautical miles. The current measurement unit is displayed beside the
measurement tool, and clicking it will cycle through available measurement systems.</li>
<li>You can search for a location on the map by coordinate, geohash or MGRS using the 'Search by Location' option in the
zoom menu.</li>
</ul>

== 2017-10-11 Plugin and parameter names
<p>All plugin names and their parameters have been reviewed and standardised. If you are using the scripting or web server Rest API then please note the following:</p>
<ul>
<li>Plugin names now end with the <strong>Plugin</strong> suffix</li>
<li>Plugin parameters now follow the naming convention of ExamplePlugin.parameter_name</li>
</ul>

== 2017-09-28 CONSTELLATION Upgrade
<p>CONSTELLATION has been upgraded to work on NetBeans 8.2 and Java 8u144 allowing CONSTELLATION to benefit from the latest security and bug fixes.
We have also re-organised modules and done some house keeping to make it easier to develop and maintain.</p>

== 2017-09-21 Jupyter notebooks may require manual authentication
<p>Until now, starting a Jupyter notebook from Tools &rarr; Start Jupyter Notebook has used the <tt>--NotebookApp.token=""</tt>
flag for ease of use. However, this disables notebook authentication, which is not desirable.</p>
<p>Jupyter is now started using just <tt>jupyter-notebook</tt>, so manual authentication may be required. If it is, follow the
instructions displayed in the notebook's output window.</p>
<p>This now works in exactly the same as manually entering <tt>jupyter-notebook</tt> at a command prompt in the notebook directory
(by default, your home directory).</p>

== 2017-08-29 More Geospatial Export Options
<p>You can now export geospatial data in your graph to a GeoPackage file. This is an OGC defined, GIS compliant SQLite database which is
supported by ArcGIS (and most other GIS tools) and is significantly more flexible than a Shapefile. This export option is available under
File &gt; Export as well as in the toolbar of the Map View</p>

== 2017-08-23 Blaze Menu Changes
<p>There are now more options available for modifying blazes in the right-click menu and toolbar drop-down menu, including three default colour options.</p>

== 2017-08-15 Scripting View
<p>Removed support for Groovy and Javascript in the Scripting View. We are mandating that all scripts be written in Python.</p>

== 2017-08-03 Extract from Content
<p>The Extract From Content data access view plugin has been updated with the following options:</p>
<ul>
<li>Case Insensitive</li>
<li>Incoming Transactions</li>
<li>Selected Only</li>
</ul>
<p>Refer to <a href="" helpId="au.gov.asd.tac.constellation.views.dataaccess.plugins.importing.ExtractFromContent">this</a> help page for more information.</p>

== 2017-08-01 Select Blazes
<p>You can now select all blazed nodes on the graph using Selection &gt; Select Blazes. This option is also available in the toolbar menu.</p>

== 2017-07-28 Map View Update
<p>You can now toggle between metric and imperial measurements in the Map View using the button beside the measure tool.</p>

== 2017-07-28 Half Hop Induced Subgraph
<p>The half hop induced subgraph button has been added back onto the quick access toolbar.</p>

== 2017-07-28 Attribute Editor
<p>The following bugs with the attribute editor have been fixed:</p>
<ul>
<li>Fixed a bug preventing setting an icon when multiple nodes are selected.</li>
<li>Fixed a bug with changing colours in Options &gt; Attribute Editor Colours.</li>
</ul>

== 2017-07-25 Extract Words from Content
<p>In the Data Access View, under Import, the plugin Extract Words from Content is now available. If there are transactions with Content on the graph,
words will be extracted and represented as nodes. It also works with regular expressions and can extract known schema types.</p>

== 2017-07-25 REST server Python client is downloaded automatically
<p>If script downloading is enabled, a new Python REST client script will be downloaded if it doesn't exist, or if the on-disk version does not match CONSTELLATION's version. This means that the on-disk version will be automatically updated, with no user action required.</p>

== 2017-07-18 Geospatial Export
<p>You can now export geospatial data in your graph to GeoJSON or Shapefile using the File &gt; Export menu or the toolbar options in the Map View.</p>

== 2017-07-17 REST server requires a secret
<p>The external scripting server now requires a secret to be used, which requires a new Python client.</p>

== 2017-05-29 Support for Old Graphs
<p>The logic to support old graphs has been changed so that old graphs will get the updated look and feel when you run Tools &gt; Complete with Schema or press F5.</p>
<p>This has allowed graphs to load faster and more efficiently maintain the update code logic.</p>

== 2017-05-28 Improved Analytics
<p>Many of the structural graph analytics available to Constellation have been rewritten as native plugins, meaning
they have been optimised to run efficiently on large graphs and include more customisation options. These include:</p>
<ul>
<li>Degree Centrality (also calculates in-degree / out-degree)</li>
<li>Eigenvector Centrality</li>
<li>Katz Centrality</li>
<li>Pagerank Centrality</li>
<li>Betweenness Centrality</li>
<li>Closeness Centrality (also calculates harmonic closeness)</li>
<li>Ratio of Reciprocity</li>
<li>Jaccard Index</li>
<li>Cosine Similiarity</li>
</ul>
<p>In addition to this, several new analytics are now available:</p>
<ul>
<li>HITS Centrality: scores each node based on its ability to act as both a hub and as an authority</li>
<li>Local Clustering Coefficient: scores each node on its willingness to cluster</li>
<li>Eccentricity: scores each node on its furthest distance to any other node</li>
</ul>

== 2017-05-25 Default Font Change
<p>The default font has been changed from <strong>Arial Unicode MS</strong> to <strong>Dialog</strong> because it has better support for unicode characters.</p>

== 2017-05-18 Attribute Changes
<p>There have been some changes to the attributes you might be used to seeing on graphs.</p>
<ul>
<li>The 'Name' attribute for nodes is now called 'Label'</li>
<li>The 'Name' attribute for transactions is now called 'Label'</li>
<li>The 'UniqueID' attribute for transactions is now called 'Identifier'</li>
</ul>
<p>These changes have been made to help keep the core attributes consistent and intuitive.
Old graphs will be automatically updated with these new attributes.</p>

== 2017-05-09 Top-n Selection
<p>You can now select the top-n n nodes based on the transaction count and type to save you time having to do it manually. It is available under the Utility section in the Data Access View.
Click <a href="" helpId="au.gov.asd.tac.constellation.views.dataaccess.plugins.utility.SelectTopN">here</a> for the help page.</p>

== 2017-05-04 Improved Stability
<p>A bug causing CONSTELLATION to crash due to running out of memory has been fixed.</p>

== 2017-05-04 Data Access View Favorites Update
<p>Plugins in the Favourites category are sorted in the order respective to their category.</p>

== 2017-04-28 Split Nodes
<p>You can now split nodes based on a specified character which is located in the Clean category. For more information click <a href="" helpId="au.gov.asd.tac.constellation.views.dataaccess.plugins.clean.SplitNodesPlugin">here</a>.</p>

== 2017-04-21 Merge Nodes by Location
<p>You can now merge nodes by their geospatial proximity. Nodes which are found to be located within a specified distance of each other will be merged into a single 'geospatial cluster' node.
Each cluster node will be given a shape attribute representing the area it represents which is viewable in the Map View. This functionality can be accessed by selecting the 'Merge Nodes' plugin
within the Data Access View, and selecting the 'Geospatial Distance' option.</p>

== 2017-04-18 Compare Graphs
<p>You can now compare differences between 2 graphs and see the differences. This is available from Tools &gt; Compare Graphs. More information is available in <a href="" helpId="au.gov.asd.tac.constellation.functionality.compare.CompareGraphPlugin">this</a> help page.</p>

== 2017-04-03 Improved Quick Search
<p>Fixed bugs with the quick search and recent search not returning results.</p>

== 2017-03-24 Flexible Schema Types
<p>While you could always create custom types on a graph by simply entering a name as a string, you can now specify the place of a custom type in the type hierarchy (as seen in the Schema View) by entering the desired hierarchy as a string of form:</p>
<ul><li><i>schemaTypeName.customTypeName</i></li></ul>
<p>This will create a custom type called 'customTypeName' with the parent 'schemaTypeName' from which it will inherit its visual properties. This hierarchy string can extend as far back or forward as you like. For example:</p>
<ul><li><i>Online Location.URL.Host.Owner</i></li></ul>
<p>If both 'Online Location' and 'URL' are valid in the type hierarchy (which they would be for an Analytic Graph), this will create a custom type named 'Owner' whose parent is another custom type named 'Host', whose parent is the schema type 'URL' and both custom types will inherit their visual properties from the 'URL' type.</p>

== 2017-03-23 Improved Find
<p>Fixed a bug with the advanced find not adding results to the current selection.</p>

== 2017-03-21 Improved Data Access View
<p>The following improvements have been made:</p>
<ul>
<li>You can now save commonly used plugins in the Data Access View as favourites. For more information click <a href="" helpId="au.gov.asd.tac.constellation.views.dataaccess.panes.DataAccessViewTopComponent">here</a>.</li>
<li>You can filter plugins by clicking on the magnifying icon and typing the plugin name which will filter the categories to make it easier to find the plugin your looking for.</li>
<li>If you want to expand, collapse or deselect all plugins then you can right click anywhere on the Data Access View and use the right click menu options.</li>
<li>The layout of the Data Access View has been optimised to minimise the width required, leaving more room for the graph.</li>
</ul>

== 2017-03-08 Improved Table View
<p>Fixed a major performance bug with the table view causing CONSTELLATION to lock up.</p>

== 2017-03-03 Import Excel Spreadsheets
<p>You can now import Excel spreadsheets using the Delimited File Importer. It will work for both xls and xlsx files. Note that it will only import the first sheet in a file.</p>

== 2017-03-01 Improved Freeze Graph View
<p>The bugs with the freeze graph view have been fixed.</p>

== 2017-02-22 Map View Update
<p>The following new features have been added to the Map View:</p>
<ul>
<li>Improved the speed of the box selection feature</li>
<li>You can now click the middle mouse button and drag to select an area to zoom to</li>
<li>Polygon markers can now be queried by the Data Access View</li>
<li>Custom (drawn) markers are now visually distinct from markers representing data on the graph</li>
</ul>

== 2017-02-16 Scripting View API Changes
<p>The following changes have been made to the scripting API so please update your scripts:</p>
<ul>
<li>Renamed au.gov.asd.tac.constellation.graph.hl.HLGraph to au.gov.asd.tac.constellation.scripting.graph.SGraph.</li>
<li>HLReadableGraph and HLWriteableGraph have been renamed to SReadableGraph and SWritableGraph respectively.</li>
<li>Attribute, Collection, Vertex, Transaction, Edge and Link have been renamed to SAttribute, SCollection, SVertex, STransaction, SEdge and SLink respectively.</li>
<li>SubgraphUtilities has moved to au.gov.asd.tac.constellation.graph.utilities.SubgraphUtilities.</li>
</ul>
<p>Note that documentation for the scripting API is now available from Scripting View &gt; Actions &gt; API Documentation.</p>

== 2017-02-16 Workflow Plugins
<p>A bug has been fixed related to workflow plugins where not all selected nodes were being passed to the workflow query.</p>

== 2017-02-10 One-hop Induced Subgraph
<p> Selecting the <strong>Select One-hop Induced Subgraph</strong> item in the selection menu will add to the selection any transactions and nodes which connect currently selected nodes upto one hop out.
The existing 'Select Induced Subgraph' item has been renamed <strong>'Select Half-hop Induced Subgraph'</strong>, but is unchanged functionally.</p>

== 2017-01-12 Improved Rendering and Event Handling
<p> CONSTELLATION's visualistion and event handling framework has been reimplemented from the ground up.
To the user things will mostly look the same, but performance and stability should be slightly improved. The main benefit of this upgrade
is that it should now be possible to write other visualisations for CONSTELLATION, for example a lightweight 2D renderer. </p>

== 2017-01-11 Improved Plugin Reporter
<p>Fixed a bug with the plugin reporter where the filters were misbehaving.</p>

== 2016-12-15 A New and Improved Map View
<p>A complete redesign of the <strong>Map View</strong> is now available. This view is pure Java (as opposed to its Javascript-based predecessor), making it far easier to extend
with new features, and is rendered using OpenGL, making it far more responsive than its predecessor. The new Map View also contains the following improvements:</p>
<ul>
<li>Ability to switch base maps on the fly. A default base map comes pre-loaded, meaning it can be used immediately without developer effort, but a developer can also add new base maps as desired.</li>
<li>An information overlay which displays the latitude and longitude of the mouse and the current zoom level. A developer can also use this overlay to report debug information about the map.</li>
<li>A tool overlay which offers various tools for interacting with the map. Currently these consist of a measurement tool, and a draw mode toggle allowing the ability to draw your own markers.</li>
<li>Support for the representation of point, line, polygon, and multi markers on the map, including selection which interacts with the graph.</li>
<li>Ability to toggle marker visibility independently for each marker type using the <strong>Marker Visibility</strong> button.</li>
<li>Ability to reset the focus of the map to the extent of all visible markers using the <strong>Reset View</strong> button.</li>
<li>Ability for a developer to access the map's markers from other views, for example, you could query the locations represented by selected markers using the Data Access View.</li>
</ul>
<p>Note: the control scheme for the new Map View is the inverse of the control scheme for the graph. The left mouse button handles panning and drawing instead of selection,
the right mouse button handles selection instead of panning and drawing, however the middle mouse button still handles zooming. This will be changed in a future update
so that the map controls and graph controls are consistent.</p>

== 2016-11-10 Icons Refresh
<p>Icons used for visualisation of nodes on a CONSTELLATION graph have undergone a refresh. We have made foreground icons more symbolic, where possible, meaning that they tend to
be smaller icons with transparency filling the rest of the image space. In addition to this, the default background icon for all nodes is now the 'Flat Square' icon as it has a
larger surface area, making it stand out more, and it more accurately represents the colour assigned to it. These changes will allow us to make better use of icons in an analytic
context by allowing us to visually differentiate nodes using background icons.</p>

== 2016-11-04 Freeze Graph View Shortcut
<p>The freeze graph view button has been moved to the top tool bar.</p>

== 2016-09-07 Default Arrangement Update
<p>The default arrangement after any plugin is executed is to arrange by grid because it is the fastest arrangement.</p>

== 2016-08-29 Framework Upgraded
<p>A minor framework upgrade has been completed so that CONSTELLATION now uses Netbeans 8.0.2 and Java 8u92.</p>

== 2016-08-04 Analytic View 2.0
<p>The new and improved Analytic View 2.0 is now available! It has been completely redesigned around a more flexible and robust framework which allows
for it to manage any type of analytic functionality. The initial release supports all the same analytics as the original Analytic View, but over time
we will transition the currently available 'Clustering' and 'Content' features into this new view, as well as add several new analytics we are currently
working on. For details on usage of the new Analytic View, refer to <a href="" helpId="au.gov.asd.tac.constellation.views.analyticview.AnalyticViewTopComponent">this</a>
help page.</p>

== 2016-08-03 Memory Leaks
<p>A number of memory leaks have been fixed resulting in unused memory being properly released as you close graphs.</p>

== 2016-07-06 Improved Performance
<p>Large graphs should now open more quickly as an optimisation was added to pre-calculate the string representation of types.</p>

== 2016-07-05 Complete with Schema
<p>You can now press the F5 key to 'Complete with Schema'.</p>

== 2016-06-20 Delimited File Importer
<p>Improvements to the delimited file importer mean it will now better handle CSV files containing complex data.</p>

== 2016-06-06 Visual Attributes and Templates
<p>A number of visual properties, such as labels and decorators, have been exposed as graph attributes so that they can be edited in the attribute editor like everything else (rather than through obscure menu items).</p>
<p>Default values of visual attributes have been removed from preferences too - if you had a custom default background colour or labels set up you may notice that this is now missing. Don't worry! You can get this back by using templates:</p>
<p>To make a template, simply open a new graph (with the schema you want), set the graph attributes to their desired values (like background_colour, bottom_labels, and top_labels), then choose "File &gt; Save Template" and enter a name.</p>
<p>You can then make your template the default new graph (that is opened with Control+N) by choosing "File &gt; Manage Templates", selecting your template name, and then pressing the "Set Default" button.</p>
<p>You can have as many templates as you like - the options will be listed in the "File &gt; New Graph" menu beneath the schema graphs.</p>

== 2016-06-06 Performance Improvement
<p>There is a significant performance improvement overall to CONSTELLATION after adding caching to the new Icon provider implementation.</p>

== 2016-06-01 Directed Shortest Paths
<p>The directed shortest paths search algorithm has been added to the selection menu. You need to set a source node and this dictates the direction.</p>

== 2016-05-30 OpenGL
<p>A dormant bug related to OpenGL trying to render a disposed batch operation has been fixed.</p>

== 2016-05-19 Composite Nodes
<p>A minor bug fix when merging nodes using the right click menu.</p>

== 2016-05-09 Updated zoom to selection and reset view keyboard shortcuts
<p>The shortcuts to zoom to selection and reset view have been changed to Ctrl-Up and Ctrl-Down respectively.</p>

== 2016-04-27 DateTime and Time Zones
<p>There is no longer a concept of a "graph time zone", rather each transaction attribute is individually time zoned.
This removes any ambiguity because you know exactly what time zone each transaction is in.</p>
<p>To update the time zone, select the transactions and right click on the "DateTime" property from the Attribute Editor and select "Update time-zone of selection"</p>
<p>Time zones have been re-worked from the ground up which makes use of Java 8's new time zone capabilities.</p>

== 2016-04-07 Composite Nodes
<p>We've identified issues with composite nodes on large graphs (especially those with a lot of transactions) and unexpected behaviours when you
copy composite nodes between graphs. The existing version will remain an experimental feature and we plan to create a newer version from lessons learned.</p>

== 2016-03-17 Graph Visibility Threshold
<p>You can configure a threshold to automatically hide all nodes on the graph. The idea is that you would instead use table view or the histogram to
clean up the graph before you visualise it in the graph view. The threshold can be set in Tools &gt; Options &gt; CONSTELLATION &gt; Graph Drawing.
A new button is available in the graph toolbar than will enable/disable the threshold. For more information refer to
<a href="" helpId="au.gov.asd.tac.constellation.visual.about">this</a> help page.</p>

== 2016-03-17 Freeze Graph View
<p>When enabled, animations do not run during plugin executions so you graph structure does not change. The button is available in the graph toolbar.
When enabled, the snow flake icon will change from grey to blue. This feature is smart enough to allow you to execute arrangements manually so you can
 keep it on all the time if you like.</p>

== 2016-02-26 Icons Update
<p>All icons have been reviewed and some duplicates have been removed. Note that Unknown types will be rendered as a white ? icon in front of a grey sphere.
Unsupported types will be rendered as a white ! icon in front of a yellow sphere.</p>

== 2015-09-18 A New Way to Merge Nodes
<p>Nodes can now be merged based on types known to CONSTELLATION, meaning that preference will be given to types known by the graph over custom types.
For more information click <a href="" helpId="au.gov.asd.tac.constellation.views.dataaccess.plugins.merge.MergeNodes">here</a>.</p>

== 2015-09-30 Memory Usage Improvement
<p>CONSTELLATION will try to clear up unused memory when you open a graph. The idea behind doing it on graph open would be in the scenario when
you have multiple graphs open with edits made but you have not closed any of them. So, when you open a new graph, CONSTELLATION might try and cleanup
unused memory. This is still an experimental feature. Similar to clearing memory on graph close, the option is under
Setup &gt; Options &gt; CONSTELLATION &gt; Application and is enabled by default.</p>

== 2015-09-01 Label Rendering Improvements
<p>The rendering of labels has been improved to display text more accurately (including right-to-left text) and improve compatibility with more graphics cards.</p><|MERGE_RESOLUTION|>--- conflicted
+++ resolved
@@ -1,13 +1,11 @@
 == 3030-12-31 Getting Started
 <p>If you're new to CONSTELLATION, read the <a href="" helpId="au.gov.asd.tac.constellation.functionality.introduction">introduction</a>.</p>
 
-<<<<<<< HEAD
 == 2021-04-22 JDBC Database Import Connector View
 <p>The JDBC Connector window has been converted to use the standard view framework and now matches closely with the style of the delimited file importer.</p>
-=======
+
 == 2021-04-01 Ability to Search in Single Choice Drop-Down Lists
 <p>Single Choice Drop-Downs are now searchable, which allows you to filter the options in the drop down list based on what is typed.</p>
->>>>>>> 4ccc88fb
 
 == 2021-04-01 Histogram Bin Counter
 <p>A count for the total number of bins currently shown in the Histogram has been added to the top right of the view.</p>
@@ -23,7 +21,7 @@
 == 2021-02-24 Plugin Reporter Drop-Down Lists
 <p>To avoid confusion with the Plugin Reporter, the two drop-down lists for filtering and ignoring plugins to be displayed have been combined.</p>
 
-== 2021-01-28 Histogram View 
+== 2021-01-28 Histogram View
 <p>Fixed an issue with the histogram where a bar selection wasn't applied to the graph.</p>
 
 == 2021-01-27 What's New Page
