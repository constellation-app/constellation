== 3030-12-31 Getting Started
<p>If you're new to Constellation, read the <a href="" helpId="au.gov.asd.tac.constellation.functionality.gettingstarted">getting started guide</a>.</p>

<<<<<<< HEAD
== 2021-09-06 Improved import view UI guidance of intended flow
<p>In the import view, the configuration pane starts shrunk and the import button starts disabled. They will expand/be enabled respectively once a file is present the files list. The opposite will occur when the the list is empty.</p>
=======
== 2021-09-06 Reset graph view after importing
<p>When data is imported with the Import from File or the Import from Database, the graph view is now reset to the full view to display everything that has been imported.</p>
>>>>>>> 489d29e5

== 2021-08-23 Moved Notes View to Views menu
<p>The Notes View can now be found in the Views menu instead of in the Experimental > Views menu.</p>

== 2021-08-18 Layers View Delete Layer
<p>Added functionality to delete a layer in the layers view.</p>

== 2021-08-18 Removed Old Table View
<p>Removed the old table view implementation as the new one has now fully replaced it.</p>

== 2021-08-05 Auto Notes Filters
<p>Additional filters have been added to the Notes View to filter on which Auto Notes are shown. When the Auto Notes filter is selected, an additional drop down list of filters for the Auto Notes is displayed.</p>

== 2021-07-30 Remember File Open/Save Location
<p>By default, the "Remember Open/Save Location" preference is enabled, which will default the previously opened or saved location when opening or saving a file. </p>
<p>When this option is unticked, the open or save location defaults to the user's home directory</p>

== 2021-07-27 Keep multiple values expanded in the Attribute Editor
<p>When the graph selection is changed, any expanded node or transaction attributes in the Attribute Editor will now remain expanded and populate values of the new selection.</p>
<p>When the graph is zoomed in or out, any expanded attribute will remain expanded with the same values.</p>

== 2021-07-27 Default Graph Label Colour Change
<p>The default graph label colour has been changed to white to improve visibility of the label on the graph background. The label colour is able to be changed in the Attribute Editor as a Graph Attribute.</p>

== 2021-07-26 Quality Control Category Changes
<p>Quality Control category names and colours have been updated to match commonly seen category names and colours. The category names are now Minor, Medium, Major, Severe and Critical.</p>
<p>A new category OK has been added for when a Quality Control rule has not been flagged.</p>

== 2021-07-21 Conversation View
<p>The Conversation View now has a search bar where a letter or passage can be searched for within the currently visible conversation.</p>

== 2021-07-15 Notes View Selection
<p>User Notes now have the option to include nodes and transactions on the graph that are selected when the note is created. If no elements are selected, the note will be applied to the whole graph.</p>
<p>To view what graph elements are applied to the note, a right click context menu has been added to user notes with the option to select on graph which will highlight the relevant nodes and transactions, or the whole graph.</p>

== 2021-06-04 Select All Plugin
<p>The Select All Plugin in the Data Access View now selects everything on the graph including transactions.</p>
<p>Previously it only selected the vertices on the graph.</p>

== 2021-05-28 Freeze Graph View Removed
<p>The freeze graph view option has been removed as the functionality has been replaced by pin/unpin nodes</p>

== 2021-05-21 Application Font Setting
<p>In the Constellation settings a tab has been added to set the default font family and font size for all of the views in Constellation.</p>
<p>The setting requires a restart of Constellation for it to be applied. </p>
<p>The setting can be found via Setup -> Options -> Constellation -> Application Font. </p>

== 2021-05-19 Ability to Pin/Unpin Nodes
<p>Nodes can now be pinned, either through the pin/unpin toolbar icons in the arrangements panel, or via the corresponding Arrange menu options. Once pinned, nodes do not move when arrangement plugins are run, but can be manually moved. The 'pinned' node attribute stores this information.</p>

== 2021-04-22 JDBC Database Import Connector View
<p>The JDBC Connector window has been converted to use the standard view framework and now matches closely with the style of the delimited file importer.</p>

== 2021-04-01 Ability to Search in Single Choice Drop-Down Lists
<p>Single Choice Drop-Downs are now searchable, which allows you to filter the options in the drop down list based on what is typed.</p>

== 2021-04-01 Histogram Bin Counter
<p>A count for the total number of bins currently shown in the Histogram has been added to the top right of the view.</p>

== 2021-03-22 Scatter Plot
<p>Ctrl-Shift-O has been added as a keyboard shortcut to open up the Scatter Plot View.</p>

== 2021-02-25 Blaze Colors - Presets
<p>The blaze menus have been updated to show preset blaze colors. An option to save a custom color as a preset is represented by a checkbox in the color dialog.</p>
<p>The blaze toolbar menu now displays up to 10 preset colors. It now has the ability to change the color stored by clicking the tile to load a color picker.</p>
<p>The preferences found via Setup -> Options -> Constellation -> Graph now stores preset blaze colors. These can be edited via the color picker upon clicking the colored tile.</p>

== 2021-02-24 Plugin Reporter Drop-Down Lists
<p>To avoid confusion with the Plugin Reporter, the two drop-down lists for filtering and ignoring plugins to be displayed have been combined.</p>

== 2021-01-28 Histogram View
<p>Fixed an issue with the histogram where a bar selection wasn't applied to the graph.</p>

== 2021-01-27 What's New Page
<p>The tutorial page has been converted into a What's New page to display updates to Constellation.</p>

== 2021-01-12 Welcome Page
<p>A Welcome Page with helpful links for getting started with Constellation now opens on startup.</p>

== 2021-01-12 Notes View
<p>The Notes View can be used to record notes about a graph.</p>
<p>It can be found in "Experimental > Views > Notes View", or alternatively via the shortcut "Ctrl+Shift+A".</p>
<p>There are two types of notes that are recorded in the Notes View:</p>
<ul>
<li><p>User Notes: These are PURPLE and are created by a user by typing in the tile and description and clicking the "Add Note" button at the bottom of the view. They may also be edited or deleted later via the buttons on the note itself.</p></li>
<li><p>Auto Notes: These are BLUE and are generated and added to the graph automatically by plugin execution, similar to the Plugin Reporter.</p></li>
</ul>
<p>Visibility of either User Notes or Auto Notes can be toggled on or off via the "Select a filter..." drop-down menu at the top of the view.</p>

== 2021-01-11 JDBC Database Import Connector
<p>A JDBC Connector has been added to easily allow importing via a JDBC Connection to a database.</p>

== 2020-12-21 Version 2.1.1
<p>Constellation v2.1.1 is officially released!</p>

== 2020-12-04 Table View
<p>A couple of bugs related to exporting in Selected Only mode and table selection have been fixed.</p>

== 2020-11-25 Data Access View
<p>Data Access View has been updated to remember plugin parameter selections between sessions.</p>

== 2020-11-13 Performance Improvement
<p>Zooming and dragging nodes on large graphs has improved significantly.</p>

== 2020-11-10 Analytic View
<p>The Levenshtein Distance Analytic has been updated so that the drop-down list parameters don't reset every time a new graph selection is made.</p>

== 2020-11-09 Performance Improvement
<p>The time taken to open graphs has been reduced significantly and graph responsiveness after opening or docking views.</p>

== 2020-11-08 Table View
<p>A bug where exporting to CSV or Excel would only export the current page (instead of all pages) has been fixed.</p>

== 2020-11-03 Layers View
<p>The Layers View has been updated so that you can now do separate queries for nodes and transactions on each layer.</p>

== 2020-10-28 Table View
<p>A bug where Constellation wouldn't release the write lock on an exported excel file has now been fixed.</p>

== 2020-10-28 Tutorial Page Showing on Startup
<p>A checkbox has been added to the top right corner of this page to set preference for the Tutorial Page showing on startup.</p>

== 2020-10-21 Copy to New Graph
<p>The naming convention when copying to a new graph (Ctrl-U) has been updated. When copying to a new graph, '- Copy' will be added to the old graph name (or a number if that is already there).</p>

== 2020-09-22 Draw/Selection Mode Shortcut
<p>Ctrl-D can now be used to toggle between Draw Mode and Selection Mode on the graph.</p>

== 2020-09-08 Spectral 3D Arrangement
<p>The Spectral 3D Arrangement shortcut has been updated to Ctrl-Alt-A to avoid a clash with the Layers View Add Layer shortcut.</p>

== 2020-09-02 Table View
<p>Table View has been updated to include a paging system. This helps improve the Table view performance on larger graphs.</p>
<p>A menu item has also been added to set the size of a page in the table. Click on the cog and go to 'Set Page Size'. Default is 500.</p>

== 2020-08-28 Split Nodes Plugin
<p>A new option is added to split nodes, duplicating the transactions of the selected node.</p>

== 2020-08-26 Delimited File Importer
<p>Conversion of the importer to a view has allowed a more consistent user experience.</p>
<p>Multiple bug fixes with selection of check-boxes and loading of dropdowns are now in effect.</p>

== 2020-08-24 Layers View Keyboard Shortcuts
<p>Keyboard shortcuts have been added to the Layers View. "Ctrl+Alt+L" will add a new layer and "Ctrl+Alt+D" will deselect all layers.</p>

== 2020-08-21 Histogram Copying Options
<p>You can now copy a selection from the bars within the histogram in the Histogram View via two options:</p>
<ul>
<li>Ctrl+C - Will copy the property values of the selection to the clipboard.</li>
<li>Right-Click Context Menu - Options to either copy the property values or both the property values and counts of the selection to the clipboard.</li>
</ul>

== 2020-08-10 Uncollide Plugin
<p>A new improved version of the uncollide plugin has been added. Go to Experimental > Arrangements > Uncollide to use it.</p>

== 2020-08-06 Quality Control Categories
<p>The Quality Control View now ranks and lists the quality of an element as a category instead of a score. This is also implemented in the Data Access View.</p>
<p>Categories can be mapped to each individual rule through the Quality Control View</p>
<p><strong>Categories</strong> - from lowest to highest priority.</p>
<ul>
<li>Default</li>
<li>Info</li>
<li>Warning</li>
<li>Severe</li>
<li>Fatal</li>
</ul>

== 2020-07-23 Delimited File Importer
<p>Dramatically improve the preview performance of a CSV file import.</p>

== 2020-07-20 Version 2
<p>Constellation v2.0.0 is officially released!</p>

== 2020-07-17 Named Selection
<p>A number of bugs with the Named Selection have been fixed.</p>

== 2020-07-16 Attribute Calculator
<p>The Attribute Calculator has been removed with other views and features.</p>

== 2020-07-08 Rendering Labels Bug Fixed
<p>A bug with labels being rendered with unreadable text after opening views has been fixed.</p>

== 2020-07-07 Manage Templates Layout Improvements
<p>The File &gt; Manage Templates window's layout has been improved.</p>

== 2020-07-07 Import from Delimited Fixes
<p>A number of improvements have been made to the Import from Delimited:</p>
<ul>
<li>The filtering options from the preview table have been fixed so that doing <strong>Row !=1</strong> works again.</li>
<li>A UX improvement has been made to allow you to import files of one type per session. After importing the first file, the <strong>Import File Parser</strong> is grayed out</li>
</ul>

== 2020-06-18 Info Map Bug Fixed
<p>A bug preventing running the Clustering &gt; Info Map plugins has been fixed.</p>

== 2020-06-09 Select Top N Bug Fixed
<p>A bug preventing running the <strong>Select Top N</strong> plugin from the Data Access View has been fixed.</p>

== 2020-05-21 Schema View
<p>The Node and Transaction type tabs in the Schema View are now searchable.</p>

== 2020-05-21 Hierarchical Clustering Improvements
<p>A bug preventing the running of the hierarchical clustering plugin sometimes has been fixed.</p>

== 2020-05-21 Merge Nodes by Geospatial Distance
<p>A bug preventing running the <strong>Merge Nodes</strong> &gt; <strong>Geospatial Distance</strong> plugin from the Data Access View has been fixed.</p>

== 2020-05-18 Map Controls
<p>We have updated the Map View mouse controls to be consistent with the graph view.</p>

== 2020-05-12 Table View
<p>A number of improvements have been added to the table view:</p>
<ul>
<li>The column selection has been improved to include sub categories for source, destination and transactions</li>
<li>Each column selection now includes a search filter</li>
</ul>

== 2020-05-12 Support for MacOSX
<p>Constellation officially supports MacOSX!</p>

== 2020-05-11 Two New Arrangement Options
<p>Two new arrangement options are available via the Arrange menu and toolbar. These options are horizontal and vertical lines. Selecting these options allow selected (or all) elements to be arranged in either horizontal or vertical lines.</p>

== 2020-05-11 Delimiter Importer
<p>Added feedback dialogs for the Delimiter importer, showing information about a successful import and any failures.</p>

== 2020-05-11 Timeline View
<p>A bug resulting in the summary box shrinking when dragged past the summary bounds has been fixed.</p>

== 2020-05-05 Layer by Time
<p>A bug preventing the running of the Arrange &gt; Layer By Time occasionally has been fixed.</p>

== 2020-04-20 Data Access View
<p>You can now remove a previously saved preference in Data Access View under Options &gt; Load.</p>
<p>Added support for double attribute types for when high precision is required, as well as byte and short attribute types for when memory efficiency is required.</p>

== 2020-04-15 New Layers View
<p>You can now add vertices and transactions to up to 32 layers by either using the right click context menu or defining a query.
Access to the Layers view is achieved through Experimental &gt; Views &gt; Layers View.</p>
<p>The view allows for toggling of layers via a checkbox which links to subsets of graph elements.
This will either hide or show the subsets based on element visibility changes to reduce clutter when analysing large data sets.</p>
<p>For more information on how to use this see the <a href="https://github.com/constellation-app/constellation/issues/223">layers view page</a>.
Feel free to comment on the issue with your feedback.</p>

== 2020-04-08 Data Access View Date Range
<p>You can now enter a date and time in the absolute date range section of the Data Access View.</p>

== 2020-03-24 REST API
<p>The module that implements the REST API (providing access from Jupyter notebooks, for example) has been
rewritten. It is now much easier to add functionality. The Python client constellation_client.py has been
updated to use the new REST API. Swagger has been updated; it uses a configuration that is automatically
generated by the REST server, so the display is always up to date.</p>

== 2020-02-25 New Logo
<p>Constellation has got a new logo!</p>

== 2020-02-23 Improved Validation
<p>Validation of custom attributes using dates, blaze angles, node and transaction attribute labels have been improved to provide instant feedback when an invalid value is set.</p>

== 2020-02-07 Font Improvements
<p>Support for rendering fonts in a Constellation graph has been overhauled enabling support for multiple fonts.
Font preferences for the graph can be made by going to Setup &gt; Options &gt; Constellation &gt; Label Fonts.
For more information click on the help button located at the bottom right corner within this preference window.</p>

== 2020-02-06 Analytic View
<p>Stability improvements have been made to the Analytic view when switching between graphs and having the Analytic view state updated.</p>

== 2020-02-06 Data Access View
<p>You can now have Data Access Plugins be deselected after pressing the <strong>Go</strong> button. This is a preference option available from the Data Access View options menu.</p>

== 2020-01-28 Data Access View
<p>A bug has been fixed with the Data Access View which caused the application to lock up when it was opened.</p>

== 2020-01-22 Map View
<p>A stability improvement has been made to the Map View when you resize the window.</p>

== 2020-01-20 Data Access View
<p>A UX improvement has been made to the Data Access View which will enable the "Go" button when you have plugins selected. When you press "Go", a graph will be created if there isn't any open.</p>

== 2020-01-20 Timeline View
<p>A bug has been fixed in the timeline view when the timezone was changed and a graph was closed.</p>

== 2020-01-15 New Flag Icons
<p>We have updated the flag icons we use which are more detailed and of better quality.</p>

== 2020-01-13 Hierarchical Clustering
<p>A bug with the hierarchical clustering not reverting the graph after the pane was closed has been fixed.</p>

== 2020-01-13 KTruss Clustering
<p>A bug with the KTruss clustering not reverting the graph after the pane was closed has been fixed.</p>

== 2020-01-04 Libraries Upgraded
<p>We've upgraded to newer versions of open source libraries we use which should improve performance and stability.</p>

== 2019-12-20 Quality Control View
<p>The colours used to represent a warning when the score is 80 have been improved to be readable.</p>

== 2019-12-16 Delimited File Importer
<p>In the delimited file importer you can assign an attribute to the row column which is the first column.</p>

== 2019-10-23 Jupyter Notebooks
<p>Improvements have been made to the error handling when errors occur with the REST client.</p>

== 2019-10-11 Jupyter Notebooks
<p>You can now specify which graph you want to run a plugin in by specifying the <strong>graph id</strong>. For more information refer to the documentation by going to Tools &gt; Display REST Server Documentation.</p>

== 2019-10-09 Jupyter Notebooks
<p>You can now add custom blazes from a Jupyter Notebook. For more information see <a href="https://github.com/constellation-app/constellation/issues/139">139</a>.</p>

== 2019-10-01 Jupyter Notebooks
<p>A bug has been fixed interpreting strings which look like numbers as numbers in a pandas dataframe. For more information see <a href="https://github.com/constellation-app/constellation/issues/133">#133</a>.</p>

== 2019-07-30 Remember last save
<p>Constellation will remember the location you last saved a graph. You can change this behaviour from Tools &gt; Options &gt; Constellation.</p>

== 2019-07-30 Data Access View Plugin Search
<p>The Data Access View plugin search usability has been improved by having the search text field enabled always.</p>

== 2019-06-25 Data Access View Context Menu Update
<p>The menu positions of the right click context menu available from the Data
Access View has been modified based on UX feedback.</p>

== 2019-05-30 New graph icons
<p>The Constellation new graph icons have been redone.</p>

== 2019-05-06 Analytic Schema Update
<p>Added support for HASH types like MD5, SHA1 and SHA256. The HASH icon background colour is now cyan.</p>

== 2019-05-01 Gather Nodes Bug Fix
<p>Gathered nodes will now maintain their depth instead of being moved forward</p>

== 2019-03-27 Table View Update
<p>The Table View will now remember your column selection and ordering no matter how much you change it.</p>

== 2019-03-27 Added Deselect Blazes option
<p>Added Deselect Blazes option in Selection menu.</p>

== 2019-03-22 New Country Flag Icons
<p>Added 23 new country flag icons.</p>

== 2019-03-22 Arrange by Node Attribute
<p>Arrange by Node Attribute (found under the Arrange Menu) combines the function of Arrange by Group and Arrange by Layer into a single plugin.</p>

== 2019-03-12 Help added for Histogram
<p>A help topics entry for the Histogram View has been added.</p>

== 2019-03-07 Performance Improvement
<p>A performance improvement has been made to how icons and images were created resulting in reduced memory usage.</p>

== 2019-03-01 Map View Update
<p>A few minor improvements have been made to the map view:</p>
<ul>
<li>The draw tool in the Map View will now display distances as you are drawing.</li>
<li>There is a new button beside the draw tool which allows you to copy drawn markers onto your graph.</li>
<li>The KML export option will now include attribute data in the kml.</li>
<li>A bug was fixed which allowed you to be in both draw mode and measure mode at the same time.</li>
</ul>

== 2019-02-11 Save All Returns
<p>The Save All menu option has been brought back and is available from the File menu.</p>

== 2018-12-06 Data Access View Update
<p>You can no longer press Go with either an invalid entry in a numeric parameter of an enabled Data Access Plugin,
or an invalid date-time range set in the Global Parameters (i.e. the 'From' date-time is later than the 'To' date-time).</p>

== 2018-12-04 New Analytic Plugins
<p>Under Experimental &gt; Build Graph, there are plugins for creating structured graphs that more closely resemble real social networks.</p>
<ul>
<li><strong>Preferential Attachment Graph</strong> creates networks that follow the degree power law that is expected in real networks.</li>
<li><strong>Small World Graph</strong> creates lattices/random networks depending on a rewiring probability</li>
<li><strong>Complete Graph</strong> creates a complete graph.</li>
</ul>
<p>In the Analytic View &gt; Similarity, there are four new plugins that assist in link prediction.</p>
<ul>
<li><strong>Common Neighbours</strong> calculates the number of common neighbours between a pair of nodes.</li>
<li><strong>Preferential Attachment</strong> calculates the product of the degrees of a pair of nodes.</li>
<li><strong>Resource Allocation Index</strong> determines the fraction of a "resource" a node can send to another through common neighbours.</li>
<li><strong>Adamic-Adar Index</strong> is similar to Resource Allocation Index but is calculated using the log sum.</li>
</ul>

== 2018-12-03 New Plugins
<p>The actions of saving and closing (including force closing) graphs can now be performed programmatically using plugins.
Refer to the Schema View for more information on how to use these new plugins.</p>

== 2018-11-22 Scatter Plot Update
<p>There is now an option in Scatter Plot to set a number axis to a logarithmic scale.</p>

== 2018-11-20 Directed Transactions
<p>You can now change whether a transaction is directed or not in schema. It is now also reflected visually on the graph by updating the transaction visual (arrow/s if directed, no arrows if not).</p>

== 2018-11-19 Histogram Update
<p>The Histogram now has column headers to help identify what the values in each column represent.</p>

== 2018-11-05 Layer by Time Update
<p>The parameters for 'Layer by Time' found under the Arrange menu item now have clearer descriptions.</p>

== 2018-11-02 Data Access View Update
<p>The plugin 'Split Nodes Based on Identifier' found under the clean section of Data Access View now has the option to split on all occurrences of a given character(s) instead of just the first occurrence.</p>

== 2018-10-19 Table View Update
<p>A performance issue exporting to Excel from the table view has been resolved.</p>

== 2018-10-17 Data Access View Update
<p>All global parameters in the Data Access View will now be saved along with your graph. There is also a new plugin under the
Clean section of the Data Access View, 'Removed Unused Attributes', which removes unused (non-key) attributes from the graph.</p>

== 2018-09-26 Data Access View Update
<p>The favourite icon has changed from a heart to a star to adopt the standard icon used by other applications.</p>

== 2018-09-04 Table View Update
<p>Performance issues identified with the table view have been resolved.</p>

== 2018-06-14 Levenshtein Distance Analytic
<p>In the Analytic View, the Levenshtein Distance Similarity analytic can be used to measure the distance between node string attributes.</p>

== 2018-08-15 Data Access View Update
<p>Added the ability to query 24 months as a date time range in the Data Access View.</p>

== 2018-05-21 Data Access View Update
<p>A new button called <strong>Use maximum Time Range</strong> has been added to set the custom time range to start at 00:00:00 and end at 23:59:59.</p>

== 2018-05-15 Rename Graphs
<p>The right click &gt; rename option retains the current graph name.</p>

== 2018-04-30 Data Access View Update
<p>Added extra padding before the Go button to avoid accidentally clicking.</p>

== 2018-04-06 Analytic View Update
<p>There are new three new analytics available in the Analytic View:</p>
<ul>
<li><strong>Effective Resistance</strong> treats the graph as an electrical network in order to measure the resistance of links.</li>
<li><strong>Dice Similarity</strong> measures how similar pairs of nodes as the ratio of their common neighbours to the median of their neighbours.</li>
<li><strong>Graph Distance</strong>, in addition to the diameter and radius of the graph, will now also calculate the average path distance.</li>
</ul>

== 2018-04-05 Table View Update
<p>The Table View now has a column visibility option for only Key Attributes, and this is now the default setting.</p>

== 2018-04-05 Proxy Settings
<p>The interface for customising proxy settings (Setup &gt; Options &gt; Constellation &gt; Proxies) has been
overhauled to provide a more intuitive experience. In particular, descriptions have been added to each option
detailing how to use it, default settings are visible when you select the 'Use Default Settings' option, and
changes are applied immediately on clicking the 'Apply' or 'OK' buttons.</p>

== 2018-03-29 Default Decorators
<p>The <i>Geo.Country</i> attribute is now set as a default decorator, meaning a country flag will decorate each node with country information.</p>

== 2018-03-07 Zoom to Selection
<p>Added the animation back in when zooming to a selection (Ctrl+Up) so that you have context to where on the graph you are zooming to.</p>

== 2018-03-06 Timeline View Update
<p>In the Timeline View, you can now toggle between Showing, Dimming, and Hiding nodes outside the Timeline View on the graph.</p>
<p>Additionally, there is also a Zoom to Selection button, which will re-frame the Timeline View to focus on the selected transactions on the graph.</p>

== 2018-03-02 Map View Update
<p>The Map View is now capable of clustering markers based on their geographic proximity.
This option can be enabled by selecting <i>Cluster Markers</i> in the marker visibility menu.</p>
<p>Additionally, there are now two new layers available in the Map View:</p>
<ul>
<li><strong>Day / Night</strong> will shade the map where it is currently night time</li>
<li><strong>Thiessen Polygons</strong> will color the map based on which marker is closest</li>
</ul>

== 2018-02-26 Analytic View Update
<p>The Analytic View now has a documentation window which will tell you about any analytic you click on.</p>
<p>This can activated/deactivated by clicking <i>Options &gt; Show Documentation</i>.</p>

== 2018-02-15 Compare Graphs
<p>The Compare Graph plugin has been completed and moved into the Tools menu.</p>

== 2018-02-15 Map View Update
<p>You can now find two new layers in the Map View:</p>
<ul>
<li><strong>Entity Paths</strong> will draws lines between markers on the map representing the paths that entities on the graph have traveled over time</li>
<li><strong>Location Paths</strong> will draws lines between markers on the map representing direct connections between locations nodes on the graph</li>
</ul>

== 2018-02-07 Table View 2.0
<p>The Table View has been completely redesigned to allow for some more advanced functionality such as
multi-column sorting, column filtering and more flexible styling. For details on usage of the new
Table View, refer to <a href="" helpId="au.gov.asd.tac.constellation.views.tableview2">this</a>
help page.</p>

== 2018-01-30 External Scripting Update
<p>The external scripting client has a new method to list the open graphs called <tt>list_graphs()</tt>.
This in conjuction with <tt>set_current_graph</tt> will allow you to easily switch graphs.</p>
<p>Another new method is <tt>open_graph</tt> which will allow you to open a graph by specifying the
filename.</p>

== 2018-01-29 Merge Transactions
<p>A bug with merging transactions has been resolved by excluding the transaction identifier in the
comparison.</p>

== 2018-01-29 Save All
<p>The button to save all open graphs has been removed based on feedback from users.</p>

== 2018-01-29 Copy to New Graph
<p>A toolbar button has been added for Copy Selection to New Graph (Ctrl+U) plugin.</p>

== 2017-12-22 Map View Update
<p>A few new features have been added to the Map View:</p>
<ul>
<li>The Map View now has support for rendering layers over the map. The first layer, a live heatmap
is now available and can be activated from the layers menu.</li>
<li>A new overlay has been added which will display an overview of the map, including a viewport of
the area currently in focus.</li>
<li>Overlays can now be switched on and off using the overlays menu.</li>
<li>'Zoom to Location' will now create a marker at the specified location as well as zoom to it.</li>
</ul>

== 2017-10-26 Freeze Graph View
<p>The freeze graph view feature has been revised to allow the reset view animation to be performed. This
ensures the camera zooms to show the entire graph as new nodes are added and removed.</p>

== 2017-10-23 New Analytics
<p>New analytics have been added to the Analytic View, and can be found under categories:</p>
<ul>
<li>Under Importance, the Connected Component Analytic will tell you the size of each node's graph component, and also indicates how many components there would be if the node was deleted.</li>
</ul>
<p>There's also a new category - Global, with several analytics that will add Graph Attributes:</p>
<ul>
<li>Average Degree - Calculates the average degree of the graph. This metric can be used to detect high
degree nodes.</li>
<li>Graph Density - Calculates the density of the graph.</li>
<li>Component Count - Counts the number of connected components on the graph.</li>
<li>Global Clustering Coefficient - Calculates the global clustering coefficient using the number of
triangles and triplets on the graph.</li>
<li>Graph Distance - Calculates the diameter and radius of the graph.</li>
</ul>

== 2017-10-17 Schema View
<p>The Plugins tab on the Schema View allows you to download a copy of the plugin details into a CSV file.</p>

== 2017-10-13 Schemas
<p>The <strong>Simple Graph</strong> has been renamed to <strong>Visual Graph</strong>.</p>

== 2017-10-12 Map View Update
<p>A few new features have been added to the Map View:</p>
<ul>
<li>You can add custom labels and colours to markers in the Map View using the new label and color menus.</li>
<li>Markers on the map now respond to the 'dim' and 'visibility' attributes. This allows you to, for example, use the
'Dim Other Events' option in the Timeline to visualise locations within a sliding time window.</li>
<li>The draw and measure tools now have support for circles by holding <i>shift</i> as you click. Note that the measure
tool can also measure paths by holding the 'control' key as you click.</li>
<li>The measure tool now supports measurements in nautical miles. The current measurement unit is displayed beside the
measurement tool, and clicking it will cycle through available measurement systems.</li>
<li>You can search for a location on the map by coordinate, geohash or MGRS using the 'Search by Location' option in the
zoom menu.</li>
</ul>

== 2017-10-11 Plugin and parameter names
<p>All plugin names and their parameters have been reviewed and standardised. If you are using the scripting or web server Rest API then please note the following:</p>
<ul>
<li>Plugin names now end with the <strong>Plugin</strong> suffix</li>
<li>Plugin parameters now follow the naming convention of ExamplePlugin.parameter_name</li>
</ul>

== 2017-09-28 Constellation Upgrade
<p>Constellation has been upgraded to work on NetBeans 8.2 and Java 8u144 allowing Constellation to benefit from the latest security and bug fixes.
We have also re-organised modules and done some house keeping to make it easier to develop and maintain.</p>

== 2017-09-21 Jupyter notebooks may require manual authentication
<p>Until now, starting a Jupyter notebook from Tools &rarr; Start Jupyter Notebook has used the <tt>--NotebookApp.token=""</tt>
flag for ease of use. However, this disables notebook authentication, which is not desirable.</p>
<p>Jupyter is now started using just <tt>jupyter-notebook</tt>, so manual authentication may be required. If it is, follow the
instructions displayed in the notebook's output window.</p>
<p>This now works in exactly the same as manually entering <tt>jupyter-notebook</tt> at a command prompt in the notebook directory
(by default, your home directory).</p>

== 2017-08-29 More Geospatial Export Options
<p>You can now export geospatial data in your graph to a GeoPackage file. This is an OGC defined, GIS compliant SQLite database which is
supported by ArcGIS (and most other GIS tools) and is significantly more flexible than a Shapefile. This export option is available under
File &gt; Export as well as in the toolbar of the Map View</p>

== 2017-08-23 Blaze Menu Changes
<p>There are now more options available for modifying blazes in the right-click menu and toolbar drop-down menu, including three default colour options.</p>

== 2017-08-15 Scripting View
<p>Removed support for Groovy and Javascript in the Scripting View. We are mandating that all scripts be written in Python.</p>

== 2017-08-03 Extract from Content
<p>The Extract From Content data access view plugin has been updated with the following options:</p>
<ul>
<li>Case Insensitive</li>
<li>Incoming Transactions</li>
<li>Selected Only</li>
</ul>
<p>Refer to <a href="" helpId="au.gov.asd.tac.constellation.views.dataaccess.plugins.importing.ExtractFromContent">this</a> help page for more information.</p>

== 2017-08-01 Select Blazes
<p>You can now select all blazed nodes on the graph using Selection &gt; Select Blazes. This option is also available in the toolbar menu.</p>

== 2017-07-28 Map View Update
<p>You can now toggle between metric and imperial measurements in the Map View using the button beside the measure tool.</p>

== 2017-07-28 Half Hop Induced Subgraph
<p>The half hop induced subgraph button has been added back onto the quick access toolbar.</p>

== 2017-07-28 Attribute Editor
<p>The following bugs with the attribute editor have been fixed:</p>
<ul>
<li>Fixed a bug preventing setting an icon when multiple nodes are selected.</li>
<li>Fixed a bug with changing colours in Options &gt; Attribute Editor Colours.</li>
</ul>

== 2017-07-25 Extract Words from Content
<p>In the Data Access View, under Import, the plugin Extract Words from Content is now available. If there are transactions with Content on the graph,
words will be extracted and represented as nodes. It also works with regular expressions and can extract known schema types.</p>

== 2017-07-25 REST server Python client is downloaded automatically
<p>If script downloading is enabled, a new Python REST client script will be downloaded if it doesn't exist, or if the on-disk version does not match Constellation's version. This means that the on-disk version will be automatically updated, with no user action required.</p>

== 2017-07-18 Geospatial Export
<p>You can now export geospatial data in your graph to GeoJSON or Shapefile using the File &gt; Export menu or the toolbar options in the Map View.</p>

== 2017-07-17 REST server requires a secret
<p>The external scripting server now requires a secret to be used, which requires a new Python client.</p>

== 2017-05-29 Support for Old Graphs
<p>The logic to support old graphs has been changed so that old graphs will get the updated look and feel when you run Tools &gt; Complete with Schema or press F5.</p>
<p>This has allowed graphs to load faster and more efficiently maintain the update code logic.</p>

== 2017-05-28 Improved Analytics
<p>Many of the structural graph analytics available to Constellation have been rewritten as native plugins, meaning
they have been optimised to run efficiently on large graphs and include more customisation options. These include:</p>
<ul>
<li>Degree Centrality (also calculates in-degree / out-degree)</li>
<li>Eigenvector Centrality</li>
<li>Katz Centrality</li>
<li>Pagerank Centrality</li>
<li>Betweenness Centrality</li>
<li>Closeness Centrality (also calculates harmonic closeness)</li>
<li>Ratio of Reciprocity</li>
<li>Jaccard Index</li>
<li>Cosine Similiarity</li>
</ul>
<p>In addition to this, several new analytics are now available:</p>
<ul>
<li>HITS Centrality: scores each node based on its ability to act as both a hub and as an authority</li>
<li>Local Clustering Coefficient: scores each node on its willingness to cluster</li>
<li>Eccentricity: scores each node on its furthest distance to any other node</li>
</ul>

== 2017-05-25 Default Font Change
<p>The default font has been changed from <strong>Arial Unicode MS</strong> to <strong>Dialog</strong> because it has better support for unicode characters.</p>

== 2017-05-18 Attribute Changes
<p>There have been some changes to the attributes you might be used to seeing on graphs.</p>
<ul>
<li>The 'Name' attribute for nodes is now called 'Label'</li>
<li>The 'Name' attribute for transactions is now called 'Label'</li>
<li>The 'UniqueID' attribute for transactions is now called 'Identifier'</li>
</ul>
<p>These changes have been made to help keep the core attributes consistent and intuitive.
Old graphs will be automatically updated with these new attributes.</p>

== 2017-05-09 Top-n Selection
<p>You can now select the top-n n nodes based on the transaction count and type to save you time having to do it manually. It is available under the Utility section in the Data Access View.
Click <a href="" helpId="au.gov.asd.tac.constellation.views.dataaccess.plugins.utility.SelectTopN">here</a> for the help page.</p>

== 2017-05-04 Improved Stability
<p>A bug causing Constellation to crash due to running out of memory has been fixed.</p>

== 2017-05-04 Data Access View Favorites Update
<p>Plugins in the Favourites category are sorted in the order respective to their category.</p>

== 2017-04-28 Split Nodes
<p>You can now split nodes based on a specified character which is located in the Clean category. For more information click <a href="" helpId="au.gov.asd.tac.constellation.views.dataaccess.plugins.clean.SplitNodesPlugin">here</a>.</p>

== 2017-04-21 Merge Nodes by Location
<p>You can now merge nodes by their geospatial proximity. Nodes which are found to be located within a specified distance of each other will be merged into a single 'geospatial cluster' node.
Each cluster node will be given a shape attribute representing the area it represents which is viewable in the Map View. This functionality can be accessed by selecting the 'Merge Nodes' plugin
within the Data Access View, and selecting the 'Geospatial Distance' option.</p>

== 2017-04-18 Compare Graphs
<p>You can now compare differences between 2 graphs and see the differences. This is available from Tools &gt; Compare Graphs. More information is available in <a href="" helpId="au.gov.asd.tac.constellation.functionality.compare.CompareGraphPlugin">this</a> help page.</p>

== 2017-04-03 Improved Quick Search
<p>Fixed bugs with the quick search and recent search not returning results.</p>

== 2017-03-24 Flexible Schema Types
<p>While you could always create custom types on a graph by simply entering a name as a string, you can now specify the place of a custom type in the type hierarchy (as seen in the Schema View) by entering the desired hierarchy as a string of form:</p>
<ul><li><i>schemaTypeName.customTypeName</i></li></ul>
<p>This will create a custom type called 'customTypeName' with the parent 'schemaTypeName' from which it will inherit its visual properties. This hierarchy string can extend as far back or forward as you like. For example:</p>
<ul><li><i>Online Location.URL.Host.Owner</i></li></ul>
<p>If both 'Online Location' and 'URL' are valid in the type hierarchy (which they would be for an Analytic Graph), this will create a custom type named 'Owner' whose parent is another custom type named 'Host', whose parent is the schema type 'URL' and both custom types will inherit their visual properties from the 'URL' type.</p>

== 2017-03-23 Improved Find
<p>Fixed a bug with the advanced find not adding results to the current selection.</p>

== 2017-03-21 Improved Data Access View
<p>The following improvements have been made:</p>
<ul>
<li>You can now save commonly used plugins in the Data Access View as favourites. For more information click <a href="" helpId="au.gov.asd.tac.constellation.views.dataaccess.panes.DataAccessViewTopComponent">here</a>.</li>
<li>You can filter plugins by clicking on the magnifying icon and typing the plugin name which will filter the categories to make it easier to find the plugin your looking for.</li>
<li>If you want to expand, collapse or deselect all plugins then you can right click anywhere on the Data Access View and use the right click menu options.</li>
<li>The layout of the Data Access View has been optimised to minimise the width required, leaving more room for the graph.</li>
</ul>

== 2017-03-08 Improved Table View
<p>Fixed a major performance bug with the table view causing Constellation to lock up.</p>

== 2017-03-03 Import Excel Spreadsheets
<p>You can now import Excel spreadsheets using the Delimited File Importer. It will work for both xls and xlsx files. Note that it will only import the first sheet in a file.</p>

== 2017-03-01 Improved Freeze Graph View
<p>The bugs with the freeze graph view have been fixed.</p>

== 2017-02-22 Map View Update
<p>The following new features have been added to the Map View:</p>
<ul>
<li>Improved the speed of the box selection feature</li>
<li>You can now click the middle mouse button and drag to select an area to zoom to</li>
<li>Polygon markers can now be queried by the Data Access View</li>
<li>Custom (drawn) markers are now visually distinct from markers representing data on the graph</li>
</ul>

== 2017-02-16 Scripting View API Changes
<p>The following changes have been made to the scripting API so please update your scripts:</p>
<ul>
<li>Renamed au.gov.asd.tac.constellation.graph.hl.HLGraph to au.gov.asd.tac.constellation.scripting.graph.SGraph.</li>
<li>HLReadableGraph and HLWriteableGraph have been renamed to SReadableGraph and SWritableGraph respectively.</li>
<li>Attribute, Collection, Vertex, Transaction, Edge and Link have been renamed to SAttribute, SCollection, SVertex, STransaction, SEdge and SLink respectively.</li>
<li>SubgraphUtilities has moved to au.gov.asd.tac.constellation.graph.utilities.SubgraphUtilities.</li>
</ul>
<p>Note that documentation for the scripting API is now available from Scripting View &gt; Actions &gt; API Documentation.</p>

== 2017-02-16 Workflow Plugins
<p>A bug has been fixed related to workflow plugins where not all selected nodes were being passed to the workflow query.</p>

== 2017-02-10 One-hop Induced Subgraph
<p> Selecting the <strong>Select One-hop Induced Subgraph</strong> item in the selection menu will add to the selection any transactions and nodes which connect currently selected nodes upto one hop out.
The existing 'Select Induced Subgraph' item has been renamed <strong>'Select Half-hop Induced Subgraph'</strong>, but is unchanged functionally.</p>

== 2017-01-12 Improved Rendering and Event Handling
<p> Constellation's visualistion and event handling framework has been reimplemented from the ground up.
To the user things will mostly look the same, but performance and stability should be slightly improved. The main benefit of this upgrade
is that it should now be possible to write other visualisations for Constellation, for example a lightweight 2D renderer. </p>

== 2017-01-11 Improved Plugin Reporter
<p>Fixed a bug with the plugin reporter where the filters were misbehaving.</p>

== 2016-12-15 A New and Improved Map View
<p>A complete redesign of the <strong>Map View</strong> is now available. This view is pure Java (as opposed to its Javascript-based predecessor), making it far easier to extend
with new features, and is rendered using OpenGL, making it far more responsive than its predecessor. The new Map View also contains the following improvements:</p>
<ul>
<li>Ability to switch base maps on the fly. A default base map comes pre-loaded, meaning it can be used immediately without developer effort, but a developer can also add new base maps as desired.</li>
<li>An information overlay which displays the latitude and longitude of the mouse and the current zoom level. A developer can also use this overlay to report debug information about the map.</li>
<li>A tool overlay which offers various tools for interacting with the map. Currently these consist of a measurement tool, and a draw mode toggle allowing the ability to draw your own markers.</li>
<li>Support for the representation of point, line, polygon, and multi markers on the map, including selection which interacts with the graph.</li>
<li>Ability to toggle marker visibility independently for each marker type using the <strong>Marker Visibility</strong> button.</li>
<li>Ability to reset the focus of the map to the extent of all visible markers using the <strong>Reset View</strong> button.</li>
<li>Ability for a developer to access the map's markers from other views, for example, you could query the locations represented by selected markers using the Data Access View.</li>
</ul>
<p>Note: the control scheme for the new Map View is the inverse of the control scheme for the graph. The left mouse button handles panning and drawing instead of selection,
the right mouse button handles selection instead of panning and drawing, however the middle mouse button still handles zooming. This will be changed in a future update
so that the map controls and graph controls are consistent.</p>

== 2016-11-10 Icons Refresh
<p>Icons used for visualisation of nodes on a Constellation graph have undergone a refresh. We have made foreground icons more symbolic, where possible, meaning that they tend to
be smaller icons with transparency filling the rest of the image space. In addition to this, the default background icon for all nodes is now the 'Flat Square' icon as it has a
larger surface area, making it stand out more, and it more accurately represents the colour assigned to it. These changes will allow us to make better use of icons in an analytic
context by allowing us to visually differentiate nodes using background icons.</p>

== 2016-11-04 Freeze Graph View Shortcut
<p>The freeze graph view button has been moved to the top tool bar.</p>

== 2016-09-07 Default Arrangement Update
<p>The default arrangement after any plugin is executed is to arrange by grid because it is the fastest arrangement.</p>

== 2016-08-29 Framework Upgraded
<p>A minor framework upgrade has been completed so that Constellation now uses Netbeans 8.0.2 and Java 8u92.</p>

== 2016-08-04 Analytic View 2.0
<p>The new and improved Analytic View 2.0 is now available! It has been completely redesigned around a more flexible and robust framework which allows
for it to manage any type of analytic functionality. The initial release supports all the same analytics as the original Analytic View, but over time
we will transition the currently available 'Clustering' and 'Content' features into this new view, as well as add several new analytics we are currently
working on. For details on usage of the new Analytic View, refer to <a href="" helpId="au.gov.asd.tac.constellation.views.analyticview.AnalyticViewTopComponent">this</a>
help page.</p>

== 2016-08-03 Memory Leaks
<p>A number of memory leaks have been fixed resulting in unused memory being properly released as you close graphs.</p>

== 2016-07-06 Improved Performance
<p>Large graphs should now open more quickly as an optimisation was added to pre-calculate the string representation of types.</p>

== 2016-07-05 Complete with Schema
<p>You can now press the F5 key to 'Complete with Schema'.</p>

== 2016-06-20 Delimited File Importer
<p>Improvements to the delimited file importer mean it will now better handle CSV files containing complex data.</p>

== 2016-06-06 Visual Attributes and Templates
<p>A number of visual properties, such as labels and decorators, have been exposed as graph attributes so that they can be edited in the attribute editor like everything else (rather than through obscure menu items).</p>
<p>Default values of visual attributes have been removed from preferences too - if you had a custom default background colour or labels set up you may notice that this is now missing. Don't worry! You can get this back by using templates:</p>
<p>To make a template, simply open a new graph (with the schema you want), set the graph attributes to their desired values (like background_colour, bottom_labels, and top_labels), then choose "File &gt; Save Template" and enter a name.</p>
<p>You can then make your template the default new graph (that is opened with Control+N) by choosing "File &gt; Manage Templates", selecting your template name, and then pressing the "Set Default" button.</p>
<p>You can have as many templates as you like - the options will be listed in the "File &gt; New Graph" menu beneath the schema graphs.</p>

== 2016-06-06 Performance Improvement
<p>There is a significant performance improvement overall to Constellation after adding caching to the new Icon provider implementation.</p>

== 2016-06-01 Directed Shortest Paths
<p>The directed shortest paths search algorithm has been added to the selection menu. You need to set a source node and this dictates the direction.</p>

== 2016-05-30 OpenGL
<p>A dormant bug related to OpenGL trying to render a disposed batch operation has been fixed.</p>

== 2016-05-19 Composite Nodes
<p>A minor bug fix when merging nodes using the right click menu.</p>

== 2016-05-09 Updated zoom to selection and reset view keyboard shortcuts
<p>The shortcuts to zoom to selection and reset view have been changed to Ctrl-Up and Ctrl-Down respectively.</p>

== 2016-04-27 DateTime and Time Zones
<p>There is no longer a concept of a "graph time zone", rather each transaction attribute is individually time zoned.
This removes any ambiguity because you know exactly what time zone each transaction is in.</p>
<p>To update the time zone, select the transactions and right click on the "DateTime" property from the Attribute Editor and select "Update time-zone of selection"</p>
<p>Time zones have been re-worked from the ground up which makes use of Java 8's new time zone capabilities.</p>

== 2016-04-07 Composite Nodes
<p>We've identified issues with composite nodes on large graphs (especially those with a lot of transactions) and unexpected behaviours when you
copy composite nodes between graphs. The existing version will remain an experimental feature and we plan to create a newer version from lessons learned.</p>

== 2016-03-17 Graph Visibility Threshold
<p>You can configure a threshold to automatically hide all nodes on the graph. The idea is that you would instead use table view or the histogram to
clean up the graph before you visualise it in the graph view. The threshold can be set in Tools &gt; Options &gt; Constellation &gt; Graph Drawing.
A new button is available in the graph toolbar than will enable/disable the threshold. For more information refer to
<a href="" helpId="au.gov.asd.tac.constellation.visual.about">this</a> help page.</p>

== 2016-03-17 Freeze Graph View
<p>When enabled, animations do not run during plugin executions so your graph structure does not change. The button is available in the graph toolbar.
When enabled, the snow flake icon will change from grey to blue. This feature is smart enough to allow you to execute arrangements manually so you can
 keep it on all the time if you like.</p>

== 2016-02-26 Icons Update
<p>All icons have been reviewed and some duplicates have been removed. Note that Unknown types will be rendered as a white ? icon in front of a grey sphere.
Unsupported types will be rendered as a white ! icon in front of a yellow sphere.</p>

== 2015-09-18 A New Way to Merge Nodes
<p>Nodes can now be merged based on types known to Constellation, meaning that preference will be given to types known by the graph over custom types.
For more information click <a href="" helpId="au.gov.asd.tac.constellation.views.dataaccess.plugins.merge.MergeNodes">here</a>.</p>

== 2015-09-30 Memory Usage Improvement
<p>Constellation will try to clear up unused memory when you open a graph. The idea behind doing it on graph open would be in the scenario when
you have multiple graphs open with edits made but you have not closed any of them. So, when you open a new graph, Constellation might try and cleanup
unused memory. This is still an experimental feature. Similar to clearing memory on graph close, the option is under
Setup &gt; Options &gt; Constellation &gt; Application and is enabled by default.</p>

== 2015-09-01 Label Rendering Improvements
<p>The rendering of labels has been improved to display text more accurately (including right-to-left text) and improve compatibility with more graphics cards.</p><|MERGE_RESOLUTION|>--- conflicted
+++ resolved
@@ -1,13 +1,11 @@
 == 3030-12-31 Getting Started
 <p>If you're new to Constellation, read the <a href="" helpId="au.gov.asd.tac.constellation.functionality.gettingstarted">getting started guide</a>.</p>
 
-<<<<<<< HEAD
 == 2021-09-06 Improved import view UI guidance of intended flow
 <p>In the import view, the configuration pane starts shrunk and the import button starts disabled. They will expand/be enabled respectively once a file is present the files list. The opposite will occur when the the list is empty.</p>
-=======
+
 == 2021-09-06 Reset graph view after importing
 <p>When data is imported with the Import from File or the Import from Database, the graph view is now reset to the full view to display everything that has been imported.</p>
->>>>>>> 489d29e5
 
 == 2021-08-23 Moved Notes View to Views menu
 <p>The Notes View can now be found in the Views menu instead of in the Experimental > Views menu.</p>
