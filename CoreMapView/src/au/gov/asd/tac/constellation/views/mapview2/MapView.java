/*
 * Copyright 2010-2023s Australian Signals Directorate
 *
 * Licensed under the Apache License, Version 2.0 (the "License");
 * you may not use this file except in compliance with the License.
 * You may obtain a copy of the License at
 *
 *     http://www.apache.org/licenses/LICENSE-2.0
 *
 * Unless required by applicable law or agreed to in writing, software
 * distributed under the License is distributed on an "AS IS" BASIS,
 * WITHOUT WARRANTIES OR CONDITIONS OF ANY KIND, either express or implied.
 * See the License for the specific language governing permissions and
 * limitations under the License.
 */
package au.gov.asd.tac.constellation.views.mapview2;

import au.gov.asd.tac.constellation.graph.manager.GraphManager;
import au.gov.asd.tac.constellation.plugins.PluginExecution;
import au.gov.asd.tac.constellation.utilities.color.ConstellationColor;
import au.gov.asd.tac.constellation.utilities.geospatial.Geohash;
import au.gov.asd.tac.constellation.views.mapview2.layers.AbstractMapLayer;
import au.gov.asd.tac.constellation.views.mapview2.markers.AbstractMarker;
import au.gov.asd.tac.constellation.views.mapview2.markers.CircleMarker;
import au.gov.asd.tac.constellation.views.mapview2.markers.ClusterMarker;
import au.gov.asd.tac.constellation.views.mapview2.markers.ClusterMarkerBuilder;
import au.gov.asd.tac.constellation.views.mapview2.markers.GeoShapePolygonMarker;
import au.gov.asd.tac.constellation.views.mapview2.markers.PointMarker;
import au.gov.asd.tac.constellation.views.mapview2.markers.PolygonMarker;
import au.gov.asd.tac.constellation.views.mapview2.markers.UserPointMarker;
import au.gov.asd.tac.constellation.views.mapview2.overlays.AbstractOverlay;
import au.gov.asd.tac.constellation.views.mapview2.overlays.InfoOverlay;
import au.gov.asd.tac.constellation.views.mapview2.overlays.OverviewOverlay;
import au.gov.asd.tac.constellation.views.mapview2.overlays.ToolsOverlay;
import au.gov.asd.tac.constellation.views.mapview2.plugins.SelectOnGraphPlugin;
import au.gov.asd.tac.constellation.views.mapview2.utilities.GeoShape;
import au.gov.asd.tac.constellation.views.mapview2.utilities.MapConversions;
import au.gov.asd.tac.constellation.views.mapview2.utilities.Vec3;
import gov.nasa.worldwind.geom.coords.MGRSCoord;
import java.io.BufferedReader;
import java.io.FileReader;
import java.io.IOException;
import java.util.ArrayList;
import java.util.Arrays;
import java.util.HashMap;
import java.util.HashSet;
import java.util.List;
import java.util.Map;
import java.util.Set;
import java.util.logging.Level;
import java.util.logging.Logger;
import javafx.application.Platform;
import javafx.beans.property.SimpleStringProperty;
import javafx.beans.property.StringProperty;
import javafx.collections.FXCollections;
import javafx.collections.ObservableList;
import javafx.geometry.Bounds;
import javafx.geometry.Insets;
import javafx.geometry.Point2D;
import javafx.scene.Group;
import javafx.scene.Node;
import javafx.scene.Scene;
import javafx.scene.control.Button;
import javafx.scene.control.ComboBox;
import javafx.scene.control.ScrollPane;
import javafx.scene.control.TextField;
import javafx.scene.input.MouseButton;
import javafx.scene.layout.Background;
import javafx.scene.layout.BackgroundFill;
import javafx.scene.layout.Border;
import javafx.scene.layout.BorderPane;
import javafx.scene.layout.BorderStroke;
import javafx.scene.layout.GridPane;
import javafx.scene.layout.HBox;
import javafx.scene.layout.Pane;
import javafx.scene.layout.StackPane;
import javafx.scene.paint.Color;
import javafx.scene.shape.Line;
import javafx.scene.shape.Rectangle;
import javafx.scene.shape.SVGPath;
import javafx.scene.text.Text;
import javafx.stage.Screen;
import javafx.stage.Stage;
import javafx.util.Pair;
import org.apache.commons.lang3.StringUtils;
import org.apache.commons.lang3.math.NumberUtils;
import org.girod.javafx.svgimage.SVGImage;
import org.girod.javafx.svgimage.SVGLoader;

/**
 * This class holds the actual MapView vector graphic and all panes associated
 * with it Its got all of the event handlers for drawing, labels, colours,
 * markers etc... It has all the groups that hold all other graphical elements
 * such as cluster markers, daynight layer and thiessen polygon layer
 *
 * @author serpens24
 * @author altair1673
 */
public class MapView extends ScrollPane {

    private static final Logger LOGGER = Logger.getLogger(MapView.class.getName());
    private static final double scaledMapLineWidth = 0.1;  // Scaled width of lines on maps (for SVF maps) to account

    private final MapViewPane parent;

    private final StackPane mapStackPane;
    private final Group scrollContent;

    // ID of the next user drawn marker
    private int drawnMarkerId = 0;

    private double currentScale = 1.0;  // Scale of overall map display
    private double pointMarkerGlobalScale = 0.1;

    // Flags for the different drawing modes
    private boolean drawingCircleMarker = false;
    private boolean drawingPolygonMarker = false;

    public static final double MAP_VIEWPORT_WIDTH = 1200;
    public static final double MAP_VIEWPORT_HEIGHT = 1200;

    // TODO: look to remove these constants and instead read lats, longs, and width/height from mapDetails object.
    // Furthest longitude to the east and west
    public static double MIN_LONG = 0;
    public static double MAX_LONG = 0;

    // Furthest latitude to the north and south
    public static double MIN_LAT = 0;
    public static double MAX_LAT = 0;

    // Size of the map
    public static double MAP_WIDTH = 0;
    public static double MAP_HEIGHT = 0;
    
    private static MapDetails mapDetails = new MapDetails(MapDetails.MapType.SVG, 0, 0, 0, 0, 0, 0, "", null);
     
    // Two containers that hold queried markers and user drawn markers
    private Map<String, AbstractMarker> markers = new HashMap<>();
    private final List<AbstractMarker> userMarkers = new ArrayList<>();

    // Set of the types of markers currently showing on screen
    private final Set<AbstractMarker.MarkerType> markersShowing = new HashSet<>();

    // Set of overlays that are active at all times
    private final Map<String, AbstractOverlay> overlayMap = new HashMap<>();

    private final List<Integer> selectedNodeList = new ArrayList<>();

    // The group that contains all the country graphics
    private final Group countryGroup;

    // The two groups that hold the queried and user marker groups
    private final Group graphMarkerGroup;  // markers sourced from the graph content
    private final Group drawnMarkerGroup;  // markers drawn by user

    // Groups for user drawn polygons, cluster markers and "hidden" point markers used for cluster calculations
    private final Group polygonMarkerGroup;
    private final Group clusterMarkerGroup;
    private final Group hiddenPointMarkerGroup;

    public static double MAP_ZOOM_LEVEL = 0;

    // Groups for the ovelays and layers
    private final Group overlayGroup;
    private final Group layerGroup;

    // Attribute and Identifier text groups for markers
    private final Group pointMarkerTextGroup;
    private final List<Pair<AbstractMarker, Text>> markerTextLabels = new ArrayList<>();

    // Group for thessian polygons
    private final Group thessianMarkersGroup;

    // Group for the rectangle the user drags to select multiple markers
    private final Group selectionRectangleGroup;
    private final Group viewPortRectangleGroup;

    // Flag for zoom to location menu
    private boolean showingZoomToLocationPane = false;

    Vec3 medianPositionOfMarkers = null;

    // Factor to scale map by when zooming
<<<<<<< HEAD
    private static final double MAP_SCALE_FACTOR = 1.2;
=======
    private static final double MAP_SCALE_FACTOR = 1.25;
    private double currentScaleFactor = 1.0;
>>>>>>> 239cbfa3

    // The paths for the edges of all the countries
    private final List<SVGPath> countrySVGPaths = new ArrayList<>();

    // The UI overlys for the shapes the user can draw
    private CircleMarker circleMarker = null;
    private PolygonMarker polygonMarker = null;
    private Rectangle selectionRectangle = null;

    // Flag is the user is selecting multiple markers on screen
    private boolean isSelectingMultiple = false;
    private boolean isSelectionMade = false;
    private double selectionRectangleX = 0;
    private double selectionRectangleY = 0;

    // Flag for the line the user draws to smell distance between
    private boolean drawingMeasureLine = false;
    private Line measureLine = null;

    // Panning variables
    private double mouseAnchorX;
    private double mouseAnchorY;
    private double translateX;
    private double translateY;

    // Pane that hold all the groups for all the different graphical outputs
    private final Pane mapGroupHolder = new Pane();


    // All the layers are stored here
    private final List<AbstractMapLayer> layers = new ArrayList<>();

    public static final ToolsOverlay TOOLS_OVERLAY = new ToolsOverlay(0, 0);
    private static final InfoOverlay INFO_OVERLAY = new InfoOverlay();
    private OverviewOverlay overviewOverlay;

    private static final String COORDINATE = "Coordinate";
    private static final String GEOHASH = "Geohash";
    private static final String MGRS = "MGRS";

    private final MapView self = this;

    private ClusterMarkerBuilder clusterMarkerBuilder = null;

    // Flags for what attribute marker colour and text should be derived from
    private final StringProperty markerColourProperty = new SimpleStringProperty();
    private final StringProperty markerTextProperty = new SimpleStringProperty();

    private final Rectangle enclosingRectangle = new Rectangle();
    
    SVGImage canvasImage = null;
    private final boolean testUsingCanvas = true; // Set this to true to test using the SVGCanvas 
    //  NOTE ... this is currently BUGGED ... The Netbean Swing interface becomes inoperative
    // when trying to use a SwingNode inside a Javafx component

    /**
     * Construct MapView object using the map identified by mspDetails.
     * 
     * @param parent The parent view pane.
     * @param mapDetails Details of he map being loaded.
     */
    public MapView(final MapViewPane parent, final MapDetails mapDetails) {
        this.parent = parent;
        this.mapDetails = mapDetails;

        clusterMarkerBuilder = new ClusterMarkerBuilder(this);

        // Instasntiate all the groups for the graphical outputs
        countryGroup = new Group();
        graphMarkerGroup = new Group();
        drawnMarkerGroup = new Group();
        polygonMarkerGroup = new Group();
        overlayGroup = new Group();
        layerGroup = new Group();
        clusterMarkerGroup = new Group();
        hiddenPointMarkerGroup = new Group();
        hiddenPointMarkerGroup.setVisible(false);
        pointMarkerTextGroup = new Group();
        thessianMarkersGroup = new Group();
        selectionRectangleGroup = new Group();
        viewPortRectangleGroup = new Group();
        final Group enclosingRectangleGroup = new Group();

        // By default all markers should be showing
        markersShowing.add(AbstractMarker.MarkerType.LINE_MARKER);
        markersShowing.add(AbstractMarker.MarkerType.POINT_MARKER);
        markersShowing.add(AbstractMarker.MarkerType.POLYGON_MARKER);

        mapGroupHolder.setBackground(new Background(new BackgroundFill(new Color(0.722, 0.871, 0.902, 1), null, null)));

        // Clear any existing paths and read the SVG paths of countries from the files
        countrySVGPaths.clear();
        if (!testUsingCanvas) {
            parseMapSVG();
            countrySVGPaths.forEach(svgPath -> svgPath.setStrokeWidth(scaledMapLineWidth / this.currentScale));
        }
        
        // The stackPane to store
        mapStackPane = new StackPane();
        mapStackPane.setBorder(Border.EMPTY);
        mapStackPane.setBackground(new Background(new BackgroundFill(Color.BROWN, null, null)));

        mapStackPane.getChildren().addAll(mapGroupHolder);
        mapStackPane.setBackground(new Background(new BackgroundFill(Color.WHITE, null, null)));

        setScrollEventHandler();
        setMousePressedEventHandler();

        // When user drags the mouse
        mapStackPane.setOnMouseDragged(event -> {
// TODO: commented out for now as this is being handled by mapView ScrollPane
//            // Check they are dragging the right mouse button
//            if (event.isSecondaryButtonDown()) {
//                // Move the map      
//                mapStackPane.setTranslateX(translateX + (event.getSceneX() - mouseAnchorX));
//                mapStackPane.setTranslateY(translateY + (event.getSceneY() - mouseAnchorY));
//                enclosingRectangle.setTranslateX(enclosingRectangle.getTranslateX() - (event.getSceneX() - mouseAnchorX));
//                enclosingRectangle.setTranslateY(enclosingRectangle.getTranslateY() - (event.getSceneY() - mouseAnchorY));
//                updateOverviewOverlay();
//                event.consume();
//            }
        });

        // Clear any country grpahics that already exist within group
        countryGroup.getChildren().clear();

        if (!testUsingCanvas) {
            // Add paths to group to display them on screen
            for (int i = 0; i < countrySVGPaths.size(); ++i) {
                countryGroup.getChildren().add(countrySVGPaths.get(i));
            }
        }
        enclosingRectangle.setWidth(MAP_VIEWPORT_WIDTH);
        enclosingRectangle.setHeight(MAP_VIEWPORT_HEIGHT);

        enclosingRectangle.setStroke(Color.RED);
        enclosingRectangle.setStrokeWidth(8);
        enclosingRectangle.setFill(Color.TRANSPARENT);
        enclosingRectangle.setMouseTransparent(true);
        enclosingRectangleGroup.getChildren().add(enclosingRectangle);

        // Setup mapView ScrollPane to be pannable and have scrollbars
        this.setPannable(true);
        this.setHbarPolicy(ScrollPane.ScrollBarPolicy.ALWAYS);
        this.setVbarPolicy(ScrollPane.ScrollBarPolicy.ALWAYS);

        scrollContent = new Group(mapStackPane);  // wrap mapStackPane in a Group as Group dimensions are understood by 
                                                  // ScrollPane container.
        setContent(scrollContent);

        // TODO: hack for now, would like to remove these (and all references to them). Previously MapView stored all
        // dimensions as public constants and other classes pulled from there. Intention is to instead use MapDetails
        // object
        MIN_LONG = mapDetails.getLeftLon();
        MAX_LONG = mapDetails.getRightLon();
        MIN_LAT = mapDetails.getBottomLat();
        MAX_LAT = mapDetails.getTopLat();
        MAP_WIDTH = mapDetails.getWidth();
        MAP_HEIGHT = mapDetails.getHeight();

        overviewOverlay = new OverviewOverlay(mapDetails.getWidth(), mapDetails.getHeight(), countrySVGPaths);

        // Center content
        this.setHvalue(this.getHmin() + (this.getHmax() - this.getHmin()) / 2);
        this.setVvalue(this.getVmin() + (this.getVmax() - this.getVmin()) / 2);

        // Add the country group the the the pane
        mapGroupHolder.setPrefWidth(mapDetails.getWidth());
        mapGroupHolder.setPrefHeight(mapDetails.getHeight());
        
        if (testUsingCanvas) {
            canvasImage = SVGLoader.load(mapDetails.getMapFile());
            mapGroupHolder.getChildren().add(canvasImage);
        } else {
            mapGroupHolder.getChildren().add(countryGroup);
        }
        
        MapConversions.setWindowBounds(scrollContent.getLayoutBounds());
        
        // Initialize the MapConversions class to align with the map being loaded.
        MapConversions.initMapDimensions(mapDetails);

        // Put overlays in map
        overlayMap.put(MapViewPane.TOOLS_OVERLAY, TOOLS_OVERLAY);
        overlayMap.put(MapViewPane.INFO_OVERLAY, INFO_OVERLAY);
        overlayMap.put(MapViewPane.OVERVIEW_OVERLAY, overviewOverlay);

        markerColourProperty.set(parent.DEFAULT_COLOURS);

        // TODO this is triggered from Paintbrush menu, where user can aselect:
        //           - Default Colours
        //           - Use Color Attribute
        //           - Use Overlay Color
        //           - Use Blaze Color

        // Event listener for what colour point markers should be
        markerColourProperty.addListener((observable, oldValue, newValue) -> {
            // Loop through all markers on screen
            for (final AbstractMarker value : markers.values()) {
                value.changeMarkerColour(newValue);
            }
        });

        // Handler for what type of text to display under the markers
        markerTextProperty.addListener((observable, oldValue, newValue) -> {
            renderMarkerText(newValue);
        });

        setMouseClickedEventHandler();

        // If the mouse is moved
        mapGroupHolder.setOnMouseMoved(event -> {
            final double x = event.getX();
            final double y = event.getY();

            // Change latitude and longitude text on info overlay if its showing
            if (INFO_OVERLAY.isShowing()) {
                INFO_OVERLAY.updateLocation(x, y);
                parent.setLatFieldText(INFO_OVERLAY.getLatText().getText());
                parent.setLonFieldText(INFO_OVERLAY.getLonText().getText());
            }

            // If drawing is enabled
            if (TOOLS_OVERLAY.getDrawingEnabled().get() && !TOOLS_OVERLAY.getMeasureEnabled().get()) {

                // if drawing circle marker then change the circle marker UI's radius to the distance between the original click position and the mouse's
                // current position
                if (drawingCircleMarker && circleMarker != null && !drawingPolygonMarker) {
                    circleMarker.setRadius(x, y);
                    circleMarker.setLineEnd(x, y);

                    // Change distance text on tools overlay
                    TOOLS_OVERLAY.setDistanceText(circleMarker.getCenterX(), circleMarker.getCenterY(), x, y);

                    // If the user is drawing a polygon marker then update the polygon drawing UI
                } else if (drawingPolygonMarker && polygonMarker != null && !drawingCircleMarker) {
                    polygonMarker.setEnd(x, y);

                    // Update distance text
                    TOOLS_OVERLAY.setDistanceText(polygonMarker.getCurrentLine().getStartX(), polygonMarker.getCurrentLine().getStartY(), polygonMarker.getCurrentLine().getEndX(), polygonMarker.getCurrentLine().getEndY());
                }

                // If the user isn't drawing anything but IS measuring distance then update the size of the measurement line
            } else if (TOOLS_OVERLAY.getMeasureEnabled().get() && !TOOLS_OVERLAY.getDrawingEnabled().get() && measureLine != null) {
                measureLine.setEndX(event.getX());
                measureLine.setEndY(event.getY());

                TOOLS_OVERLAY.setDistanceText(measureLine.getStartX(), measureLine.getStartY(), measureLine.getEndX(), measureLine.getEndY());
            }

            event.consume();
        });


        // When mouse is dragged
        mapGroupHolder.setOnMouseDragged(event -> {
            // If the user is drawing a selection rectangle
            if (event.isPrimaryButtonDown()) {
                isSelectingMultiple = true;
                final double x = event.getX();
                final double y = event.getY();

                final double width;
                final double height;

                // Change position and size of rectangle based on where the user moves their mouse
                if (x >= selectionRectangleX && y <= selectionRectangleY) {
                    width = x - selectionRectangleX;
                    height = selectionRectangleY - y;
                    selectionRectangle.setY(y);
                } else if (x < selectionRectangleX && y < selectionRectangleY) {
                    width = selectionRectangleX - x;
                    height = selectionRectangleY - y;
                    selectionRectangle.setX(x);
                    selectionRectangle.setY(y);
                } else if (x >= selectionRectangleX) {
                    width = x - selectionRectangleX;
                    height = y - selectionRectangleY;

                } else {
                    width = selectionRectangleX - x;
                    height = y - selectionRectangleY;

                    selectionRectangle.setX(x);
                }

                selectionRectangle.setWidth(width);
                selectionRectangle.setHeight(height);
            }
        });

        // When mouse is released
        mapGroupHolder.setOnMouseReleased(event -> {
            // If the user is selecting multiple markers
            if (isSelectingMultiple) {
                LOGGER.log(Level.SEVERE, "Selecting multiple");
                selectedNodeList.clear();

                final List<Integer> idList = new ArrayList<>();

                // Loop through all the markers
                for (final AbstractMarker m : markers.values()) {
                    if (m instanceof PointMarker) {
                        final PointMarker p = (PointMarker) m;
                        p.deselect();

                        // If marker is within the selection rectangle then select the marker
                        if (selectionRectangle.contains(p.getX(), p.getY())) {
                            p.select();
                            idList.addAll(p.getConnectedNodeIdList());
                            selectedNodeList.add(p.getMarkerId());
                        }

                    }
                }

                // Select all noded that correspond to selected markers in consty
                PluginExecution.withPlugin(new SelectOnGraphPlugin(idList, true)).executeLater(GraphManager.getDefault().getActiveGraph());
                isSelectingMultiple = false;
                isSelectionMade = true;
            }
        });

        
        /**
         * Catch changes to mapView visible width and trigger overlay update.
         */
        this.widthProperty().addListener((obs, oldVal, newVal) -> {
            this.updateOverviewOverlay(); 
        });
        
        /**
         * Catch changes to mapView visible height and trigger overlay update.
         */
        this.heightProperty().addListener((obs, oldVal, newVal) -> {
            this.updateOverviewOverlay(); 
        });
        
        /**
         * Catch changes to mapView visible horizontal scroll position and trigger overlay update.
         */
        this.hvalueProperty().addListener((obs, oldVal, newVal) -> {
            this.updateOverviewOverlay(); 
        });
        
        /**
         * Catch changes to mapView visible vertical scroll position and trigger overlay update.
         */
        this.vvalueProperty().addListener((obs, oldVal, newVal) -> {
            this.updateOverviewOverlay(); 
        });
        

        // Add all graphical groups to pane
        mapGroupHolder.getChildren().add(hiddenPointMarkerGroup);
        mapGroupHolder.getChildren().add(graphMarkerGroup);
        mapGroupHolder.getChildren().addAll(drawnMarkerGroup);
        mapGroupHolder.getChildren().add(clusterMarkerGroup);
        mapGroupHolder.getChildren().addAll(polygonMarkerGroup);
        mapGroupHolder.getChildren().add(overlayGroup);
        mapGroupHolder.getChildren().add(layerGroup);
        mapGroupHolder.getChildren().add(pointMarkerTextGroup);
        mapGroupHolder.getChildren().add(thessianMarkersGroup);

        overlayGroup.getChildren().addAll(INFO_OVERLAY.getOverlayPane());
        mapGroupHolder.getChildren().add(selectionRectangleGroup);
        mapGroupHolder.getChildren().addAll(viewPortRectangleGroup);
    }
    
    /**
     * Mouse pressed events for stack pane and the mapGroupHolder
     */
    private void setMousePressedEventHandler() {

        // Panning code
        // Record where the mouse has been pressed
        mapStackPane.setOnMousePressed(event -> {
            
            // If a selection is already made, clear it, as this is resetting the selection
            if (isSelectionMade) {
                isSelectionMade = false;
                selectionRectangleGroup.getChildren().clear();
                selectionRectangle = null;
            }

            // Determine the position of the mouse relative to the top left of the mapStackPane when the mouse button is
            // pressed. The Top left 0,0 position reflects top left of MapViewPane which adds a toolBarGridPane across
            // the top and the anchorPane as the main content (center). The anchor panel holds the parentStackPane which
            // holds the mapView.
            mouseAnchorX = event.getSceneX();
            mouseAnchorY = event.getSceneY();

            // Position of map when moise is clicked
            translateX = mapStackPane.getTranslateX();
            translateY = mapStackPane.getTranslateY();

        });

        // When mouse is pressed instantiate multi-select rectangle
        mapGroupHolder.setOnMousePressed(event -> {
            // create the selection rectangle
            if (event.isPrimaryButtonDown()) {
                selectionRectangle = new Rectangle();
                selectionRectangle.setX(event.getX());
                selectionRectangle.setY(event.getY());
                selectionRectangleX = event.getX();
                selectionRectangleY = event.getY();

                selectionRectangle.setFill(Color.GRAY);
                selectionRectangle.setOpacity(0.2);
                selectionRectangleGroup.getChildren().add(selectionRectangle);
            }
        });
    }

    /**
     * Update the contents of the overview overlay screen.
     */
    public void updateOverviewOverlay() {
        
        if (this.getScene() == null) {
            return;
        }
        overviewOverlay.update(this.getViewportBounds().getWidth()/this.currentScale, this.getViewportBounds().getHeight()/this.currentScale, this.getHvalue(), this.getVvalue());
    }

    /**
     * Event handler for when mouse is clicked on the map
     */
    private void setMouseClickedEventHandler() {

        mapGroupHolder.setOnMouseClicked(event -> {
            // If left clicked
            if (event.getButton().equals(MouseButton.PRIMARY) && event.getClickCount() == 2) {
                // if double clicked desekect all marekers from both the map and the graph in consty
                deselectAllMarkers();
                selectedNodeList.clear();
                PluginExecution.withPlugin(new SelectOnGraphPlugin(selectedNodeList, true)).executeLater(GraphManager.getDefault().getActiveGraph());
  //              event.consume();
                return;

            }

            // Record location of mouse click
            final double x = event.getX();
            final double y = event.getY();

            // If drawing is enabled and measurment is disabled
            if (TOOLS_OVERLAY.getDrawingEnabled().get() && !TOOLS_OVERLAY.getMeasureEnabled().get()) {

                // If shift is down then display circle drawing
                if (event.isShiftDown()) {
                    drawingCircleMarker = true;
                    circleMarker = new CircleMarker(self, drawnMarkerId++, x, y, 0);
                    polygonMarkerGroup.getChildren().add(circleMarker.getUICircle());
                    polygonMarkerGroup.getChildren().add(circleMarker.getUILine());

                    // If user is drawing a circle then add it to the map and clear any UI elements
                } else if (drawingCircleMarker) {
                    circleMarker.generateCircle();
                    drawnMarkerGroup.getChildren().add(circleMarker.getMarker());
                    userMarkers.add(circleMarker);
                    circleMarker = null;
                    polygonMarkerGroup.getChildren().clear();
                    drawingCircleMarker = false;

                    // Reset the distance shown on the tools ovelay
                    TOOLS_OVERLAY.resetMeasureText();

                    // If control is down
                } else if (event.isControlDown()) {
                    // if user is not currently drawing a polygon marker or a circle marker then show UI to draw a polygon on screen
                    if (!drawingPolygonMarker) {
                        polygonMarker = new PolygonMarker(self, drawnMarkerId++);
                        drawingPolygonMarker = true;
                    }
                    polygonMarkerGroup.getChildren().add(polygonMarker.addNewLine(x, y));

                    TOOLS_OVERLAY.resetMeasureText();

                    // If the user is drawing a polygon marker then add the polygon to the screen and clear any UI elements
                } else if (drawingPolygonMarker) {
                    polygonMarkerGroup.getChildren().add(polygonMarker.addNewLine(x, y));
                    drawingPolygonMarker = false;
                    polygonMarker.generatePath();
                    addUserDrawnMarker(polygonMarker);
                    TOOLS_OVERLAY.resetMeasureText();
                    userMarkers.add(polygonMarker);
                    polygonMarker.endDrawing();
                    polygonMarkerGroup.getChildren().clear();

                    // If the user is not drawing any type of marker then generate point marker where they clicked
                } else if (event.getButton().equals(MouseButton.PRIMARY)) {
                    final UserPointMarker marker = new UserPointMarker(self, drawnMarkerId++, x, y, 1);
                    marker.setMarkerPosition(0, 0);
                    addUserDrawnMarker(marker);
                    userMarkers.add(marker);
                    updateClusterMarkers();
                }

                // If drawing is not enabled but measuring is
            } else if (!TOOLS_OVERLAY.getDrawingEnabled().get() && TOOLS_OVERLAY.getMeasureEnabled().get()) {
                if (!drawingMeasureLine) {
                    measureLine = new Line();
                    measureLine.setStroke(Color.RED);
                    measureLine.setStartX(event.getX());
                    measureLine.setStartY(event.getY());
                    measureLine.setEndX(event.getX());
                    measureLine.setEndY(event.getY());
                    measureLine.setStrokeWidth(1);
                    polygonMarkerGroup.getChildren().add(measureLine);
                    drawingMeasureLine = true;
                } else {
                    polygonMarkerGroup.getChildren().clear();
                    TOOLS_OVERLAY.resetMeasureText();
                    drawingMeasureLine = false;
                    measureLine = null;
                }
            }
     //       event.consume();
        });
    }

    /**
     * Generate labels for markers based on the selected marker label content type option.
     * @param option String indicating the type of content to be displayed in marker labels.
     */
    private void renderMarkerText(final String option) {
        // Clear any existing text
        pointMarkerTextGroup.getChildren().clear();
        markerTextLabels.clear();

        // Loop through all the markers
        for (final AbstractMarker value : markers.values()) {
            // If its a point marker change its text
            if (value instanceof PointMarker) {
                final PointMarker p = (PointMarker) value;
                if (option.equals(MapViewPane.USE_LABEL_ATTR)) {
                    setPointMarkerText(p.getLabelAttr(), p);
                } else if (option.equals(MapViewPane.USE_IDENT_ATTR)) {
                    setPointMarkerText(p.getIdentAttr(), p);
                }  
            } else if (value instanceof GeoShapePolygonMarker) {
                final GeoShapePolygonMarker gsp = (GeoShapePolygonMarker) value;
                if (option.equals(MapViewPane.USE_LABEL_ATTR)) {
                    gsp.getGeoShapes().values().forEach(shapePair -> setPolygonMarkerText(shapePair.getKey().getLabelAttr(), shapePair.getKey()));
                } else if (option.equals(MapViewPane.USE_IDENT_ATTR)) {
                    gsp.getGeoShapes().values().forEach(shapePair -> setPolygonMarkerText(shapePair.getKey().getIdentAttr(), shapePair.getKey()));
                }
            }
        }
    }

    /**
     * Adjust the scaling of marker text to take into account the current map scale.
     * This requires that the scale of the marker text to be 1/currentScale to allow them to remain the same size.
     * @param textLabel The Marker/Text pair containing the marker text and linked Marker object. Note that when the
     * marker text is set to be paired with a GeoShape, that the MArker object in the pair is a dummy UserText marker.
     */
     private void resizeMarkerText(Pair<AbstractMarker, Text> textLabel) {
        textLabel.getValue().setScaleX(1/this.currentScale);
        textLabel.getValue().setScaleY(1/this.currentScale);
     }
    
     /**
      * Iterate over all marker text labels and resize them to account for current map scaling.
      */
    private void resizeAllText() {
        markerTextLabels.forEach(textLabel -> {
            resizeMarkerText(textLabel);
        });
    }
    
    /**
     * Display marker label text for the given PointMarker.
     *
     * @param markerText - Text to appear below the marker.
     * @param p - The marker itself.
     */
    private void setPointMarkerText(final String markerText, final PointMarker p) {
 
        final Pair<AbstractMarker, Text> textLabel = new Pair(p,  new Text(markerText));        
        markerTextLabels.add(textLabel);
        pointMarkerTextGroup.getChildren().add(textLabel.getValue());
        resizeMarkerText(textLabel);

        final double posX = textLabel.getValue().getBoundsInParent().getCenterX();
        final double posY = textLabel.getValue().getBoundsInParent().getCenterY();
        final double markerCentreX = textLabel.getKey().getMarker().getBoundsInParent().getCenterX();
        final double markerCentreY = textLabel.getKey().getMarker().getBoundsInParent().getCenterY();
        final double markerHeight = textLabel.getKey().getMarker().getBoundsInParent().getHeight();
        if (textLabel.getKey() instanceof PointMarker) {
            textLabel.getValue().setTranslateY(textLabel.getValue().getTranslateY() + (markerCentreY + markerHeight / 2) - posY);
            textLabel.getValue().setTranslateX(textLabel.getValue().getTranslateX() + markerCentreX - posX);
        }
    }
    
    /**
     * Display marker label text for the given GeoShape. This GeoShape will represent a GeoShape tied to a
     * GeoShapePolygonMarker, noting that a GeoShapePolygonMarker may contain multiple GeoShapes. The location to
     * display labels attempts to be near the centre of the shape.
     *
     * @param markerText - Text to appear below the marker.
     * @param p - The marker itself.
     */
    private void setPolygonMarkerText(final String markerText, final GeoShape gs) {
        final Text t = new Text(markerText);      
        final UserPointMarker tempMarker = new UserPointMarker(this, AbstractMarker.NO_MARKER_ID, gs.getCenterX(), gs.getCenterY(), 0.05);
        
        final Pair<AbstractMarker, Text> textLabel = new Pair(tempMarker,  t); 
        markerTextLabels.add(textLabel);
        pointMarkerTextGroup.getChildren().add(textLabel.getValue());
        resizeMarkerText(textLabel);
            
        final double markerCentreX = gs.getBoundsInParent().getCenterX();
        final double markerCentreY = gs.getBoundsInParent().getCenterY();
        final double textWidth = t.getBoundsInParent().getWidth() * this.currentScale;
        t.setX(markerCentreX - textWidth/2);
        t.setY(markerCentreY);      
    }

    /**
     * Zoom the map to the given scale updating all layers.
     * 
     * @param scalingFactor The scale to zoom the map to.
     */
    private void scale(final double scalingFactor) {
        final Bounds viewportBounds = this.getViewportBounds();
<<<<<<< HEAD
        if ((mapDetails.getWidth() * scalingFactor < viewportBounds.getWidth()) &&
            (mapDetails.getHeight() * scalingFactor < viewportBounds.getHeight())) {
            return;
        }

=======
        if ((contentBounds.getWidth() * scaleFactor <= viewportBounds.getWidth()) &&
            (contentBounds.getHeight() * scaleFactor <= viewportBounds.getHeight()) && scaleFactor < currentScaleFactor) {
            return;
        }
        currentScaleFactor = scaleFactor;
        
>>>>>>> 239cbfa3
        // Determine the new scale value and line width value. The scaledMapLineWidth value is designed to counteract
        // the value of scaleFactor and ensure that map lines remain at the same width
        this.currentScale = scalingFactor;
        pointMarkerGlobalScale = 1 / this.currentScale;

        // Scale mapStackPane to the new zoom factor and update map line widths to counter it 
        mapStackPane.setScaleX(this.currentScale);
        mapStackPane.setScaleY(this.currentScale);
        if (!testUsingCanvas) {
            countrySVGPaths.forEach(svgPath -> svgPath.setStrokeWidth(scaledMapLineWidth/this.currentScale));
        }
         
        // Resize markers
        resizeMarkers();
        resizeAllText();
    }
    
    /***
     * Perform a zoom in by a zoom factor.
     */
    public void zoomIn() {
        scale(this.currentScale * MAP_SCALE_FACTOR);
    }
    
    /***
     * Perform a zoom out by a zoom factor.
     */
    public void zoomOut() {
        scale(this.currentScale / MAP_SCALE_FACTOR);
    }
    
    /**
     * Set scroll events
     */
    private void setScrollEventHandler() {
        // Scoll to zoom
<<<<<<< HEAD
        mapStackPane.setOnScroll(event -> {
            if (event.isControlDown()) {
                scale((event.getDeltaY() > 0) ? this.currentScale * MAP_SCALE_FACTOR : this.currentScale / MAP_SCALE_FACTOR);
=======
        mapStackPane.setOnScroll(e -> {
            if (e.isControlDown()) {
                double scaleAmount = (e.getDeltaY() > 0) ? MAP_SCALE_FACTOR : 1 / MAP_SCALE_FACTOR;
                double hScrollPos = self.getHvalue();
                double vScrollPos = self.getVvalue();
                scale(scaleAmount);
                self.setHvalue(hScrollPos);
                self.setVvalue(vScrollPos);                
            }
    
// TODO: This is old acaling code, commented out for now to ensure other elements are picked up such as marker scaling
//            if (e.isControlDown() && e.isShiftDown()) {
//                
//                e.consume();
//
//                if (e.getDeltaY() == 0) {
//                    return;
//                }
//
//
//
//                // Scroll factor is more or less than 1 depending on which way the scroll wheele is scrolled
//                final double scaleFactor = (e.getDeltaY() > 0) ? MAP_SCALE_FACTOR : 1 / MAP_SCALE_FACTOR;
//
//                // Get the current scale of the map view
//                final double oldXScale = mapStackPane.getScaleX();
//                final double oldYScale = mapStackPane.getScaleY();
//
//                // Change the scale based on which way the scroll wheel is turned
//                final double newXScale = oldXScale * scaleFactor;
//                final double newYScale = oldYScale * scaleFactor;
//
//                // Calculate how much the map will have to move
//                final double xAdjust = (newXScale / oldXScale) - 1;
//                final double yAdjust = (newYScale / oldYScale) - 1;
//                final double markerScalingRate = 1.1;
//                if (scaleFactor > 1.0) {
//                    pointMarkerGlobalScale /= 1.08;
//                    scaledMapLineWidth /= 1.08;
//                    scaleMarkerText(markerScalingRate, true);
//                    resizeMarkers(true);
//                } else {
//                    pointMarkerGlobalScale *= 1.08;
//                    scaledMapLineWidth *= 1.08;
//                    scaleMarkerText(markerScalingRate, false);
//                    resizeMarkers(false);
//                }
//
//                countrySVGPaths.forEach(svgPath -> svgPath.setStrokeWidth(scaledMapLineWidth));
//
//                // Calculate how much the map will have to move
//                final double moveX = e.getSceneX() - (mapStackPane.getBoundsInParent().getWidth() / 2 + mapStackPane.getBoundsInParent().getMinX());
//                final double moveY = e.getSceneY() - (mapStackPane.getBoundsInParent().getHeight() / 2 + mapStackPane.getBoundsInParent().getMinY());
//
//
//                double transX = mapStackPane.getTranslateX();
//                double transY = mapStackPane.getTranslateY();
//
//                // Move the map
//                mapStackPane.setTranslateX(0); //mapStackPane.getTranslateX() - xAdjust * moveX);
//                mapStackPane.setTranslateY(0); //mapStackPane.getTranslateY() - yAdjust * moveY);
//
//                // Scale the map
//                mapStackPane.setScaleX(newXScale);
//                mapStackPane.setScaleY(newYScale);
//
//                Bounds boundsInParent = mapStackPane.getBoundsInParent();
//                updateOverviewOverlay();
//
//                // If cluster markers are showing then update them based on distance between markers
//                if (markersShowing.contains(AbstractMarker.MarkerType.CLUSTER_MARKER)) {
//                    updateClusterMarkers();
//                }
//            }
        });
    }

    /**
     * Scale the labels below the markers
     *
     * @param markerScalingRate - rate to scale the labels at
     * @param zoomOut - Whether to zoom out
     */
    private void scaleMarkerText(final double markerScalingRate, final boolean zoomOut) {
        markerTextLabels.forEach(textLabel -> {
            if (zoomOut) {
                textLabel.getValue().setScaleX(textLabel.getValue().getScaleX() / markerScalingRate);
                textLabel.getValue().setScaleY(textLabel.getValue().getScaleY() / markerScalingRate);
            } else {
                textLabel.getValue().setScaleX(textLabel.getValue().getScaleX() * markerScalingRate);
                textLabel.getValue().setScaleY(textLabel.getValue().getScaleY() * markerScalingRate);
>>>>>>> 239cbfa3
            }
            event.consume();
        });
    }

    /**
     * Deselects all markers.
     */
    public void deselectAllMarkers() {
        for (final AbstractMarker value : markers.values()) {
            value.deselect();
        }
    }

    public StringProperty getMarkerColourProperty() {
        return markerColourProperty;
    }

    /**
     * Add user drawn marker on screen
     *
     * @param marker - marker to add
     */
    private void addUserDrawnMarker(final AbstractMarker marker) {
        // Only draw marker is it's type is set to be showing on screen
        if (markersShowing.contains(marker.getType())) {

            if (marker instanceof ClusterMarker) {
                clusterMarkerGroup.getChildren().add(marker.getMarker());
                return;
            }

            if (marker instanceof UserPointMarker) {
                final UserPointMarker uMarker = (UserPointMarker) marker;
                uMarker.scaleMarker(this.currentScale);
            }

            drawnMarkerGroup.getChildren().addAll(marker.getMarker());
        }
    }

    /**
     * Remove a user drawn marker
     *
     * @param id - id of marker to remove
     */
    public void removeUserMarker(final int id) {
        // Loop through all the user drawn markers and if their id matches with the one passed in
        // to this function then remove them
        for (int i = 0; i < userMarkers.size(); i++) {
            if (userMarkers.get(i).getMarkerId() == id) {
                userMarkers.remove(i);
                break;
            }
        }

        // Redraw the user markers now that one has been removed
        redrawUserMarkers();
        updateClusterMarkers();
    }

    /**
     * Hide/Show different map overlays
     *
     * @param overlay - overlay to hide/show
     * @param show - flag
     */
    public void toggleOverlay(final String overlay, final boolean show) {
        if (overlayMap.containsKey(overlay) && overlayMap.get(overlay).isShowing() != show) {
            overlayMap.get(overlay).toggleOverlay();
        }
    }

    public int getNewMarkerID() {
        return parent.getNewMarkerID();
    }

    // Add a cluster marker
    public void addClusterMarkers(final List<ClusterMarker> clusters, final List<Text> clusterValues) {
        // If cluster marker is showing
        if (markersShowing.contains(AbstractMarker.MarkerType.CLUSTER_MARKER)) {
            clusterMarkerGroup.getChildren().clear();

            // Draw each cluster marker on map
            clusters.forEach(cluster -> addUserDrawnMarker(cluster));

            // Add how many markers are in one cluster
            clusterValues.forEach(numNodes -> clusterMarkerGroup.getChildren().add(numNodes));
        }
    }

    /**
     * Clears and re-renders all user created markers on screen
     */
    private void redrawUserMarkers() {
        drawnMarkerGroup.getChildren().clear();

        // Redraw all user created markers
        userMarkers.forEach(marker -> addUserDrawnMarker(marker));

        // Cluster markers are showing as well as point markers then update the clister markers
        if (markersShowing.contains(AbstractMarker.MarkerType.CLUSTER_MARKER) && markersShowing.contains(AbstractMarker.MarkerType.POINT_MARKER)) {
            updateClusterMarkers();
        } else {
            clusterMarkerGroup.getChildren().clear();
        }
    }

    /**
     * Reduces number od cluster makers or increases the size of existing ones
     * based on distance between marker
     */
    private void updateClusterMarkers() {
        hiddenPointMarkerGroup.getChildren().clear();

        // Add point markers to the hiddenPointMarker groups
        for (final AbstractMarker value : markers.values()) {

            if (value instanceof PointMarker) {
                final SVGPath p = new SVGPath();
                p.setContent(((PointMarker) value).getPath());
                hiddenPointMarkerGroup.getChildren().add(p);
            }
        }

        // Add user created markers to the hiddenPointMarker group
        userMarkers.forEach(m -> {
            if (m instanceof UserPointMarker) {
                final SVGPath p = new SVGPath();
                p.setContent(((UserPointMarker) m).getPath());
                hiddenPointMarkerGroup.getChildren().add(p);
            }
        });

        // Calculate the clusters
        clusterMarkerBuilder.update(hiddenPointMarkerGroup);

        // Add cluster markers to map
        addClusterMarkers(clusterMarkerBuilder.getClusterMarkers(), clusterMarkerBuilder.getClusterValues());
    }

    /**
     * Iterate over all markers and resize them based on current zoom level to ensure they remain constant.
     */
    private void resizeMarkers() {
        // TODO: once all markers have scaleMarker() set up, just call scaleMarker()
        markers.values().forEach(abstractMarker -> {
            if (abstractMarker instanceof PointMarker) {
                final PointMarker marker = (PointMarker) abstractMarker;
                marker.scaleMarker(this.currentScale);
            } else {
                abstractMarker.scaleMarker(this.currentScale);
            }
        });

        userMarkers.forEach(abstractMarker -> {
            if (abstractMarker instanceof UserPointMarker) {
                final UserPointMarker marker = (UserPointMarker) abstractMarker;
                marker.scaleMarker(this.currentScale);
            } else {
                 abstractMarker.scaleMarker(this.currentScale);
            }
        });
    }

    // Sets up and adds a layer to the map
    public void addLayer(final AbstractMapLayer layer) {
        layer.setUp();
        layers.add(layer);
        renderLayers();
        layer.setIsShowing(true);
    }

    public void removeLayer(final int id) {
        for (int i = 0; i < layers.size(); i++) {
            if (layers.get(i).getId() == id) {
                layers.remove(i);
            }
        }
        renderLayers();
    }

    /**
     * Render layers on the map
     */
    private void renderLayers() {
        layerGroup.getChildren().clear();
        layers.forEach(layer -> layerGroup.getChildren().add(layer.getLayer()));
    }

    /**
     * Hide/Shows a type of marker on the screen
     *
     * @param type - the type of marker to show/hide
     * @param adding - flag
     */
    public void updateShowingMarkers(final AbstractMarker.MarkerType type, final boolean adding) {
        // Add or remove a type of marker
        if (markersShowing.contains(type) && !adding) {
            markersShowing.remove(type);
        } else if (!markersShowing.contains(type) && adding) {
            markersShowing.add(type);
        }

        // Redraw all markers on screen
        redrawUserMarkers();
        redrawQueriedMarkers();
    }

    public List<AbstractMapLayer> getLayers() {
        return layers;
    }

    /**
     * Redraw all markers that have been extracted from the graph
     */
    public void redrawQueriedMarkers() {
        graphMarkerGroup.getChildren().clear();

        // Redraw all queried markers
        for (final AbstractMarker value : markers.values()) {
            drawMarker(value);
        }
    }

    public Map<String, AbstractMarker> getAllMarkers() {
        return markers;
    }

    /**
     * Put user drawn markers and graph markers in a list
     *
     * @return an array list of all markers on the map
     */
    public List<AbstractMarker> getAllMarkersAsList() {
        final List<AbstractMarker> allMarkers = new ArrayList<>();

        for (final AbstractMarker marker : markers.values()) {
            allMarkers.add(marker);
        }

        for (final AbstractMarker marker : userMarkers) {
            allMarkers.add(marker);
        }

        return allMarkers;
    }

    public void clearQueriedMarkers() {
        markers.clear();
        selectedNodeList.clear();
    }

    /**
     * Selects one or nodes on the graph
     *
     * @param markerID - ID of selected marker
     * @param selectedNodes - Node id's that are represented by the
     * @param selectingVertex - Flag for vertex or transaction selection
     */
    public void addMarkerIdToSelectedList(final int markerID, final List<Integer> selectedNodes, final boolean selectingVertex) {
        selectedNodeList.add(markerID);
        PluginExecution.withPlugin(new SelectOnGraphPlugin(selectedNodes, selectingVertex)).executeLater(GraphManager.getDefault().getActiveGraph());
    }

    /**
     * Pans to all markers
     */
    public void panToAll() {

        int markerCounter = 0;
        double averageX = 0;
        double averageY = 0;

        // Add the positions of all queried markers
        for (final AbstractMarker m : markers.values()) {
            if (m instanceof PointMarker) {
                averageX += m.getX();
                averageY += m.getY();
                ++markerCounter;
            }
        }

        // Add the positions of all user markers
        for (final AbstractMarker m : userMarkers) {
            if (m instanceof UserPointMarker) {
                averageX += m.getX();
                averageY += m.getY();
                ++markerCounter;
            }
        }

        if (markerCounter == 0) {
            return;
        }

        // find average position
        averageX /= markerCounter;
        averageY /= markerCounter;

        // Pan to location
        pan(averageX, averageY);

        // Zoom to average location
        zoom(averageX, averageY, true);

    }

    /**
     * Pan to the center of the component
     */
    public void panToCenter() {
        final double centerX = this.getWidth() / 2;
        final double centerY = this.getHeight() / 2;


        mapStackPane.setTranslateX(centerX - mapDetails.getWidth() / 2);
        mapStackPane.setTranslateY(centerY - mapDetails.getHeight() / 2);

    }

    /**
     * Pan to specific location
     *
     * @param x - coordinate
     * @param y - coordinate
     */
    private void pan(final double x, final double y) {

        final Vec3 center = new Vec3(mapDetails.getWidth() / 2, mapDetails.getHeight() / 2);

        final Point2D averageMarkerPosition = mapStackPane.localToParent(x, y);

        final double parentCenterX = mapStackPane.localToParent(center.getX(), center.getY()).getX();
        final double parentCenterY = mapStackPane.localToParent(center.getX(), center.getY()).getY();

        final Vec3 dirVect = new Vec3(parentCenterX - averageMarkerPosition.getX(), parentCenterY - averageMarkerPosition.getY());


        mapStackPane.setTranslateX(mapStackPane.getTranslateX() + dirVect.getX());
        mapStackPane.setTranslateY(mapStackPane.getTranslateY() + dirVect.getY());
    }
    
    /**
     * Zoom map out to a scale that allows the entire map to be seen.
     */
    public void zoomToAll() {
        // Determine the zoom level required
        final double requiredScale = 
                Math.min(
                        this.getViewportBounds().getWidth()/this.mapDetails.getWidth(),
                        this.getViewportBounds().getHeight()/this.mapDetails.getHeight());
        scale(requiredScale);
    }
    
    /**
     * Zoom the map to the requested scale and centre it on the given lat/long.
     * This function only deals with maps being zoomed further in, to zoom toa selected range from the current graph.
     * Using the function to zoom out would cause errors when the requested scale and centre position would see space to
     * the top or left of the graph.
     * @param requiredScale The requested zoom scale.
     * @param centreLat Latitude to centre map on.
     * @param centreLon Longitude to centre map on.
     */
    private void zoomAndRecenterToSelection(final double requiredScale, final double centreLat, final double centreLon) {
        
        if (requiredScale < this.currentScale) {
            LOGGER.log(Level.WARNING, "Requested zoom scale is less than current zoom scale. MAp will not centre neatly");
        }

        // Adjust scale, prior to readjusting centre to ensure all map dimensions are known
        scale(requiredScale);
        
        // Determine the dimensions of the current viewpane (the viewable region in the ScrollPane) and the layoutBounds
        // which returnes the full scrollable region of the map in its scaled state. This means as the map scale
        // increases, the size of layoutBounds increases at the same time. A map 100x100 pizxels at a scale of 2 is
        // represented as 200x200 pixels.
        final Bounds layoutBounds = scrollContent.getLayoutBounds();
        final Bounds viewportBounds = this.getViewportBounds();
        
        // Convert the supplied centre lat/long to X/Y coordinates converted to the current scale to ensure they are in
        // the same units as layoutBounds and viewportBounds. These can then be used to determine required new hValue
        // and vValue.
        final double centreX = MapConversions.lonToMapX(centreLon) * this.currentScale;
        final double centreY = MapConversions.latToMapY(centreLat) * this.currentScale;
        
        // Now work out how much the ScrollPane is able to scroll in both dimensions. Given that the ScrollPane doesnt
        // let its content scroll off the pane in either direction, the scrollable range is thefull range of layoutBounds
        // less the dimensions of the viewport
        final double viewportScrollWidth = layoutBounds.getWidth() - viewportBounds.getWidth();
        final double viewportScrollHeight = layoutBounds.getHeight() - viewportBounds.getHeight();
        
        // Determine the top left of the proposed new viewport, given that we want to keep the view centred on the
        // supplied coordinate.
        final double viewportX = centreX - viewportBounds.getWidth()/2;
        final double viewportY = centreY - viewportBounds.getHeight()/2;
        final double targetHvalue = viewportX/viewportScrollWidth;
        final double targetVvalue = viewportY/viewportScrollHeight;
        
        // Now reposition viewport using the hValue/vValue
        this.setHvalue(targetHvalue);
        this.setVvalue(targetVvalue);
    }
    
    /**
     * Zoom the map to the currently made selection.
     */
    public void zoomToSelection() {
        if (this.isSelectionMade) {
            return;
        }
        
        // Calculate the X and Y coordinates of the center of the selection rectangle and convert this to a latitude
        // and longitude (which is agnostic to zoom scale).
        // Calculate the largest possible zoom to ensure all of the selected rectangle is visi\ble
        final double selectionCentreX = this.selectionRectangle.getX() + this.selectionRectangle.getWidth()/2;
        final double selectionCentreY = this.selectionRectangle.getY() + this.selectionRectangle.getHeight()/2;
        final double selectionCentreLon = MapConversions.mapXToLon(selectionCentreX);
        final double selectionCentreLat = MapConversions.mapYToLat(selectionCentreY);
        final double requiredScale =
                Math.min(
                        this.getViewportBounds().getWidth()/selectionRectangle.getWidth(),
                        this.getViewportBounds().getHeight()/selectionRectangle.getHeight());
        zoomAndRecenterToSelection(requiredScale, selectionCentreLat, selectionCentreLon);
    }

    /**
     * Pans the map to have the average coordinates of all selected nodes to be
     * at the the center of the screen
     */
    public void panToSelection() {
        int markerCounter = 0;
        double averageX = 0;
        double averageY = 0;

        // Add coordinates of the all selected markers
        for (final AbstractMarker m : markers.values()) {
            if (m instanceof PointMarker && selectedNodeList.contains(m.getMarkerId())) {
                averageX += m.getX();
                averageY += m.getY();
                ++markerCounter;
            }
        }

        if (markerCounter == 0) {
            return;
        }

        // Average location of all selecter markers
        averageX /= markerCounter;
        averageY /= markerCounter;

        pan(averageX, averageY);
        zoom(averageX, averageY, false);
    }

    /**
     * TODO: This code zooming n iteratively until it zooms to the pont that not all markers are visible, then it
     * zooms back out one level to bring everything back into view. can this be done in a better way by calculating
     * map extents and then zooming to a level that covers it all ?
     * 
     * Zoom on a certain point
     *
     * @param x
     * @param y
     * @param allMarkers - If all markers should be visible before zooming is
     * stopped
     */
    public void zoom(final double x, final double y, final boolean allMarkers) {
        double scaleFactor = 1.05;
        boolean zoomIn = true;

        // Keep zooming in
        while (true) {

            if (scaleFactor > 1.0) {
                pointMarkerGlobalScale /= 1.04;
            } else {
                pointMarkerGlobalScale *= 1.04;
            }

            final double oldXScale = mapStackPane.getScaleX();
            final double oldYScale = mapStackPane.getScaleY();

            final double newXScale = oldXScale * scaleFactor;
            final double newYScale = oldYScale * scaleFactor;

            final double xAdjust = (newXScale / oldXScale) - 1;
            final double yAdjust = (newYScale / oldYScale) - 1;

            final double moveX = mapStackPane.localToParent(x, y).getX() - (mapStackPane.getBoundsInParent().getWidth() / 2 + mapStackPane.getBoundsInParent().getMinX());
            final double moveY = mapStackPane.localToParent(x, y).getY() - (mapStackPane.getBoundsInParent().getHeight() / 2 + mapStackPane.getBoundsInParent().getMinY());

            mapStackPane.setTranslateX(mapStackPane.getTranslateX() - xAdjust * moveX);
            mapStackPane.setTranslateY(mapStackPane.getTranslateY() - yAdjust * moveY);

            mapStackPane.setScaleX(newXScale);
            mapStackPane.setScaleY(newYScale);
            redrawQueriedMarkers();

            // When required markers are no longer in view then zoom out untill they are and break
            if (!selectedMarkersInView(allMarkers) && zoomIn) {
                scaleFactor = 1 / 1.05;
                zoomIn = false;
            } else if (selectedMarkersInView(allMarkers) && !zoomIn) {
                break;
            }

        }
    }

    /**
     * Calculate if all or selected markers are in view
     *
     * @param allMarkers
     * @return whether or not markers are in view
     */
    private boolean selectedMarkersInView(final boolean allMarkers) {
        for (final AbstractMarker m : markers.values()) {
            // If All markers need to be shown OR if the current marker is selected and all markers do not need to be shown
            if ((m instanceof PointMarker && allMarkers) || (m instanceof PointMarker && selectedNodeList.contains(m.getMarkerId()) && !allMarkers)) {
                final double x = (m.getX());
                final double y = (m.getY());

                final Rectangle r = new Rectangle();
                r.setWidth(10);
                r.setHeight(17.5);
                r.setX(x);
                r.setY(y);

// TODO: rework this to use mapView ScrollPane checks
//                return (parent.getViewPortRectangle().contains(mapStackPane.localToParent(x, y))
//                        && parent.getViewPortRectangle().contains(mapStackPane.localToParent(x + r.getWidth(), y))
//                        && parent.getViewPortRectangle().contains(mapStackPane.localToParent(x, y + r.getHeight()))
//                        && parent.getViewPortRectangle().contains(mapStackPane.localToParent(x + r.getWidth(), y + r.getHeight())));
            }
        }

        return true;
    }

    /**
     * Create the zoom to location UI
     */
    public void generateZoomLocationUI() {
        if (!showingZoomToLocationPane) {
            final Stage stage = new Stage();
            final double width = 650;
            final double height = 180;
            final String textFillStyle = "-fx-text-fill: #FFFFFF;";
            final String backgroundFill = "#111111";

            final BorderPane pane = new BorderPane();
            pane.prefHeight(height);
            pane.minWidth(width);
            pane.minHeight(height);
            pane.maxWidth(width);
            pane.maxHeight(height);

            pane.setBackground(new Background(new BackgroundFill(ConstellationColor.fromHtmlColor("#222222").getJavaFXColor(), null, null)));

            final GridPane topGridPane = new GridPane();
            pane.setCenter(topGridPane);

            stage.setTitle("Zoom to Location");

            final Text geoTypeLabel = new Text("   Geo Type");
            geoTypeLabel.setFill(Color.WHITE);

            final ComboBox<String> geoTypeMenu = new ComboBox<>(FXCollections.observableList(Arrays.asList(COORDINATE, GEOHASH, MGRS)));
            geoTypeMenu.getSelectionModel().selectFirst();

            final Text latitudeLabel = new Text("Latitude");
            latitudeLabel.setFill(Color.WHITE);

            final Text longitudeLabel = new Text("Longitude");
            longitudeLabel.setFill(Color.WHITE);

            final Text radiusLabel = new Text("Radius");
            radiusLabel.setFill(Color.WHITE);

            final TextField latitudeInput = new TextField();
            latitudeInput.setBorder(new Border(new BorderStroke(Color.WHITE, null, null, null)));
            latitudeInput.setStyle(textFillStyle);

            latitudeInput.setBackground(new Background(new BackgroundFill(ConstellationColor.fromHtmlColor(backgroundFill).getJavaFXColor(), null, null)));

            final TextField longitudeInput = new TextField();
            longitudeInput.setBackground(new Background(new BackgroundFill(ConstellationColor.fromHtmlColor(backgroundFill).getJavaFXColor(), null, null)));
            longitudeInput.setBorder(new Border(new BorderStroke(Color.WHITE, null, null, null)));
            longitudeInput.setStyle(textFillStyle);

            final TextField radiusInput = new TextField();
            radiusInput.setBackground(new Background(new BackgroundFill(ConstellationColor.fromHtmlColor(backgroundFill).getJavaFXColor(), null, null)));
            radiusInput.setBorder(new Border(new BorderStroke(Color.WHITE, null, null, null)));
            radiusInput.setStyle(textFillStyle);

            final GridPane coordinateGridPane = new GridPane();
            coordinateGridPane.setHgap(10);
            coordinateGridPane.setPadding(new Insets(0, 0, 0, 10));

            coordinateGridPane.add(latitudeLabel, 0, 0);
            coordinateGridPane.add(longitudeLabel, 1, 0);
            coordinateGridPane.add(radiusLabel, 2, 0);

            coordinateGridPane.add(latitudeInput, 0, 1);
            coordinateGridPane.add(longitudeInput, 1, 1);
            coordinateGridPane.add(radiusInput, 2, 1);

            final Text geoHashLabel = new Text("Base-16 geohash value");
            final TextField geoHashInput = new TextField();
            geoHashInput.setBackground(new Background(new BackgroundFill(ConstellationColor.fromHtmlColor(backgroundFill).getJavaFXColor(), null, null)));
            geoHashInput.setStyle(textFillStyle);

            final Text mgrsLabel = new Text("MGRS value");
            final TextField mgrsInput = new TextField();
            mgrsInput.setBackground(new Background(new BackgroundFill(ConstellationColor.fromHtmlColor(backgroundFill).getJavaFXColor(), null, null)));
            mgrsInput.setStyle(textFillStyle);

            // Change coordinate UI based on geoType
            geoTypeMenu.setOnAction(event -> {

                coordinateGridPane.getChildren().clear();
                final String selectedItem = geoTypeMenu.getSelectionModel().getSelectedItem();

                if (selectedItem.equals(COORDINATE)) {
                    coordinateGridPane.add(latitudeLabel, 0, 0);
                    coordinateGridPane.add(longitudeLabel, 1, 0);
                    coordinateGridPane.add(radiusLabel, 2, 0);

                    coordinateGridPane.add(latitudeInput, 0, 1);
                    coordinateGridPane.add(longitudeInput, 1, 1);
                    coordinateGridPane.add(radiusInput, 2, 1);

                    pane.setMinWidth(width);
                    pane.setMaxWidth(width);
                    stage.setWidth(width);

                } else if (selectedItem.equals(GEOHASH)) {
                    geoHashLabel.setFill(Color.WHITE);
                    geoHashInput.setBorder(new Border(new BorderStroke(Color.WHITE, null, null, null)));
                    coordinateGridPane.add(geoHashLabel, 0, 0);
                    coordinateGridPane.add(geoHashInput, 0, 1);
                    pane.setMinWidth(420);
                    pane.setMaxWidth(420);
                    stage.setWidth(420);
                } else if (selectedItem.equals(MGRS)) {
                    mgrsLabel.setFill(Color.WHITE);
                    mgrsInput.setBorder(new Border(new BorderStroke(Color.WHITE, null, null, null)));
                    coordinateGridPane.add(mgrsLabel, 0, 0);
                    coordinateGridPane.add(mgrsInput, 0, 1);
                    pane.setMinWidth(420);
                    pane.setMaxWidth(420);
                    stage.setWidth(420);
                }


            });


            final Button okButton = new Button("OK");
            okButton.setTextFill(Color.BLACK);
            okButton.setBackground(new Background(new BackgroundFill(ConstellationColor.fromHtmlColor("#26ED49").getJavaFXColor(), null, null)));

            okButton.setOnMouseEntered(event -> {
                okButton.setBackground(new Background(new BackgroundFill(ConstellationColor.fromHtmlColor("#86ED26").getJavaFXColor(), null, null)));
                okButton.setTextFill(Color.BLACK);
            });
            okButton.setOnMouseExited(event -> {
                okButton.setBackground(new Background(new BackgroundFill(ConstellationColor.fromHtmlColor("#26ED49").getJavaFXColor(), null, null)));
                okButton.setTextFill(Color.BLACK);
            });

            okButton.setOnAction(event -> {
                String selectedGeoType = geoTypeMenu.getSelectionModel().getSelectedItem();

                // Convert coordinate input to x and y coordinates
                if (selectedGeoType.equals(COORDINATE)) {

                    double latitude = -3000;
                    double longitude = -3000;
                    double radius = -3000;

                    final String latitudeText = latitudeInput.getText();
                    final String longitudeText = longitudeInput.getText();
                    final String radiusText = radiusInput.getText();

                    if (StringUtils.isNotBlank(latitudeText) && NumberUtils.isParsable(latitudeText.strip()) && StringUtils.isNotBlank(longitudeText) && NumberUtils.isParsable(longitudeText.strip())) {
                        latitude = Double.parseDouble(latitudeText.strip());
                        longitude = Double.parseDouble(longitudeText.strip());
                    } else {
                        showingZoomToLocationPane = false;
                        stage.close();
                        return;
                    }

                    final double x = MapConversions.lonToMapX(longitude);
                    final double y = MapConversions.latToMapY(latitude);

                    if (StringUtils.isNotBlank(radiusText) && NumberUtils.isParsable(radiusText.strip())) {
                        radius = Double.parseDouble(radiusText.strip());

                        // draw circle at entered location
                        final CircleMarker zoomCircleMarker = new CircleMarker(self, drawnMarkerId++, x, y, radius);

                        zoomCircleMarker.generateCircle();
                        drawnMarkerGroup.getChildren().add(zoomCircleMarker.getMarker());
                        userMarkers.add(zoomCircleMarker);

                        // If no radius is provided then draw point marker at location
                    } else {
                        final UserPointMarker marker = new UserPointMarker(self, drawnMarkerId++, x, y, 0.05);
                        marker.setMarkerPosition(0, 0);

                        addUserDrawnMarker(marker);

                        userMarkers.add(marker);
                    }

                    // Convert mgrs value to x and y
                } else if (selectedGeoType.equals(MGRS) && StringUtils.isNotBlank(mgrsInput.getText())) {

                    final MGRSCoord coordinate = MGRSCoord.fromString(mgrsInput.getText().strip(), null);
                    double x = MapConversions.lonToMapX(coordinate.getLongitude().degrees);
                    double y = MapConversions.latToMapY(coordinate.getLatitude().degrees);

                    UserPointMarker marker = new UserPointMarker(self, drawnMarkerId++, x, y, 0.05);
                    marker.setMarkerPosition(0, 0);

                    addUserDrawnMarker(marker);

                    userMarkers.add(marker);

                    // Convert geohash value to x and y
                } else if (selectedGeoType.equals(GEOHASH) && StringUtils.isNotBlank(geoHashInput.getText())) {

                    final double[] geohashCoordinates = Geohash.decode(geoHashInput.getText().strip(), Geohash.Base.B32);
                    double x = MapConversions.lonToMapX(geohashCoordinates[1] - geohashCoordinates[3]);
                    double y = MapConversions.latToMapY(geohashCoordinates[0] - geohashCoordinates[2]);

                    final UserPointMarker marker = new UserPointMarker(self, drawnMarkerId++, x, y, 0.05);
                    marker.setMarkerPosition(0, 0);

                    addUserDrawnMarker(marker);
                    userMarkers.add(marker);

                }

                showingZoomToLocationPane = false;
                event.consume();
                stage.close();
            });

            final Button cancelButton = new Button("Cancel");
            cancelButton.setTextFill(Color.BLACK);
            cancelButton.setBackground(new Background(new BackgroundFill(ConstellationColor.fromHtmlColor("#DEC20B").getJavaFXColor(), null, null)));

            cancelButton.setOnMouseEntered(event -> {
                cancelButton.setBackground(new Background(new BackgroundFill(ConstellationColor.fromHtmlColor("#DBA800").getJavaFXColor(), null, null)));
                cancelButton.setTextFill(Color.BLACK);
            });
            cancelButton.setOnMouseExited(event -> {
                cancelButton.setBackground(new Background(new BackgroundFill(ConstellationColor.fromHtmlColor("#DEC20B").getJavaFXColor(), null, null)));
                cancelButton.setTextFill(Color.BLACK);
            });

            cancelButton.setOnAction(event -> {
                showingZoomToLocationPane = false;
                event.consume();
                stage.close();
            });

            final HBox topHBox = new HBox(5, geoTypeLabel, geoTypeMenu);

            final GridPane bottomGridPane = new GridPane();

            topGridPane.add(topHBox, 0, 1);
            topGridPane.setHgap(10);
            topGridPane.setVgap(10);

            topGridPane.add(coordinateGridPane, 0, 2);

            bottomGridPane.add(okButton, 0, 0);
            bottomGridPane.add(cancelButton, 1, 0);
            bottomGridPane.setHgap(10);

            topGridPane.add(bottomGridPane, 3, 4);

            final Scene s = new Scene(pane);
            stage.setScene(s);
            stage.setWidth(width);
            stage.setHeight(height);

            if (!stage.isShowing()) {
                final List<Screen> screens = Screen.getScreensForRectangle(this.getScene().getWindow().getX(), this.getScene().getWindow().getY(), this.getScene().getWindow().widthProperty().get(), this.getScene().getWindow().heightProperty().get());

                stage.setX((screens.get(0).getVisualBounds().getMinX() + screens.get(0).getVisualBounds().getWidth() / 2) - width / 2);
                stage.setY((screens.get(0).getVisualBounds().getMinY() + screens.get(0).getVisualBounds().getHeight() / 2) - height / 2);

                stage.show();
                showingZoomToLocationPane = true;
            }
        }
    }

    public List<AbstractMarker> getUserCreatedMarkers() {
        return userMarkers;
    }

    public List<Integer> getSelectedNodeList() {
        return selectedNodeList;
    }

    public ObservableList<Node> getPointMarkersOnMap() {
        return hiddenPointMarkerGroup.getChildren();
    }

    public StringProperty getMarkerTextProperty() {
        return markerTextProperty;
    }

    /**
     * Draw a marker on the screen
     *
     * @param marker - marker to be added to the map
     */
    public void drawMarker(final AbstractMarker marker) {
        
        // Determine if the marker should be drawn. This decision depends on several factors. The first check is to
        // ensure that the marker type has been selected for display from the available types. The second factor is to
        // ensure that only selected markers are shown if only SELECTED markers should be displayed.
        if (markersShowing.contains(marker.getType()) && ((markersShowing.contains(AbstractMarker.MarkerType.SELECTED) && marker.isSelected()) || !markersShowing.contains(AbstractMarker.MarkerType.SELECTED))) {
            marker.setMarkerPosition(mapDetails.getWidth(), mapDetails.getHeight());
            if (!graphMarkerGroup.getChildren().contains(marker.getMarker())) {
                
                if (marker instanceof GeoShapePolygonMarker) {
                    // Handle markers that contain GeoJson in the Geo.Shape attribute which is a more complex marker type
                    final GeoShapePolygonMarker gsp = (GeoShapePolygonMarker) marker;
                    gsp.getGeoShapes().values().forEach(shapePair -> {
                        if (!graphMarkerGroup.getChildren().contains(shapePair.getKey())) {
                            graphMarkerGroup.getChildren().add(shapePair.getKey());
                        }
                    });
                } else {
                    graphMarkerGroup.getChildren().add(marker.getMarker());
                }

                marker.scaleMarker(this.currentScale);
            }
        }
    }

    public Group getGraphMarkerGroup() {
        return graphMarkerGroup;
    }

    public void addMarkerToHashMap(final String key, final AbstractMarker e) {
        markers.put(key, e);
    }

    public static InfoOverlay getInfoOverlay() {
        return INFO_OVERLAY;
    }

    public OverviewOverlay getOverviewOverlay() {
        return overviewOverlay;
    }

    /**
     * Return true if the user has selected a region of the map.
     * @return True if the user has selected a region of the map.
     */
    public boolean isSelectionMade() {
        return isSelectionMade;
    }
    
    public Set<AbstractMarker.MarkerType> getMarkersShowing() {
        return markersShowing;
    }

    public double getScaledMapLineWidth() {
        return scaledMapLineWidth;
    }

    /**
     * Return details of current scaling factor (zoom) of the map.
     *
     * @return Current scaling factor (zoom) of the map.
     */
    public double getCurrentScale() {
        return this.currentScale; 
    }
    
    /**
     * Load the world map
     */
    private void parseMapSVG() {
        countryGroup.getChildren().clear();
        
        // You will need to adequately prepare the map data before it can be processed here.
        // This parser only collects PATH data from the source file.
        // The entire PATH data content needs to be on a single line, and the PATH tag needs to be the first tag of the line.
        // It does not read in polygons, lines, shapes, or anything else from the file.
        // It also doesn't apply any svg internally defined matrix transformations (fixed x and y scaling and offsets to the supplied data).

        // Read map from file
        try {

            try (final BufferedReader bFileReader = new BufferedReader(new FileReader(mapDetails.getMapFile()))) {
                String path = "";
                String line = "";

                // While there is more to read
                while ((line = bFileReader.readLine()) != null) {
                    // Strip the line read in
                    line = line.strip().replace("\t", "  ");;

                    // Extract the svg path segment from the line
                    if (line.startsWith("<path")) {
                        final int startIndex = line.indexOf(" d=") + 4;
                        final int endIndex = line.substring(startIndex).indexOf("\"");

<<<<<<< HEAD
                        path = line.substring(startIndex, startIndex + endIndex);

                        // Create the SVGPath object and add it to an array
                        final SVGPath svgPath = new SVGPath();
                        svgPath.setFill(Color.WHITE);
                        svgPath.setStrokeWidth(scaledMapLineWidth/this.currentScale);
                        svgPath.setStroke(Color.BLACK);
                        svgPath.setContent(path);

                        countrySVGPaths.add(svgPath);

=======
                        if (startIndex > -1 && endIndex > -1) {
                            path = line.substring(startIndex, startIndex + endIndex);                        
                            // Create the SVGPath object and add it to an array
                            final SVGPath svgPath = new SVGPath();
                            svgPath.setFill(Color.WHITE);
                            svgPath.setStrokeWidth(scaledMapLineWidth);
                            svgPath.setStroke(Color.BLACK);
                            svgPath.setContent(path);
                            countrySVGPaths.add(svgPath);
                        }
                        
>>>>>>> 239cbfa3
                        path = "";
                    }
                }
            }

        } catch (final IOException e) {
            LOGGER.log(Level.SEVERE, "Exception thrown: {0}", e.getMessage());
        }
    }
}<|MERGE_RESOLUTION|>--- conflicted
+++ resolved
@@ -181,12 +181,8 @@
     Vec3 medianPositionOfMarkers = null;
 
     // Factor to scale map by when zooming
-<<<<<<< HEAD
-    private static final double MAP_SCALE_FACTOR = 1.2;
-=======
     private static final double MAP_SCALE_FACTOR = 1.25;
     private double currentScaleFactor = 1.0;
->>>>>>> 239cbfa3
 
     // The paths for the edges of all the countries
     private final List<SVGPath> countrySVGPaths = new ArrayList<>();
@@ -815,20 +811,12 @@
      */
     private void scale(final double scalingFactor) {
         final Bounds viewportBounds = this.getViewportBounds();
-<<<<<<< HEAD
-        if ((mapDetails.getWidth() * scalingFactor < viewportBounds.getWidth()) &&
-            (mapDetails.getHeight() * scalingFactor < viewportBounds.getHeight())) {
-            return;
-        }
-
-=======
         if ((contentBounds.getWidth() * scaleFactor <= viewportBounds.getWidth()) &&
             (contentBounds.getHeight() * scaleFactor <= viewportBounds.getHeight()) && scaleFactor < currentScaleFactor) {
             return;
         }
         currentScaleFactor = scaleFactor;
         
->>>>>>> 239cbfa3
         // Determine the new scale value and line width value. The scaledMapLineWidth value is designed to counteract
         // the value of scaleFactor and ensure that map lines remain at the same width
         this.currentScale = scalingFactor;
@@ -865,11 +853,6 @@
      */
     private void setScrollEventHandler() {
         // Scoll to zoom
-<<<<<<< HEAD
-        mapStackPane.setOnScroll(event -> {
-            if (event.isControlDown()) {
-                scale((event.getDeltaY() > 0) ? this.currentScale * MAP_SCALE_FACTOR : this.currentScale / MAP_SCALE_FACTOR);
-=======
         mapStackPane.setOnScroll(e -> {
             if (e.isControlDown()) {
                 double scaleAmount = (e.getDeltaY() > 0) ? MAP_SCALE_FACTOR : 1 / MAP_SCALE_FACTOR;
@@ -878,90 +861,6 @@
                 scale(scaleAmount);
                 self.setHvalue(hScrollPos);
                 self.setVvalue(vScrollPos);                
-            }
-    
-// TODO: This is old acaling code, commented out for now to ensure other elements are picked up such as marker scaling
-//            if (e.isControlDown() && e.isShiftDown()) {
-//                
-//                e.consume();
-//
-//                if (e.getDeltaY() == 0) {
-//                    return;
-//                }
-//
-//
-//
-//                // Scroll factor is more or less than 1 depending on which way the scroll wheele is scrolled
-//                final double scaleFactor = (e.getDeltaY() > 0) ? MAP_SCALE_FACTOR : 1 / MAP_SCALE_FACTOR;
-//
-//                // Get the current scale of the map view
-//                final double oldXScale = mapStackPane.getScaleX();
-//                final double oldYScale = mapStackPane.getScaleY();
-//
-//                // Change the scale based on which way the scroll wheel is turned
-//                final double newXScale = oldXScale * scaleFactor;
-//                final double newYScale = oldYScale * scaleFactor;
-//
-//                // Calculate how much the map will have to move
-//                final double xAdjust = (newXScale / oldXScale) - 1;
-//                final double yAdjust = (newYScale / oldYScale) - 1;
-//                final double markerScalingRate = 1.1;
-//                if (scaleFactor > 1.0) {
-//                    pointMarkerGlobalScale /= 1.08;
-//                    scaledMapLineWidth /= 1.08;
-//                    scaleMarkerText(markerScalingRate, true);
-//                    resizeMarkers(true);
-//                } else {
-//                    pointMarkerGlobalScale *= 1.08;
-//                    scaledMapLineWidth *= 1.08;
-//                    scaleMarkerText(markerScalingRate, false);
-//                    resizeMarkers(false);
-//                }
-//
-//                countrySVGPaths.forEach(svgPath -> svgPath.setStrokeWidth(scaledMapLineWidth));
-//
-//                // Calculate how much the map will have to move
-//                final double moveX = e.getSceneX() - (mapStackPane.getBoundsInParent().getWidth() / 2 + mapStackPane.getBoundsInParent().getMinX());
-//                final double moveY = e.getSceneY() - (mapStackPane.getBoundsInParent().getHeight() / 2 + mapStackPane.getBoundsInParent().getMinY());
-//
-//
-//                double transX = mapStackPane.getTranslateX();
-//                double transY = mapStackPane.getTranslateY();
-//
-//                // Move the map
-//                mapStackPane.setTranslateX(0); //mapStackPane.getTranslateX() - xAdjust * moveX);
-//                mapStackPane.setTranslateY(0); //mapStackPane.getTranslateY() - yAdjust * moveY);
-//
-//                // Scale the map
-//                mapStackPane.setScaleX(newXScale);
-//                mapStackPane.setScaleY(newYScale);
-//
-//                Bounds boundsInParent = mapStackPane.getBoundsInParent();
-//                updateOverviewOverlay();
-//
-//                // If cluster markers are showing then update them based on distance between markers
-//                if (markersShowing.contains(AbstractMarker.MarkerType.CLUSTER_MARKER)) {
-//                    updateClusterMarkers();
-//                }
-//            }
-        });
-    }
-
-    /**
-     * Scale the labels below the markers
-     *
-     * @param markerScalingRate - rate to scale the labels at
-     * @param zoomOut - Whether to zoom out
-     */
-    private void scaleMarkerText(final double markerScalingRate, final boolean zoomOut) {
-        markerTextLabels.forEach(textLabel -> {
-            if (zoomOut) {
-                textLabel.getValue().setScaleX(textLabel.getValue().getScaleX() / markerScalingRate);
-                textLabel.getValue().setScaleY(textLabel.getValue().getScaleY() / markerScalingRate);
-            } else {
-                textLabel.getValue().setScaleX(textLabel.getValue().getScaleX() * markerScalingRate);
-                textLabel.getValue().setScaleY(textLabel.getValue().getScaleY() * markerScalingRate);
->>>>>>> 239cbfa3
             }
             event.consume();
         });
@@ -1884,19 +1783,6 @@
                         final int startIndex = line.indexOf(" d=") + 4;
                         final int endIndex = line.substring(startIndex).indexOf("\"");
 
-<<<<<<< HEAD
-                        path = line.substring(startIndex, startIndex + endIndex);
-
-                        // Create the SVGPath object and add it to an array
-                        final SVGPath svgPath = new SVGPath();
-                        svgPath.setFill(Color.WHITE);
-                        svgPath.setStrokeWidth(scaledMapLineWidth/this.currentScale);
-                        svgPath.setStroke(Color.BLACK);
-                        svgPath.setContent(path);
-
-                        countrySVGPaths.add(svgPath);
-
-=======
                         if (startIndex > -1 && endIndex > -1) {
                             path = line.substring(startIndex, startIndex + endIndex);                        
                             // Create the SVGPath object and add it to an array
@@ -1907,8 +1793,6 @@
                             svgPath.setContent(path);
                             countrySVGPaths.add(svgPath);
                         }
-                        
->>>>>>> 239cbfa3
                         path = "";
                     }
                 }
