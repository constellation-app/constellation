/*
 * Copyright 2010-2024 Australian Signals Directorate
 *
 * Licensed under the Apache License, Version 2.0 (the "License");
 * you may not use this file except in compliance with the License.
 * You may obtain a copy of the License at
 *
 *     http://www.apache.org/licenses/LICENSE-2.0
 *
 * Unless required by applicable law or agreed to in writing, software
 * distributed under the License is distributed on an "AS IS" BASIS,
 * WITHOUT WARRANTIES OR CONDITIONS OF ANY KIND, either express or implied.
 * See the License for the specific language governing permissions and
 * limitations under the License.
 */
package au.gov.asd.tac.constellation.views.mapview.utilities;

import au.gov.asd.tac.constellation.views.mapview.features.ConstellationAbstractFeature;
import au.gov.asd.tac.constellation.views.mapview.features.ConstellationMultiFeature;
import au.gov.asd.tac.constellation.views.mapview.features.ConstellationPointFeature;
import au.gov.asd.tac.constellation.views.mapview.features.ConstellationShapeFeature;
import de.fhpotsdam.unfolding.geo.Location;
import java.util.ArrayList;
import java.util.Arrays;
import java.util.List;
import java.util.Objects;

/**
 * An object representing a unique geographic feature.
 *
 * @author cygnus_x-1
 */
public class FeatureKey {

    private final Class<? extends ConstellationAbstractFeature> featureClass;
    private final List<Location> featureLocations;

    public FeatureKey(final ConstellationAbstractFeature multiFeature) {
        switch (multiFeature.getType()) {
            case POINT -> {
                this.featureClass = ConstellationPointFeature.class;
                this.featureLocations = getLocations(multiFeature);
            }
            case LINE, POLYGON -> {
                this.featureClass = ConstellationShapeFeature.class;
                this.featureLocations = getLocations(multiFeature);
            }
            case MULTI, CLUSTER -> {
                this.featureClass = ConstellationMultiFeature.class;
                this.featureLocations = ((ConstellationMultiFeature) multiFeature).getFeatures().stream()
<<<<<<< HEAD
                        .map(feature -> getLocations(feature)).flatMap(List::stream).toList();
=======
                        .map(this::getLocations).flatMap(List::stream).collect(Collectors.toList());
>>>>>>> 8baee934
            }
            default -> {
                this.featureClass = null;
                this.featureLocations = null;
            }
        }
    }

    private List<Location> getLocations(final ConstellationAbstractFeature feature) {
        return switch (feature.getType()) {
            case POINT -> Arrays.asList(((ConstellationPointFeature) feature).getLocation());
            case LINE, POLYGON -> ((ConstellationShapeFeature) feature).getLocations();
            default -> new ArrayList<>();
        };
    }

    @Override
    public int hashCode() {
        int hash = 7;
        hash = 41 * hash + Objects.hashCode(this.featureClass);
        hash = 41 * hash + Objects.hashCode(this.featureLocations);
        return hash;
    }

    @Override
    public boolean equals(final Object obj) {
        if (obj == null) {
            return false;
        }
        if (getClass() != obj.getClass()) {
            return false;
        }
        final FeatureKey other = (FeatureKey) obj;
        if (!Objects.equals(featureClass, other.featureClass)) {
            return false;
        }
        return Objects.equals(featureLocations, other.featureLocations);
    }

    @Override
    public String toString() {
        return String.format("FeatureKey:{class=%s, locations=%s}", featureClass, featureLocations);
    }
}<|MERGE_RESOLUTION|>--- conflicted
+++ resolved
@@ -48,11 +48,7 @@
             case MULTI, CLUSTER -> {
                 this.featureClass = ConstellationMultiFeature.class;
                 this.featureLocations = ((ConstellationMultiFeature) multiFeature).getFeatures().stream()
-<<<<<<< HEAD
-                        .map(feature -> getLocations(feature)).flatMap(List::stream).toList();
-=======
-                        .map(this::getLocations).flatMap(List::stream).collect(Collectors.toList());
->>>>>>> 8baee934
+                        .map(this::getLocations).flatMap(List::stream).toList();
             }
             default -> {
                 this.featureClass = null;
