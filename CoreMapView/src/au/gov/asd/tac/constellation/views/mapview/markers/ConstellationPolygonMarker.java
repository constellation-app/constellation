--- conflicted
+++ resolved
@@ -65,13 +65,8 @@
     @Override
     public boolean isInside(final UnfoldingMap map, final float checkX, final float checkY) {
         final List<ScreenPosition> positions = locations.stream()
-<<<<<<< HEAD
-                .map(location -> map.getScreenPosition(location))
+                .map(map::getScreenPosition)
                 .toList();
-=======
-                .map(map::getScreenPosition)
-                .collect(Collectors.toList());
->>>>>>> 8baee934
         return isInside(checkX, checkY, positions);
     }
 
