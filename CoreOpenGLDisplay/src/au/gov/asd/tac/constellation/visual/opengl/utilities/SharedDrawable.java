--- conflicted
+++ resolved
@@ -19,11 +19,7 @@
 import au.gov.asd.tac.constellation.visual.opengl.renderer.GLVisualProcessor;
 import au.gov.asd.tac.constellation.visual.opengl.utilities.glyphs.GlyphManager;
 import au.gov.asd.tac.constellation.visual.opengl.utilities.glyphs.GlyphManagerBI;
-<<<<<<< HEAD
-import au.gov.asd.tac.constellation.visual.opengl.utilities.glyphs.GlyphManagerFX;
-=======
 //import au.gov.asd.tac.constellation.visual.opengl.utilities.glyphs.GlyphManagerFX;
->>>>>>> bf83a32e
 import au.gov.asd.tac.constellation.visual.opengl.utilities.glyphs.GlyphManagerOpenGLController;
 import com.jogamp.opengl.DebugGL3;
 import com.jogamp.opengl.GL3;
@@ -117,12 +113,8 @@
             if (useMultiFonts) {
                 glyphManager = new GlyphManagerBI(LabelFontsPreferenceKeys.getFontInfo());
             } else {
-<<<<<<< HEAD
-                glyphManager = new GlyphManagerFX(FONT_NAME, 64, 2048, 2048);
-=======
 //                glyphManager = new GlyphManagerFX(FONT_NAME, 64, 2048, 2048);
                 glyphManager = null;
->>>>>>> bf83a32e
             }
 
             glyphTextureController = new GlyphManagerOpenGLController(glyphManager);
