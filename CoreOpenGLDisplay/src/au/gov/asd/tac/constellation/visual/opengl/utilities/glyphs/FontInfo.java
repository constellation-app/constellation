package au.gov.asd.tac.constellation.visual.opengl.utilities.glyphs;

import java.awt.Font;
import java.awt.FontFormatException;
import java.io.File;
import java.io.IOException;
import java.util.ArrayList;
import java.util.Collections;
import java.util.HashSet;
import java.util.List;
import java.util.Locale;
import java.util.Set;
import java.util.logging.Level;
import java.util.logging.Logger;
import java.util.stream.Collectors;

/**
 *
 * @author algol
 */
public class FontInfo {

    private static final Logger LOGGER = Logger.getLogger(FontInfo.class.getName());

    final String fontName;
    final int fontStyle;
    final Set<Character.UnicodeScript> mustHave;
    final Set<Character.UnicodeScript> mustNotHave;
    final Font font;

    public FontInfo(final String fontName, final int fontStyle, final Set<Character.UnicodeScript> mustHave, final Set<Character.UnicodeScript> mustNotHave, final Font font) {
        this.fontName = fontName;
        this.fontStyle = fontStyle;
        this.mustHave = mustHave != null ? mustHave : Collections.emptySet();
        this.mustNotHave = mustNotHave != null ? mustNotHave : Collections.emptySet();
        this.font = font;
    }

    public FontInfo(final String fontName, final int fontStyle, final int fontSize, final Set<Character.UnicodeScript> mustHave, final Set<Character.UnicodeScript> mustNotHave) {
        this(fontName, fontStyle, mustHave, mustNotHave, getFont(fontName, fontStyle, fontSize));
    }

    private static Font getFont(final String fontName, final int fontStyle, final int fontSize) {
        Font font = null;
        if (fontName.toLowerCase().endsWith(".otf") || fontName.toLowerCase().endsWith(".ttf")) {
            File otfFile = getOtfFont(fontName);
<<<<<<< HEAD
            if (otfFile != null) {
                LOGGER.info(String.format("Reading OTF font from %s", otfFile));
                try {
                    final Font otf = Font.createFont(Font.TRUETYPE_FONT, otfFile);
                    font = otf.deriveFont(fontStyle, fontSize);
                } catch (final FontFormatException | IOException ex) {
                    final String msg = String.format("Can't load OTF font %s from %s", fontName, otfFile);
=======
            if(otfFile!=null) {
                LOGGER.info(String.format("Reading font from %s", otfFile));
                try {
                    final Font otf = Font.createFont(Font.TRUETYPE_FONT, otfFile);
                    font = otf.deriveFont(fontStyle, fontSize);
                }
                catch(final FontFormatException | IOException ex) {
                    final String msg = String.format("Can't load font %s from %s", fontName, otfFile);
>>>>>>> b1f09cb3
                    LOGGER.log(Level.SEVERE, msg, ex);
                    throw new IllegalArgumentException(msg);
                }
            } else {
                final String msg = String.format("Font file %s not found", fontName);
                LOGGER.info(msg);
                throw new IllegalArgumentException(msg);
            }
        } else {
            font = new Font(fontName, fontStyle, fontSize);
        }

        if (font.getFamily(Locale.US).equals(Font.DIALOG)) {
            // From the Javadoc:
            // If the name parameter represents something other
            // than a logical font, i.e. is interpreted as a
            // physical font face or family, and this cannot be
            // mapped by the implementation to a physical font
            // or a compatible alternative, then the font system
            // will map the Font instance to "Dialog", such that
            // for example, the family as reported by getFamily
            // will be "Dialog".
            //
            throw new IllegalArgumentException(String.format("Font '%s' is not available", fontName));
        }

        return font;
    }

    /**
     * Determine if a codepoint can (or should) be displayed by this font.
     * <p>
     *
     * @param codepoint A Unicode codepoint.
     *
     * @return True if the font will display the codepoint, false otherwise.
     */
    public boolean canDisplay(final int codepoint) {
        if (font.canDisplay(codepoint)) {
            final Character.UnicodeScript script = Character.UnicodeScript.of(codepoint);
            if (!mustHave.isEmpty() && mustHave.contains(script)) {
                return true;
            } else if (!mustNotHave.isEmpty() && !mustNotHave.contains(script)) {
                return true;
            } else if (mustHave.isEmpty() && mustNotHave.isEmpty()) {
                return true;
            }
        }

        return false;
    }

    /**
     * Is this font a suitable font of last resort?
     * <p>
     * The font must not exclude any Unicode scripts.
     *
     * @param defaultName The name of the default font used when all other fonts
     * aren't suitable.
     *
     * @return True if this is a suitable default font, otherwise false.
     */
    public boolean isDefault(final String defaultName) {
        return fontName.trim().toLowerCase().equals(defaultName.toLowerCase())
                && mustHave.isEmpty()
                && mustNotHave.isEmpty();
    }

    /**
     * Find the File specified by the given OTF font name.
     *
     * @param otfName A font file (probably ending with ".otf" or ".ttf".
     *
     * @return A File specifying the font file, or null if it doesn't exist.
     */
    private static File getOtfFont(final String otfName) {
        File otfFile = new File(otfName);
        if (otfFile.isAbsolute()) {
            return otfFile.canRead() ? otfFile : null;
        } else {
            // If it is relative, look in operating system specific places for
            // the font file.
            //
            final String osName = System.getProperty("os.name");
            if (osName.toLowerCase().contains("win")) {
                // Look in the user's local profile, then the system font directory.
                //
                final String lap = System.getenv("LOCALAPPDATA");
                if (lap != null) {
                    otfFile = new File(String.format("%s/Microsoft/Windows/Fonts/%s", lap, otfName));
                    if (otfFile.canRead()) {
                        return otfFile;
                    } else {
                        final String windir = System.getenv("windir");
                        otfFile = new File(String.format("%s/Fonts/%s", windir, otfName));
                        if (otfFile.canRead()) {
                            return otfFile;
                        }
                    }
                }
            } else {
                // Figure out something for Linux etc.
                //
                return null;
            }
        }

        return null;
    }

    public static class ParsedFontInfo {

        public final FontInfo[] fontsInfo;
        public final List<String> messages;

        private ParsedFontInfo(final List<FontInfo> fontInfoList, final List<String> messages) {
            fontsInfo = fontInfoList.stream().toArray(FontInfo[]::new);
            this.messages = messages;
        }

        public String getMessages() {
            return messages.stream().collect(Collectors.joining("\n"));
        }
    }

    /**
     * Parse lines of a string to find fontName[,bold|plain|block]... for each
     * line.
     *
     * @param lines
     * @param fontSize
     *
     * @return
     */
    public static ParsedFontInfo parseFontInfo(final String[] lines, final int fontSize) {
        final List<FontInfo> fiList = new ArrayList<>();
        final List<String> messages = new ArrayList<>();

        int lineno = 0;
        for (String line : lines) {
            lineno++;
            int fontStyle = Font.PLAIN;
            final Set<Character.UnicodeScript> mustHave = new HashSet<>();
            final Set<Character.UnicodeScript> mustNotHave = new HashSet<>();
            boolean ok = true;
            line = line.trim();
            if (line.length() > 0 && !line.startsWith("#")) {
                final String[] parts = line.trim().split("\\p{Zs}*,\\p{Zs}*");
                final String fontName = parts[0];//.trim();
                if (fontName.isEmpty()) {
                    ok = false;
                    messages.add(String.format("Line %d: Blank font name", lineno));
                } else {
                    for (int i = 1; i < parts.length; i++) {
                        String part = parts[i].toUpperCase();
                        if (part.isEmpty()) {
                            ok = false;
                            messages.add(String.format("Line %d: Blank font description", lineno));
                        } else {
                            switch (part) {
                                case "BOLD":
                                    fontStyle = Font.BOLD;
                                    break;
                                case "PLAIN":
                                    fontStyle = Font.PLAIN;
                                    break;
                                default:
                                    final boolean mustNot = part.startsWith("!");
                                    if (mustNot) {
                                        part = part.substring(1);
                                    }
                                    try {
                                        final Character.UnicodeScript script = Character.UnicodeScript.forName(part);
                                        final Set<Character.UnicodeScript> s = mustNot ? mustNotHave : mustHave;
                                        s.add(script);
                                    } catch (final IllegalArgumentException ex) {
                                        ok = false;
                                        messages.add(String.format("Line %d: Unicode script '%s' does not exist", lineno, part));
                                    }
                                    break;
                            }
                        }
                    }
                }

                if (ok) {
                    try {
                        final Font font = getFont(fontName, fontStyle, fontSize);
                        final FontInfo fi = new FontInfo(fontName, fontStyle, mustHave, mustNotHave, font);
                        fiList.add(fi);
                    } catch (final IllegalArgumentException ex) {
                        messages.add(ex.getMessage());
                    }
                }
            }
        }

        return new ParsedFontInfo(fiList, messages);
    }

    @Override
    public String toString() {
        return String.format("[FontInfo %s style:%d (%s) must:%s mustNot:%s]", fontName, fontStyle, font, mustHave, mustNotHave);
    }
}<|MERGE_RESOLUTION|>--- conflicted
+++ resolved
@@ -44,15 +44,6 @@
         Font font = null;
         if (fontName.toLowerCase().endsWith(".otf") || fontName.toLowerCase().endsWith(".ttf")) {
             File otfFile = getOtfFont(fontName);
-<<<<<<< HEAD
-            if (otfFile != null) {
-                LOGGER.info(String.format("Reading OTF font from %s", otfFile));
-                try {
-                    final Font otf = Font.createFont(Font.TRUETYPE_FONT, otfFile);
-                    font = otf.deriveFont(fontStyle, fontSize);
-                } catch (final FontFormatException | IOException ex) {
-                    final String msg = String.format("Can't load OTF font %s from %s", fontName, otfFile);
-=======
             if(otfFile!=null) {
                 LOGGER.info(String.format("Reading font from %s", otfFile));
                 try {
@@ -61,7 +52,6 @@
                 }
                 catch(final FontFormatException | IOException ex) {
                     final String msg = String.format("Can't load font %s from %s", fontName, otfFile);
->>>>>>> b1f09cb3
                     LOGGER.log(Level.SEVERE, msg, ex);
                     throw new IllegalArgumentException(msg);
                 }
