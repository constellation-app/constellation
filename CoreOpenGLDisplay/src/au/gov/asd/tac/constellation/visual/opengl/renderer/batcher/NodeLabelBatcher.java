--- conflicted
+++ resolved
@@ -34,23 +34,16 @@
 import java.util.concurrent.ExecutorService;
 import java.util.concurrent.Executors;
 import java.util.concurrent.TimeUnit;
-<<<<<<< HEAD
-import org.openide.util.Exceptions;
-=======
 import java.util.logging.Level;
 import java.util.logging.Logger;
->>>>>>> 05405924
 
 /**
  *
  * @author twilight_sparkle
  */
 public class NodeLabelBatcher implements SceneBatcher {
-<<<<<<< HEAD
-=======
 
     private static final int NUM_CORES = Runtime.getRuntime().availableProcessors();
->>>>>>> 05405924
 
     private static int NUM_CORES = Runtime.getRuntime().availableProcessors();
     
@@ -63,10 +56,6 @@
     private final Batch bottomBatch;
     private int shader;
 
-<<<<<<< HEAD
-
-=======
->>>>>>> 05405924
     // Objects providing label information which is constant across the graph
     private final Matrix44f labelBottomInfo = new Matrix44f();
     private final Matrix44f labelTopInfo = new Matrix44f();
@@ -137,24 +126,6 @@
     }
 
     @Override
-<<<<<<< HEAD
-    public GLRenderableUpdateTask createBatch(final VisualAccess access) {
-        final NodeGlyphStream topGlyphStream = new NodeGlyphStream();
-        final NodeGlyphStream bottomGlyphStream = new NodeGlyphStream();
-        
-        Thread topLabelThread = new FillTopLabels(access, topGlyphStream);
-        topLabelThread.start();
-        
-        Thread bottomLabelThread = new FillBottomLabels(access, bottomGlyphStream);
-        bottomLabelThread.start();
-        
-        try {
-            topLabelThread.join();
-            bottomLabelThread.join();
-        } catch (InterruptedException ex) {
-            Exceptions.printStackTrace(ex);
-        }
-=======
     public GLRenderableUpdateTask createBatch(final VisualAccess access) throws InterruptedException {
         final NodeGlyphStream topGlyphStream = new NodeGlyphStream();
         final NodeGlyphStream bottomGlyphStream = new NodeGlyphStream();
@@ -168,7 +139,6 @@
         topLabelThread.join();
         bottomLabelThread.join();
 
->>>>>>> 05405924
         return gl -> {
             topBatch.initialise(topGlyphStream.getCurrentFloats().size() / FLOAT_BUFFERS_WIDTH);
             topBatch.buffer(gl, labelFloatsTarget, FloatBuffer.wrap(topGlyphStream.getCurrentFloats().rawArray()));
@@ -183,23 +153,12 @@
 
     public GLRenderableUpdateTask updateTopLabels(final VisualAccess access) throws InterruptedException {
         // We build the whole batch again - can't update labels in place at this stage.
-<<<<<<< HEAD
-        NodeGlyphStream glyphStream = new NodeGlyphStream();
-        Thread topLabelThread = new FillTopLabels(access, glyphStream);
-        topLabelThread.start();
-        try {
-            topLabelThread.join();
-        } catch (InterruptedException ex) {
-            Exceptions.printStackTrace(ex);
-        }
-=======
         final NodeGlyphStream glyphStream = new NodeGlyphStream();
         final Thread topLabelThread = new FillTopLabels(access, glyphStream);
 
         topLabelThread.start();
         topLabelThread.join();
 
->>>>>>> 05405924
         return gl -> {
             topBatch.dispose(gl);
             topBatch.initialise(glyphStream.getCurrentFloats().size() / FLOAT_BUFFERS_WIDTH);
@@ -211,23 +170,12 @@
 
     public GLRenderableUpdateTask updateBottomLabels(final VisualAccess access) throws InterruptedException {
         // We build the whole batch again - can't update labels in place at this stage.
-<<<<<<< HEAD
-        NodeGlyphStream glyphStream = new NodeGlyphStream();
-        Thread bottomLabelThread = new FillBottomLabels(access, glyphStream);
-        bottomLabelThread.start();
-        try {
-            bottomLabelThread.join();
-        } catch (InterruptedException ex) {
-            Exceptions.printStackTrace(ex);
-        }
-=======
         final NodeGlyphStream glyphStream = new NodeGlyphStream();
         final Thread bottomLabelThread = new FillBottomLabels(access, glyphStream);
 
         bottomLabelThread.start();
         bottomLabelThread.join();
 
->>>>>>> 05405924
         return gl -> {
             bottomBatch.dispose(gl);
             bottomBatch.initialise(glyphStream.getCurrentFloats().size() / FLOAT_BUFFERS_WIDTH);
@@ -236,37 +184,6 @@
             bottomBatch.finalise(gl);
         };
     }
-<<<<<<< HEAD
-    
-    private void fillTopLabels(final VisualAccess access, NodeGlyphStream glyphStream) {
-        ExecutorService pool = Executors.newFixedThreadPool(NUM_CORES);  
-        for (int pos = 0; pos < access.getVertexCount(); pos++) {
-            Thread thread = new BufferTopLabel(pos, access, glyphStream);
-            pool.submit(thread);
-        }
-        pool.shutdown();
-        try {
-            pool.awaitTermination(10, TimeUnit.MINUTES);
-        } catch (InterruptedException ex) {
-            Exceptions.printStackTrace(ex);
-        }
-        glyphStream.trimToSize();
-    }
-
-    private void fillBottomLabels(final VisualAccess access, NodeGlyphStream glyphStream) {
-        ExecutorService pool = Executors.newFixedThreadPool(NUM_CORES);  
-        
-        for (int pos = 0; pos < access.getVertexCount(); pos++) {
-            Thread thread = new BufferBottomLabel(pos, access, glyphStream);
-            pool.submit(thread);
-        }
-        pool.shutdown();
-        try {
-            pool.awaitTermination(10, TimeUnit.MINUTES);
-        } catch (InterruptedException ex) {
-            Exceptions.printStackTrace(ex);
-        }
-=======
 
     private void fillTopLabels(final VisualAccess access, NodeGlyphStream glyphStream) throws InterruptedException {
         final ExecutorService pool = Executors.newFixedThreadPool(NUM_CORES);
@@ -292,7 +209,6 @@
 
         pool.awaitTermination(10, TimeUnit.MINUTES);
 
->>>>>>> 05405924
         glyphStream.trimToSize();
     }
 
@@ -420,51 +336,15 @@
         }
     }
 
-<<<<<<< HEAD
-    
-    class FillTopLabels extends Thread {
-        final private VisualAccess access;
-        final private NodeGlyphStream glyphStream;
-        
-=======
     class FillTopLabels extends Thread {
 
         private final VisualAccess access;
         private final NodeGlyphStream glyphStream;
 
->>>>>>> 05405924
         FillTopLabels(final VisualAccess access, final NodeGlyphStream glyphStream) {
             this.access = access;
             this.glyphStream = glyphStream;
         }
-<<<<<<< HEAD
-   
-        public void run() {
-            fillTopLabels(access, glyphStream);
-        }
-    }   
-    
-    class FillBottomLabels extends Thread {
-            final private VisualAccess access;
-            final private NodeGlyphStream glyphStream;
-
-            FillBottomLabels(final VisualAccess access, final NodeGlyphStream glyphStream) {
-                this.access = access;
-                this.glyphStream = glyphStream;
-            }
-
-            public void run() {
-                fillBottomLabels(access, glyphStream);
-            }
-    }
-    
-    class BufferBottomLabel extends Thread {
-        final private int pos;
-        final private VisualAccess access;
-        final private NodeGlyphStream glyphStream;
-        
-        BufferBottomLabel(final int pos, final VisualAccess access, final NodeGlyphStream glyphStream){
-=======
 
         @Override
         public void run() {
@@ -505,26 +385,10 @@
         private final NodeGlyphStream glyphStream;
 
         BufferBottomLabel(final int pos, final VisualAccess access, final NodeGlyphStream glyphStream) {
->>>>>>> 05405924
             this.pos = pos;
             this.access = access;
             this.glyphStream = glyphStream;
         }
-<<<<<<< HEAD
-        
-        public void run() {
-            bufferBottomLabel(pos, access, glyphStream);
-        }
-        
-    }
-
-    class BufferTopLabel extends Thread {
-        final private int pos;
-        final private VisualAccess access;
-        final private NodeGlyphStream glyphStream;
-        
-        BufferTopLabel(final int pos, final VisualAccess access, final NodeGlyphStream glyphStream){
-=======
 
         @Override
         public void run() {
@@ -540,23 +404,14 @@
         private final NodeGlyphStream glyphStream;
 
         BufferTopLabel(final int pos, final VisualAccess access, final NodeGlyphStream glyphStream) {
->>>>>>> 05405924
             this.pos = pos;
             this.access = access;
             this.glyphStream = glyphStream;
         }
-<<<<<<< HEAD
-        
+
         public void run() {
             bufferTopLabel(pos, access, glyphStream);
         }
-        
-=======
-
-        public void run() {
-            bufferTopLabel(pos, access, glyphStream);
-        }
-
->>>>>>> 05405924
+
     }
 }