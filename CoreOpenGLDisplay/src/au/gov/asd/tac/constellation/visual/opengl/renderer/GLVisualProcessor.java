--- conflicted
+++ resolved
@@ -15,7 +15,6 @@
  */
 package au.gov.asd.tac.constellation.visual.opengl.renderer;
 
-import au.gov.asd.tac.constellation.visual.vulkan.CVKCanvas;
 import au.gov.asd.tac.constellation.utilities.camera.Camera;
 import au.gov.asd.tac.constellation.utilities.camera.Graphics3DUtilities;
 import au.gov.asd.tac.constellation.utilities.graphics.Matrix44f;
@@ -26,19 +25,25 @@
 import au.gov.asd.tac.constellation.utilities.visual.VisualProcessor;
 import au.gov.asd.tac.constellation.utilities.visual.VisualProcessor.VisualChangeProcessor;
 import au.gov.asd.tac.constellation.utilities.visual.VisualProperty;
-import au.gov.asd.tac.constellation.visual.Renderable;
-import au.gov.asd.tac.constellation.visual.vulkan.CVKRenderer;
+import au.gov.asd.tac.constellation.visual.opengl.utilities.SharedDrawable;
+import com.jogamp.opengl.GL3;
+import com.jogamp.opengl.GLException;
+import com.jogamp.opengl.awt.GLCanvas;
+import com.jogamp.opengl.util.awt.AWTGLReadBufferUtil;
 import java.awt.Component;
 import java.awt.Cursor;
 import java.awt.Graphics2D;
 import java.awt.image.BufferedImage;
 import java.io.File;
+import java.io.IOException;
 import java.util.Arrays;
 import java.util.HashSet;
 import java.util.List;
 import java.util.Set;
 import java.util.concurrent.Semaphore;
+import java.util.logging.Level;
 import java.util.logging.Logger;
+import javax.imageio.ImageIO;
 
 /**
  * A {@link VisualProcessor} that creates a 3D visualisation using OpenGL. This
@@ -62,28 +67,23 @@
  */
 public class GLVisualProcessor extends VisualProcessor {
 
-    private static final Logger LOGGER = Logger.getLogger(GLVisualProcessor.class.getName());
     public static final Cursor DEFAULT_CURSOR = Cursor.getPredefinedCursor(Cursor.DEFAULT_CURSOR);
     public static final Cursor CROSSHAIR_CURSOR = Cursor.getPredefinedCursor(Cursor.CROSSHAIR_CURSOR);
 
     // The OpenGL canvas
-    protected CVKCanvas canvas;
-    
+    protected final GLCanvas canvas;
     // The GLEventListener for the OpenGL canvas. Contains the processing logic to update the canvas throughout the OpenGL life-cycle.
-    private GLRenderer renderer;
+    private final GLRenderer renderer;
     // The primary GLRenderable that performs the bulk of the visualisation. This renderable contains most of the actual logic to send data to the GL Context.
-    private GraphRenderable graphRenderable;
+    private final GraphRenderable graphRenderable;
     private final Matrix44f modelViewMatrix = new Matrix44f();
-    private CVKRenderer vkRenderer;
 
     private Camera camera;
     private boolean updating = false;
 
     @Override
     protected final void destroyCanvas() {
-        //TODO_TT: is this needed?
-        System.out.println("GLVisualProcessor.destroyCanvas called");        
-//        canvas.destroy();
+        canvas.destroy();
     }
 
     /**
@@ -194,24 +194,16 @@
     @Override
     public final void performVisualUpdate() {
         updating = true;
-        //TODO_TT: graphics is not used so null is 'ok' but it probably should be pulled from the canvas maybe,
-        // though why then pass that back in...
-        canvas.paint(null);
+        canvas.display();
     }
 
     @Override
     protected void initialise() {
-        //TODO_TT
-//        if (graphRenderable.getGraphDisplayer() == null) {
-//            graphRenderable.setGraphDisplayer(new GraphDisplayer());
-//        }
-//        canvas.addEventListener(renderer);
-//        canvas.addComponentListener(new ComponentAdapter() {
-//			public void componentResized(java.awt.event.ComponentEvent e) {
-//				canvas.repaint();
-//			};
-//		});
-        //canvas.setSharedAutoDrawable(SharedDrawable.getSharedAutoDrawable());
+        if (graphRenderable.getGraphDisplayer() == null) {
+            graphRenderable.setGraphDisplayer(new GraphDisplayer());
+        }
+        canvas.addGLEventListener(renderer);
+        canvas.setSharedAutoDrawable(SharedDrawable.getSharedAutoDrawable());
     }
 
     /**
@@ -226,15 +218,13 @@
      */
     protected void setGraphDisplayer(final GraphDisplayer graphDisplayer) {
         if (!isInitialised) {
-            //TODO_TT
-            //graphRenderable.setGraphDisplayer(graphDisplayer);
+            graphRenderable.setGraphDisplayer(graphDisplayer);
         }
     }
 
     @Override
     protected void cleanup() {
-        // TODO_TT:
-        //canvas.removeGLEventListener(renderer);
+        canvas.removeGLEventListener(renderer);
     }
 
     private final class GLExportToImageOperation implements VisualOperation {
@@ -247,19 +237,18 @@
 
         @Override
         public void apply() {
-            // TODO_TT: this whole func
-//            graphRenderable.addTask(drawable -> {
-//                final GL30 gl = drawable.getGL().getGL3();
-//                gl.glBindFramebuffer(GL30.GL_READ_FRAMEBUFFER, 0);
-//                final AWTGLReadBufferUtil util = new AWTGLReadBufferUtil(drawable.getGLProfile(), false);
-//                BufferedImage img = util.readPixelsToBufferedImage(gl, true);
-//                // Write the image out as a PNG.
-//                try {
-//                    ImageIO.write(img, "png", file);
-//                } catch (IOException ex) {
-//                    Logger.getLogger(this.getClass().getName()).log(Level.SEVERE, null, ex);
-//                }
-//            });
+            graphRenderable.addTask(drawable -> {
+                final GL3 gl = drawable.getGL().getGL3();
+                gl.glBindFramebuffer(GL3.GL_READ_FRAMEBUFFER, 0);
+                final AWTGLReadBufferUtil util = new AWTGLReadBufferUtil(drawable.getGLProfile(), false);
+                BufferedImage img = util.readPixelsToBufferedImage(gl, true);
+                // Write the image out as a PNG.
+                try {
+                    ImageIO.write(img, "png", file);
+                } catch (IOException ex) {
+                    Logger.getLogger(this.getClass().getName()).log(Level.SEVERE, null, ex);
+                }
+            });
         }
 
         @Override
@@ -301,15 +290,14 @@
 
         @Override
         public void apply() {
-            // TODO_TT: this whole func
-//            graphRenderable.addTask(drawable -> {
-//                final GL30 gl = drawable.getGL().getGL3();
-//                gl.glBindFramebuffer(GL30.GL_READ_FRAMEBUFFER, 0);
-//                final AWTGLReadBufferUtil util = new AWTGLReadBufferUtil(drawable.getGLProfile(), false);
-//                img1[0] = util.readPixelsToBufferedImage(gl, true);
-//
-//                waiter.release();
-//            });
+            graphRenderable.addTask(drawable -> {
+                final GL3 gl = drawable.getGL().getGL3();
+                gl.glBindFramebuffer(GL3.GL_READ_FRAMEBUFFER, 0);
+                final AWTGLReadBufferUtil util = new AWTGLReadBufferUtil(drawable.getGLProfile(), false);
+                img1[0] = util.readPixelsToBufferedImage(gl, true);
+
+                waiter.release();
+            });
         }
 
         @Override
@@ -359,9 +347,8 @@
      *
      * @param renderable The {@link GLRenderable} to add.
      */
-    protected final void addRenderable(final Comparable<Renderable> renderable) {
+    protected final void addRenderable(final GLRenderable renderable) {
         if (!isInitialised) {
-            //TODO_TT
             renderer.addRenderable(renderable);
         }
     }
@@ -389,30 +376,6 @@
     public GLVisualProcessor() {
         this(false, false);
     }
-    
-    /**
-     * Notifies us that our canvas's parent component has been added to its parent.
-     * <p>
-     * Our canvas belongs to a JPanel which in turn belongs to a tabbed control.
-     * When we are constructed as part of the VisualGraphOpener call chain that
-     * panel hasn't yet been added to it's parent.  In that state we cannot lock
-     * the canvas surface (JAWT_DrawingSurface_Lock returns an error).  Without
-     * the surface we cannot initialise all the Vulkan resources we need.   
-     */
-//    @Override 
-//    protected void notifyParentAdded() {
-//        // At this point VisualGraphTopCOmponent
-//        canvas.InitSurface();
-//        
-//        // We currently have a zero sized canvas, a Vulkan swapchain requires
-//        // a non zero sized canvas so we must defer the initialisation of Vulkan
-//        // objects until later.
-//        Rectangle bounds = canvas.getBounds();
-//        System.out.print(bounds);
-//        
-//        // The canvas surface is needed to finish initialising CVKRenderer
-//        //vkRenderer.InitVKRenderer(canvas.surface);        
-//    }
 
     /**
      * Construct a new GLVisualProcessor with a {@link GraphRenderable} and an
@@ -424,39 +387,23 @@
      * capabilities upon initialisation.
      */
     public GLVisualProcessor(final boolean debugGl, final boolean printGlCapabilities) {
-//        try {            
-//            // VkInstance is setup in the constructor
-//            vkRenderer = new CVKRenderer();
-//        } catch (Exception e) {
-//            LOGGER.severe(e.toString());
-//        }
-//        
-//        // LWJGL structure needed to create AWTVKCanvas.  AWTVKCanvas wraps vkInstance
-//        // in a VKData object and makes it private.  The result is we need to create it
-//        // here rather than have a CVKCanvas constructor that just takes the
-//        // renderer and pulls the instance from there.
-//        VKData vkData = new VKData();
-//        vkData.instance = vkRenderer.GetVkInstance();
-//        canvas = new CVKCanvas(vkData, vkRenderer);    
-        //canvas.addEventListener(vkRenderer);
-        //canvas.InitSurface();
-        
-        // The canvas surface is needed to finish initialising CVKRenderer
-        //vkRenderer.InitVKRenderer(canvas.surface);
-        //vkRenderer.CreateSwapChain(canvas.surface);
-        
-//        graphRenderable = new GraphRenderable(this);
-//        final AxesRenderable axesRenderable = new AxesRenderable(this);
-//        final FPSRenderable fpsRenderable = new FPSRenderable(this);
-//        renderer = new GLRenderer(this, Arrays.asList(graphRenderable, axesRenderable, fpsRenderable), debugGl, printGlCapabilities);          
-        //canvas = new CVKCanvas(vkData);
+        graphRenderable = new GraphRenderable(this);
+        final AxesRenderable axesRenderable = new AxesRenderable(this);
+        final FPSRenderable fpsRenderable = new FPSRenderable(this);
+        renderer = new GLRenderer(this, Arrays.asList(graphRenderable, axesRenderable, fpsRenderable), debugGl, printGlCapabilities);
+        try {
+            canvas = new GLCanvas(SharedDrawable.getGLCapabilities());
+        } catch (GLException ex) {
+            GLInfo.respondToIncompatibleHardwareOrGL(null);
+            throw ex;
+        }
     }
 
     @Override
     protected Component getCanvas() {
         return canvas;
     }
-    
+
     @Override
     public List<VisualChange> getFullRefreshSet(final VisualAccess access) {
         return Arrays.asList(
@@ -589,11 +536,5 @@
     public float getDPIScaleY() {
         return (float) ((Graphics2D) (canvas).getGraphics()).getTransform().getScaleY();
     }
-<<<<<<< HEAD
-    
-    @Override
-    public void notifyParentAdded() {}
-=======
-
->>>>>>> 749f5e10
+
 }