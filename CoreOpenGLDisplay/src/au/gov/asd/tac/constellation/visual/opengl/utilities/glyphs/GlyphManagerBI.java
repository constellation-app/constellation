/*
 * Copyright 2010-2020 Australian Signals Directorate
 *
 * Licensed under the Apache License, Version 2.0 (the "License");
 * you may not use this file except in compliance with the License.
 * You may obtain a copy of the License at
 *
 *     http://www.apache.org/licenses/LICENSE-2.0
 *
 * Unless required by applicable law or agreed to in writing, software
 * distributed under the License is distributed on an "AS IS" BASIS,
 * WITHOUT WARRANTIES OR CONDITIONS OF ANY KIND, either express or implied.
 * See the License for the specific language governing permissions and
 * limitations under the License.
 */
package au.gov.asd.tac.constellation.visual.opengl.utilities.glyphs;

import java.awt.Color;
import java.awt.Font;
import java.awt.FontMetrics;
import java.awt.Graphics2D;
import java.awt.Rectangle;
import java.awt.RenderingHints;
import java.awt.font.FontRenderContext;
import java.awt.font.GlyphVector;
import java.awt.font.TextAttribute;
import java.awt.font.TextLayout;
import java.awt.image.BufferedImage;
import java.io.IOException;
import java.io.OutputStream;
import java.nio.ByteBuffer;
import java.text.AttributedCharacterIterator;
import java.util.ArrayList;
import java.util.Arrays;
import java.util.Collections;
import java.util.HashMap;
import java.util.List;
import java.util.Map;
import java.util.NoSuchElementException;
import java.util.Optional;
import java.util.logging.Level;
import java.util.logging.Logger;
import javax.imageio.ImageIO;
import org.apache.commons.lang3.StringUtils;

/**
 * Convert text into images that can be passed to OpenGL.
 *
 * @author algol
 */
public final class GlyphManagerBI implements GlyphManager {

    private static final Logger LOGGER = Logger.getLogger(GlyphManagerBI.class.getName());

    /**
     * This logical font is always present.
     */
    public static final String DEFAULT_FONT_NAME = Font.SANS_SERIF;
    public static final int DEFAULT_FONT_STYLE = Font.PLAIN;
    public static final int DEFAULT_FONT_SIZE = 64;

    public static final int DEFAULT_BUFFER_TYPE = BufferedImage.TYPE_BYTE_GRAY;

    // Where do we draw the text?
    // BASEX is arbitrary, but hopefully allows for glyphs that draw to the left
    // of the starting point.
    //
    private static final int BASEX = 60;
    private final int basey;

    // The buffer that we draw text into to get glyph boundaries and images.
    //
    private final int bufferType;
    private final BufferedImage drawing;

    /**
     * The size of the rectangle buffer. An arbitrary number, not too small that
     * we need lots of buffers, but not too large that OpenGL can't cope.
     */
    public static final int DEFAULT_TEXTURE_BUFFER_SIZE = 2048;

    // The fonts being used.
    // We can't derive the names from the fonts, because a .otf font may have
    // been specified (see setFonts()).
    //
    private FontInfo[] fontsInfo;

    /**
     * The glyphs must be scaled down to be rendered at a reasonable size. The
     * font height seems to be a reasonable scale.
     */
    private int maxFontHeight;

    // Which boundaries do we draw?
    // These are only used in the standalone context.
    //
    private boolean drawRuns;
    private boolean drawIndividual;
    private boolean drawCombined;

    private final GlyphRectangleBuffer textureBuffer;

    /**
     * A default no-op GlyphStream to use when the user specifies null.
     */
    private static final GlyphStream DEFAULT_GLYPH_STREAM = new GlyphStream() {
        @Override
        public void newLine(final float width) {
            LOGGER.log(Level.INFO, "GlyphStream newLine {0}%n", width);
        }

        @Override
        public void addGlyph(final int glyphPosition, final float x, final float y) {
            LOGGER.log(Level.INFO, "GlyphStream addGlyph {0} {1} {2}%n", new Object[]{glyphPosition, x, y});
        }
    };

    public GlyphManagerBI(final FontInfo[] fontsInfo) {
        this(fontsInfo, DEFAULT_TEXTURE_BUFFER_SIZE, DEFAULT_BUFFER_TYPE);
    }

    /**
     *
     * @param fontsInfo The fonts (and associated info) to be used for rendering
     * text.
     * @param textureBufferSize The size of the texture buffer.
     * @param bufferType For normal font rendering in CONSTELLATION, use
     * BufferedImage.TYPE_BYTE_GRAY. To see colors in the standalone renderer,
     * use BufferedImage.TYPE_INT_ARGB.
     */
    public GlyphManagerBI(final FontInfo[] fontsInfo, final int textureBufferSize, final int bufferType) {

        this.bufferType = bufferType;
        textureBuffer = new GlyphRectangleBuffer(textureBufferSize, textureBufferSize, bufferType);

        setFonts(fontsInfo);

        // Make the drawing buffer height twice the max font height.
        // Draw text at the mid y point.
        //
        // The width of the buffer needs to be long enough to hold the longest
        // string. Fortunately, the label batchers use
        // LabelUtilities.splitTextIntoLines() to split long strings into
        // multiple lines, so we only need to accomodate
        // LabelUtilities.MAX_LINE_LENGTH_PER_ATTRIBUTE characters. Since we're
        // dealing with variable width glyphs, we'll take a guess.
        //
        // The height is arbitrary. Just because a font has a maximum height
        // doesn't mean that something can't be drawn beyond that height: see
        // Zalgo text. We'll choose a reasonable height.
        //
        final int drawingWidth = 50 * maxFontHeight;
        final int drawingHeight = 2 * maxFontHeight;
        LOGGER.log(Level.INFO, "Drawing buffer size: width={0} height={1} type={2}", new Object[]{drawingWidth, drawingHeight, bufferType});
        drawing = new BufferedImage(drawingWidth, drawingHeight, bufferType);
        basey = maxFontHeight;

        drawRuns = false;
        drawIndividual = false;
        drawCombined = false;
    }

    public BufferedImage getImage() {
        return drawing;
    }

    /**
     * Remove codepoints that can ruin layouts.
     *
     * @param s
     * @return The string with the forbidden characters removed.
     */
    static String cleanString(final String s) {
        return s
                .trim()
                .codePoints()
                .filter(cp -> !((cp >= 0x202a && cp <= 0x202e) || (cp >= 0x206a && cp <= 0x206f)))
                .collect(StringBuilder::new, StringBuilder::appendCodePoint, StringBuilder::append)
                .toString();
    }

    public void setBoundaries(final boolean drawRuns, final boolean drawIndividual, final boolean drawCombined) {
        this.drawRuns = drawRuns;
        this.drawIndividual = drawIndividual;
        this.drawCombined = drawCombined;
    }

    /**
     * Set the fonts to be used by the font renderer.
     * <p>
     * The most specific font (ie the font containing the fewest glyphs) should
     * be first. This allows a different font to be used for Latin characters.
     * <p>
     * Because setting new fonts implies a complete redraw, the existing texture
     * buffers are reset, so all strings have to be rebuilt.
     * <p>
     * Java doesn't recognise OTF fonts; they have to be created and derived,
     * rather than just "new Font()". This means fonts such as Google's Noto CJK
     * fonts need special treatment. Names ending in ".otf" are treated as
     * filenames.
     *
     * @param fontsInfo The fonts (and associated info) to be used for rendering
     * text.
     */
    public void setFonts(final FontInfo[] fontsInfo) {
        // If the fontName array does not contain the default font, add it to the end.
        //
        final Optional<FontInfo> hasDefault = Arrays.stream(fontsInfo).filter(fi -> fi.isDefault(DEFAULT_FONT_NAME)).findFirst();
        if (!hasDefault.isPresent()) {
            this.fontsInfo = Arrays.copyOf(fontsInfo, fontsInfo.length + 1);
            this.fontsInfo[this.fontsInfo.length - 1] = new FontInfo(DEFAULT_FONT_NAME, DEFAULT_FONT_STYLE, DEFAULT_FONT_SIZE, null, null);
        } else {
            this.fontsInfo = Arrays.copyOf(fontsInfo, fontsInfo.length);
        }

        for (int i = 0; i < this.fontsInfo.length; i++) {
            LOGGER.log(Level.INFO, "Font {0}: {1}", new Object[]{i, this.fontsInfo[i]});
        }

        // Create a temporary BufferedImage so we can get the metrics we need.
        // Should we use getMaxCharBounds()?
        //
        final BufferedImage tmpBI = new BufferedImage(1, 1, bufferType);
        final Graphics2D g2d = tmpBI.createGraphics();
        maxFontHeight = Arrays.stream(this.fontsInfo).map(fil -> {
            final FontMetrics fm = g2d.getFontMetrics(fil.font);
            return fm.getHeight();
        }).mapToInt(i -> i).max().orElseThrow(NoSuchElementException::new);
        g2d.dispose();

        textureBuffer.reset();

//        createBackgroundGlyph(0.5f);
    }

    /**
     * Return the names of the fonts being used (including the extra default
     * font).
     *
     * @return The names of the fonts being used (including the extra default
     * font).
     */
    public FontInfo[] getFonts() {
//        return Arrays.copyOf(fontNames, fontNames.length);
        return fontsInfo;
    }

    /**
     * Merge bounding boxes that overlap on the x axis.
     * <p>
     * This code feels a bit ugly. Have another look later.
     *
     * @param boxes A List<Rectangle> representing possibly overlapping glyph
     * bounding boxes.
     *
     * @return A List<Rectangle> of non-overlapping bounding boxes.
     */
    private static List<Rectangle> mergeBoxes(final List<Rectangle> boxes) {
        final List<Rectangle> merged = new ArrayList<>();
        for (int i = boxes.size() - 1; i >= 0;) {
            Rectangle curr = boxes.get(i--);
            if (i == -1) {
                merged.add(curr);
                break;
            }
            while (i >= 0) {
                final Rectangle prev = boxes.get(i);
                if ((prev.x + prev.width) < curr.x) {
                    merged.add(curr);
                    break;
                }
                final int y = Math.min(prev.y, curr.y);
                curr = new Rectangle(
                        prev.x,
                        y,
                        Math.max(prev.x + prev.width, curr.x + curr.width) - prev.x,
                        Math.max(prev.y + prev.height, curr.y + curr.height) - y
                );
                i--;
                if (i == -1) {
                    merged.add(curr);
                    break;
                }
            }
        }

        return merged;
    }

    /**
     * Draw codepoints that may contain multiple directions and scripts.
     * <p>
     * This is not a general purpose text drawer. Instead, it caters to the kind
     * of string that are likely to be found in a CONSTELLLATION label; short,
     * lacking punctuation, but possibly containing multi-language,
     * multi-script, multi-directional characters.
     * <p>
     * A String is first broken up into sub-strings that consist of codepoints
     * of the same direction. These sub-strings are further broken into
     * sub-sub-strings that contain the same font. Each sub-sub-string can then
     * be drawn using TextLayout.draw(), and the associated glyphs can be
     * determined using Font.layoutGlyphVector().
     * <p>
     * The bounding box of each glyph is determined. Some glyphs (for example,
     * those used in cursive script such as Arabic and fancy Latin fonts) will
     * overlap; these bounding boxes are merged. From here on it's all about
     * rectangles that happen to contain useful images.
     * <p>
     * The rectangles can then be drawn into an image buffer that can be copied
     * directly to a texture buffer for use by OpenGL to draw node and
     * connection labels.
     * <p>
     * Hashes of the contents of the rectangles are used to determine if the
     * glyph image has already been drawn. If it has, the same rectangle is
     * reused.
     *
     * @param text The text top be rendered.
     */
    @Override
<<<<<<< HEAD
    public synchronized void renderTextAsLigatures(final String text, GlyphStream glyphStream) {
        if (text == null || text.isEmpty()) {
=======
    public void renderTextAsLigatures(final String text, GlyphStream glyphStream) {
        if (StringUtils.isBlank(text)) {
>>>>>>> fe234a50
            return;
        }

        if (glyphStream == null) {
            glyphStream = DEFAULT_GLYPH_STREAM;
        }

        final Graphics2D g2d = drawing.createGraphics();
        g2d.setBackground(new Color(0, 0, 0, 0));
        g2d.clearRect(0, 0, drawing.getWidth(), drawing.getHeight());
        g2d.setColor(Color.WHITE);

        g2d.setRenderingHint(RenderingHints.KEY_TEXT_ANTIALIASING, RenderingHints.VALUE_TEXT_ANTIALIAS_ON);
        g2d.setRenderingHint(RenderingHints.KEY_ANTIALIASING, RenderingHints.VALUE_ANTIALIAS_ON);
        g2d.setRenderingHint(RenderingHints.KEY_ALPHA_INTERPOLATION, RenderingHints.VALUE_ALPHA_INTERPOLATION_QUALITY);
        g2d.setRenderingHint(RenderingHints.KEY_RENDERING, RenderingHints.VALUE_RENDER_QUALITY);

//        g2d.setColor(Color.ORANGE);
//        g2d.drawLine(BASEX, BASEY, BASEX+1000, BASEY);
        int x = BASEX;
        final int y0 = basey;

        final FontRenderContext frc = g2d.getFontRenderContext();

        int left = Integer.MAX_VALUE;
        int right = Integer.MIN_VALUE;
        int top = Integer.MAX_VALUE;
        int bottom = Integer.MIN_VALUE;
        final List<GlyphRectangle> glyphRectangles = new ArrayList<>();

        for (final FontDirectionalRun drun : FontDirectionalRun.getDirectionRuns(text)) {
            for (final FontRunSequence frun : FontRunSequence.getFontRuns(drun.run, fontsInfo)) {
//                // Draw an indicator line to show where the font run starts.
//                //
//                g2d.setColor(Color.LIGHT_GRAY);
//                g2d.drawLine(x, y0-128, x, y0+64);

                final String spart = frun.string;
                final int flags = drun.getFontLayoutDirection() | Font.LAYOUT_NO_START_CONTEXT | Font.LAYOUT_NO_LIMIT_CONTEXT;
                final GlyphVector gv = frun.font.layoutGlyphVector(frc, spart.toCharArray(), 0, spart.length(), flags);

                // Some fonts are shaped such that the left edge of the pixel bounds is
                // to the left of the starting point, and the right edge of the pixel
                // bounds is to to the right of the pixel bounds (for example,
                // the word "Test" in font "Montez" from fonts.google.com).
                // Figure that out here.
                //
                final Rectangle pixelBounds = gv.getPixelBounds(null, x, y0);
                if (pixelBounds.x < x) {
                    x += x - pixelBounds.x;
                }

                g2d.setColor(Color.WHITE);
                g2d.setFont(frun.font);

                final Map<AttributedCharacterIterator.Attribute, Object> attrs = new HashMap<>();
                attrs.put(TextAttribute.RUN_DIRECTION, drun.direction);
                attrs.put(TextAttribute.FONT, frun.font);
                final TextLayout layout = new TextLayout(spart, attrs, frc);

                layout.draw(g2d, x, y0);

                // Iterate through the glyphs to get the bounding boxes.
                // Don't include bounding boxes that exceed the width of the
                // drawing buffer; there's no point processing a glyph that we
                // didn't draw. (Also, drawing.getSubImage() will throw
                // an exception below.)
                //
                final List<Rectangle> boxes = new ArrayList<>();
                for (int glyphIx = 0; glyphIx < gv.getNumGlyphs(); glyphIx++) {
                    final int gc = gv.getGlyphCode(glyphIx);
                    if (gc != 0) {
                        final Rectangle r = gv.getGlyphPixelBounds(glyphIx, frc, x, y0);
                        if (r.width > 0 && (r.x + r.width < drawing.getWidth())) {
                            boxes.add(r);

                            left = Math.min(left, r.x);
                            right = Math.max(right, r.x + r.width);
                            top = Math.min(top, r.y);
                            bottom = Math.max(bottom, r.y + r.height);
                        }
                    }
                }

                // Sort them by x position.
                //
                Collections.sort(boxes, (Rectangle r0, Rectangle r1) -> r0.x - r1.x);

                final List<Rectangle> merged = mergeBoxes(boxes);

                // Add each merged glyph rectangle to the texture buffer.
                // Remember the texture position and rectangle (see below).
                //
                final FontMetrics fm = g2d.getFontMetrics(frun.font);
                merged.forEach(r -> {
                    // Check that the glyph doesn't extend outside the drawing texture.
                    //
                    final int y = Math.max(r.y, 0);
                    final int height = Math.min(r.height, drawing.getHeight() - y);
                    if (height > 0) {
                        final int position = textureBuffer.addRectImage(drawing.getSubimage(r.x, y, r.width, height), 0);
                        glyphRectangles.add(new GlyphRectangle(position, r, fm.getAscent()));
                    }
                });

                if (drawRuns) {
                    g2d.setColor(Color.RED);
                    g2d.drawRect(pixelBounds.x, pixelBounds.y, pixelBounds.width, pixelBounds.height);
                }

                if (drawIndividual) {
                    for (int glyphIx = 0; glyphIx < gv.getNumGlyphs(); glyphIx++) {
                        final int gc = gv.getGlyphCode(glyphIx);
                        if (gc != 0) {
                            final Rectangle gr = gv.getGlyphPixelBounds(glyphIx, frc, x, y0);
                            if (gr.width != 0 && gr.height != 0) {
                                g2d.setColor(Color.GREEN);
                                g2d.drawRect(gr.x, gr.y, gr.width, gr.height);
                            }
                        }
                    }
                }

                if (drawCombined) {
                    g2d.setColor(Color.MAGENTA);
                    merged.forEach(r -> {
                        g2d.drawRect(r.x, r.y, r.width, r.height);
                    });
                }

                if (drawRuns || drawIndividual || drawCombined) {
                    g2d.setColor(Color.LIGHT_GRAY);
                    g2d.drawRect(0, 0, drawing.getWidth() - 1, drawing.getHeight() - 1);
                }

                // Just like some fonts draw to the left of their start points (see above),
                // some fonts draw after their advance.
                // Figure that out here.
                //
                final int maxAdvance = (int) Math.max(layout.getAdvance(), pixelBounds.width);
                x += maxAdvance;
            }
        }

        g2d.dispose();

        // Add the background for this text.
        //
        glyphStream.newLine((right - left) / (float) maxFontHeight);

        // The glyphRectangles list contains the absolute positions of each glyph rectangle
        // in pixels as drawn above.
        // The OpenGL shaders expect x,y in world units, where x is relative to the centre
        // of the entire line rather than the left. See NodeLabel.vs etc.
        // [0] the index of the glyph in the glyphInfoTexture
        // [1..2] x and y offsets of this glyph from the top centre of the line of text
        //
        // * cx centers the text horizontally. Subtracting 0.1f aligns the text
        //   with the background (which subtracts 0.2 for some reason, see
        //   ConnectionLabelBatcher and NodeLabelBatcher).
        // * cy centers the top and bottom vertically.
        //
        final float centre = (left + right) / 2f;
        for (final GlyphRectangle gr : glyphRectangles) {
            final float cx = (gr.rect.x - centre) / (float) maxFontHeight - 0.1f;
//            final float cy = (gr.rect.y-top+((maxFontHeight-(bottom-top))/2f))/(float)maxFontHeight;
//            final float cy = (2*gr.rect.y-top+maxFontHeight-bottom)/(2f*maxFontHeight);
            final float cy = (gr.rect.y - (top + bottom) / 2f) / (float) (maxFontHeight) + 0.5f;
            glyphStream.addGlyph(gr.position, cx, cy);
        }
    }

    @Override
    public int getGlyphCount() {
        return textureBuffer.getRectangleCount();
    }

    @Override
    public int getGlyphPageCount() {
        return textureBuffer.size();
    }

    @Override
    public void readGlyphTexturePage(final int page, final ByteBuffer buffer) {
        textureBuffer.readRectangleBuffer(page, buffer);
    }

    @Override
    public float[] getGlyphTextureCoordinates() {
        return textureBuffer.getRectangleCoordinates();
    }

    @Override
    public int getTextureWidth() {
        return textureBuffer.width;
    }

    @Override
    public int getTextureHeight() {
        return textureBuffer.height;
    }

    @Override
    public float getWidthScalingFactor() {
        return textureBuffer.width / maxFontHeight;
    }

    @Override
    public float getHeightScalingFactor() {
        return textureBuffer.height / maxFontHeight;
    }

    BufferedImage getTextureBuffer() {
        return textureBuffer.get(textureBuffer.size() - 1);
    }

    @Override
    public int createBackgroundGlyph(float alpha) {
        // In theory, it doesn't matter how big the background glyph is:
        // It could be 1 pixel in size, but because it's a uniform color,
        // OpenGL could just extrapolate it to any size.
        // However, the rest of the label rendering machanism works in units
        // of maxFontHeight, so that's how big we'll make the background glyph.
        //
        // Furthermore, the rendering mechanism (in particular the shader code
        // that draws the connection indicator triangles) is sensitive to the
        // edges of the background image texture: it uses the image color, and if
        // we're near an edge the color will be interpolated incorrectly.
        // Therefore, we need to draw the glyph an extra pixel larger on each side,
        // then tell the texture buffer to only record the original size so
        // the rest of the labelling mechanism works as expected.
        //
        final int extra = 1;
        final int size = maxFontHeight + extra * 2;
        final BufferedImage bg = new BufferedImage(size, size, DEFAULT_BUFFER_TYPE);
        final Graphics2D g2d = bg.createGraphics();
        final int intensity = (int) (alpha * 255);
        g2d.setColor(new Color((intensity << 16) | (intensity << 8) | intensity));
        g2d.fillRect(0, 0, size, size);
        g2d.dispose();

        return textureBuffer.addRectImage(bg, extra);
    }

    @Override
    public void writeGlyphBuffer(final int page, final OutputStream out) throws IOException {
        final BufferedImage img = textureBuffer.get(page);
        ImageIO.write(img, "png", out);
    }

    private static class GlyphRectangle {

        final int position;
        final Rectangle rect;
        final int ascent;

        GlyphRectangle(final int position, final Rectangle rect, final int ascent) {
            this.position = position;
            this.rect = rect;
            this.ascent = ascent;
        }

        @Override
        public String toString() {
            return String.format("[GlyphRectangle p=%d r=%s a=%d]", position, rect, ascent);
        }
    }
}<|MERGE_RESOLUTION|>--- conflicted
+++ resolved
@@ -317,13 +317,8 @@
      * @param text The text top be rendered.
      */
     @Override
-<<<<<<< HEAD
     public synchronized void renderTextAsLigatures(final String text, GlyphStream glyphStream) {
-        if (text == null || text.isEmpty()) {
-=======
-    public void renderTextAsLigatures(final String text, GlyphStream glyphStream) {
         if (StringUtils.isBlank(text)) {
->>>>>>> fe234a50
             return;
         }
 
