/*
 * Copyright 2010-2021 Australian Signals Directorate
 *
 * Licensed under the Apache License, Version 2.0 (the "License");
 * you may not use this file except in compliance with the License.
 * You may obtain a copy of the License at
 *
 *     http://www.apache.org/licenses/LICENSE-2.0
 *
 * Unless required by applicable law or agreed to in writing, software
 * distributed under the License is distributed on an "AS IS" BASIS,
 * WITHOUT WARRANTIES OR CONDITIONS OF ANY KIND, either express or implied.
 * See the License for the specific language governing permissions and
 * limitations under the License.
 */
package au.gov.asd.tac.constellation.visual.opengl.utilities.glyphs;

<<<<<<< HEAD
import com.github.benmanes.caffeine.cache.Caffeine;
import com.github.benmanes.caffeine.cache.LoadingCache;
=======
import au.gov.asd.tac.constellation.utilities.datastructure.FourTuple;
import au.gov.asd.tac.constellation.utilities.datastructure.ThreeTuple;
>>>>>>> add9e928
import java.awt.Color;
import java.awt.Font;
import java.awt.FontMetrics;
import java.awt.Graphics2D;
import java.awt.Rectangle;
import java.awt.RenderingHints;
import java.awt.font.FontRenderContext;
import java.awt.font.GlyphVector;
import java.awt.font.TextAttribute;
import java.awt.font.TextLayout;
import java.awt.image.BufferedImage;
import java.io.IOException;
import java.io.OutputStream;
import java.nio.ByteBuffer;
import java.text.AttributedCharacterIterator;
import java.util.ArrayList;
import java.util.Arrays;
import java.util.Collections;
import java.util.HashMap;
import java.util.List;
import java.util.Map;
import java.util.NoSuchElementException;
import java.util.Optional;
import java.util.concurrent.TimeUnit;
import java.util.logging.Level;
import java.util.logging.Logger;
import javax.imageio.ImageIO;
import org.apache.commons.lang3.StringUtils;

/**
 * Convert text into images that can be passed to OpenGL.
 *
 * @author algol
 */
public final class GlyphManagerBI implements GlyphManager {

    private static final Logger LOGGER = Logger.getLogger(GlyphManagerBI.class.getName());

    /**
     * This logical font is always present.
     */
    public static final String DEFAULT_FONT_NAME = Font.SANS_SERIF;
    public static final int DEFAULT_FONT_STYLE = Font.PLAIN;
    public static final int DEFAULT_FONT_SIZE = 64;

    public static final int DEFAULT_BUFFER_TYPE = BufferedImage.TYPE_BYTE_GRAY;

    // Where do we draw the text?
    // BASEX is arbitrary, but hopefully allows for glyphs that draw to the left
    // of the starting point.
    //
    private static final int BASEX = 60;
    private final int basey;

    // The buffer that we draw text into to get glyph boundaries and images.
    //
    private final int bufferType;

    /**
     * The size of the rectangle buffer. An arbitrary number, not too small that
     * we need lots of buffers, but not too large that OpenGL can't cope.
     */
    public static final int DEFAULT_TEXTURE_BUFFER_SIZE = 2048;

    // The fonts being used.
    // We can't derive the names from the fonts, because a .otf font may have
    // been specified (see setFonts()).
    //
    private FontInfo[] fontsInfo;

    /**
     * The glyphs must be scaled down to be rendered at a reasonable size. The
     * font height seems to be a reasonable scale.
     */
    private int maxFontHeight;

    // Which boundaries do we draw?
    // These are only used in the standalone context.
    //
    private boolean drawRuns;
    private boolean drawIndividual;
    private boolean drawCombined;

    private final GlyphRectangleBuffer textureBuffer;

    /**
     * A LigatureContext contains all the data required to be cached to improve
     * the performance of renderTextAsLigatures.
     */
    private static class LigatureContext {

        private GlyphRectangle[] glyphRectangles;
        private int left;
        private int right;
        private int top;
        private int bottom;

        public LigatureContext(final GlyphRectangle[] glyphRectangles, final int left, final int right, final int top, final int bottom) {
            this.glyphRectangles = glyphRectangles;
            this.left = left;
            this.right = right;
            this.top = top;
            this.bottom = bottom;
        }
    }

    /**
     * Cache the bulk of the work renderTextAsLigature does to greatly improve
     * performance.
     */
<<<<<<< HEAD
    private static LoadingCache<String, LigatureContext> cache;
=======
    private static Map<String, LigatureContext> cache = new HashMap<>();;
>>>>>>> add9e928

    /**
     * A default no-op GlyphStream to use when the user specifies null.
     */
    private static final GlyphStream DEFAULT_GLYPH_STREAM = new GlyphStream() {
        @Override
        public void newLine(final float width, final GlyphStreamContext context) {
            LOGGER.log(Level.INFO, "GlyphStream newLine {0}%n", width);
        }

        @Override
        public void addGlyph(final int glyphPosition, final float x, final float y, final GlyphStreamContext context) {
            LOGGER.log(Level.INFO, "GlyphStream addGlyph {0} {1} {2}%n", new Object[]{glyphPosition, x, y});
        }
    };

    public GlyphManagerBI(final FontInfo[] fontsInfo) {
        this(fontsInfo, DEFAULT_TEXTURE_BUFFER_SIZE, DEFAULT_BUFFER_TYPE);
    }

    /**
     *
     * @param fontsInfo The fonts (and associated info) to be used for rendering
     * text.
     * @param textureBufferSize The size of the texture buffer.
     * @param bufferType For normal font rendering in CONSTELLATION, use
     * BufferedImage.TYPE_BYTE_GRAY. To see colors in the standalone renderer,
     * use BufferedImage.TYPE_INT_ARGB.
     */
    public GlyphManagerBI(final FontInfo[] fontsInfo, final int textureBufferSize, final int bufferType) {

        this.bufferType = bufferType;
        textureBuffer = new GlyphRectangleBuffer(textureBufferSize, textureBufferSize, bufferType);

        setFonts(fontsInfo);

        // Make the drawing buffer height twice the max font height.
        // Draw text at the mid y point.
        //
        // The width of the buffer needs to be long enough to hold the longest
        // string. Fortunately, the label batchers use
        // LabelUtilities.splitTextIntoLines() to split long strings into
        // multiple lines, so we only need to accomodate
        // LabelUtilities.MAX_LINE_LENGTH_PER_ATTRIBUTE characters. Since we're
        // dealing with variable width glyphs, we'll take a guess.
        //
        // The height is arbitrary. Just because a font has a maximum height
        // doesn't mean that something can't be drawn beyond that height: see
        // Zalgo text. We'll choose a reasonable height.
        //
        basey = maxFontHeight;

        drawRuns = false;
        drawIndividual = false;
        drawCombined = false;
<<<<<<< HEAD

        cache = Caffeine.newBuilder()
                .expireAfterWrite(1, TimeUnit.HOURS) // TODO: make this configurable
                .build(key -> buildLigature(key));

=======
>>>>>>> add9e928
    }

    public BufferedImage getImage() {
//        TODO: Check that GlyphsFrame still works correctly, may need to delete both it and this method as this method has fundamentally changes its behaviour, the old behaviour is no longer meaningful.
        return new BufferedImage(50 * maxFontHeight, 2 * maxFontHeight, bufferType);
    }

    /**
     * Remove codepoints that can ruin layouts.
     *
     * @param s
     * @return The string with the forbidden characters removed.
     */
    static String cleanString(final String s) {
        return s.trim()
                .codePoints()
                .filter(cp -> !((cp >= 0x202a && cp <= 0x202e) || (cp >= 0x206a && cp <= 0x206f)))
                .collect(StringBuilder::new, StringBuilder::appendCodePoint, StringBuilder::append)
                .toString();
    }

    public void setBoundaries(final boolean drawRuns, final boolean drawIndividual, final boolean drawCombined) {
        this.drawRuns = drawRuns;
        this.drawIndividual = drawIndividual;
        this.drawCombined = drawCombined;
    }

    /**
     * Set the fonts to be used by the font renderer.
     * <p>
     * The most specific font (ie the font containing the fewest glyphs) should
     * be first. This allows a different font to be used for Latin characters.
     * <p>
     * Because setting new fonts implies a complete redraw, the existing texture
     * buffers are reset, so all strings have to be rebuilt.
     * <p>
     * Java doesn't recognise OTF fonts; they have to be created and derived,
     * rather than just "new Font()". This means fonts such as Google's Noto CJK
     * fonts need special treatment. Names ending in ".otf" are treated as
     * filenames.
     *
     * @param fontsInfo The fonts (and associated info) to be used for rendering
     * text.
     */
    public void setFonts(final FontInfo[] fontsInfo) {
        // If the fontName array does not contain the default font, add it to the end.
        //
        final Optional<FontInfo> hasDefault = Arrays.stream(fontsInfo).filter(fi -> fi.isDefault(DEFAULT_FONT_NAME)).findFirst();
        if (!hasDefault.isPresent()) {
            this.fontsInfo = Arrays.copyOf(fontsInfo, fontsInfo.length + 1);
            this.fontsInfo[this.fontsInfo.length - 1] = new FontInfo(DEFAULT_FONT_NAME, DEFAULT_FONT_STYLE, DEFAULT_FONT_SIZE, null, null);
        } else {
            this.fontsInfo = Arrays.copyOf(fontsInfo, fontsInfo.length);
        }

        for (int i = 0; i < this.fontsInfo.length; i++) {
            LOGGER.log(Level.INFO, "Font {0}: {1}", new Object[]{i, this.fontsInfo[i]});
        }

        // Create a temporary BufferedImage so we can get the metrics we need.
        // Should we use getMaxCharBounds()?
        //
        final BufferedImage tmpBI = new BufferedImage(1, 1, bufferType);
        final Graphics2D g2d = tmpBI.createGraphics();
        maxFontHeight = Arrays.stream(this.fontsInfo).map(fil -> {
            final FontMetrics fm = g2d.getFontMetrics(fil.font);
            return fm.getHeight();
        }).mapToInt(i -> i).max().orElseThrow(NoSuchElementException::new);
        g2d.dispose();

        textureBuffer.reset();
    }

    /**
     * Return the names of the fonts being used (including the extra default
     * font).
     *
     * @return The names of the fonts being used (including the extra default
     * font).
     */
    public FontInfo[] getFonts() {
        return fontsInfo;
    }

    /**
     * Merge bounding boxes that overlap on the x axis.
     * <p>
     * This code feels a bit ugly. Have another look later.
     *
     * @param boxes A List<Rectangle> representing possibly overlapping glyph
     * bounding boxes.
     *
     * @return A List<Rectangle> of non-overlapping bounding boxes.
     */
    private static List<Rectangle> mergeBoxes(final List<Rectangle> boxes) {
        final List<Rectangle> merged = new ArrayList<>();
        for (int i = boxes.size() - 1; i >= 0;) {
            Rectangle curr = boxes.get(i--);
            if (i == -1) {
                merged.add(curr);
                break;
            }
            while (i >= 0) {
                final Rectangle prev = boxes.get(i);
                if ((prev.x + prev.width) < curr.x) {
                    merged.add(curr);
                    break;
                }
                final int y = Math.min(prev.y, curr.y);
                curr = new Rectangle(
                        prev.x,
                        y,
                        Math.max(prev.x + prev.width, curr.x + curr.width) - prev.x,
                        Math.max(prev.y + prev.height, curr.y + curr.height) - y
                );
                i--;
                if (i == -1) {
                    merged.add(curr);
                    break;
                }
            }
        }

        return merged;
    }

    /**
     * Draw codepoints that may contain multiple directions and scripts.
     * <p>
     * This is not a general purpose text drawer. Instead, it caters to the kind
     * of string that are likely to be found in a CONSTELLLATION label; short,
     * lacking punctuation, but possibly containing multi-language,
     * multi-script, multi-directional characters.
     * <p>
     * A String is first broken up into sub-strings that consist of codepoints
     * of the same direction. These sub-strings are further broken into
     * sub-sub-strings that contain the same font. Each sub-sub-string can then
     * be drawn using TextLayout.draw(), and the associated glyphs can be
     * determined using Font.layoutGlyphVector().
     * <p>
     * The bounding box of each glyph is determined. Some glyphs (for example,
     * those used in cursive script such as Arabic and fancy Latin fonts) will
     * overlap; these bounding boxes are merged. From here on it's all about
     * rectangles that happen to contain useful images.
     * <p>
     * The rectangles can then be drawn into an image buffer that can be copied
     * directly to a texture buffer for use by OpenGL to draw node and
     * connection labels.
     * <p>
     * Hashes of the contents of the rectangles are used to determine if the
     * glyph image has already been drawn. If it has, the same rectangle is
     * reused.
     *
     * @param text The text top be rendered.
     * @param context
     */
    @Override
    public void renderTextAsLigatures(final String text, GlyphStream glyphStream, GlyphStreamContext context) {
        if (StringUtils.isBlank(text)) {
            return;
        }

        if (glyphStream == null) {
            glyphStream = DEFAULT_GLYPH_STREAM;
        }

<<<<<<< HEAD
        // Retrieve the LigatureContext from the cache to greatly speed up 
        // building these ligatures which are built every time the graph is 
        // loaded or when the graph structure changes.
=======
        // Retrieve the LigatureContext from the cache to greatly speed up
        // building these ligatures which are built every time the graph is
        // loaded or when the graph structure changes. Note that items are not
        // purged from this cache so there is a small build up of memory over
        // time. Guava caching was attempted though it was slower and negating
        // the performance improvements of caching.
>>>>>>> add9e928
        //
        final LigatureContext ligature = cache.get(text);

        // Add the background for this text.
        //
        glyphStream.newLine((ligature.right - ligature.left) / (float) maxFontHeight, context);

        // The glyphRectangles list contains the absolute positions of each glyph rectangle
        // in pixels as drawn above.
        // The OpenGL shaders expect x,y in world units, where x is relative to the centre
        // of the entire line rather than the left. See NodeLabel.vs etc.
        // [0] the index of the glyph in the glyphInfoTexture
        // [1..2] x and y offsets of this glyph from the top centre of the line of text
        //
        // * cx centers the text horizontally. Subtracting 0.1f aligns the text
        //   with the background (which subtracts 0.2 for some reason, see
        //   ConnectionLabelBatcher and NodeLabelBatcher).
        // * cy centers the top and bottom vertically.
        //
        final float centre = (ligature.left + ligature.right) / 2F;
        for (final GlyphRectangle gr : ligature.glyphRectangles) {
            final float cx = (gr.rect.x - centre) / (float) maxFontHeight - 0.1F;
            final float cy = (gr.rect.y - (ligature.top + ligature.bottom) / 2F) / (float) (maxFontHeight) + 0.5F;
            glyphStream.addGlyph(gr.position, cx, cy, context);
        }
    }

    private LigatureContext buildLigature(final String text) {
        final BufferedImage drawing = new BufferedImage(50 * maxFontHeight, 2 * maxFontHeight, bufferType);
        final Graphics2D g2d = drawing.createGraphics();
        g2d.setBackground(new Color(0, 0, 0, 0));
        g2d.setColor(Color.WHITE);

        g2d.setRenderingHint(RenderingHints.KEY_TEXT_ANTIALIASING, RenderingHints.VALUE_TEXT_ANTIALIAS_ON);
        g2d.setRenderingHint(RenderingHints.KEY_ANTIALIASING, RenderingHints.VALUE_ANTIALIAS_ON);
        g2d.setRenderingHint(RenderingHints.KEY_ALPHA_INTERPOLATION, RenderingHints.VALUE_ALPHA_INTERPOLATION_QUALITY);
        g2d.setRenderingHint(RenderingHints.KEY_RENDERING, RenderingHints.VALUE_RENDER_QUALITY);

        int x = BASEX;
        final int y0 = basey;

        final FontRenderContext frc = g2d.getFontRenderContext();

        int left = Integer.MAX_VALUE;
        int right = Integer.MIN_VALUE;
        int top = Integer.MAX_VALUE;
        int bottom = Integer.MIN_VALUE;
        final GlyphRectangle[][] glyphRectangles = new GlyphRectangle[1][0];

        for (final FontDirectionalRun drun : FontDirectionalRun.getDirectionRuns(text)) {
            for (final FontRunSequence frun : FontRunSequence.getFontRuns(drun.run, fontsInfo)) {
//                // Draw an indicator line to show where the font run starts.

                final String spart = frun.string;
                final int flags = drun.getFontLayoutDirection() | Font.LAYOUT_NO_START_CONTEXT | Font.LAYOUT_NO_LIMIT_CONTEXT;
                final GlyphVector gv = frun.font.layoutGlyphVector(frc, spart.toCharArray(), 0, spart.length(), flags); // slowest part

                // Some fonts are shaped such that the left edge of the pixel bounds is
                // to the left of the starting point, and the right edge of the pixel
                // bounds is to to the right of the pixel bounds (for example,
                // the word "Test" in font "Montez" from fonts.google.com).
                // Figure that out here.
                //
                final Rectangle pixelBounds = gv.getPixelBounds(null, x, y0);
                if (pixelBounds.x < x) {
                    x += x - pixelBounds.x;
                }

                g2d.setColor(Color.WHITE);
                g2d.setFont(frun.font);

                final Map<AttributedCharacterIterator.Attribute, Object> attrs = new HashMap<>();
                attrs.put(TextAttribute.RUN_DIRECTION, drun.direction);
                attrs.put(TextAttribute.FONT, frun.font);
                final TextLayout layout = new TextLayout(spart, attrs, frc);

                layout.draw(g2d, x, y0);

                // Iterate through the glyphs to get the bounding boxes.
                // Don't include bounding boxes that exceed the width of the
                // drawing buffer; there's no point processing a glyph that we
                // didn't draw. (Also, drawing.getSubImage() will throw
                // an exception below.)
                //
                final List<Rectangle> boxes = new ArrayList<>();
                for (int glyphIx = 0; glyphIx < gv.getNumGlyphs(); glyphIx++) {
                    final int gc = gv.getGlyphCode(glyphIx);
                    if (gc != 0) {
                        final Rectangle r = gv.getGlyphPixelBounds(glyphIx, frc, x, y0);
                        if (r.width > 0 && (r.x + r.width < drawing.getWidth())) {
                            boxes.add(r);

                            left = Math.min(left, r.x);
                            right = Math.max(right, r.x + r.width);
                            top = Math.min(top, r.y);
                            bottom = Math.max(bottom, r.y + r.height);
                        }
                    }
                }

                // Sort them by x position.
                //
                Collections.sort(boxes, (Rectangle r0, Rectangle r1) -> r0.x - r1.x);

                final List<Rectangle> merged = mergeBoxes(boxes);

                // Add each merged glyph rectangle to the texture buffer.
                // Remember the texture position and rectangle (see below).
                //
                final FontMetrics fm = g2d.getFontMetrics(frun.font);
                merged.forEach(r -> { // slowest lamda
                    // Check that the glyph doesn't extend outside the drawing texture.
                    //
                    final int y = Math.max(r.y, 0);
                    final int height = Math.min(r.height, drawing.getHeight() - y);
                    if (height > 0) {
                        final int position = textureBuffer.addRectImage(drawing.getSubimage(r.x, y, r.width, height), 0);
                        glyphRectangles[0] = Arrays.copyOf(glyphRectangles[0], glyphRectangles[0].length + 1);
                        glyphRectangles[0][glyphRectangles[0].length - 1] = GlyphRectangleFactory.create(position, r, fm.getAscent());
                    }
                });

                if (drawRuns) {
                    g2d.setColor(Color.RED);
                    g2d.drawRect(pixelBounds.x, pixelBounds.y, pixelBounds.width, pixelBounds.height);
                }

                if (drawIndividual) {
                    for (int glyphIx = 0; glyphIx < gv.getNumGlyphs(); glyphIx++) {
                        final int gc = gv.getGlyphCode(glyphIx);
                        if (gc != 0) {
                            final Rectangle gr = gv.getGlyphPixelBounds(glyphIx, frc, x, y0);
                            if (gr.width != 0 && gr.height != 0) {
                                g2d.setColor(Color.GREEN);
                                g2d.drawRect(gr.x, gr.y, gr.width, gr.height);
                            }
                        }
                    }
                }

                if (drawCombined) {
                    g2d.setColor(Color.MAGENTA);
                    merged.forEach(r -> g2d.drawRect(r.x, r.y, r.width, r.height));
                }

                if (drawRuns || drawIndividual || drawCombined) {
                    g2d.setColor(Color.LIGHT_GRAY);
                    g2d.drawRect(0, 0, drawing.getWidth() - 1, drawing.getHeight() - 1);
                }

                // Just like some fonts draw to the left of their start points (see above),
                // some fonts draw after their advance.
                // Figure that out here.
                //
                final int maxAdvance = (int) Math.max(layout.getAdvance(), pixelBounds.width);
                x += maxAdvance;
            }
        }

        g2d.dispose();

        return new LigatureContext(glyphRectangles[0], left, right, top, bottom);
    }

    @Override
    public int getGlyphCount() {
        return textureBuffer.getRectangleCount();
    }

    @Override
    public int getGlyphPageCount() {
        return textureBuffer.size();
    }

    @Override
    public void readGlyphTexturePage(final int page, final ByteBuffer buffer) {
        textureBuffer.readRectangleBuffer(page, buffer);
    }

    @Override
    public float[] getGlyphTextureCoordinates() {
        return textureBuffer.getRectangleCoordinates();
    }

    @Override
    public int getTextureWidth() {
        return textureBuffer.width;
    }

    @Override
    public int getTextureHeight() {
        return textureBuffer.height;
    }

    @Override
    public float getWidthScalingFactor() {
        return textureBuffer.width / maxFontHeight;
    }

    @Override
    public float getHeightScalingFactor() {
        return textureBuffer.height / maxFontHeight;
    }

    BufferedImage getTextureBuffer() {
        return textureBuffer.get(textureBuffer.size() - 1);
    }

    @Override
    public int createBackgroundGlyph(float alpha) {
        // In theory, it doesn't matter how big the background glyph is:
        // It could be 1 pixel in size, but because it's a uniform color,
        // OpenGL could just extrapolate it to any size.
        // However, the rest of the label rendering machanism works in units
        // of maxFontHeight, so that's how big we'll make the background glyph.
        //
        // Furthermore, the rendering mechanism (in particular the shader code
        // that draws the connection indicator triangles) is sensitive to the
        // edges of the background image texture: it uses the image color, and if
        // we're near an edge the color will be interpolated incorrectly.
        // Therefore, we need to draw the glyph an extra pixel larger on each side,
        // then tell the texture buffer to only record the original size so
        // the rest of the labelling mechanism works as expected.
        //
        final int extra = 1;
        final int size = maxFontHeight + extra * 2;
        final BufferedImage bg = new BufferedImage(size, size, DEFAULT_BUFFER_TYPE);
        final Graphics2D g2d = bg.createGraphics();
        final int intensity = (int) (alpha * 255);
        g2d.setColor(new Color((intensity << 16) | (intensity << 8) | intensity));
        g2d.fillRect(0, 0, size, size);
        g2d.dispose();

        return textureBuffer.addRectImage(bg, extra);
    }

    @Override
    public void writeGlyphBuffer(final int page, final OutputStream out) throws IOException {
        final BufferedImage img = textureBuffer.get(page);
        ImageIO.write(img, "png", out);
    }

    private static class GlyphRectangle {

        final int position;
        final Rectangle rect;
        final int ascent;

        GlyphRectangle(final int position, final Rectangle rect, final int ascent) {

            this.position = position;
            this.rect = rect;
            this.ascent = ascent;
        }

        @Override
        public String toString() {
            return String.format("[GlyphRectangle p=%d r=%s a=%d]", position, rect, ascent);
        }
    }

    /**
     * Build distinct GlyphRectangle objects
     */
    private static class GlyphRectangleFactory {

        /**
         * Cache the Rectangles to prevent duplicate objects
         */
        private static final Map<FourTuple<Integer, Integer, Integer, Integer>, Rectangle> rectangleCache = new HashMap<>();

        /**
         * Cache the GlyphRectangle to prevent duplicate objects
         */
        private static final Map<ThreeTuple<Integer, Integer, Integer>, GlyphRectangle> glyphRectangleCache = new HashMap<>();

        public static GlyphRectangle create(final int position, final Rectangle rect, final int ascent) {
            // Note that the Rectangle hashCode() is not unique so using the
            // attributes to make a unique key we can use for caching.
            final FourTuple<Integer, Integer, Integer, Integer> rectangleKey
                    = FourTuple.create(rect.x, rect.y, rect.width, rect.height);

            final ThreeTuple key = ThreeTuple.create(position, rectangleKey, ascent);
            final GlyphRectangle rectangle = glyphRectangleCache.get(key);
            if (rectangle == null) {
                rectangleCache.putIfAbsent(rectangleKey, rect);
                glyphRectangleCache.put(key, new GlyphRectangle(position, rectangleCache.get(rectangleKey), ascent));
            }

            return glyphRectangleCache.get(key);
        }

    }
}<|MERGE_RESOLUTION|>--- conflicted
+++ resolved
@@ -15,13 +15,10 @@
  */
 package au.gov.asd.tac.constellation.visual.opengl.utilities.glyphs;
 
-<<<<<<< HEAD
 import com.github.benmanes.caffeine.cache.Caffeine;
 import com.github.benmanes.caffeine.cache.LoadingCache;
-=======
 import au.gov.asd.tac.constellation.utilities.datastructure.FourTuple;
 import au.gov.asd.tac.constellation.utilities.datastructure.ThreeTuple;
->>>>>>> add9e928
 import java.awt.Color;
 import java.awt.Font;
 import java.awt.FontMetrics;
@@ -132,11 +129,7 @@
      * Cache the bulk of the work renderTextAsLigature does to greatly improve
      * performance.
      */
-<<<<<<< HEAD
     private static LoadingCache<String, LigatureContext> cache;
-=======
-    private static Map<String, LigatureContext> cache = new HashMap<>();;
->>>>>>> add9e928
 
     /**
      * A default no-op GlyphStream to use when the user specifies null.
@@ -192,14 +185,11 @@
         drawRuns = false;
         drawIndividual = false;
         drawCombined = false;
-<<<<<<< HEAD
 
         cache = Caffeine.newBuilder()
                 .expireAfterWrite(1, TimeUnit.HOURS) // TODO: make this configurable
                 .build(key -> buildLigature(key));
 
-=======
->>>>>>> add9e928
     }
 
     public BufferedImage getImage() {
@@ -366,18 +356,9 @@
             glyphStream = DEFAULT_GLYPH_STREAM;
         }
 
-<<<<<<< HEAD
         // Retrieve the LigatureContext from the cache to greatly speed up 
         // building these ligatures which are built every time the graph is 
         // loaded or when the graph structure changes.
-=======
-        // Retrieve the LigatureContext from the cache to greatly speed up
-        // building these ligatures which are built every time the graph is
-        // loaded or when the graph structure changes. Note that items are not
-        // purged from this cache so there is a small build up of memory over
-        // time. Guava caching was attempted though it was slower and negating
-        // the performance improvements of caching.
->>>>>>> add9e928
         //
         final LigatureContext ligature = cache.get(text);
 
