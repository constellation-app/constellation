--- conflicted
+++ resolved
@@ -15,15 +15,15 @@
  */
 package au.gov.asd.tac.constellation.visual.opengl.renderer;
 
-
 import au.gov.asd.tac.constellation.utilities.camera.Camera;
+import au.gov.asd.tac.constellation.utilities.camera.Graphics3DUtilities;
 import au.gov.asd.tac.constellation.utilities.color.ConstellationColor;
 import au.gov.asd.tac.constellation.utilities.graphics.Matrix44f;
+import au.gov.asd.tac.constellation.utilities.gui.InfoTextPanel;
 import au.gov.asd.tac.constellation.utilities.visual.DrawFlags;
 import au.gov.asd.tac.constellation.utilities.visual.VisualAccess;
 import au.gov.asd.tac.constellation.utilities.visual.VisualProcessor.VisualChangeProcessor;
 import au.gov.asd.tac.constellation.utilities.visual.VisualProperty;
-import au.gov.asd.tac.constellation.visual.AutoDrawable;
 import au.gov.asd.tac.constellation.visual.opengl.renderer.batcher.BlazeBatcher;
 import au.gov.asd.tac.constellation.visual.opengl.renderer.batcher.ConnectionLabelBatcher;
 import au.gov.asd.tac.constellation.visual.opengl.renderer.batcher.IconBatcher;
@@ -31,8 +31,21 @@
 import au.gov.asd.tac.constellation.visual.opengl.renderer.batcher.LoopBatcher;
 import au.gov.asd.tac.constellation.visual.opengl.renderer.batcher.NodeLabelBatcher;
 import au.gov.asd.tac.constellation.visual.opengl.renderer.batcher.SceneBatcher;
+import au.gov.asd.tac.constellation.visual.opengl.utilities.GLTools;
+import au.gov.asd.tac.constellation.visual.opengl.utilities.RenderException;
+import com.jogamp.opengl.GL3;
+import com.jogamp.opengl.GLAutoDrawable;
+import com.jogamp.opengl.GLContext;
+import java.io.IOException;
+import java.util.ArrayList;
+import java.util.List;
 import java.util.concurrent.BlockingQueue;
 import java.util.concurrent.LinkedBlockingQueue;
+import java.util.logging.Level;
+import java.util.logging.Logger;
+import org.openide.DialogDisplayer;
+import org.openide.NotifyDescriptor;
+import org.openide.util.Utilities;
 
 /**
  * A {@link GLRenderable} responsible for the primary component of visualising
@@ -99,11 +112,11 @@
     }
 
     private void addTaskIfReady(final GLRenderableUpdateTask task, final SceneBatcher batcher) {
-//        addTask(gl -> {
-//            if (batcher.batchReady()) {
-//                task.run(gl);
-//            }
-//        });
+        addTask(gl -> {
+            if (batcher.batchReady()) {
+                task.run(gl);
+            }
+        });
     }
 
     void addTask(final GLRenderableUpdateTask task) {
@@ -149,13 +162,13 @@
                     addTask(nodeLabelBatcher.createBatch(access));
                     addTask(blazeBatcher.disposeBatch());
                     addTask(blazeBatcher.createBatch(access));
-//                    addTask(gl -> {
-//                        iconTextureArray = iconBatcher.updateIconTexture(gl);
-//                    });
-//                    final DrawFlags updatedDrawFlags = access.getDrawFlags();
-//                    addTask(gl -> {
-//                        drawFlags = updatedDrawFlags;
-//                    });
+                    addTask(gl -> {
+                        iconTextureArray = iconBatcher.updateIconTexture(gl);
+                    });
+                    final DrawFlags updatedDrawFlags = access.getDrawFlags();
+                    addTask(gl -> {
+                        drawFlags = updatedDrawFlags;
+                    });
                 };
             case CONNECTIONS_REBUILD:
                 return (change, access) -> {
@@ -171,9 +184,9 @@
             case BACKGROUND_COLOR:
                 return (change, access) -> {
                     final ConstellationColor backgroundColor = access.getBackgroundColor();
-//                    addTask(gl -> {
-//                        graphBackgroundColor = new float[]{backgroundColor.getRed(), backgroundColor.getGreen(), backgroundColor.getBlue(), 1};
-//                    });
+                    addTask(gl -> {
+                        graphBackgroundColor = new float[]{backgroundColor.getRed(), backgroundColor.getGreen(), backgroundColor.getBlue(), 1};
+                    });
                     addTask(connectionLabelBatcher.setBackgroundColor(access));
                     addTask(nodeLabelBatcher.setBackgroundColor(access));
                 };
@@ -187,9 +200,9 @@
             case DRAW_FLAGS:
                 return (change, access) -> {
                     final DrawFlags updatedDrawFlags = access.getDrawFlags();
-//                    addTask(gl -> {
-//                        drawFlags = updatedDrawFlags;
-//                    });
+                    addTask(gl -> {
+                        drawFlags = updatedDrawFlags;
+                    });
                 };
             case BLAZE_SIZE:
                 return (change, access) -> {
@@ -213,11 +226,11 @@
             case CAMERA:
                 return (change, access) -> {
                     final Camera updatedCamera = access.getCamera();
-//                    addTask(gl -> {
-//                        camera = updatedCamera;
-//                        parent.setDisplayCamera(camera);
-//                        Graphics3DUtilities.getModelViewMatrix(camera.lookAtEye, camera.lookAtCentre, camera.lookAtUp, parent.getDisplayModelViewMatrix());
-//                    });
+                    addTask(gl -> {
+                        camera = updatedCamera;
+                        parent.setDisplayCamera(camera);
+                        Graphics3DUtilities.getModelViewMatrix(camera.lookAtEye, camera.lookAtCentre, camera.lookAtUp, parent.getDisplayModelViewMatrix());
+                    });
                 };
             case CONNECTION_LABEL_COLOR:
                 return (change, access) -> {
@@ -263,9 +276,9 @@
             case VERTEX_FOREGROUND_ICON:
                 return (change, access) -> {
                     addTaskIfReady(iconBatcher.updateIcons(access, change), iconBatcher);
-//                    addTask(gl -> {
-//                        iconTextureArray = iconBatcher.updateIconTexture(gl);
-//                    });
+                    addTask(gl -> {
+                        iconTextureArray = iconBatcher.updateIconTexture(gl);
+                    });
                 };
             case VERTEX_SELECTED:
                 return (change, access) -> {
@@ -301,46 +314,46 @@
      * @param drawable GL drawable.
      */
     @Override
-    public void init(final AutoDrawable drawable) {
-
-//        final GL30 gl = drawable.getGL().getGL3();
-//
-//        // The icon shader draws the node icons.
-//        // The blaze shader draws visual attachments to the nodes.
-//        // There are two line shaders. Lines close to the camera are drawn as triangles to
-//        // provide perspective. Lines further away don't look good as triangles (too many artifacts),
-//        // so distant lines are drawn as lines.
-//        // Loops for each node are drawn individually.
-//        // Each character is drawn individually.
-//        try {
-//            blazeBatcher.createShader(gl);
-//            lineBatcher.createShader(gl);
-//            loopBatcher.createShader(gl);
-//            nodeLabelBatcher.createShader(gl);
-//            connectionLabelBatcher.createShader(gl);
-//            iconBatcher.createShader(gl);
-//        } catch (final IOException | RenderException ex) {
-//            // If we get here, a shader didn't compile. This obviously shouldn't happen in production; 
-//            // our shaders are static and read from built-in resource files (it happens a lot in 
-//            // development when we edit a shader, but that's OK). Since at least one shader is null, 
-//            // there will be subsequent NullPointerExceptions, but there's nothing we can do about that. 
-//            // Without shaders, we're dead in the water anyway.
-//            final String msg
-//                    = "This error may have occurred because your video card and/or driver is\n"
-//                    + "incompatible with CONSTELLATION.\n\n"
-//                    + "Please inform CONSTELLATION support, including the text of this message.\n\n"
-//                    + ex.getMessage();
-//            Logger.getLogger(GraphRenderable.class
-//                    .getName()).log(Level.SEVERE, msg, ex);
-//            final InfoTextPanel itp = new InfoTextPanel(msg);
-//            final NotifyDescriptor.Message nd = new NotifyDescriptor.Message(itp, NotifyDescriptor.ERROR_MESSAGE);
-//            nd.setTitle("Shader Error");
-//            DialogDisplayer.getDefault().notify(nd);
-//        }
-//
-//        graphDisplayer.init(drawable);
-//
-//        GLTools.checkFramebufferStatus(gl, "gr-check");
+    public void init(final GLAutoDrawable drawable) {
+
+        final GL3 gl = drawable.getGL().getGL3();
+
+        // The icon shader draws the node icons.
+        // The blaze shader draws visual attachments to the nodes.
+        // There are two line shaders. Lines close to the camera are drawn as triangles to
+        // provide perspective. Lines further away don't look good as triangles (too many artifacts),
+        // so distant lines are drawn as lines.
+        // Loops for each node are drawn individually.
+        // Each character is drawn individually.
+        try {
+            blazeBatcher.createShader(gl);
+            lineBatcher.createShader(gl);
+            loopBatcher.createShader(gl);
+            nodeLabelBatcher.createShader(gl);
+            connectionLabelBatcher.createShader(gl);
+            iconBatcher.createShader(gl);
+        } catch (final IOException | RenderException ex) {
+            // If we get here, a shader didn't compile. This obviously shouldn't happen in production; 
+            // our shaders are static and read from built-in resource files (it happens a lot in 
+            // development when we edit a shader, but that's OK). Since at least one shader is null, 
+            // there will be subsequent NullPointerExceptions, but there's nothing we can do about that. 
+            // Without shaders, we're dead in the water anyway.
+            final String msg
+                    = "This error may have occurred because your video card and/or driver is\n"
+                    + "incompatible with CONSTELLATION.\n\n"
+                    + "Please inform CONSTELLATION support, including the text of this message.\n\n"
+                    + ex.getMessage();
+            Logger.getLogger(GraphRenderable.class
+                    .getName()).log(Level.SEVERE, msg, ex);
+            final InfoTextPanel itp = new InfoTextPanel(msg);
+            final NotifyDescriptor.Message nd = new NotifyDescriptor.Message(itp, NotifyDescriptor.ERROR_MESSAGE);
+            nd.setTitle("Shader Error");
+            DialogDisplayer.getDefault().notify(nd);
+        }
+
+        graphDisplayer.init(drawable);
+
+        GLTools.checkFramebufferStatus(gl, "gr-check");
 
     }
 
@@ -352,19 +365,19 @@
     }
 
     @Override
-    public void update(AutoDrawable drawable) {
-//        final GL30 gl = drawable.getGL().getGL3();
-//        skipRedraw = false;
-//        if (parent.isUpdating()) {
-//            final List<GLRenderableUpdateTask> tasks = new ArrayList<>();
-//            if (taskQueue.isEmpty()) {
-//                skipRedraw = true;
-//            }
-//            taskQueue.drainTo(tasks);
-//            tasks.forEach(task -> {
-//                task.run(gl);
-//            });
-//        }
+    public void update(GLAutoDrawable drawable) {
+        final GL3 gl = drawable.getGL().getGL3();
+        skipRedraw = false;
+        if (parent.isUpdating()) {
+            final List<GLRenderableUpdateTask> tasks = new ArrayList<>();
+            if (taskQueue.isEmpty()) {
+                skipRedraw = true;
+            }
+            taskQueue.drainTo(tasks);
+            tasks.forEach(task -> {
+                task.run(gl);
+            });
+        }
     }
 
     /**
@@ -391,30 +404,6 @@
      *
      * @param gl
      */
-<<<<<<< HEAD
-    private void makeContentCurrent(/*GL30 gl*/){
-        // TODO_TT: this whole func
-//        STUB_GLContext context = gl.getContext();
-//        try{
-//            while (context.makeCurrent() == STUB_GLContext.CONTEXT_NOT_CURRENT){
-//              Thread.sleep(100);
-//            }
-//        }
-//        catch (InterruptedException ex){
-//            final String msg
-//                    = "Unable to switch GL context.  This code should only be run "
-//                    + "on OSX and may need to be restricted to specific versions "
-//                    + "where label rendering is broken.  "
-//                    + "Please inform CONSTELLATION support, including the text of this message.\n\n"
-//                    + ex.getMessage();
-//            Logger.getLogger(GraphRenderable.class
-//                    .getName()).log(Level.SEVERE, msg, ex);
-//            final InfoTextPanel itp = new InfoTextPanel(msg);
-//            final NotifyDescriptor.Message nd = new NotifyDescriptor.Message(itp, NotifyDescriptor.ERROR_MESSAGE);
-//            nd.setTitle("Graph Render Error");
-//            DialogDisplayer.getDefault().notify(nd);
-//        }
-=======
     private void makeContentCurrent(GL3 gl) {
         GLContext context = gl.getContext();
         try {
@@ -435,7 +424,6 @@
             nd.setTitle("Graph Render Error");
             DialogDisplayer.getDefault().notify(nd);
         }
->>>>>>> 749f5e10
     }
 
     /**
@@ -452,146 +440,6 @@
      * the lifetime of the object.
      * @param pMatrix
      */
-<<<<<<< HEAD
-    @Override    
-    public void display(final AutoDrawable drawable, final Matrix44f pMatrix) {
-        // TODO_TT: this whole func
-//        final GL30 gl = drawable.getGL().getGL3();
-//        if (Utilities.isMac())
-//        {
-//            // With the change in SharedDrawable this line shouldn't be needed as
-//            // our context should be the current context. Keeping this code
-//            // in in case future changes change the context under us.       
-//            // I've commented out the the following call as it is causing a lock
-//            // when opening the Data Access View window.
-//            // makeContentCurrent(gl);
-//            skipRedraw = false;
-//        }
-//        graphDisplayer.bindDisplayer(gl);
-//            
-//        if (!skipRedraw) {
-//
-//            // Direction Indicators.
-//            if (motion == -1) {
-//                if (DirectionIndicatorsAction.isShowIndicators()) {
-//                    initialMotion = System.currentTimeMillis();
-//                    motion = 0;
-//                }
-//            } else if (DirectionIndicatorsAction.isShowIndicators()) {
-//                motion = (System.currentTimeMillis() - initialMotion) / 100f;
-//            } else {
-//                motion = -1;
-//            }
-//
-//            gl.glEnable(GL30.GL_LINE_SMOOTH);
-//            gl.glEnable(GL30.GL_POLYGON_OFFSET_FILL);
-//            gl.glClearColor(graphBackgroundColor[0], graphBackgroundColor[1], graphBackgroundColor[2], graphBackgroundColor[3]);
-//            gl.glClear(GL30.GL_COLOR_BUFFER_BIT | GL30.GL_DEPTH_BUFFER_BIT);
-//
-//            // Bind the textures to their texture units.
-//            // This only needs to be done once.
-//            gl.glActiveTexture(GL30.GL_TEXTURE0 + TextureUnits.VERTICES);
-//            gl.glBindTexture(GL30.GL_TEXTURE_BUFFER, xyzTexturiser.getTextureName());
-//            gl.glActiveTexture(GL30.GL_TEXTURE0 + TextureUnits.ICONS);
-//            gl.glBindTexture(GL30.GL_TEXTURE_2D_ARRAY, iconTextureArray);
-//            gl.glActiveTexture(GL30.GL_TEXTURE0 + TextureUnits.VERTEX_FLAGS);
-//            gl.glBindTexture(GL30.GL_TEXTURE_BUFFER, vertexFlagsTexturiser.getTextureName());
-//
-//            // We attempt to use PolygonOffset() to keep the lines behind the icons.
-//            // One factor,unit for lines, another factor,unit for points.
-//            // For some reason, when you zoom in, lines get drawn over icons; why?
-//            // I suspect it's because perspective means that nodes that are further from the eye/centre axis aren't
-//            // flat relative to the eye, therefore the lines slope across them.
-//            // (I tried playing with DepthRange(), but all lines were behind all nodes even in 3D, which looks really weird.
-//            // Maybe a different n,f would work there.
-//            final float further_f = 0;
-//            final float further_u = 1;
-//            final float nearer_f = 0;
-//            final float nearer_u = -1;
-//
-//            gl.glPolygonOffset(further_f, further_u);
-//
-//            final Matrix44f mvMatrix = parent.getDisplayModelViewMatrix();
-//
-//            if (drawFlags.drawConnections()) {
-//                lineBatcher.setMotion(motion);
-//                lineBatcher.drawBatch(gl, camera, mvMatrix, pMatrix);
-//                loopBatcher.drawBatch(gl, camera, mvMatrix, pMatrix);
-//            }
-//
-//            gl.glPolygonOffset(nearer_f, nearer_u);
-//
-//            // Draw node icons
-//            if (drawFlags.drawNodes()) {
-//                iconBatcher.setPixelDensity(pixelDensity);
-//                iconBatcher.drawBatch(gl, camera, mvMatrix, pMatrix);
-//            }
-//
-//            // Draw node labels
-//            if (drawFlags.drawNodes() && drawFlags.drawNodeLabels()) {
-//                nodeLabelBatcher.drawBatch(gl, camera, mvMatrix, pMatrix);
-//            }
-//
-//            gl.glPolygonOffset(further_f, further_u);
-//
-//            // Draw connection labels
-//            if (drawFlags.drawConnectionLabels() && drawFlags.drawConnections()) {
-//                connectionLabelBatcher.drawBatch(gl, camera, mvMatrix, pMatrix);
-//            }
-//
-//            gl.glPolygonOffset(0, 0);
-//
-//            // Blazes are only drawn if points are being drawn.
-//            // Blazes are drawn last because we want them to be on top of everything else.
-//            if (drawFlags.drawNodes() && drawFlags.drawBlazes()) {
-//                blazeBatcher.drawBatch(gl, camera, mvMatrix, pMatrix);
-//            }
-//
-//            if (hitTestFboName > 0 && drawHitTest) {
-//                // Draw the lines and icons again with unique colors on the hitTest framebuffer.
-//                // The lines will be thicker for easier hitting.
-//                gl.glBindFramebuffer(GL30.GL_DRAW_FRAMEBUFFER, hitTestFboName);
-//
-//                // Explicitly clear the color to black: we need the default color to be 0 so elements drawn as non-zero are recognised.
-//                gl.glClearColor(0.0f, 0.0f, 0.0f, 1.0f);
-//
-//                gl.glClear(GL30.GL_COLOR_BUFFER_BIT | GL30.GL_DEPTH_BUFFER_BIT);
-//                gl.glDisable(GL30.GL_LINE_SMOOTH);
-//
-//                // Is this the default anyway?
-//                final int[] fboBuffers = {
-//                    GL30.GL_COLOR_ATTACHMENT0
-//                };
-//                gl.glDrawBuffers(1, fboBuffers, 0);
-//
-//                gl.glPolygonOffset(further_f, further_u);
-//
-//                if (drawFlags.drawConnections()) {
-//                    lineBatcher.setNextDrawIsHitTest();
-//                    lineBatcher.drawBatch(gl, camera, mvMatrix, pMatrix);
-//                    loopBatcher.setNextDrawIsHitTest();
-//                    loopBatcher.drawBatch(gl, camera, mvMatrix, pMatrix);
-//                }
-//
-//                gl.glPolygonOffset(nearer_f, nearer_u);
-//
-//                // Draw node icons into hit test buffer
-//                if (drawFlags.drawNodes()) {
-//                    iconBatcher.setNextDrawIsHitTest();
-//                    iconBatcher.drawBatch(gl, camera, mvMatrix, pMatrix);
-//                }
-//
-//                gl.glPolygonOffset(0, 0);
-//                gl.glDisable(GL30.GL_POLYGON_OFFSET_FILL);
-//
-//                gl.glBindFramebuffer(GL30.GL_DRAW_FRAMEBUFFER, 0);
-//                gl.glEnable(GL30.GL_LINE_SMOOTH);
-//            }
-//        }
-//
-//        // Get the graph displayer to render its contents to the screen
-//        graphDisplayer.display(drawable, pMatrix);
-=======
     @Override
     public void display(final GLAutoDrawable drawable, final Matrix44f pMatrix) {
 
@@ -729,7 +577,6 @@
 
         // Get the graph displayer to render its contents to the screen
         graphDisplayer.display(drawable, pMatrix);
->>>>>>> 749f5e10
     }
 
     /**
@@ -741,18 +588,17 @@
      * @param drawable GL drawable.
      */
     @Override
-    public void dispose(final AutoDrawable drawable) {
-        // TODO_TT: this whole func
-//        final GL30 gl = drawable.getGL().getGL3();
-//        lineBatcher.disposeBatch().run(gl);
-//        loopBatcher.disposeBatch().run(gl);
-//        blazeBatcher.disposeBatch().run(gl);
-//        iconBatcher.disposeBatch().run(gl);
-//        nodeLabelBatcher.disposeBatch().run(gl);
-//        connectionLabelBatcher.disposeBatch().run(gl);
-//        xyzTexturiser.dispose().run(gl);
-//        vertexFlagsTexturiser.dispose().run(gl);
-//        graphDisplayer.dispose(drawable);
-//        parent.rebuild();
+    public void dispose(final GLAutoDrawable drawable) {
+        final GL3 gl = drawable.getGL().getGL3();
+        lineBatcher.disposeBatch().run(gl);
+        loopBatcher.disposeBatch().run(gl);
+        blazeBatcher.disposeBatch().run(gl);
+        iconBatcher.disposeBatch().run(gl);
+        nodeLabelBatcher.disposeBatch().run(gl);
+        connectionLabelBatcher.disposeBatch().run(gl);
+        xyzTexturiser.dispose().run(gl);
+        vertexFlagsTexturiser.dispose().run(gl);
+        graphDisplayer.dispose(drawable);
+        parent.rebuild();
     }
 }