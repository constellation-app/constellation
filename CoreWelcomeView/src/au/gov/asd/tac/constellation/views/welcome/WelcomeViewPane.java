--- conflicted
+++ resolved
@@ -21,7 +21,6 @@
 import au.gov.asd.tac.constellation.security.ConstellationSecurityManager;
 import au.gov.asd.tac.constellation.utilities.BrandingUtilities;
 import java.io.File;
-import java.util.ArrayList;
 import java.util.List;
 import java.util.prefs.Preferences;
 import javafx.application.Platform;
@@ -67,17 +66,8 @@
 
     //Place holder images
     public static final String LOGO = "resources/constellation-logo.png";
-
-<<<<<<< HEAD
+    
     private static final Button[] recentGraphButtons = new Button[10];
-=======
-    protected static final Button[] pluginButtons = new Button[12];
-    protected static final Button[] recentGraphButtons = new Button[10];
-    protected static final Button[] sidePluginButtons = new Button[10];
-    
-    private List<WelcomePluginInterface> topPlugins = new ArrayList<>();
-    private List<WelcomePluginInterface> sidePlugins = new ArrayList<>();
->>>>>>> 4990761c
 
     public WelcomeViewPane() {
        welcomeViewPane = new BorderPane();
@@ -138,7 +128,7 @@
             final WelcomePageLayoutProvider layout = Lookup.getDefault().lookup(WelcomePageLayoutProvider.class);
             
             //creating the button events along the top of the page
-            final ArrayList<WelcomePluginInterface> topPlugins = layout.getTopPlugins();
+            final List<WelcomePluginInterface> topPlugins = layout.getTopPlugins();
             for (int i = 0; i < topPlugins.size(); i++){
                 final Button currentButton = topPlugins.get(i).getButton();
                 final WelcomePluginInterface plugin = topPlugins.get(i);
@@ -150,7 +140,7 @@
             }
 
             //creating the button events on the side of the page
-            final ArrayList<WelcomePluginInterface> sidePlugins = layout.getSidePlugins();
+            final List<WelcomePluginInterface> sidePlugins = layout.getSidePlugins();
             for (int i = 0; i < sidePlugins.size(); i++){
                 final Button currentButton = sidePlugins.get(i).getButton();
                 final WelcomePluginInterface plugin = sidePlugins.get(i);
