/*
 * Copyright 2010-2021 Australian Signals Directorate
 *
 * Licensed under the Apache License, Version 2.0 (the "License");
 * you may not use this file except in compliance with the License.
 * You may obtain a copy of the License at
 *
 *     http://www.apache.org/licenses/LICENSE-2.0
 *
 * Unless required by applicable law or agreed to in writing, software
 * distributed under the License is distributed on an "AS IS" BASIS,
 * WITHOUT WARRANTIES OR CONDITIONS OF ANY KIND, either express or implied.
 * See the License for the specific language governing permissions and
 * limitations under the License.
 */
package au.gov.asd.tac.constellation.views.welcome.plugins;

import au.gov.asd.tac.constellation.functionality.CorePluginRegistry;
import au.gov.asd.tac.constellation.functionality.browser.OpenInBrowserPlugin;
import au.gov.asd.tac.constellation.plugins.PluginExecution;
import au.gov.asd.tac.constellation.plugins.PluginInfo;
import au.gov.asd.tac.constellation.utilities.font.FontUtilities;
import au.gov.asd.tac.constellation.views.welcome.WelcomePluginInterface;
import au.gov.asd.tac.constellation.views.welcome.WelcomeTopComponent;
import javafx.geometry.Pos;
import javafx.scene.control.Button;
import javafx.scene.image.Image;
import javafx.scene.image.ImageView;
import javafx.scene.layout.HBox;
import javafx.scene.layout.VBox;
import javafx.scene.paint.Color;
import javafx.scene.text.Text;
import org.openide.util.NbBundle;

/**
 * The plugin for the Welcome Page that allows the user to join the 
 * Constellation community
 *
 * @author Delphinus8821
 */

@PluginInfo(tags = {"WELCOME"})
@NbBundle.Messages("JoinCommWelcomePlugin=Join Comm Welcome Plugin")
public class JoinCommWelcomePlugin implements WelcomePluginInterface {
    
    private static final double TITLE_SIZE = 1.5;
    public static final String JOIN = "resources/welcome_join.png";
    final ImageView joinView = new ImageView(new Image(WelcomeTopComponent.class.getResourceAsStream(JOIN)));
    final Button joinBtn = new Button();
        
    /**
     * Get a unique reference that is used to identify the plugin 
     *
     * @return a unique reference
     */
    @Override
    public String getName() {
        return "Join Community Welcome";
    }
    
    /**
     * This method describes what action should be taken when the 
     * link is clicked on the Welcome Page
     *
     */
    @Override
    public void run() {
        final String url = "https://gitter.im/constellation-app/community";

        PluginExecution.withPlugin(CorePluginRegistry.OPEN_IN_BROWSER)
            .withParameter(OpenInBrowserPlugin.APPLICATION_PARAMETER_ID, "Open " + getName())
            .withParameter(OpenInBrowserPlugin.URL_PARAMETER_ID, url)
            .executeLater(null);
    }

    /**
     * Determines whether this analytic appear on the Welcome Page 
     *
     * @return true is this analytic should be visible, false otherwise.
     */
    @Override
    public boolean isVisible() {
        return true;
    }
    
     /**
     * Creates the button object to represent this plugin
     * 
     * @return the button object
     */
    @Override
    public Button getButton(){
        joinView.setFitHeight(25);
        joinView.setFitWidth(25);
        final Text title = new Text("Join our Community");
        title.setFill(Color.WHITE);
<<<<<<< HEAD
        final Text subtitle = new Text("Become a member");
        subtitle.setFill(Color.WHITE);
=======
        title.setFont(new Font(FontUtilities.getApplicationFontFamily(), FontUtilities.getApplicationFontSize() * TITLE_SIZE));
        final Text subtitle = new Text("Become a member");
        subtitle.setFill(Color.WHITE);
        subtitle.setFont(new Font(FontUtilities.getApplicationFontFamily(), FontUtilities.getApplicationFontSize()));
>>>>>>> 2cd810de
        final VBox layoutVBox = new VBox(title, subtitle);
        layoutVBox.setAlignment(Pos.CENTER_LEFT);
        final HBox layoutHBox = new HBox(joinView, layoutVBox);
        layoutHBox.setSpacing(8);
        layoutHBox.setAlignment(Pos.CENTER_LEFT);
        joinBtn.setGraphic(layoutHBox);
        return joinBtn;
    }
}<|MERGE_RESOLUTION|>--- conflicted
+++ resolved
@@ -19,7 +19,6 @@
 import au.gov.asd.tac.constellation.functionality.browser.OpenInBrowserPlugin;
 import au.gov.asd.tac.constellation.plugins.PluginExecution;
 import au.gov.asd.tac.constellation.plugins.PluginInfo;
-import au.gov.asd.tac.constellation.utilities.font.FontUtilities;
 import au.gov.asd.tac.constellation.views.welcome.WelcomePluginInterface;
 import au.gov.asd.tac.constellation.views.welcome.WelcomeTopComponent;
 import javafx.geometry.Pos;
@@ -33,23 +32,22 @@
 import org.openide.util.NbBundle;
 
 /**
- * The plugin for the Welcome Page that allows the user to join the 
+ * The plugin for the Welcome Page that allows the user to join the
  * Constellation community
  *
  * @author Delphinus8821
  */
-
 @PluginInfo(tags = {"WELCOME"})
 @NbBundle.Messages("JoinCommWelcomePlugin=Join Comm Welcome Plugin")
 public class JoinCommWelcomePlugin implements WelcomePluginInterface {
-    
+
     private static final double TITLE_SIZE = 1.5;
     public static final String JOIN = "resources/welcome_join.png";
     final ImageView joinView = new ImageView(new Image(WelcomeTopComponent.class.getResourceAsStream(JOIN)));
     final Button joinBtn = new Button();
-        
+
     /**
-     * Get a unique reference that is used to identify the plugin 
+     * Get a unique reference that is used to identify the plugin
      *
      * @return a unique reference
      */
@@ -57,10 +55,10 @@
     public String getName() {
         return "Join Community Welcome";
     }
-    
+
     /**
-     * This method describes what action should be taken when the 
-     * link is clicked on the Welcome Page
+     * This method describes what action should be taken when the link is
+     * clicked on the Welcome Page
      *
      */
     @Override
@@ -68,13 +66,13 @@
         final String url = "https://gitter.im/constellation-app/community";
 
         PluginExecution.withPlugin(CorePluginRegistry.OPEN_IN_BROWSER)
-            .withParameter(OpenInBrowserPlugin.APPLICATION_PARAMETER_ID, "Open " + getName())
-            .withParameter(OpenInBrowserPlugin.URL_PARAMETER_ID, url)
-            .executeLater(null);
+                .withParameter(OpenInBrowserPlugin.APPLICATION_PARAMETER_ID, "Open " + getName())
+                .withParameter(OpenInBrowserPlugin.URL_PARAMETER_ID, url)
+                .executeLater(null);
     }
 
     /**
-     * Determines whether this analytic appear on the Welcome Page 
+     * Determines whether this analytic appear on the Welcome Page
      *
      * @return true is this analytic should be visible, false otherwise.
      */
@@ -82,27 +80,20 @@
     public boolean isVisible() {
         return true;
     }
-    
-     /**
+
+    /**
      * Creates the button object to represent this plugin
-     * 
+     *
      * @return the button object
      */
     @Override
-    public Button getButton(){
+    public Button getButton() {
         joinView.setFitHeight(25);
         joinView.setFitWidth(25);
         final Text title = new Text("Join our Community");
         title.setFill(Color.WHITE);
-<<<<<<< HEAD
         final Text subtitle = new Text("Become a member");
         subtitle.setFill(Color.WHITE);
-=======
-        title.setFont(new Font(FontUtilities.getApplicationFontFamily(), FontUtilities.getApplicationFontSize() * TITLE_SIZE));
-        final Text subtitle = new Text("Become a member");
-        subtitle.setFill(Color.WHITE);
-        subtitle.setFont(new Font(FontUtilities.getApplicationFontFamily(), FontUtilities.getApplicationFontSize()));
->>>>>>> 2cd810de
         final VBox layoutVBox = new VBox(title, subtitle);
         layoutVBox.setAlignment(Pos.CENTER_LEFT);
         final HBox layoutHBox = new HBox(joinView, layoutVBox);
