/*
 * Copyright 2010-2021 Australian Signals Directorate
 *
 * Licensed under the Apache License, Version 2.0 (the "License");
 * you may not use this file except in compliance with the License.
 * You may obtain a copy of the License at
 *
 *     http://www.apache.org/licenses/LICENSE-2.0
 *
 * Unless required by applicable law or agreed to in writing, software
 * distributed under the License is distributed on an "AS IS" BASIS,
 * WITHOUT WARRANTIES OR CONDITIONS OF ANY KIND, either express or implied.
 * See the License for the specific language governing permissions and
 * limitations under the License.
 */
package au.gov.asd.tac.constellation.functionality.compare;

import au.gov.asd.tac.constellation.functionality.CorePluginRegistry;
import au.gov.asd.tac.constellation.graph.manager.GraphManager;
import au.gov.asd.tac.constellation.graph.node.GraphNode;
import au.gov.asd.tac.constellation.plugins.PluginExecution;
import au.gov.asd.tac.constellation.utilities.gui.NotifyDisplayer;
import java.awt.event.ActionEvent;
import java.awt.event.ActionListener;
import javafx.application.Platform;
import javafx.scene.control.Alert;
import org.openide.awt.ActionID;
import org.openide.awt.ActionReference;
import org.openide.awt.ActionRegistration;
import org.openide.util.NbBundle.Messages;

@ActionID(category = "Tools", id = "au.gov.asd.tac.constellation.functionality.compare.CompareGraphAction")
@ActionRegistration(displayName = "#CTL_CompareGraphAction",
        iconBase = "au/gov/asd/tac/constellation/functionality/compare/compareGraph.png",
        surviveFocusChange = true)
@ActionReference(path = "Menu/Tools", position = 600)
@Messages("CTL_CompareGraphAction=Compare Graph")
public final class CompareGraphAction implements ActionListener {

    private final GraphNode context;

    public CompareGraphAction(final GraphNode context) {
        this.context = context;
    }

    @Override
    public void actionPerformed(final ActionEvent e) {
<<<<<<< HEAD
        PluginExecution.withPlugin(CorePluginRegistry.COMPARE_GRAPH)
=======
        // Check current graphs opened
        if (GraphManager.getDefault().getAllGraphs().size() > 1) {
            PluginExecution.withPlugin(CorePluginRegistry.COMPARE_GRAPH)
>>>>>>> c0602a6e
                .interactively(true)
                .executeLater(context.getGraph());
        } else {
            Platform.runLater(() -> NotifyDisplayer.displayAlert("Compare Graph", "Warning", 
                    "Two or more graphs need to be open before comparing.", Alert.AlertType.WARNING));
        }
    }
}<|MERGE_RESOLUTION|>--- conflicted
+++ resolved
@@ -45,13 +45,9 @@
 
     @Override
     public void actionPerformed(final ActionEvent e) {
-<<<<<<< HEAD
-        PluginExecution.withPlugin(CorePluginRegistry.COMPARE_GRAPH)
-=======
         // Check current graphs opened
         if (GraphManager.getDefault().getAllGraphs().size() > 1) {
             PluginExecution.withPlugin(CorePluginRegistry.COMPARE_GRAPH)
->>>>>>> c0602a6e
                 .interactively(true)
                 .executeLater(context.getGraph());
         } else {
