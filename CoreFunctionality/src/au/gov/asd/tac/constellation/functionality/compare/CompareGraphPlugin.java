/*
 * Copyright 2010-2021 Australian Signals Directorate
 *
 * Licensed under the Apache License, Version 2.0 (the "License");
 * you may not use this file except in compliance with the License.
 * You may obtain a copy of the License at
 *
 *     http://www.apache.org/licenses/LICENSE-2.0
 *
 * Unless required by applicable law or agreed to in writing, software
 * distributed under the License is distributed on an "AS IS" BASIS,
 * WITHOUT WARRANTIES OR CONDITIONS OF ANY KIND, either express or implied.
 * See the License for the specific language governing permissions and
 * limitations under the License.
 */
package au.gov.asd.tac.constellation.functionality.compare;

import au.gov.asd.tac.constellation.graph.Graph;
import au.gov.asd.tac.constellation.graph.GraphElementType;
import au.gov.asd.tac.constellation.graph.GraphReadMethods;
import au.gov.asd.tac.constellation.graph.ReadableGraph;
import au.gov.asd.tac.constellation.graph.WritableGraph;
import au.gov.asd.tac.constellation.graph.interaction.InteractiveGraphPluginRegistry;
import au.gov.asd.tac.constellation.graph.interaction.plugins.clipboard.CopyToNewGraphPlugin;
import au.gov.asd.tac.constellation.graph.node.GraphNode;
import au.gov.asd.tac.constellation.graph.processing.GraphRecordStore;
import au.gov.asd.tac.constellation.graph.processing.GraphRecordStoreUtilities;
import au.gov.asd.tac.constellation.graph.schema.visual.concept.VisualConcept;
import au.gov.asd.tac.constellation.graph.utilities.AttributeUtilities;
import au.gov.asd.tac.constellation.graph.utilities.PrimaryKeyUtilities;
import au.gov.asd.tac.constellation.plugins.Plugin;
import au.gov.asd.tac.constellation.plugins.PluginException;
import au.gov.asd.tac.constellation.plugins.PluginExecution;
import au.gov.asd.tac.constellation.plugins.PluginInfo;
import au.gov.asd.tac.constellation.plugins.PluginInteraction;
import au.gov.asd.tac.constellation.plugins.PluginNotificationLevel;
import au.gov.asd.tac.constellation.plugins.PluginRegistry;
import au.gov.asd.tac.constellation.plugins.PluginType;
import au.gov.asd.tac.constellation.plugins.parameters.ParameterChange;
import au.gov.asd.tac.constellation.plugins.parameters.PluginParameter;
import au.gov.asd.tac.constellation.plugins.parameters.PluginParameters;
import au.gov.asd.tac.constellation.plugins.parameters.types.ColorParameterType;
import au.gov.asd.tac.constellation.plugins.parameters.types.ColorParameterType.ColorParameterValue;
import au.gov.asd.tac.constellation.plugins.parameters.types.MultiChoiceParameterType;
import au.gov.asd.tac.constellation.plugins.parameters.types.MultiChoiceParameterType.MultiChoiceParameterValue;
import au.gov.asd.tac.constellation.plugins.parameters.types.SingleChoiceParameterType;
import au.gov.asd.tac.constellation.plugins.parameters.types.SingleChoiceParameterType.SingleChoiceParameterValue;
import au.gov.asd.tac.constellation.plugins.templates.PluginTags;
import au.gov.asd.tac.constellation.plugins.templates.SimpleReadPlugin;
import au.gov.asd.tac.constellation.utilities.color.ConstellationColor;
import au.gov.asd.tac.constellation.utilities.text.SeparatorConstants;
import java.util.ArrayList;
import java.util.HashMap;
import java.util.HashSet;
import java.util.List;
import java.util.Map;
import java.util.Set;
import java.util.TreeSet;
import java.util.logging.Level;
import java.util.logging.Logger;
import org.openide.util.NbBundle;
import org.openide.util.lookup.ServiceProvider;
import org.openide.windows.IOProvider;
import org.openide.windows.InputOutput;
import org.openide.windows.OutputWriter;

/**
 * Compare two graphs
 *
 * @author arcturus
 */
@ServiceProvider(service = Plugin.class)
@NbBundle.Messages("CompareGraphPlugin=Compare Graph")
@PluginInfo(pluginType = PluginType.SEARCH, tags = {PluginTags.SEARCH})
public class CompareGraphPlugin extends SimpleReadPlugin {
    
    private static final Logger LOGGER = Logger.getLogger(CompareGraphPlugin.class.getName());

    // plugin parameters
    public static final String ORIGINAL_GRAPH_PARAMETER_ID = PluginParameter.buildId(CompareGraphPlugin.class, "original_graph_name");
    public static final String COMPARE_GRAPH_PARAMETER_ID = PluginParameter.buildId(CompareGraphPlugin.class, "compare_graph_name");
    public static final String IGNORE_VERTEX_ATTRIBUTES_PARAMETER_ID = PluginParameter.buildId(CompareGraphPlugin.class, "ignore_vertex_attribites");
    public static final String IGNORE_TRANSACTION_ATTRIBUTES_PARAMETER_ID = PluginParameter.buildId(CompareGraphPlugin.class, "ignore_transaction_attribites");
    public static final String ADDED_COLOUR_PARAMETER_ID = PluginParameter.buildId(CompareGraphPlugin.class, "added_colour");
    public static final String REMOVED_COLOUR_PARAMETER_ID = PluginParameter.buildId(CompareGraphPlugin.class, "removed_colour");
    public static final String CHANGED_COLOUR_PARAMETER_ID = PluginParameter.buildId(CompareGraphPlugin.class, "changed_colour");
    public static final String UNCHANGED_COLOUR_PARAMETER_ID = PluginParameter.buildId(CompareGraphPlugin.class, "unchanged_colour");

    public static final String GLOBAL_MODIFICATION_COUNT = "Global Modification Count";
    public static final String NODES_COUNT = "Nodes Count";
    public static final String TRANSACTIONS_COUNT = "Transactions Count";
    public static final String NODE_ATTRIBUTE_COUNT = "Node Attribute Count";
    public static final String TRANSACTION_ATTRIBUTE_COUNT = "Transaction Attribute Count";

    // attribute
    public static final String COMPARE_ATTRIBUTE = "Compare";

    // attribute values
    public static final String ADDED = "Added";
    public static final String REMOVED = "Removed";
    public static final String CHANGED = "Changed";
    public static final String UNCHANGED = "Unchanged";

    // messages
    private static final String GRAPH_NOT_FOUND_ERROR = "Graph %s not found.";

    @Override
    public PluginParameters createParameters() {
        final PluginParameters parameters = new PluginParameters();

        final PluginParameter<SingleChoiceParameterValue> originalGraph = SingleChoiceParameterType.build(ORIGINAL_GRAPH_PARAMETER_ID);
        originalGraph.setName("Original Graph");
        originalGraph.setDescription("The graph used as the starting point for the comparison");
        originalGraph.setRequired(true);
        parameters.addParameter(originalGraph);
        
        // Controller listens for value change so that the compare graph cannot be compared against itself
        parameters.addController(ORIGINAL_GRAPH_PARAMETER_ID, (PluginParameter<?> master, Map<String, PluginParameter<?>> params, ParameterChange change) -> {
            // When value has changed, remove choice from the comparison graph dialog
            if (change == ParameterChange.VALUE) {
                final String originalGraphName = params.get(ORIGINAL_GRAPH_PARAMETER_ID).getStringValue();
                if (originalGraphName != null) {
                    
                    final List<String> graphNames = new ArrayList<>();
                    final Map<String, Graph> allGraphs = GraphNode.getAllGraphs();
                    if (allGraphs != null) {
                        for (final String graphId : allGraphs.keySet()) {
                            graphNames.add(GraphNode.getGraphNode(graphId).getDisplayName());
                        }
                    }
                    // remove the current original graph selection from the list of graphs allowed to compare with
                    graphNames.remove(originalGraphName);
                    
                    // sort drop down list
                    graphNames.sort(String::compareTo);
                    
                          
                    @SuppressWarnings("unchecked") //COMPARE_GRAPH_PARAMETER_ID will always be of type SingleChoiceParameterValue
                    final PluginParameter<SingleChoiceParameterValue> compareParamter = (PluginParameter<SingleChoiceParameterValue>) params.get(COMPARE_GRAPH_PARAMETER_ID);
                    SingleChoiceParameterType.setOptions(compareParamter, graphNames);
<<<<<<< HEAD
=======
                    SingleChoiceParameterType.setChoice(compareParamter, graphNames.get(0));
>>>>>>> c0602a6e
                }
            }
        });

        final PluginParameter<SingleChoiceParameterValue> compareGraph = SingleChoiceParameterType.build(COMPARE_GRAPH_PARAMETER_ID);
        compareGraph.setName("Compare With Graph");
        compareGraph.setDescription("The graph used to compare against the original graph");
        compareGraph.setRequired(true);
        parameters.addParameter(compareGraph);
        
        final PluginParameter<MultiChoiceParameterValue> ignoreVertexAttributes = MultiChoiceParameterType.build(IGNORE_VERTEX_ATTRIBUTES_PARAMETER_ID);
        ignoreVertexAttributes.setName("Ignore Node Attributes");
        ignoreVertexAttributes.setDescription("Ignore these attributes when comparing nodes");
        parameters.addParameter(ignoreVertexAttributes);

        final PluginParameter<MultiChoiceParameterValue> ignoreTransactionAttributes = MultiChoiceParameterType.build(IGNORE_TRANSACTION_ATTRIBUTES_PARAMETER_ID);
        ignoreTransactionAttributes.setName("Ignore Transaction Attributes");
        ignoreTransactionAttributes.setDescription("Ignore these attributes when comparing transactions");
        parameters.addParameter(ignoreTransactionAttributes);

        final PluginParameter<ColorParameterValue> addedColour = ColorParameterType.build(ADDED_COLOUR_PARAMETER_ID);
        addedColour.setName("Added Color");
        addedColour.setDescription("The colour to indicate a node/transaction addition");
        addedColour.setColorValue(ConstellationColor.GREEN);
        parameters.addParameter(addedColour);

        final PluginParameter<ColorParameterValue> removedColour = ColorParameterType.build(REMOVED_COLOUR_PARAMETER_ID);
        removedColour.setName("Removed Color");
        removedColour.setDescription("The colour to indicate a node/transaction removal");
        removedColour.setColorValue(ConstellationColor.RED);
        parameters.addParameter(removedColour);

        final PluginParameter<ColorParameterValue> changedColour = ColorParameterType.build(CHANGED_COLOUR_PARAMETER_ID);
        changedColour.setName("Changed Color");
        changedColour.setDescription("The colour to indicate a node/transaction change");
        changedColour.setColorValue(ConstellationColor.YELLOW);
        parameters.addParameter(changedColour);

        final PluginParameter<ColorParameterValue> unchangedColour = ColorParameterType.build(UNCHANGED_COLOUR_PARAMETER_ID);
        unchangedColour.setName("Unchanged Color");
        unchangedColour.setDescription("The colour to indicate no node/transaction change");
        unchangedColour.setColorValue(ConstellationColor.GREY);
        parameters.addParameter(unchangedColour);

        return parameters;
    }

    @Override
    public void updateParameters(final Graph graph, final PluginParameters parameters) {
        final List<String> graphNames = new ArrayList<>();
        final Map<String, Graph> allGraphs = GraphNode.getAllGraphs();
        if (allGraphs != null) {
            for (final String graphId : allGraphs.keySet()) {
                graphNames.add(GraphNode.getGraphNode(graphId).getDisplayName());
            }
        }

        // sort drop down list
        graphNames.sort(String::compareTo);

        // make a list of attributes that should be ignored.
        final ReadableGraph rg = graph.getReadableGraph();
        final Set<String> registeredVertexAttributes;
        final Set<String> registeredTransactionAttributes;
        try {
            registeredVertexAttributes = AttributeUtilities.getRegisteredAttributeIdsFromGraph(rg, GraphElementType.VERTEX).keySet();
            registeredTransactionAttributes = AttributeUtilities.getRegisteredAttributeIdsFromGraph(rg, GraphElementType.TRANSACTION).keySet();
        } finally {
            rg.release();
        }

        // ignore lowercase attributes
        final List<String> ignoredVertexAttributes = new ArrayList<>();
        for (final String attribute : registeredVertexAttributes) {
            if (attribute.substring(0, 1).matches("[a-z]")) {
                ignoredVertexAttributes.add(attribute);
            }
        }

        final List<String> ignoredTransactionAttributes = new ArrayList<>();
        for (final String attribute : registeredTransactionAttributes) {
            if (attribute.substring(0, 1).matches("[a-z]")) {
                ignoredTransactionAttributes.add(attribute);
            }
        }

        @SuppressWarnings("unchecked") //ORIGINAL_GRAPH_PARAMETER will always be of type SingleChoiceParameter
        final PluginParameter<SingleChoiceParameterValue> originalGraph = (PluginParameter<SingleChoiceParameterValue>) parameters.getParameters().get(ORIGINAL_GRAPH_PARAMETER_ID);
        SingleChoiceParameterType.setOptions(originalGraph, graphNames);
        SingleChoiceParameterType.setChoice(originalGraph, GraphNode.getGraphNode(graph.getId()).getDisplayName());

        @SuppressWarnings("unchecked") //IGNORE_VERTEX_ATTRIBUTES_PARAMETER will always be of type MultiChoiceParameter
        final PluginParameter<MultiChoiceParameterValue> ignoreVertexAttributes = (PluginParameter<MultiChoiceParameterValue>) parameters.getParameters().get(IGNORE_VERTEX_ATTRIBUTES_PARAMETER_ID);
        MultiChoiceParameterType.setOptions(ignoreVertexAttributes, new ArrayList<>(registeredVertexAttributes));
        MultiChoiceParameterType.setChoices(ignoreVertexAttributes, ignoredVertexAttributes);

        @SuppressWarnings("unchecked") //IGNORE_TRANSACTION_ATTRIBUTES_PARAMETER will always be of type MultiChoiceParameter
        final PluginParameter<MultiChoiceParameterValue> ignoreTransactionAttributes = (PluginParameter<MultiChoiceParameterValue>) parameters.getParameters().get(IGNORE_TRANSACTION_ATTRIBUTES_PARAMETER_ID);
        MultiChoiceParameterType.setOptions(ignoreTransactionAttributes, new ArrayList<>(registeredTransactionAttributes));
        MultiChoiceParameterType.setChoices(ignoreTransactionAttributes, ignoredTransactionAttributes);
    }

    @Override
    public String getDescription() {
        return "Compare two graphs to visualise the differences";
    }

    @Override
    protected void read(final GraphReadMethods graph, final PluginInteraction interaction, final PluginParameters parameters) throws InterruptedException, PluginException {
        final String originalGraphName = parameters.getParameters().get(ORIGINAL_GRAPH_PARAMETER_ID).getStringValue();
        final String compareGraphName = parameters.getParameters().get(COMPARE_GRAPH_PARAMETER_ID).getStringValue();

        if (originalGraphName == null || compareGraphName == null) {
            throw new PluginException(PluginNotificationLevel.ERROR, "You must choose two graphs to compare");
        }

        final List<String> ignoreVertexAttributes = new ArrayList<>(parameters.getParameters().get(IGNORE_VERTEX_ATTRIBUTES_PARAMETER_ID).getMultiChoiceValue().getChoices());
        final List<String> ignoreTransactionAttributes = new ArrayList<>(parameters.getParameters().get(IGNORE_TRANSACTION_ATTRIBUTES_PARAMETER_ID).getMultiChoiceValue().getChoices());

        final ConstellationColor addedColour = parameters.getParameters().get(ADDED_COLOUR_PARAMETER_ID).getColorValue();
        final ConstellationColor removedColour = parameters.getParameters().get(REMOVED_COLOUR_PARAMETER_ID).getColorValue();
        final ConstellationColor changedColour = parameters.getParameters().get(CHANGED_COLOUR_PARAMETER_ID).getColorValue();
        final ConstellationColor unchangedColour = parameters.getParameters().get(UNCHANGED_COLOUR_PARAMETER_ID).getColorValue();

        final ConstellationColor addedColourValue = ConstellationColor.getColorValue(addedColour.getRed(), addedColour.getGreen(), addedColour.getBlue(), ConstellationColor.ZERO_ALPHA);
        final ConstellationColor removedColourValue = ConstellationColor.getColorValue(removedColour.getRed(), removedColour.getGreen(), removedColour.getBlue(), ConstellationColor.ZERO_ALPHA);
        final ConstellationColor changedColourValue = ConstellationColor.getColorValue(changedColour.getRed(), changedColour.getGreen(), changedColour.getBlue(), ConstellationColor.ZERO_ALPHA);
        final ConstellationColor unchangedColourValue = ConstellationColor.getColorValue(unchangedColour.getRed(), unchangedColour.getGreen(), unchangedColour.getBlue(), ConstellationColor.ZERO_ALPHA);

        final Graph originalGraph = getGraphFromName(originalGraphName);
        final Graph compareGraph = getGraphFromName(compareGraphName);

        if (originalGraph == null) {
            throw new PluginException(PluginNotificationLevel.ERROR, String.format(GRAPH_NOT_FOUND_ERROR, originalGraphName));
        }

        if (compareGraph == null) {
            throw new PluginException(PluginNotificationLevel.ERROR, String.format(GRAPH_NOT_FOUND_ERROR, compareGraphName));
        }

        final GraphRecordStore originalAll;
        final GraphRecordStore compareAll;

        final Set<String> vertexPrimaryKeys;
        final Set<String> transactionPrimaryKeys;

        // get a copy of the graph's record store and statistical info
        ReadableGraph rg = originalGraph.getReadableGraph();
        try {
            originalAll = GraphRecordStoreUtilities.getAll(rg, false, true);
            vertexPrimaryKeys = PrimaryKeyUtilities.getPrimaryKeyNames(rg, GraphElementType.VERTEX);
            transactionPrimaryKeys = PrimaryKeyUtilities.getPrimaryKeyNames(rg, GraphElementType.TRANSACTION);
        } finally {
            rg.release();
        }

        rg = compareGraph.getReadableGraph();
        try {
            compareAll = GraphRecordStoreUtilities.getAll(rg, false, true);
        } finally {
            rg.release();
        }

        // ignore the id attributes to avoid reporting on them
        ignoreVertexAttributes.add("[id]");
        ignoreTransactionAttributes.add("[id]");

        // graph changes
        final String title = String.format("Compare: %s <> %s", originalGraphName, compareGraphName);
        final GraphRecordStore changes = compareGraphs(title, originalAll, compareAll, vertexPrimaryKeys, transactionPrimaryKeys, ignoreVertexAttributes, ignoreTransactionAttributes, addedColourValue, removedColourValue, changedColourValue, unchangedColourValue);

        // create new graph
        createComparisonGraph(originalGraph, changes);

        interaction.setProgress(1, 0, changes + " changes were found.", true);
    }

    /**
     * Compare 2 graphs and create a {@link GraphRecordStore} to store the
     * differences.
     *
     * @param original The orignal graph
     * @param compare The graph to compare with
     * @param vertexPrimaryKeys Vertex primary keys
     * @param transactionPrimaryKeys Transaction primary keys
     * @param ignoreVertexAttributes Vertex attributes to ignore
     * @return A {@link GraphRecordStore} containing the differences
     * @throws PluginException
     */
    protected GraphRecordStore compareGraphs(final String title, final GraphRecordStore original, final GraphRecordStore compare, final Set<String> vertexPrimaryKeys, final Set<String> transactionPrimaryKeys, final List<String> ignoreVertexAttributes, final List<String> ignoreTransactionAttributes, final ConstellationColor addedColour, final ConstellationColor removedColour, final ConstellationColor changedColour, final ConstellationColor unchangedColour) throws PluginException {
        final GraphRecordStore result = new GraphRecordStore();
        original.reset();
        compare.reset();
        result.add(original);
        result.add(compare);

        final Map<Set<String>, Integer> originalVertexKeysToIndex = getVertexKeysToRecordstoreIndex(original, vertexPrimaryKeys);
        final Map<Set<String>, Integer> compareVertexKeysToIndex = getVertexKeysToRecordstoreIndex(compare, vertexPrimaryKeys);

        // make sure transaction primary keys include the source and destination
        final Map<List<String>, Integer> originalTransactionKeysToIndex = getTransactionKeysToRecordstoreIndex(original, vertexPrimaryKeys, transactionPrimaryKeys);
        final Map<List<String>, Integer> compareTransactionKeysToIndex = getTransactionKeysToRecordstoreIndex(compare, vertexPrimaryKeys, transactionPrimaryKeys);

        final Set<Set<String>> seenVertices = new HashSet<>();
        // TODO: this could be a list of sets
        final Set<List<String>> seenTransactions = new HashSet<>();
        final List<String> attributes = result.keys();

        final Map<String, String> vertexSourceRecordPrimaryValues = new HashMap<>();
        final Map<String, String> vertexDestinationRecordPrimaryValues = new HashMap<>();
        final Map<String, String> transactionRecordPrimaryValues = new HashMap<>();

        // remove ignored attributes
        for (final String attribute : ignoreVertexAttributes) {
            attributes.remove(GraphRecordStoreUtilities.SOURCE + attribute);
            attributes.remove(GraphRecordStoreUtilities.DESTINATION + attribute);
        }

        for (final String attribute : ignoreTransactionAttributes) {
            attributes.remove(GraphRecordStoreUtilities.TRANSACTION + attribute);
        }

        final InputOutput io = IOProvider.getDefault().getIO(title, true);
        io.select();

        final OutputWriter output = io.getOut();

        final GraphRecordStore changes = new GraphRecordStore();
        result.reset();
        while (result.next()) {
            // make a cache of the primary key values
            vertexSourceRecordPrimaryValues.clear();
            vertexDestinationRecordPrimaryValues.clear();
            for (final String key : vertexPrimaryKeys) {
                final String sourceValue = result.get(GraphRecordStoreUtilities.SOURCE + key);
                if (sourceValue != null) {
                    vertexSourceRecordPrimaryValues.put(key, sourceValue);
                }
                final String destinationValue = result.get(GraphRecordStoreUtilities.DESTINATION + key);
                if (destinationValue != null) {
                    vertexDestinationRecordPrimaryValues.put(key, destinationValue);
                }
            }

            transactionRecordPrimaryValues.clear();
            for (final String key : transactionPrimaryKeys) {
                final String value = result.get(GraphRecordStoreUtilities.TRANSACTION + key);
                if (value != null) {
                    transactionRecordPrimaryValues.put(key, value);
                }
            }

            // make a unique vertex
            final Set<String> vertex = new HashSet<>();
            vertex.addAll(vertexSourceRecordPrimaryValues.values());

            // make a unique transaction
            final List<String> transaction = new ArrayList<>();
            transaction.addAll(transactionRecordPrimaryValues.values());
            transaction.addAll(vertexDestinationRecordPrimaryValues.values());
            transaction.addAll(vertexSourceRecordPrimaryValues.values());

            // vertex compare
            final String originalSource = result.get(GraphRecordStoreUtilities.SOURCE + VisualConcept.VertexAttribute.LABEL);
            if (!seenVertices.contains(vertex) && !originalVertexKeysToIndex.containsKey(vertex) && compareVertexKeysToIndex.containsKey(vertex)) { // added
                changes.add();
                changes.set(GraphRecordStoreUtilities.SOURCE + COMPARE_ATTRIBUTE, ADDED);
                changes.set(GraphRecordStoreUtilities.SOURCE + VisualConcept.VertexAttribute.OVERLAY_COLOR, addedColour);

                addPrimaryKeyValuesToRecord(changes, GraphRecordStoreUtilities.SOURCE, vertexSourceRecordPrimaryValues);
                addAttributesToRecord(result, changes, GraphRecordStoreUtilities.SOURCE, result.index());
                output.println(String.format("Added node %s", originalSource));
                seenVertices.add(vertex);
            } else if (!seenVertices.contains(vertex) && originalVertexKeysToIndex.containsKey(vertex) && !compareVertexKeysToIndex.containsKey(vertex)) { // removed
                changes.add();
                changes.set(GraphRecordStoreUtilities.SOURCE + COMPARE_ATTRIBUTE, REMOVED);
                changes.set(GraphRecordStoreUtilities.SOURCE + VisualConcept.VertexAttribute.OVERLAY_COLOR, removedColour);

                addPrimaryKeyValuesToRecord(changes, GraphRecordStoreUtilities.SOURCE, vertexSourceRecordPrimaryValues);
                addAttributesToRecord(result, changes, GraphRecordStoreUtilities.SOURCE, result.index());
                output.println(String.format("Removed node %s", originalSource));
                seenVertices.add(vertex);
            } else if (!seenVertices.contains(vertex) && originalVertexKeysToIndex.containsKey(vertex) && compareVertexKeysToIndex.containsKey(vertex)) { // changed
                boolean vertexChanged = false;
                for (final String attribute : attributes) {
                    final int dividerPosition = attribute.indexOf(SeparatorConstants.PERIOD);

                    if (dividerPosition != -1) {
                        final String keyType = attribute.substring(0, dividerPosition).toLowerCase();
                        final String keyAttribute = attribute.substring(dividerPosition + 1);

                        switch (keyType) {
                            case "source":
                                final String originalValue = original.get(originalVertexKeysToIndex.get(vertex), attribute);
                                final String compareValue = compare.get(compareVertexKeysToIndex.get(vertex), attribute);
                                if ((originalValue != null && !originalValue.equals(compareValue))
                                        || (compareValue != null && !compareValue.equals(originalValue))) {
                                    vertexChanged = true;
                                    output.println(String.format("Changed node %s, '%s' value was '%s' and now '%s'", originalSource, keyAttribute, originalValue, compareValue));
                                }
                                break;
                            case "destination":
                            case "transaction":
                                // Intentionally left blank
                                break;
                            default:
                                break;
                        }
                    }
                }

                if (vertexChanged) {
                    changes.add();
                    changes.set(GraphRecordStoreUtilities.SOURCE + COMPARE_ATTRIBUTE, CHANGED);
                    changes.set(GraphRecordStoreUtilities.SOURCE + VisualConcept.VertexAttribute.OVERLAY_COLOR, changedColour);

                    addPrimaryKeyValuesToRecord(changes, GraphRecordStoreUtilities.SOURCE, vertexSourceRecordPrimaryValues);
                    addAttributesToRecord(result, changes, GraphRecordStoreUtilities.SOURCE, result.index());
                } else {
                    changes.add();
                    changes.set(GraphRecordStoreUtilities.SOURCE + COMPARE_ATTRIBUTE, UNCHANGED);
                    changes.set(GraphRecordStoreUtilities.SOURCE + VisualConcept.VertexAttribute.OVERLAY_COLOR, unchangedColour);

                    addPrimaryKeyValuesToRecord(changes, GraphRecordStoreUtilities.SOURCE, vertexSourceRecordPrimaryValues);
                    addAttributesToRecord(result, changes, GraphRecordStoreUtilities.SOURCE, result.index());
                }

                seenVertices.add(vertex);
            } else {
                // Do nothing
            }

            // transaction compare
            final String originalDestination = result.get(GraphRecordStoreUtilities.DESTINATION + VisualConcept.VertexAttribute.LABEL);
            if (!seenTransactions.contains(transaction) && !originalTransactionKeysToIndex.containsKey(transaction) && compareTransactionKeysToIndex.containsKey(transaction)) { // added
                changes.add();
                changes.set(GraphRecordStoreUtilities.TRANSACTION + COMPARE_ATTRIBUTE, ADDED);
                changes.set(GraphRecordStoreUtilities.TRANSACTION + VisualConcept.TransactionAttribute.OVERLAY_COLOR, addedColour);

                addPrimaryKeyValuesToRecord(changes, GraphRecordStoreUtilities.SOURCE, vertexSourceRecordPrimaryValues);
                addPrimaryKeyValuesToRecord(changes, GraphRecordStoreUtilities.DESTINATION, vertexDestinationRecordPrimaryValues);
                addPrimaryKeyValuesToRecord(changes, GraphRecordStoreUtilities.TRANSACTION, transactionRecordPrimaryValues);
                addAttributesToRecord(result, changes, GraphRecordStoreUtilities.TRANSACTION, result.index());
                seenTransactions.add(transaction);
                output.println(String.format("Added transaction connecting %s to %s", originalSource, originalDestination));
            } else if (!seenTransactions.contains(transaction) && originalTransactionKeysToIndex.containsKey(transaction) && !compareTransactionKeysToIndex.containsKey(transaction)) { // removed
                changes.add();
                changes.set(GraphRecordStoreUtilities.TRANSACTION + COMPARE_ATTRIBUTE, REMOVED);
                changes.set(GraphRecordStoreUtilities.TRANSACTION + VisualConcept.TransactionAttribute.OVERLAY_COLOR, removedColour);

                addPrimaryKeyValuesToRecord(changes, GraphRecordStoreUtilities.SOURCE, vertexSourceRecordPrimaryValues);
                addPrimaryKeyValuesToRecord(changes, GraphRecordStoreUtilities.DESTINATION, vertexDestinationRecordPrimaryValues);
                addPrimaryKeyValuesToRecord(changes, GraphRecordStoreUtilities.TRANSACTION, transactionRecordPrimaryValues);
                addAttributesToRecord(result, changes, GraphRecordStoreUtilities.TRANSACTION, result.index());
                seenTransactions.add(transaction);
                output.println(String.format("Removed transaction connecting %s to %s", originalSource, originalDestination));
            } else if (!seenTransactions.contains(transaction) && originalTransactionKeysToIndex.containsKey(transaction) && compareTransactionKeysToIndex.containsKey(transaction)) { // changed
                boolean transactionChanged = false;
                for (final String attribute : attributes) {
                    final int dividerPosition = attribute.indexOf(SeparatorConstants.PERIOD);

                    if (dividerPosition != -1) {
                        final String keyType = attribute.substring(0, dividerPosition).toLowerCase();
                        final String keyAttribute = attribute.substring(dividerPosition + 1);

                        switch (keyType) {
                            case "source":
                            case "destination":
                                break;
                            case "transaction":
                                final Integer originalTransactionIndex = originalTransactionKeysToIndex.get(transaction);
                                final Integer compareTransactionIndex = compareTransactionKeysToIndex.get(transaction);
                                final String originalTransactionValue = original.get(originalTransactionIndex, GraphRecordStoreUtilities.TRANSACTION + keyAttribute);
                                final String compareTransactionValue = compare.get(compareTransactionIndex, GraphRecordStoreUtilities.TRANSACTION + keyAttribute);
                                if ((originalTransactionValue != null && !originalTransactionValue.equals(compareTransactionValue))
                                        || (compareTransactionValue != null && !compareTransactionValue.equals(originalTransactionValue))) {
                                    transactionChanged = true;
                                    output.println(String.format("Changed transaction connecting %s to %s, attribute %s value was '%s' and now '%s'", originalSource, originalDestination, keyAttribute, originalTransactionValue, compareTransactionValue));
                                }
                                break;
                            default:
                                break;
                        }
                    }
                }

                if (transactionChanged) {
                    changes.add();
                    changes.set(GraphRecordStoreUtilities.TRANSACTION + COMPARE_ATTRIBUTE, CHANGED);
                    changes.set(GraphRecordStoreUtilities.TRANSACTION + VisualConcept.TransactionAttribute.OVERLAY_COLOR, changedColour);

                    addPrimaryKeyValuesToRecord(changes, GraphRecordStoreUtilities.SOURCE, vertexSourceRecordPrimaryValues);
                    addPrimaryKeyValuesToRecord(changes, GraphRecordStoreUtilities.DESTINATION, vertexDestinationRecordPrimaryValues);
                    addPrimaryKeyValuesToRecord(changes, GraphRecordStoreUtilities.TRANSACTION, transactionRecordPrimaryValues);
                    addAttributesToRecord(result, changes, GraphRecordStoreUtilities.TRANSACTION, result.index());
                } else {
                    changes.add();
                    changes.set(GraphRecordStoreUtilities.TRANSACTION + COMPARE_ATTRIBUTE, UNCHANGED);
                    changes.set(GraphRecordStoreUtilities.TRANSACTION + VisualConcept.TransactionAttribute.OVERLAY_COLOR, unchangedColour);

                    addPrimaryKeyValuesToRecord(changes, GraphRecordStoreUtilities.SOURCE, vertexSourceRecordPrimaryValues);
                    addPrimaryKeyValuesToRecord(changes, GraphRecordStoreUtilities.DESTINATION, vertexDestinationRecordPrimaryValues);
                    addPrimaryKeyValuesToRecord(changes, GraphRecordStoreUtilities.TRANSACTION, transactionRecordPrimaryValues);
                    addAttributesToRecord(result, changes, GraphRecordStoreUtilities.TRANSACTION, result.index());
                }

                seenTransactions.add(transaction);
            } else {
                // Do nothing
            }
        }

        return changes;
    }

    /**
     * Create the comparison graph using the original graph as the starting
     * point and add the result record store
     *
     * @param originalGraph
     * @param changes
     * @param initializeWithSchema
     * @param completeWithSchema
     * @return
     * @throws InterruptedException
     */
    protected Graph createComparisonGraph(final Graph originalGraph, final GraphRecordStore changes) throws InterruptedException {
        Graph copy;

        final ReadableGraph rg = originalGraph.getReadableGraph();
        try {
            try {
                final Plugin copyGraphPlugin = PluginRegistry.get(InteractiveGraphPluginRegistry.COPY_TO_NEW_GRAPH);
                final PluginParameters copyParams = copyGraphPlugin.createParameters();
                copyParams.getParameters().get(CopyToNewGraphPlugin.COPY_ALL_PARAMETER_ID).setBooleanValue(true);
                PluginExecution.withPlugin(copyGraphPlugin).withParameters(copyParams).executeNow(rg);
                copy = (Graph) copyParams.getParameters().get(CopyToNewGraphPlugin.NEW_GRAPH_OUTPUT_PARAMETER_ID).getObjectValue();
            } catch (final PluginException ex) {
                copy = null;
                LOGGER.log(Level.SEVERE, ex.getLocalizedMessage(), ex);
            }

            if (copy == null) {
                // The copy failed, drop out now.
                return null;
            }
        } finally {
            rg.release();
        }

        final List<String> vertexIdAttributes = new ArrayList<>();
        vertexIdAttributes.add(VisualConcept.VertexAttribute.LABEL.getName() + "<string>");

        final WritableGraph wgcopy = copy.getWritableGraph("Add changes", true);
        try {
            changes.reset();
            GraphRecordStoreUtilities.addRecordStoreToGraph(wgcopy, changes, false, false, null);
            final int vertexColorReferenceAttribute = VisualConcept.GraphAttribute.NODE_COLOR_REFERENCE.ensure(wgcopy);
            final int transactionColorReferenceAttribute = VisualConcept.GraphAttribute.TRANSACTION_COLOR_REFERENCE.ensure(wgcopy);
            wgcopy.setObjectValue(vertexColorReferenceAttribute, 0, VisualConcept.VertexAttribute.OVERLAY_COLOR.getName());
            wgcopy.setObjectValue(transactionColorReferenceAttribute, 0, VisualConcept.TransactionAttribute.OVERLAY_COLOR.getName());
        } finally {
            wgcopy.commit();
        }

        return copy; // only returning this so that this method can be tested
    }

    /**
     * Return statistics about the graph
     *
     * @param graph The graph
     * @return A Map of statistics about the graph
     */
    protected Map<String, Integer> collectStatisticsFromGraph(final GraphReadMethods graph) {
        final Map<String, Integer> statistics = new HashMap<>();
        statistics.put(GLOBAL_MODIFICATION_COUNT, Integer.valueOf(String.valueOf(graph.getGlobalModificationCounter())));
        statistics.put(NODES_COUNT, graph.getVertexCount());
        statistics.put(TRANSACTIONS_COUNT, graph.getTransactionCount());
        statistics.put(NODE_ATTRIBUTE_COUNT, AttributeUtilities.getRegisteredAttributeIdsFromGraph(graph, GraphElementType.VERTEX).size());
        statistics.put(TRANSACTION_ATTRIBUTE_COUNT, AttributeUtilities.getRegisteredAttributeIdsFromGraph(graph, GraphElementType.TRANSACTION).size());
        return statistics;
    }

    /**
     * Return a map of the differences between 2 statistical maps
     *
     * @param originalStatistics
     * @param compareStatistics
     * @return
     */
    protected Map<String, Integer> calculateStatisticalDifferences(final Map<String, Integer> originalStatistics, final Map<String, Integer> compareStatistics) {
        final Map<String, Integer> statisticalDifferences = new HashMap<>();
        for (final Map.Entry<String, Integer> entry : originalStatistics.entrySet()) {
            statisticalDifferences.put(entry.getKey(), compareStatistics.get(entry.getKey()) - entry.getValue());
        }
        return statisticalDifferences;
    }

    /**
     * Return a mapping of vertex primary key (as a Set) to record store index.
     * <p>
     * This implementation assumes that you use:
     * <pre>
     * GraphRecordStoreUtilities.getAll()
     * </pre>
     * <p>
     * This is because getAll treats all nodes (i.e even destination nodes) as
     * source nodes and the order of getAll is source nodes and then
     * transactions (if any exist).
     *
     * @param GraphRecordStore The record store
     * @return A mapping of keys to record store index
     */
    protected Map<Set<String>, Integer> getVertexKeysToRecordstoreIndex(final GraphRecordStore recordstore, final Set<String> vertexKeys) {
        final Map<Set<String>, Integer> keyToRecordIndex = new HashMap<>();
        recordstore.reset();
        while (recordstore.next()) {
            final Set<String> vertex = new TreeSet<>();

            for (final String key : vertexKeys) {
                if (!recordstore.hasValue(GraphRecordStoreUtilities.SOURCE + key)) {
                    break;
                }

                if (recordstore.get(GraphRecordStoreUtilities.SOURCE + key) != null) {
                    vertex.add(recordstore.get(GraphRecordStoreUtilities.SOURCE + key));
                }
            }

            if (!keyToRecordIndex.containsKey(vertex)) {
                keyToRecordIndex.put(vertex, recordstore.index());
            }
        }

        return keyToRecordIndex;
    }

    /**
     * Return a mapping of transaction primary key (as a Set) to record store
     * index.
     * <p>
     * This implementation assumes that you use:
     * <pre>
     * GraphRecordStoreUtilities.getAll()
     * </pre>
     * <p>
     * This is because getAll treats all nodes (i.e even destination nodes) as
     * source nodes and the order of getAll is source nodes and then
     * transactions (if any exist).
     *
     * @param GraphRecordStore The record store
     * @return A mapping of keys to record store index
     */
    protected Map<List<String>, Integer> getTransactionKeysToRecordstoreIndex(final GraphRecordStore recordstore, final Set<String> vertexKeys, final Set<String> transactionKeys) {
        final Map<List<String>, Integer> keyToRecordIndex = new HashMap<>();
        recordstore.reset();
        while (recordstore.next()) {//recordstore.toStringVerbose()recordstore.index()
            final List<String> transaction = new ArrayList<>();

            for (final String key : transactionKeys) {
                if (recordstore.get(GraphRecordStoreUtilities.TRANSACTION + key) != null) {
                    transaction.add(recordstore.get(GraphRecordStoreUtilities.TRANSACTION + key));
                }
            }

            for (final String key : vertexKeys) {
                if (recordstore.get(GraphRecordStoreUtilities.DESTINATION + key) != null) {
                    transaction.add(recordstore.get(GraphRecordStoreUtilities.DESTINATION + key));
                }
            }

            if (transaction.isEmpty()) {
                continue;
            }

            for (final String key : vertexKeys) {
                if (recordstore.get(GraphRecordStoreUtilities.SOURCE + key) != null) {
                    transaction.add(recordstore.get(GraphRecordStoreUtilities.SOURCE + key));
                }
            }

            if (!keyToRecordIndex.containsKey(transaction)) {
                keyToRecordIndex.put(transaction, recordstore.index());
            }
        }

        return keyToRecordIndex;
    }

    /**
     * Get the graph using the graphs name
     *
     * @param graphName The name of the graph
     * @return The Graph represented by the name
     */
    private Graph getGraphFromName(final String graphName) {
        for (final String graphId : GraphNode.getAllGraphs().keySet()) {
            if (GraphNode.getGraphNode(graphId).getDisplayName().equals(graphName)) {
                return GraphNode.getGraphNode(graphId).getGraph();
            }
        }
        return null;
    }

    /**
     * Add primary key values to the record store so that the node or
     * transaction is created with the minimum attributes for it to display
     * correctly.
     *
     * @param changes The GraphRecordStore holding the changes
     * @param type The element type
     * @param recordPrimaryValues
     */
    private void addPrimaryKeyValuesToRecord(final GraphRecordStore changes, final String type, final Map<String, String> recordPrimaryValues) {
        for (final Map.Entry<String, String> entry : recordPrimaryValues.entrySet()) {
            changes.set(type + entry.getKey(), entry.getValue());
        }
    }

    /**
     * Add attributes to the current change record so that things like the
     * visual attributes come across in the compare graph
     *
     * @param recordstore The GraphRecordStore of the changes to be processed
     * @param changes The GraphRecordStore holding the changes
     * @param type The element type
     * @param index The index of the current record
     */
    private void addAttributesToRecord(final GraphRecordStore recordstore, final GraphRecordStore changes, final String type, final int index) {
        for (final String key : recordstore.keys()) {
            if (recordstore.get(index, key) != null
                    && !changes.hasValue(key)
                    && !key.endsWith(".[id]")
                    && key.startsWith(type)) {
                changes.set(key, recordstore.get(index, key));
            }
        }
    }
}<|MERGE_RESOLUTION|>--- conflicted
+++ resolved
@@ -138,10 +138,7 @@
                     @SuppressWarnings("unchecked") //COMPARE_GRAPH_PARAMETER_ID will always be of type SingleChoiceParameterValue
                     final PluginParameter<SingleChoiceParameterValue> compareParamter = (PluginParameter<SingleChoiceParameterValue>) params.get(COMPARE_GRAPH_PARAMETER_ID);
                     SingleChoiceParameterType.setOptions(compareParamter, graphNames);
-<<<<<<< HEAD
-=======
                     SingleChoiceParameterType.setChoice(compareParamter, graphNames.get(0));
->>>>>>> c0602a6e
                 }
             }
         });
