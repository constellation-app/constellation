== 3030-12-31 Getting Started
<p>If you're new to CONSTELLATION, read the <a href="" helpId="au.gov.asd.tac.constellation.functionality.introduction">introduction</a>.</p>

<<<<<<< HEAD
== 2020-08-07 Table View
<p>Table View has been updated to include a paging system. This helps improve the Table view performance on larger graphs.</p>
=======
== 2020-08-06 Quality Control Categories
<p>The Quality Control View now ranks and lists the quality of an element as a category instead of a score. This is also implemented in the Data Access View.</p>
<p>Categories can be mapped to each individual rule through the Quality Control View</p>
<p><strong>Categories</strong> - from lowest to highest priority.</p>
<ul>
<li>Default</li>
<li>Info</li>
<li>Warning</li>
<li>Severe</li>
<li>Fatal</li>
</ul>
>>>>>>> 838a2e7a

== 2020-07-23 Delimited File Importer
<p>Dramatically improve the preview performance of a CSV file import.</p>

== 2020-07-20 Version 2
<p>Constellation v2.0.0 is officially released!</p>

== 2020-07-17 Named Selection
<p>A number of bugs with the Named Selection have been fixed.</p>

== 2020-07-16 Attribute Calculator
<p>The attribute editor has been removed with other views and features.</p>

== 2020-07-08 Rendering Labels Bug Fixed
<p>A bug with labels being rendered with unreadable text after opening views has been fixed.</p>

== 2020-07-07 Manage Templates Layout Improvements
<p>The File &gt; Manage Templates window's layout has been improved.</p>

== 2020-07-07 Import from Delimited Fixes
<p>A number of improvements have been made to the Import from Delimited:</p>
<ul>
<li>The filtering options from the preview table have been fixed so that doing <strong>Row !=1</strong> works again.</li>
<li>A UX improvement has been made to allow you to import files of one type per session. After importing the first file, the <strong>Import File Parser</strong> is grayed out</li>
</ul>

== 2020-06-18 Info Map Bug Fixed
<p>A bug preventing running the Clustering &gt; Info Map plugins has been fixed.</p>

== 2020-06-09 Select Top N Bug Fixed
<p>A bug preventing running the <strong>Select Top N</strong> plugin from the Data Access View has been fixed.</p>

== 2020-05-21 Schema View
<p>The Node and Transaction type tabs in the Schema View are now searchable.</p>

== 2020-05-21 Hierarchical Clustering Improvements
<p>A bug preventing the running of the hierachical clustering plugin sometimes has been fixed.</p>

== 2020-05-21 Merge Nodes by Geospatial Distance
<p>A bug preventing running the <strong>Merge Nodes</strong> &gt; <strong>Geospatial Distance</strong> plugin from the Data Access View has been fixed.</p>

== 2020-05-18 Map Controls
<p>We have updated the Map View mouse controls to be consistent with the graph view.</p>

== 2020-05-12 Table View
<p>A number of improvements have been added to the table view:</p>
<ul>
<li>The column selection has been improved to include sub categories for source, destination and transactions</li>
<li>Each column selection now includes a search filter</li>
</ul>

== 2020-05-12 Support for MacOSX
<p>Constellation officially supports MacOSX!</p>

== 2020-05-11 Two New Arrangement Options
<p>Two new arrangement options are available via the Arrange menu and toolbar. These options are horizontal and vertical lines. Selecting these options allow selected (or all) elements to be arranged in either horizontal or vertical lines.</p>

== 2020-05-11 Delimiter Importer
<p>Added feedback dialogs for the Delimiter importer, showing information about a successful import and any failures.</p>

== 2020-05-11 Timeline View
<p>A bug resulting in the summary box shrinking when dragged past the summary bounds has been fixed.</p>

== 2020-05-05 Layer by Time
<p>A bug preventing the running of the Arrange &gt; Layer By Time occasionally has been fixed.</p>

== 2020-04-20 Data Access View
<p>You can now remove a previously saved preference in Data Access View under Options &gt; Load.</p>
<p>Added support for double attribute types for when high precision is required, as well as byte and short attribute types for when memory efficiency is required.</p>

== 2020-04-15 New Layers View
<p>You can now add vertices and transactions to up to 32 layers by either using the right click context menu or defining a query.
Access to the Layers view is achieved through Experimental &gt; Views &gt; Layers View.</p>
<p>The view allows for toggling of layers via a checkbox which links to subsets of graph elements.
This will either hide or show the subsets based on element visibility changes to reduce clutter when analysing large data sets.</p>
<p>For more information on how to use this see the <a href="https://github.com/constellation-app/constellation/issues/223">layers view page</a>.
Feel free to comment on the issue with your feedback.</p>

== 2020-04-08 Data Access View Date Range
<p>You can now enter a date and time in the absolute date range section of the Data Access View.</p>

== 2020-03-24 REST API
<p>The module that implements the REST API (providing access from Jupyter notebooks, for example) has been
rewritten. It is now much easier to add functionality. The Python client constellation_client.py has been
updated to use the new REST API. Swagger has been updated; it uses a configuration that is automatically
generated by the REST server, so the display is always up to date.</p>

== 2020-02-25 New Logo
<p>Constellation has got a new logo!</p>

== 2020-02-23 Improved Validation
<p>Validation of custom attributes using dates, blaze angles, node and transaction attribute labels have been improved to provide instant feedback when an invalid value is set.</p>

== 2020-02-07 Font Improvements
<p>Support for rendering fonts in a Constellation graph has been overhauled enabling support for multiple fonts.
Font preferences for the graph can be made by going to Setup &gt; Options &gt; Constellation &gt; Label Fonts. 
For more information click on the help button located at the bottom right corner within this preference window.</p>

== 2020-02-06 Analytic View
<p>Stability improvements have been made to the Analytic view when switching between graphs and having the Analytic view state updated.</p>

== 2020-02-06 Data Access View
<p>You can now have Data Access Plugins be deselected after pressing the <strong>Go</strong> button. This is a preference option available from the Data Access View options menu.</p>

== 2020-01-28 Data Access View
<p>A bug has been fixed with the Data Access View which caused the application to lock up when it was opened.</p>

== 2020-01-22 Map View
<p>A stability improvement has been made to the Map View when you resize the window.</p>

== 2020-01-20 Data Access View
<p>A UX improvement has been made to the Data Access View which will enable the "Go" button when you have plugins selected. When you press "Go", a graph will be created if there isn't any open.</p>

== 2020-01-20 Timeline View
<p>A bug has been fixed in the timeline view when the timezone was changed and a graph was closed.</p>

== 2020-01-15 New Flag Icons
<p>We have updated the flag icons we use which are more detailed and of better quality.</p>

== 2020-01-13 Hierarchical Clustering
<p>A bug with the hierarchical clustering not reverting the graph after the pane was closed has been fixed.</p>

== 2020-01-13 KTruss Clustering
<p>A bug with the KTruss clustering not reverting the graph after the pane was closed has been fixed.</p>

== 2020-01-04 Libraries Upgraded
<p>We've upgraded to newer versions of open source libraries we use which should improve performance and stability.</p>

== 2019-12-20 Quality Control View
<p>The colours used to represent a warning when the score is 80 have been improved to be readable.</p>

== 2019-12-16 Delimited File Importer
<p>In the delimited file importer you can assign an attribute to the row column which is the first column.</p>

== 2019-10-23 Jupyter Notebooks
<p>Improvements have been made to the error handling when errors occur with the REST client.</p>

== 2019-10-11 Jupyter Notebooks
<p>You can now specify which graph you want to run a plugin in by specifying the <strong>graph id</strong>. For more information refer to the documentation by going to Tools &gt; Display REST Server Documentation.</p>

== 2019-10-09 Jupyter Notebooks
<p>You can now add custom blazes from a Jupyter Notebook. For more information see <a href="https://github.com/constellation-app/constellation/issues/139">139</a>.</p>

== 2019-10-01 Jupyter Notebooks
<p>A bug has been fixed interpreting strings which look like numbers as numbers in a pandas dataframe. For more information see <a href="https://github.com/constellation-app/constellation/issues/133">#133</a>.</p>

== 2019-07-30 Remember last save
<p>Constellation will remember the location you last saved a graph. You can change this behaviour from Tools &gt; Options &gt; Constellation.</p>

== 2019-07-30 Data Access View Plugin Search
<p>The Data Access View plugin search usability has been improved by having the search text field enabled always.</p>

== 2019-06-25 Data Access View Context Menu Update
<p>The menu positions of the right click context menu available from the Data 
Access View has been modified based on UX feedback.</p>

== 2019-05-30 New graph icons
<p>The Constellation new graph icons have been redone.</p>

== 2019-05-06 Analytic Schema Update
<p>Added support for HASH types like MD5, SHA1 and SHA256. The HASH icon background colour is now cyan.</p>

== 2019-05-01 Gather Nodes Bug Fix
<p>Gathered nodes will now maintain their depth instead of being moved forward</p>

== 2019-03-27 Table View Update
<p>The Table View will now remember your column selection and ordering no matter how much you change it.</p>

== 2019-03-27 Added Deselect Blazes option
<p>Added Deselect Blazes option in Selection menu.</p>

== 2019-03-22 New Country Flag Icons
<p>Added 23 new country flag icons.</p>

== 2019-03-22 Arrange by Node Attribute
<p>Arrange by Node Attribute (found under the Arrange Menu) combines the function of Arrange by Group and Arrange by Layer into a single plugin.</p>

== 2019-03-12 Help added for Histogram
<p>A help topics entry for the Histogram View has been added.</p>

== 2019-03-07 Performance Improvement
<p>A performance improvement has been made to how icons and images were created resulting in reduced memory usage.</p>

== 2019-03-01 Map View Update
<p>A few minor improvements have been made to the map view:</p>
<ul>
<li>The draw tool in the Map View will now display distances as you are drawing.</li>
<li>There is a new button beside the draw tool which allows you to copy drawn markers onto your graph.</li>
<li>The KML export option will now include attribute data in the kml.</li>
<li>A bug was fixed which allowed you to be in both draw mode and measure mode at the same time.</li>
</ul>

== 2019-02-11 Save All Returns
<p>The Save All menu option has been brought back and is available from the File menu.</p>

== 2018-12-06 Data Access View Update
<p>You can no longer press Go with either an invalid entry in a numeric parameter of an enabled Data Access Plugin,
or an invalid date-time range set in the Global Parameters (i.e. the 'From' date-time is later than the 'To' date-time).</p>

== 2018-12-04 New Analytic Plugins
<p>Under Experimental &gt; Build Graph, there are plugins for creating structured graphs that more closely resemble real social networks.</p>
<ul>
<li><strong>Preferential Attachment Graph</strong> creates networks that follow the degree power law that is expected in real networks.</li>
<li><strong>Small World Graph</strong> creates lattices/random networks depending on a rewiring probability</li>
<li><strong>Complete Graph</strong> creates a complete graph.</li>
</ul>
<p>In the Analytic View &gt; Similarity, there are four new plugins that assist in link prediction.</p>
<ul>
<li><strong>Common Neighbours</strong> calculates the number of common neighbours between a pair of nodes.</li>
<li><strong>Preferential Attachment</strong> calculates the product of the degrees of a pair of nodes.</li>
<li><strong>Resource Allocation Index</strong> determines the fraction of a "resource" a node can send to another through common neighbours.</li>
<li><strong>Adamic-Adar Index</strong> is similar to Resource Allocation Index but is calculated using the log sum.</li>
</ul>

== 2018-12-03 New Plugins
<p>The actions of saving and closing (including force closing) graphs can now be performed programmatically using plugins.
Refer to the Schema View for more information on how to use these new plugins.</p>

== 2018-11-22 Scatter Plot Update
<p>There is now an option in Scatter Plot to set a number axis to a logarithmic scale.</p>

== 2018-11-20 Directed Transactions
<p>You can now change whether a transaction is directed or not in schema. It is now also reflected visually on the graph by updating the transaction visual (arrow/s if directed, no arrows if not).</p>

== 2018-11-19 Histogram Update
<p>The Histogram now has column headers to help identify what the values in each column represent.</p>

== 2018-11-05 Layer by Time Update
<p>The parameters for 'Layer by Time' found under the Arrange menu item now have clearer descriptions.</p>

== 2018-11-02 Data Access View Update
<p>The plugin 'Split Nodes Based on Identifier' found under the clean section of Data Access View now has the option to split on all occurrences of a given character(s) instead of just the first occurrence.</p>

== 2018-10-19 Table View Update
<p>A performance issue exporting to Excel from the table view has been resolved.</p>

== 2018-10-17 Data Access View Update
<p>All global parameters in the Data Access View will now be saved along with your graph. There is also a new plugin under the
Clean section of the Data Access View, 'Removed Unused Attributes', which removes unused (non-key) attributes from the graph.</p>

== 2018-09-26 Data Access View Update
<p>The favourite icon has changed from a heart to a star to adopt the standard icon used by other applications.</p>

== 2018-09-04 Table View Update
<p>Performance issues identified with the table view have been resolved.</p>

== 2018-06-14 Levenshtein Distance Analytic
<p>In the Analytic View, the Levenshtein Distance Similarity analytic can be used to measure the distance between node string attributes.</p>

== 2018-08-15 Data Access View Update
<p>Added the ability to query 24 months as a date time range in the Data Access View.</p>

== 2018-05-21 Data Access View Update
<p>A new button called <strong>Use maximum Time Range</strong> has been added to set the custom time range to start at 00:00:00 and end at 23:59:59.</p>

== 2018-05-15 Rename Graphs
<p>The right click &gt; rename option retains the current graph name.</p>

== 2018-04-30 Data Access View Update
<p>Added extra padding before the Go button to avoid accidentally clicking.</p>

== 2018-04-06 Analytic View Update
<p>There are new three new analytics available in the Analytic View:</p>
<ul>
<li><strong>Effective Resistance</strong> treats the graph as an electrical network in order to measure the resistance of links.</li>
<li><strong>Dice Similarity</strong> measures how similar pairs of nodes as the ratio of their common neighbours to the median of their neighbours.</li>
<li><strong>Graph Distance</strong>, in addition to the diameter and radius of the graph, will now also calculate the average path distance.</li>
</ul>

== 2018-04-05 Table View Update
<p>The Table View now has a column visibility option for only Key Attributes, and this is now the default setting.</p>

== 2018-04-05 Proxy Settings
<p>The interface for customising proxy settings (Setup &gt; Options &gt; CONSTELLATION &gt; Proxies) has been
overhauled to provide a more intuitive experience. In particular, descriptions have been added to each option
detailing how to use it, default settings are visible when you select the 'Use Default Settings' option, and
changes are applied immediately on clicking the 'Apply' or 'OK' buttons.</p>

== 2018-03-29 Default Decorators
<p>The <i>Geo.Country</i> attribute is now set as a default decorator, meaning a country flag will decorate each vertex with country information.</p>

== 2018-03-07 Zoom to Selection
<p>Added the animation back in when zooming to a selection (Ctrl+Up) so that you have context to where on the graph you are zooming to.</p>

== 2018-03-06 Timeline View Update
<p>In the Timeline View, you can now toggle between Showing, Dimming, and Hiding nodes outside the Timeline View on the graph.</p>
<p>Additionally, there is also a Zoom to Selection button, which will re-frame the Timeline View to focus on the selected transactions on the graph.</p>

== 2018-03-02 Map View Update
<p>The Map View is now capable of clustering markers based on their geographic proximity.
This option can be enabled by selecting <i>Cluster Markers</i> in the marker visibility menu.</p>
<p>Additionally, there are now two new layers available in the Map View:</p>
<ul>
<li><strong>Day / Night</strong> will shade the map where it is currently night time</li>
<li><strong>Thiessen Polygons</strong> will color the map based on which marker is closest</li>
</ul>

== 2018-02-26 Analytic View Update
<p>The Analytic View now has a documentation window which will tell you about any analytic you click on.</p>
<p>This can activated/deactivated by clicking <i>Options &gt; Show Documentation</i>.</p>

== 2018-02-15 Compare Graphs
<p>The Compare Graph plugin has been completed and moved into the Tools menu.</p>

== 2018-02-15 Map View Update
<p>You can now find two new layers in the Map View:</p>
<ul>
<li><strong>Entity Paths</strong> will draws lines between markers on the map representing the paths that entities on the graph have traveled over time</li>
<li><strong>Location Paths</strong> will draws lines between markers on the map representing direct connections between locations nodes on the graph</li>
</ul>

== 2018-02-07 Table View 2.0
<p>The Table View has been completely redesigned to allow for some more advanced functionality such as
multi-column sorting, column filtering and more flexible styling. For details on usage of the new
Table View, refer to <a href="" helpId="au.gov.asd.tac.constellation.views.tableview2">this</a>
help page.</p>

== 2018-01-30 External Scripting Update
<p>The external scripting client has a new method to list the open graphs called <tt>list_graphs()</tt>.
This in conjuction with <tt>set_current_graph</tt> will allow you to easily switch graphs.</p>
<p>Another new method is <tt>open_graph</tt> which will allow you to open a graph by specifying the
filename.</p>

== 2018-01-29 Merge Transactions
<p>A bug with merging transactions has been resolved by excluding the transaction identifier in the
comparison.</p>

== 2018-01-29 Save All
<p>The button to save all open graphs has been removed based on feedback from users.</p>

== 2018-01-29 Copy to New Graph
<p>A toolbar button has been added for Copy Selection to New Graph (Ctrl+U) plugin.</p>

== 2017-12-22 Map View Update
<p>A few new features have been added to the Map View:</p>
<ul>
<li>The Map View now has support for rendering layers over the map. The first layer, a live heatmap
is now available and can be activated from the layers menu.</li>
<li>A new overlay has been added which will display an overview of the map, including a viewport of
the area currently in focus.</li>
<li>Overlays can now be switched on and off using the overlays menu.</li>
<li>'Zoom to Location' will now create a marker at the specified location as well as zoom to it.</li>
</ul>

== 2017-10-26 Freeze Graph View
<p>The freeze graph view feature has been revised to allow the reset view animation to be performed. This
ensures the camera zooms to show the entire graph as new nodes are added and removed.</p>

== 2017-10-23 New Analytics
<p>New analytics have been added to the Analytic View, and can be found under categories:</p>
<ul>
<li>Under Importance, the Connected Component Analytic will tell you the size of each node's graph component, and also indicates how many components there would be if the node was deleted.</li>
</ul>
<p>There's also a new category - Global, with several analytics that will add Graph Attributes:</p>
<ul>
<li>Average Degree - Calculates the average degree of the graph. This metric can be used to detect high
degree nodes.</li>
<li>Graph Density - Calculates the density of the graph.</li>
<li>Component Count - Counts the number of connected components on the graph.</li>
<li>Global Clustering Coefficient - Calculates the global clustering coefficient using the number of
triangles and triplets on the graph.</li>
<li>Graph Distance - Calculates the diameter and radius of the graph.</li>
</ul>

== 2017-10-17 Schema View
<p>The Plugins tab on the Schema View allows you to download a copy of the plugin details into a CSV file.</p>

== 2017-10-13 Schemas
<p>The <strong>Simple Graph</strong> has been renamed to <strong>Visual Graph</strong>.</p>

== 2017-10-12 Map View Update
<p>A few new features have been added to the Map View:</p>
<ul>
<li>You can add custom labels and colours to markers in the Map View using the new label and color menus.</li>
<li>Markers on the map now respond to the 'dim' and 'visibility' attributes. This allows you to, for example, use the
'Dim Other Events' option in the Timeline to visualise locations within a sliding time window.</li>
<li>The draw and measure tools now have support for circles by holding <i>shift</i> as you click. Note that the measure
tool can also measure paths by holding the 'control' key as you click.</li>
<li>The measure tool now supports measurements in nautical miles. The current measurement unit is displayed beside the
measurement tool, and clicking it will cycle through available measurement systems.</li>
<li>You can search for a location on the map by coordinate, geohash or MGRS using the 'Search by Location' option in the
zoom menu.</li>
</ul>

== 2017-10-11 Plugin and parameter names
<p>All plugin names and their parameters have been reviewed and standardised. If you are using the scripting or web server Rest API then please note the following:</p>
<ul>
<li>Plugin names now end with the <strong>Plugin</strong> suffix</li>
<li>Plugin parameters now follow the naming convention of ExamplePlugin.parameter_name</li>
</ul>

== 2017-09-28 CONSTELLATION Upgrade
<p>CONSTELLATION has been upgraded to work on NetBeans 8.2 and Java 8u144 allowing CONSTELLATION to benefit from the latest security and bug fixes.
We have also re-organised modules and done some house keeping to make it easier to develop and maintain.</p>

== 2017-09-21 Jupyter notebooks may require manual authentication
<p>Until now, starting a Jupyter notebook from Tools &rarr; Start Jupyter Notebook has used the <tt>--NotebookApp.token=""</tt>
flag for ease of use. However, this disables notebook authentication, which is not desirable.</p>
<p>Jupyter is now started using just <tt>jupyter-notebook</tt>, so manual authentication may be required. If it is, follow the
instructions displayed in the notebook's output window.</p>
<p>This now works in exactly the same as manually entering <tt>jupyter-notebook</tt> at a command prompt in the notebook directory
(by default, your home directory).</p>

== 2017-08-29 More Geospatial Export Options
<p>You can now export geospatial data in your graph to a GeoPackage file. This is an OGC defined, GIS compliant SQLite database which is
supported by ArcGIS (and most other GIS tools) and is significantly more flexible than a Shapefile. This export option is available under
File &gt; Export as well as in the toolbar of the Map View</p>

== 2017-08-23 Blaze Menu Changes
<p>There are now more options available for modifying blazes in the right-click menu and toolbar drop-down menu, including three default colour options.</p>

== 2017-08-15 Scripting View
<p>Removed support for Groovy and Javascript in the Scripting View. We are mandating that all scripts be written in Python.</p>

== 2017-08-03 Extract from Content
<p>The Extract From Content data access view plugin has been updated with the following options:</p>
<ul>
<li>Case Insensitive</li>
<li>Incoming Transactions</li>
<li>Selected Only</li>
</ul>
<p>Refer to <a href="" helpId="au.gov.asd.tac.constellation.views.dataaccess.plugins.importing.ExtractFromContent">this</a> help page for more information.</p>

== 2017-08-01 Select Blazes
<p>You can now select all blazed nodes on the graph using Selection &gt; Select Blazes. This option is also available in the toolbar menu.</p>

== 2017-07-28 Map View Update
<p>You can now toggle between metric and imperial measurements in the Map View using the button beside the measure tool.</p>

== 2017-07-28 Half Hop Induced Subgraph
<p>The half hop induced subgraph button has been added back onto the quick access toolbar.</p>

== 2017-07-28 Attribute Editor
<p>The following bugs with the attribute editor have been fixed:</p>
<ul>
<li>Fixed a bug preventing setting an icon when multiple nodes are selected.</li>
<li>Fixed a bug with changing colours in Options &gt; Attribute Editor Colours.</li>
</ul>

== 2017-07-25 Extract Words from Content
<p>In the Data Access View, under Import, the plugin Extract Words from Content is now available. If there are transactions with Content on the graph,
words will be extracted and represented as nodes. It also works with regular expressions and can extract known schema types.</p>

== 2017-07-25 REST server Python client is downloaded automatically
<p>If script downloading is enabled, a new Python REST client script will be downloaded if it doesn't exist, or if the on-disk version does not match CONSTELLATION's version. This means that the on-disk version will be automatically updated, with no user action required.</p>

== 2017-07-18 Geospatial Export
<p>You can now export geospatial data in your graph to GeoJSON or Shapefile using the File &gt; Export menu or the toolbar options in the Map View.</p>

== 2017-07-17 REST server requires a secret
<p>The external scripting server now requires a secret to be used, which requires a new Python client.</p>

== 2017-05-29 Support for Old Graphs
<p>The logic to support old graphs has been changed so that old graphs will get the updated look and feel when you run Tools &gt; Complete with Schema or press F5.</p>
<p>This has allowed graphs to load faster and more efficiently maintain the update code logic.</p>

== 2017-05-28 Improved Analytics
<p>Many of the structural graph analytics available to Constellation have been rewritten as native plugins, meaning
they have been optimised to run efficiently on large graphs and include more customisation options. These include:</p>
<ul>
<li>Degree Centrality (also calculates in-degree / out-degree)</li>
<li>Eigenvector Centrality</li>
<li>Katz Centrality</li>
<li>Pagerank Centrality</li>
<li>Betweenness Centrality</li>
<li>Closeness Centrality (also calculates harmonic closeness)</li>
<li>Ratio of Reciprocity</li>
<li>Jaccard Index</li>
<li>Cosine Similiarity</li>
</ul>
<p>In addition to this, several new analytics are now available:</p>
<ul>
<li>HITS Centrality: scores each node based on its ability to act as both a hub and as an authority</li>
<li>Local Clustering Coefficient: scores each node on its willingness to cluster</li>
<li>Eccentricity: scores each node on its furthest distance to any other node</li>
</ul>

== 2017-05-25 Default Font Change
<p>The default font has been changed from <strong>Arial Unicode MS</strong> to <strong>Dialog</strong> because it has better support for unicode characters.</p>

== 2017-05-18 Attribute Changes
<p>There have been some changes to the attributes you might be used to seeing on graphs.</p>
<ul>
<li>The 'Name' attribute for nodes is now called 'Label'</li>
<li>The 'Name' attribute for transactions is now called 'Label'</li>
<li>The 'UniqueID' attribute for transactions is now called 'Identifier'</li>
</ul>
<p>These changes have been made to help keep the core attributes consistent and intuitive.
Old graphs will be automatically updated with these new attributes.</p>

== 2017-05-09 Top-n Selection
<p>You can now select the top-n n nodes based on the transaction count and type to save you time having to do it manually. It is available under the Utility section in the Data Access View.
Click <a href="" helpId="au.gov.asd.tac.constellation.views.dataaccess.plugins.utility.SelectTopN">here</a> for the help page.</p>

== 2017-05-04 Improved Stability
<p>A bug causing CONSTELLATION to crash due to running out of memory has been fixed.</p>

== 2017-05-04 Data Access View Favorites Update
<p>Plugins in the Favourites category are sorted in the order respective to their category.</p>

== 2017-04-28 Split Nodes
<p>You can now split nodes based on a specified character which is located in the Clean category. For more information click <a href="" helpId="au.gov.asd.tac.constellation.views.dataaccess.plugins.clean.SplitNodesPlugin">here</a>.</p>

== 2017-04-21 Merge Nodes by Location
<p>You can now merge nodes by their geospatial proximity. Nodes which are found to be located within a specified distance of each other will be merged into a single 'geospatial cluster' node.
Each cluster node will be given a shape attribute representing the area it represents which is viewable in the Map View. This functionality can be accessed by selecting the 'Merge Nodes' plugin
within the Data Access View, and selecting the 'Geospatial Distance' option.</p>

== 2017-04-18 Compare Graphs
<p>You can now compare differences between 2 graphs and see the differences. This is available from Tools &gt; Compare Graphs. More information is available in <a href="" helpId="au.gov.asd.tac.constellation.functionality.compare.CompareGraphPlugin">this</a> help page.</p>

== 2017-04-03 Improved Quick Search
<p>Fixed bugs with the quick search and recent search not returning results.</p>

== 2017-03-24 Flexible Schema Types
<p>While you could always create custom types on a graph by simply entering a name as a string, you can now specify the place of a custom type in the type hierarchy (as seen in the Schema View) by entering the desired hierarchy as a string of form:</p>
<ul><li><i>schemaTypeName.customTypeName</i></li></ul>
<p>This will create a custom type called 'customTypeName' with the parent 'schemaTypeName' from which it will inherit its visual properties. This hierarchy string can extend as far back or forward as you like. For example:</p>
<ul><li><i>Online Location.URL.Host.Owner</i></li></ul>
<p>If both 'Online Location' and 'URL' are valid in the type hierarchy (which they would be for an Analytic Graph), this will create a custom type named 'Owner' whose parent is another custom type named 'Host', whose parent is the schema type 'URL' and both custom types will inherit their visual properties from the 'URL' type.</p>

== 2017-03-23 Improved Find
<p>Fixed a bug with the advanced find not adding results to the current selection.</p>

== 2017-03-21 Improved Data Access View
<p>The following improvements have been made:</p>
<ul>
<li>You can now save commonly used plugins in the Data Access View as favourites. For more information click <a href="" helpId="au.gov.asd.tac.constellation.views.dataaccess.panes.DataAccessViewTopComponent">here</a>.</li>
<li>You can filter plugins by clicking on the magnifying icon and typing the plugin name which will filter the categories to make it easier to find the plugin your looking for.</li>
<li>If you want to expand, collapse or deselect all plugins then you can right click anywhere on the Data Access View and use the right click menu options.</li>
<li>The layout of the Data Access View has been optimised to minimise the width required, leaving more room for the graph.</li>
</ul>

== 2017-03-08 Improved Table View
<p>Fixed a major performance bug with the table view causing CONSTELLATION to lock up.</p>

== 2017-03-03 Import Excel Spreadsheets
<p>You can now import Excel spreadsheets using the Delimited File Importer. It will work for both xls and xlsx files. Note that it will only import the first sheet in a file.</p>

== 2017-03-01 Improved Freeze Graph View
<p>The bugs with the freeze graph view have been fixed.</p>

== 2017-02-22 Map View Update
<p>The following new features have been added to the Map View:</p>
<ul>
<li>Improved the speed of the box selection feature</li>
<li>You can now click the middle mouse button and drag to select an area to zoom to</li>
<li>Polygon markers can now be queried by the Data Access View</li>
<li>Custom (drawn) markers are now visually distinct from markers representing data on the graph</li>
</ul>

== 2017-02-16 Scripting View API Changes
<p>The following changes have been made to the scripting API so please update your scripts:</p>
<ul>
<li>Renamed au.gov.asd.tac.constellation.graph.hl.HLGraph to au.gov.asd.tac.constellation.scripting.graph.SGraph.</li>
<li>HLReadableGraph and HLWriteableGraph have been renamed to SReadableGraph and SWritableGraph respectively.</li>
<li>Attribute, Collection, Vertex, Transaction, Edge and Link have been renamed to SAttribute, SCollection, SVertex, STransaction, SEdge and SLink respectively.</li>
<li>SubgraphUtilities has moved to au.gov.asd.tac.constellation.graph.utilities.SubgraphUtilities.</li>
</ul>
<p>Note that documentation for the scripting API is now available from Scripting View &gt; Actions &gt; API Documentation.</p>

== 2017-02-16 Workflow Plugins
<p>A bug has been fixed related to workflow plugins where not all selected nodes were being passed to the workflow query.</p>

== 2017-02-10 One-hop Induced Subgraph
<p> Selecting the <strong>Select One-hop Induced Subgraph</strong> item in the selection menu will add to the selection any transactions and nodes which connect currently selected nodes upto one hop out.
The existing 'Select Induced Subgraph' item has been renamed <strong>'Select Half-hop Induced Subgraph'</strong>, but is unchanged functionally.</p>

== 2017-01-12 Improved Rendering and Event Handling
<p> CONSTELLATION's visualistion and event handling framework has been reimplemented from the ground up.
To the user things will mostly look the same, but performance and stability should be slightly improved. The main benefit of this upgrade
is that it should now be possible to write other visualisations for CONSTELLATION, for example a lightweight 2D renderer. </p>

== 2017-01-11 Improved Plugin Reporter
<p>Fixed a bug with the plugin reporter where the filters were misbehaving.</p>

== 2016-12-15 A New and Improved Map View
<p>A complete redesign of the <strong>Map View</strong> is now available. This view is pure Java (as opposed to its Javascript-based predecessor), making it far easier to extend
with new features, and is rendered using OpenGL, making it far more responsive than its predecessor. The new Map View also contains the following improvements:</p>
<ul>
<li>Ability to switch base maps on the fly. A default base map comes pre-loaded, meaning it can be used immediately without developer effort, but a developer can also add new base maps as desired.</li>
<li>An information overlay which displays the latitude and longitude of the mouse and the current zoom level. A developer can also use this overlay to report debug information about the map.</li>
<li>A tool overlay which offers various tools for interacting with the map. Currently these consist of a measurement tool, and a draw mode toggle allowing the ability to draw your own markers.</li>
<li>Support for the representation of point, line, polygon, and multi markers on the map, including selection which interacts with the graph.</li>
<li>Ability to toggle marker visibility independently for each marker type using the <strong>Marker Visibility</strong> button.</li>
<li>Ability to reset the focus of the map to the extent of all visible markers using the <strong>Reset View</strong> button.</li>
<li>Ability for a developer to access the map's markers from other views, for example, you could query the locations represented by selected markers using the Data Access View.</li>
</ul>
<p>Note: the control scheme for the new Map View is the inverse of the control scheme for the graph. The left mouse button handles panning and drawing instead of selection,
the right mouse button handles selection instead of panning and drawing, however the middle mouse button still handles zooming. This will be changed in a future update
so that the map controls and graph controls are consistent.</p>

== 2016-11-10 Icons Refresh
<p>Icons used for visualisation of nodes on a CONSTELLATION graph have undergone a refresh. We have made foreground icons more symbolic, where possible, meaning that they tend to
be smaller icons with transparency filling the rest of the image space. In addition to this, the default background icon for all nodes is now the 'Flat Square' icon as it has a
larger surface area, making it stand out more, and it more accurately represents the colour assigned to it. These changes will allow us to make better use of icons in an analytic
context by allowing us to visually differentiate nodes using background icons.</p>

== 2016-11-04 Freeze Graph View Shortcut
<p>The freeze graph view button has been moved to the top tool bar.</p>

== 2016-09-07 Default Arrangement Update
<p>The default arrangement after any plugin is executed is to arrange by grid because it is the fastest arrangement.</p>

== 2016-08-29 Framework Upgraded
<p>A minor framework upgrade has been completed so that CONSTELLATION now uses Netbeans 8.0.2 and Java 8u92.</p>

== 2016-08-04 Analytic View 2.0
<p>The new and improved Analytic View 2.0 is now available! It has been completely redesigned around a more flexible and robust framework which allows
for it to manage any type of analytic functionality. The initial release supports all the same analytics as the original Analytic View, but over time
we will transition the currently available 'Clustering' and 'Content' features into this new view, as well as add several new analytics we are currently
working on. For details on usage of the new Analytic View, refer to <a href="" helpId="au.gov.asd.tac.constellation.views.analyticview.AnalyticViewTopComponent">this</a>
help page.</p>

== 2016-08-03 Memory Leaks
<p>A number of memory leaks have been fixed resulting in unused memory being properly released as you close graphs.</p>

== 2016-07-06 Improved Performance
<p>Large graphs should now open more quickly as an optimisation was added to pre-calculate the string representation of types.</p>

== 2016-07-05 Complete with Schema
<p>You can now press the F5 key to 'Complete with Schema'.</p>

== 2016-06-20 Delimited File Importer
<p>Improvements to the delimited file importer mean it will now better handle CSV files containing complex data.</p>

== 2016-06-06 Visual Attributes and Templates
<p>A number of visual properties, such as labels and decorators, have been exposed as graph attributes so that they can be edited in the attribute editor like everything else (rather than through obscure menu items).</p>
<p>Default values of visual attributes have been removed from preferences too - if you had a custom default background colour or labels set up you may notice that this is now missing. Don't worry! You can get this back by using templates:</p>
<p>To make a template, simply open a new graph (with the schema you want), set the graph attributes to their desired values (like background_colour, bottom_labels, and top_labels), then choose "File &gt; Save Template" and enter a name.</p>
<p>You can then make your template the default new graph (that is opened with Control+N) by choosing "File &gt; Manage Templates", selecting your template name, and then pressing the "Set Default" button.</p>
<p>You can have as many templates as you like - the options will be listed in the "File &gt; New Graph" menu beneath the schema graphs.</p>

== 2016-06-06 Performance Improvement
<p>There is a significant performance improvement overall to CONSTELLATION after adding caching to the new Icon provider implementation.</p>

== 2016-06-01 Directed Shortest Paths
<p>The directed shortest paths search algorithm has been added to the selection menu. You need to set a source node and this dictates the direction.</p>

== 2016-05-30 OpenGL
<p>A dormant bug related to OpenGL trying to render a disposed batch operation has been fixed.</p>

== 2016-05-19 Composite Nodes
<p>A minor bug fix when merging nodes using the right click menu.</p>

== 2016-05-09 Updated zoom to selection and reset view keyboard shortcuts
<p>The shortcuts to zoom to selection and reset view have been changed to Ctrl-Up and Ctrl-Down respectively.</p>

== 2016-04-27 DateTime and Time Zones
<p>There is no longer a concept of a "graph time zone", rather each transaction attribute is individually time zoned.
This removes any ambiguity because you know exactly what time zone each transaction is in.</p>
<p>To update the time zone, select the transactions and right click on the "DateTime" property from the Attribute Editor and select "Update time-zone of selection"</p>
<p>Time zones have been re-worked from the ground up which makes use of Java 8's new time zone capabilities.</p>

== 2016-04-07 Composite Nodes
<p>We've identified issues with composite nodes on large graphs (especially those with a lot of transactions) and unexpected behaviours when you
copy composite nodes between graphs. The existing version will remain an experimental feature and we plan to create a newer version from lessons learned.</p>

== 2016-03-17 Graph Visibility Threshold
<p>You can configure a threshold to automatically hide all nodes on the graph. The idea is that you would instead use table view or the histogram to
clean up the graph before you visualise it in the graph view. The threshold can be set in Tools &gt; Options &gt; CONSTELLATION &gt; Graph Drawing.
A new button is available in the graph toolbar than will enable/disable the threshold. For more information refer to
<a href="" helpId="au.gov.asd.tac.constellation.visual.about">this</a> help page.</p>

== 2016-03-17 Freeze Graph View
<p>When enabled, animations do not run during plugin executions so you graph structure does not change. The button is available in the graph toolbar.
When enabled, the snow flake icon will change from grey to blue. This feature is smart enough to allow you to execute arrangements manually so you can
 keep it on all the time if you like.</p>

== 2016-02-26 Icons Update
<p>All icons have been reviewed and some duplicates have been removed. Note that Unknown types will be rendered as a white ? icon in front of a grey sphere.
Unsupported types will be rendered as a white ! icon in front of a yellow sphere.</p>

== 2015-09-18 A New Way to Merge Nodes
<p>Nodes can now be merged based on types known to CONSTELLATION, meaning that preference will be given to types known by the graph over custom types.
For more information click <a href="" helpId="au.gov.asd.tac.constellation.views.dataaccess.plugins.merge.MergeNodes">here</a>.</p>

== 2015-09-30 Memory Usage Improvement
<p>CONSTELLATION will try to clear up unused memory when you open a graph. The idea behind doing it on graph open would be in the scenario when
you have multiple graphs open with edits made but you have not closed any of them. So, when you open a new graph, CONSTELLATION might try and cleanup
unused memory. This is still an experimental feature. Similar to clearing memory on graph close, the option is under
Setup &gt; Options &gt; CONSTELLATION &gt; Application and is enabled by default.</p>

== 2015-09-01 Label Rendering Improvements
<p>The rendering of labels has been improved to display text more accurately (including right-to-left text) and improve compatibility with more graphics cards.</p><|MERGE_RESOLUTION|>--- conflicted
+++ resolved
@@ -1,10 +1,9 @@
 == 3030-12-31 Getting Started
 <p>If you're new to CONSTELLATION, read the <a href="" helpId="au.gov.asd.tac.constellation.functionality.introduction">introduction</a>.</p>
 
-<<<<<<< HEAD
 == 2020-08-07 Table View
 <p>Table View has been updated to include a paging system. This helps improve the Table view performance on larger graphs.</p>
-=======
+
 == 2020-08-06 Quality Control Categories
 <p>The Quality Control View now ranks and lists the quality of an element as a category instead of a score. This is also implemented in the Data Access View.</p>
 <p>Categories can be mapped to each individual rule through the Quality Control View</p>
@@ -16,7 +15,6 @@
 <li>Severe</li>
 <li>Fatal</li>
 </ul>
->>>>>>> 838a2e7a
 
 == 2020-07-23 Delimited File Importer
 <p>Dramatically improve the preview performance of a CSV file import.</p>
