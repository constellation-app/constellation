== 3030-12-31 Getting Started
<p>If you're new to CONSTELLATION, read the <a href="" helpId="au.gov.asd.tac.constellation.functionality.introduction">introduction</a>.</p>

<<<<<<< HEAD
== 2020-08-07 Table View
<p>Table View has been updated to include a paging system. This helps improve the Table view performance on larger graphs.</p>
<p>A menu item has also been added to set the size of a page in the table. Click on the cog and go to 'Set Page Size'. Default is 500.</p>
=======
== 2020-08-21 Histogram Copying Options
<p>You can now copy a selection from the bars within the histogram in the Histogram View via two options:</p>
<ul>
<li>Ctrl+C - Will copy the property values of the selection to the clipboard.</li>
<li>Right-Click Context Menu - Options to either copy the property values or both the property values and counts of the selection to the clipboard.</li>
>>>>>>> d35ca627

== 2020-08-06 Quality Control Categories
<p>The Quality Control View now ranks and lists the quality of an element as a category instead of a score. This is also implemented in the Data Access View.</p>
<p>Categories can be mapped to each individual rule through the Quality Control View</p>
<p><strong>Categories</strong> - from lowest to highest priority.</p>
<ul>
<li>Default</li>
<li>Info</li>
<li>Warning</li>
<li>Severe</li>
<li>Fatal</li>
</ul>

== 2020-07-23 Delimited File Importer
<p>Dramatically improve the preview performance of a CSV file import.</p>

== 2020-07-20 Version 2
<p>Constellation v2.0.0 is officially released!</p>

== 2020-07-17 Named Selection
<p>A number of bugs with the Named Selection have been fixed.</p>

== 2020-07-16 Attribute Calculator
<p>The Attribute Calculator has been removed with other views and features.</p>

== 2020-07-08 Rendering Labels Bug Fixed
<p>A bug with labels being rendered with unreadable text after opening views has been fixed.</p>

== 2020-07-07 Manage Templates Layout Improvements
<p>The File &gt; Manage Templates window's layout has been improved.</p>

== 2020-07-07 Import from Delimited Fixes
<p>A number of improvements have been made to the Import from Delimited:</p>
<ul>
<li>The filtering options from the preview table have been fixed so that doing <strong>Row !=1</strong> works again.</li>
<li>A UX improvement has been made to allow you to import files of one type per session. After importing the first file, the <strong>Import File Parser</strong> is grayed out</li>
</ul>

== 2020-06-18 Info Map Bug Fixed
<p>A bug preventing running the Clustering &gt; Info Map plugins has been fixed.</p>

== 2020-06-09 Select Top N Bug Fixed
<p>A bug preventing running the <strong>Select Top N</strong> plugin from the Data Access View has been fixed.</p>

== 2020-05-21 Schema View
<p>The Node and Transaction type tabs in the Schema View are now searchable.</p>

== 2020-05-21 Hierarchical Clustering Improvements
<p>A bug preventing the running of the hierachical clustering plugin sometimes has been fixed.</p>

== 2020-05-21 Merge Nodes by Geospatial Distance
<p>A bug preventing running the <strong>Merge Nodes</strong> &gt; <strong>Geospatial Distance</strong> plugin from the Data Access View has been fixed.</p>

== 2020-05-18 Map Controls
<p>We have updated the Map View mouse controls to be consistent with the graph view.</p>

== 2020-05-12 Table View
<p>A number of improvements have been added to the table view:</p>
<ul>
<li>The column selection has been improved to include sub categories for source, destination and transactions</li>
<li>Each column selection now includes a search filter</li>
</ul>

== 2020-05-12 Support for MacOSX
<p>Constellation officially supports MacOSX!</p>

== 2020-05-11 Two New Arrangement Options
<p>Two new arrangement options are available via the Arrange menu and toolbar. These options are horizontal and vertical lines. Selecting these options allow selected (or all) elements to be arranged in either horizontal or vertical lines.</p>

== 2020-05-11 Delimiter Importer
<p>Added feedback dialogs for the Delimiter importer, showing information about a successful import and any failures.</p>

== 2020-05-11 Timeline View
<p>A bug resulting in the summary box shrinking when dragged past the summary bounds has been fixed.</p>

== 2020-05-05 Layer by Time
<p>A bug preventing the running of the Arrange &gt; Layer By Time occasionally has been fixed.</p>

== 2020-04-20 Data Access View
<p>You can now remove a previously saved preference in Data Access View under Options &gt; Load.</p>
<p>Added support for double attribute types for when high precision is required, as well as byte and short attribute types for when memory efficiency is required.</p>

== 2020-04-15 New Layers View
<p>You can now add vertices and transactions to up to 32 layers by either using the right click context menu or defining a query.
Access to the Layers view is achieved through Experimental &gt; Views &gt; Layers View.</p>
<p>The view allows for toggling of layers via a checkbox which links to subsets of graph elements.
This will either hide or show the subsets based on element visibility changes to reduce clutter when analysing large data sets.</p>
<p>For more information on how to use this see the <a href="https://github.com/constellation-app/constellation/issues/223">layers view page</a>.
Feel free to comment on the issue with your feedback.</p>

== 2020-04-08 Data Access View Date Range
<p>You can now enter a date and time in the absolute date range section of the Data Access View.</p>

== 2020-03-24 REST API
<p>The module that implements the REST API (providing access from Jupyter notebooks, for example) has been
rewritten. It is now much easier to add functionality. The Python client constellation_client.py has been
updated to use the new REST API. Swagger has been updated; it uses a configuration that is automatically
generated by the REST server, so the display is always up to date.</p>

== 2020-02-25 New Logo
<p>Constellation has got a new logo!</p>

== 2020-02-23 Improved Validation
<p>Validation of custom attributes using dates, blaze angles, node and transaction attribute labels have been improved to provide instant feedback when an invalid value is set.</p>

== 2020-02-07 Font Improvements
<p>Support for rendering fonts in a Constellation graph has been overhauled enabling support for multiple fonts.
Font preferences for the graph can be made by going to Setup &gt; Options &gt; Constellation &gt; Label Fonts. 
For more information click on the help button located at the bottom right corner within this preference window.</p>

== 2020-02-06 Analytic View
<p>Stability improvements have been made to the Analytic view when switching between graphs and having the Analytic view state updated.</p>

== 2020-02-06 Data Access View
<p>You can now have Data Access Plugins be deselected after pressing the <strong>Go</strong> button. This is a preference option available from the Data Access View options menu.</p>

== 2020-01-28 Data Access View
<p>A bug has been fixed with the Data Access View which caused the application to lock up when it was opened.</p>

== 2020-01-22 Map View
<p>A stability improvement has been made to the Map View when you resize the window.</p>

== 2020-01-20 Data Access View
<p>A UX improvement has been made to the Data Access View which will enable the "Go" button when you have plugins selected. When you press "Go", a graph will be created if there isn't any open.</p>

== 2020-01-20 Timeline View
<p>A bug has been fixed in the timeline view when the timezone was changed and a graph was closed.</p>

== 2020-01-15 New Flag Icons
<p>We have updated the flag icons we use which are more detailed and of better quality.</p>

== 2020-01-13 Hierarchical Clustering
<p>A bug with the hierarchical clustering not reverting the graph after the pane was closed has been fixed.</p>

== 2020-01-13 KTruss Clustering
<p>A bug with the KTruss clustering not reverting the graph after the pane was closed has been fixed.</p>

== 2020-01-04 Libraries Upgraded
<p>We've upgraded to newer versions of open source libraries we use which should improve performance and stability.</p>

== 2019-12-20 Quality Control View
<p>The colours used to represent a warning when the score is 80 have been improved to be readable.</p>

== 2019-12-16 Delimited File Importer
<p>In the delimited file importer you can assign an attribute to the row column which is the first column.</p>

== 2019-10-23 Jupyter Notebooks
<p>Improvements have been made to the error handling when errors occur with the REST client.</p>

== 2019-10-11 Jupyter Notebooks
<p>You can now specify which graph you want to run a plugin in by specifying the <strong>graph id</strong>. For more information refer to the documentation by going to Tools &gt; Display REST Server Documentation.</p>

== 2019-10-09 Jupyter Notebooks
<p>You can now add custom blazes from a Jupyter Notebook. For more information see <a href="https://github.com/constellation-app/constellation/issues/139">139</a>.</p>

== 2019-10-01 Jupyter Notebooks
<p>A bug has been fixed interpreting strings which look like numbers as numbers in a pandas dataframe. For more information see <a href="https://github.com/constellation-app/constellation/issues/133">#133</a>.</p>

== 2019-07-30 Remember last save
<p>Constellation will remember the location you last saved a graph. You can change this behaviour from Tools &gt; Options &gt; Constellation.</p>

== 2019-07-30 Data Access View Plugin Search
<p>The Data Access View plugin search usability has been improved by having the search text field enabled always.</p>

== 2019-06-25 Data Access View Context Menu Update
<p>The menu positions of the right click context menu available from the Data 
Access View has been modified based on UX feedback.</p>

== 2019-05-30 New graph icons
<p>The Constellation new graph icons have been redone.</p>

== 2019-05-06 Analytic Schema Update
<p>Added support for HASH types like MD5, SHA1 and SHA256. The HASH icon background colour is now cyan.</p>

== 2019-05-01 Gather Nodes Bug Fix
<p>Gathered nodes will now maintain their depth instead of being moved forward</p>

== 2019-03-27 Table View Update
<p>The Table View will now remember your column selection and ordering no matter how much you change it.</p>

== 2019-03-27 Added Deselect Blazes option
<p>Added Deselect Blazes option in Selection menu.</p>

== 2019-03-22 New Country Flag Icons
<p>Added 23 new country flag icons.</p>

== 2019-03-22 Arrange by Node Attribute
<p>Arrange by Node Attribute (found under the Arrange Menu) combines the function of Arrange by Group and Arrange by Layer into a single plugin.</p>

== 2019-03-12 Help added for Histogram
<p>A help topics entry for the Histogram View has been added.</p>

== 2019-03-07 Performance Improvement
<p>A performance improvement has been made to how icons and images were created resulting in reduced memory usage.</p>

== 2019-03-01 Map View Update
<p>A few minor improvements have been made to the map view:</p>
<ul>
<li>The draw tool in the Map View will now display distances as you are drawing.</li>
<li>There is a new button beside the draw tool which allows you to copy drawn markers onto your graph.</li>
<li>The KML export option will now include attribute data in the kml.</li>
<li>A bug was fixed which allowed you to be in both draw mode and measure mode at the same time.</li>
</ul>

== 2019-02-11 Save All Returns
<p>The Save All menu option has been brought back and is available from the File menu.</p>

== 2018-12-06 Data Access View Update
<p>You can no longer press Go with either an invalid entry in a numeric parameter of an enabled Data Access Plugin,
or an invalid date-time range set in the Global Parameters (i.e. the 'From' date-time is later than the 'To' date-time).</p>

== 2018-12-04 New Analytic Plugins
<p>Under Experimental &gt; Build Graph, there are plugins for creating structured graphs that more closely resemble real social networks.</p>
<ul>
<li><strong>Preferential Attachment Graph</strong> creates networks that follow the degree power law that is expected in real networks.</li>
<li><strong>Small World Graph</strong> creates lattices/random networks depending on a rewiring probability</li>
<li><strong>Complete Graph</strong> creates a complete graph.</li>
</ul>
<p>In the Analytic View &gt; Similarity, there are four new plugins that assist in link prediction.</p>
<ul>
<li><strong>Common Neighbours</strong> calculates the number of common neighbours between a pair of nodes.</li>
<li><strong>Preferential Attachment</strong> calculates the product of the degrees of a pair of nodes.</li>
<li><strong>Resource Allocation Index</strong> determines the fraction of a "resource" a node can send to another through common neighbours.</li>
<li><strong>Adamic-Adar Index</strong> is similar to Resource Allocation Index but is calculated using the log sum.</li>
</ul>

== 2018-12-03 New Plugins
<p>The actions of saving and closing (including force closing) graphs can now be performed programmatically using plugins.
Refer to the Schema View for more information on how to use these new plugins.</p>

== 2018-11-22 Scatter Plot Update
<p>There is now an option in Scatter Plot to set a number axis to a logarithmic scale.</p>

== 2018-11-20 Directed Transactions
<p>You can now change whether a transaction is directed or not in schema. It is now also reflected visually on the graph by updating the transaction visual (arrow/s if directed, no arrows if not).</p>

== 2018-11-19 Histogram Update
<p>The Histogram now has column headers to help identify what the values in each column represent.</p>

== 2018-11-05 Layer by Time Update
<p>The parameters for 'Layer by Time' found under the Arrange menu item now have clearer descriptions.</p>

== 2018-11-02 Data Access View Update
<p>The plugin 'Split Nodes Based on Identifier' found under the clean section of Data Access View now has the option to split on all occurrences of a given character(s) instead of just the first occurrence.</p>

== 2018-10-19 Table View Update
<p>A performance issue exporting to Excel from the table view has been resolved.</p>

== 2018-10-17 Data Access View Update
<p>All global parameters in the Data Access View will now be saved along with your graph. There is also a new plugin under the
Clean section of the Data Access View, 'Removed Unused Attributes', which removes unused (non-key) attributes from the graph.</p>

== 2018-09-26 Data Access View Update
<p>The favourite icon has changed from a heart to a star to adopt the standard icon used by other applications.</p>

== 2018-09-04 Table View Update
<p>Performance issues identified with the table view have been resolved.</p>

== 2018-06-14 Levenshtein Distance Analytic
<p>In the Analytic View, the Levenshtein Distance Similarity analytic can be used to measure the distance between node string attributes.</p>

== 2018-08-15 Data Access View Update
<p>Added the ability to query 24 months as a date time range in the Data Access View.</p>

== 2018-05-21 Data Access View Update
<p>A new button called <strong>Use maximum Time Range</strong> has been added to set the custom time range to start at 00:00:00 and end at 23:59:59.</p>

== 2018-05-15 Rename Graphs
<p>The right click &gt; rename option retains the current graph name.</p>

== 2018-04-30 Data Access View Update
<p>Added extra padding before the Go button to avoid accidentally clicking.</p>

== 2018-04-06 Analytic View Update
<p>There are new three new analytics available in the Analytic View:</p>
<ul>
<li><strong>Effective Resistance</strong> treats the graph as an electrical network in order to measure the resistance of links.</li>
<li><strong>Dice Similarity</strong> measures how similar pairs of nodes as the ratio of their common neighbours to the median of their neighbours.</li>
<li><strong>Graph Distance</strong>, in addition to the diameter and radius of the graph, will now also calculate the average path distance.</li>
</ul>

== 2018-04-05 Table View Update
<p>The Table View now has a column visibility option for only Key Attributes, and this is now the default setting.</p>

== 2018-04-05 Proxy Settings
<p>The interface for customising proxy settings (Setup &gt; Options &gt; CONSTELLATION &gt; Proxies) has been
overhauled to provide a more intuitive experience. In particular, descriptions have been added to each option
detailing how to use it, default settings are visible when you select the 'Use Default Settings' option, and
changes are applied immediately on clicking the 'Apply' or 'OK' buttons.</p>

== 2018-03-29 Default Decorators
<p>The <i>Geo.Country</i> attribute is now set as a default decorator, meaning a country flag will decorate each vertex with country information.</p>

== 2018-03-07 Zoom to Selection
<p>Added the animation back in when zooming to a selection (Ctrl+Up) so that you have context to where on the graph you are zooming to.</p>

== 2018-03-06 Timeline View Update
<p>In the Timeline View, you can now toggle between Showing, Dimming, and Hiding nodes outside the Timeline View on the graph.</p>
<p>Additionally, there is also a Zoom to Selection button, which will re-frame the Timeline View to focus on the selected transactions on the graph.</p>

== 2018-03-02 Map View Update
<p>The Map View is now capable of clustering markers based on their geographic proximity.
This option can be enabled by selecting <i>Cluster Markers</i> in the marker visibility menu.</p>
<p>Additionally, there are now two new layers available in the Map View:</p>
<ul>
<li><strong>Day / Night</strong> will shade the map where it is currently night time</li>
<li><strong>Thiessen Polygons</strong> will color the map based on which marker is closest</li>
</ul>

== 2018-02-26 Analytic View Update
<p>The Analytic View now has a documentation window which will tell you about any analytic you click on.</p>
<p>This can activated/deactivated by clicking <i>Options &gt; Show Documentation</i>.</p>

== 2018-02-15 Compare Graphs
<p>The Compare Graph plugin has been completed and moved into the Tools menu.</p>

== 2018-02-15 Map View Update
<p>You can now find two new layers in the Map View:</p>
<ul>
<li><strong>Entity Paths</strong> will draws lines between markers on the map representing the paths that entities on the graph have traveled over time</li>
<li><strong>Location Paths</strong> will draws lines between markers on the map representing direct connections between locations nodes on the graph</li>
</ul>

== 2018-02-07 Table View 2.0
<p>The Table View has been completely redesigned to allow for some more advanced functionality such as
multi-column sorting, column filtering and more flexible styling. For details on usage of the new
Table View, refer to <a href="" helpId="au.gov.asd.tac.constellation.views.tableview2">this</a>
help page.</p>

== 2018-01-30 External Scripting Update
<p>The external scripting client has a new method to list the open graphs called <tt>list_graphs()</tt>.
This in conjuction with <tt>set_current_graph</tt> will allow you to easily switch graphs.</p>
<p>Another new method is <tt>open_graph</tt> which will allow you to open a graph by specifying the
filename.</p>

== 2018-01-29 Merge Transactions
<p>A bug with merging transactions has been resolved by excluding the transaction identifier in the
comparison.</p>

== 2018-01-29 Save All
<p>The button to save all open graphs has been removed based on feedback from users.</p>

== 2018-01-29 Copy to New Graph
<p>A toolbar button has been added for Copy Selection to New Graph (Ctrl+U) plugin.</p>

== 2017-12-22 Map View Update
<p>A few new features have been added to the Map View:</p>
<ul>
<li>The Map View now has support for rendering layers over the map. The first layer, a live heatmap
is now available and can be activated from the layers menu.</li>
<li>A new overlay has been added which will display an overview of the map, including a viewport of
the area currently in focus.</li>
<li>Overlays can now be switched on and off using the overlays menu.</li>
<li>'Zoom to Location' will now create a marker at the specified location as well as zoom to it.</li>
</ul>

== 2017-10-26 Freeze Graph View
<p>The freeze graph view feature has been revised to allow the reset view animation to be performed. This
ensures the camera zooms to show the entire graph as new nodes are added and removed.</p>

== 2017-10-23 New Analytics
<p>New analytics have been added to the Analytic View, and can be found under categories:</p>
<ul>
<li>Under Importance, the Connected Component Analytic will tell you the size of each node's graph component, and also indicates how many components there would be if the node was deleted.</li>
</ul>
<p>There's also a new category - Global, with several analytics that will add Graph Attributes:</p>
<ul>
<li>Average Degree - Calculates the average degree of the graph. This metric can be used to detect high
degree nodes.</li>
<li>Graph Density - Calculates the density of the graph.</li>
<li>Component Count - Counts the number of connected components on the graph.</li>
<li>Global Clustering Coefficient - Calculates the global clustering coefficient using the number of
triangles and triplets on the graph.</li>
<li>Graph Distance - Calculates the diameter and radius of the graph.</li>
</ul>

== 2017-10-17 Schema View
<p>The Plugins tab on the Schema View allows you to download a copy of the plugin details into a CSV file.</p>

== 2017-10-13 Schemas
<p>The <strong>Simple Graph</strong> has been renamed to <strong>Visual Graph</strong>.</p>

== 2017-10-12 Map View Update
<p>A few new features have been added to the Map View:</p>
<ul>
<li>You can add custom labels and colours to markers in the Map View using the new label and color menus.</li>
<li>Markers on the map now respond to the 'dim' and 'visibility' attributes. This allows you to, for example, use the
'Dim Other Events' option in the Timeline to visualise locations within a sliding time window.</li>
<li>The draw and measure tools now have support for circles by holding <i>shift</i> as you click. Note that the measure
tool can also measure paths by holding the 'control' key as you click.</li>
<li>The measure tool now supports measurements in nautical miles. The current measurement unit is displayed beside the
measurement tool, and clicking it will cycle through available measurement systems.</li>
<li>You can search for a location on the map by coordinate, geohash or MGRS using the 'Search by Location' option in the
zoom menu.</li>
</ul>

== 2017-10-11 Plugin and parameter names
<p>All plugin names and their parameters have been reviewed and standardised. If you are using the scripting or web server Rest API then please note the following:</p>
<ul>
<li>Plugin names now end with the <strong>Plugin</strong> suffix</li>
<li>Plugin parameters now follow the naming convention of ExamplePlugin.parameter_name</li>
</ul>

== 2017-09-28 CONSTELLATION Upgrade
<p>CONSTELLATION has been upgraded to work on NetBeans 8.2 and Java 8u144 allowing CONSTELLATION to benefit from the latest security and bug fixes.
We have also re-organised modules and done some house keeping to make it easier to develop and maintain.</p>

== 2017-09-21 Jupyter notebooks may require manual authentication
<p>Until now, starting a Jupyter notebook from Tools &rarr; Start Jupyter Notebook has used the <tt>--NotebookApp.token=""</tt>
flag for ease of use. However, this disables notebook authentication, which is not desirable.</p>
<p>Jupyter is now started using just <tt>jupyter-notebook</tt>, so manual authentication may be required. If it is, follow the
instructions displayed in the notebook's output window.</p>
<p>This now works in exactly the same as manually entering <tt>jupyter-notebook</tt> at a command prompt in the notebook directory
(by default, your home directory).</p>

== 2017-08-29 More Geospatial Export Options
<p>You can now export geospatial data in your graph to a GeoPackage file. This is an OGC defined, GIS compliant SQLite database which is
supported by ArcGIS (and most other GIS tools) and is significantly more flexible than a Shapefile. This export option is available under
File &gt; Export as well as in the toolbar of the Map View</p>

== 2017-08-23 Blaze Menu Changes
<p>There are now more options available for modifying blazes in the right-click menu and toolbar drop-down menu, including three default colour options.</p>

== 2017-08-15 Scripting View
<p>Removed support for Groovy and Javascript in the Scripting View. We are mandating that all scripts be written in Python.</p>

== 2017-08-03 Extract from Content
<p>The Extract From Content data access view plugin has been updated with the following options:</p>
<ul>
<li>Case Insensitive</li>
<li>Incoming Transactions</li>
<li>Selected Only</li>
</ul>
<p>Refer to <a href="" helpId="au.gov.asd.tac.constellation.views.dataaccess.plugins.importing.ExtractFromContent">this</a> help page for more information.</p>

== 2017-08-01 Select Blazes
<p>You can now select all blazed nodes on the graph using Selection &gt; Select Blazes. This option is also available in the toolbar menu.</p>

== 2017-07-28 Map View Update
<p>You can now toggle between metric and imperial measurements in the Map View using the button beside the measure tool.</p>

== 2017-07-28 Half Hop Induced Subgraph
<p>The half hop induced subgraph button has been added back onto the quick access toolbar.</p>

== 2017-07-28 Attribute Editor
<p>The following bugs with the attribute editor have been fixed:</p>
<ul>
<li>Fixed a bug preventing setting an icon when multiple nodes are selected.</li>
<li>Fixed a bug with changing colours in Options &gt; Attribute Editor Colours.</li>
</ul>

== 2017-07-25 Extract Words from Content
<p>In the Data Access View, under Import, the plugin Extract Words from Content is now available. If there are transactions with Content on the graph,
words will be extracted and represented as nodes. It also works with regular expressions and can extract known schema types.</p>

== 2017-07-25 REST server Python client is downloaded automatically
<p>If script downloading is enabled, a new Python REST client script will be downloaded if it doesn't exist, or if the on-disk version does not match CONSTELLATION's version. This means that the on-disk version will be automatically updated, with no user action required.</p>

== 2017-07-18 Geospatial Export
<p>You can now export geospatial data in your graph to GeoJSON or Shapefile using the File &gt; Export menu or the toolbar options in the Map View.</p>

== 2017-07-17 REST server requires a secret
<p>The external scripting server now requires a secret to be used, which requires a new Python client.</p>

== 2017-05-29 Support for Old Graphs
<p>The logic to support old graphs has been changed so that old graphs will get the updated look and feel when you run Tools &gt; Complete with Schema or press F5.</p>
<p>This has allowed graphs to load faster and more efficiently maintain the update code logic.</p>

== 2017-05-28 Improved Analytics
<p>Many of the structural graph analytics available to Constellation have been rewritten as native plugins, meaning
they have been optimised to run efficiently on large graphs and include more customisation options. These include:</p>
<ul>
<li>Degree Centrality (also calculates in-degree / out-degree)</li>
<li>Eigenvector Centrality</li>
<li>Katz Centrality</li>
<li>Pagerank Centrality</li>
<li>Betweenness Centrality</li>
<li>Closeness Centrality (also calculates harmonic closeness)</li>
<li>Ratio of Reciprocity</li>
<li>Jaccard Index</li>
<li>Cosine Similiarity</li>
</ul>
<p>In addition to this, several new analytics are now available:</p>
<ul>
<li>HITS Centrality: scores each node based on its ability to act as both a hub and as an authority</li>
<li>Local Clustering Coefficient: scores each node on its willingness to cluster</li>
<li>Eccentricity: scores each node on its furthest distance to any other node</li>
</ul>

== 2017-05-25 Default Font Change
<p>The default font has been changed from <strong>Arial Unicode MS</strong> to <strong>Dialog</strong> because it has better support for unicode characters.</p>

== 2017-05-18 Attribute Changes
<p>There have been some changes to the attributes you might be used to seeing on graphs.</p>
<ul>
<li>The 'Name' attribute for nodes is now called 'Label'</li>
<li>The 'Name' attribute for transactions is now called 'Label'</li>
<li>The 'UniqueID' attribute for transactions is now called 'Identifier'</li>
</ul>
<p>These changes have been made to help keep the core attributes consistent and intuitive.
Old graphs will be automatically updated with these new attributes.</p>

== 2017-05-09 Top-n Selection
<p>You can now select the top-n n nodes based on the transaction count and type to save you time having to do it manually. It is available under the Utility section in the Data Access View.
Click <a href="" helpId="au.gov.asd.tac.constellation.views.dataaccess.plugins.utility.SelectTopN">here</a> for the help page.</p>

== 2017-05-04 Improved Stability
<p>A bug causing CONSTELLATION to crash due to running out of memory has been fixed.</p>

== 2017-05-04 Data Access View Favorites Update
<p>Plugins in the Favourites category are sorted in the order respective to their category.</p>

== 2017-04-28 Split Nodes
<p>You can now split nodes based on a specified character which is located in the Clean category. For more information click <a href="" helpId="au.gov.asd.tac.constellation.views.dataaccess.plugins.clean.SplitNodesPlugin">here</a>.</p>

== 2017-04-21 Merge Nodes by Location
<p>You can now merge nodes by their geospatial proximity. Nodes which are found to be located within a specified distance of each other will be merged into a single 'geospatial cluster' node.
Each cluster node will be given a shape attribute representing the area it represents which is viewable in the Map View. This functionality can be accessed by selecting the 'Merge Nodes' plugin
within the Data Access View, and selecting the 'Geospatial Distance' option.</p>

== 2017-04-18 Compare Graphs
<p>You can now compare differences between 2 graphs and see the differences. This is available from Tools &gt; Compare Graphs. More information is available in <a href="" helpId="au.gov.asd.tac.constellation.functionality.compare.CompareGraphPlugin">this</a> help page.</p>

== 2017-04-03 Improved Quick Search
<p>Fixed bugs with the quick search and recent search not returning results.</p>

== 2017-03-24 Flexible Schema Types
<p>While you could always create custom types on a graph by simply entering a name as a string, you can now specify the place of a custom type in the type hierarchy (as seen in the Schema View) by entering the desired hierarchy as a string of form:</p>
<ul><li><i>schemaTypeName.customTypeName</i></li></ul>
<p>This will create a custom type called 'customTypeName' with the parent 'schemaTypeName' from which it will inherit its visual properties. This hierarchy string can extend as far back or forward as you like. For example:</p>
<ul><li><i>Online Location.URL.Host.Owner</i></li></ul>
<p>If both 'Online Location' and 'URL' are valid in the type hierarchy (which they would be for an Analytic Graph), this will create a custom type named 'Owner' whose parent is another custom type named 'Host', whose parent is the schema type 'URL' and both custom types will inherit their visual properties from the 'URL' type.</p>

== 2017-03-23 Improved Find
<p>Fixed a bug with the advanced find not adding results to the current selection.</p>

== 2017-03-21 Improved Data Access View
<p>The following improvements have been made:</p>
<ul>
<li>You can now save commonly used plugins in the Data Access View as favourites. For more information click <a href="" helpId="au.gov.asd.tac.constellation.views.dataaccess.panes.DataAccessViewTopComponent">here</a>.</li>
<li>You can filter plugins by clicking on the magnifying icon and typing the plugin name which will filter the categories to make it easier to find the plugin your looking for.</li>
<li>If you want to expand, collapse or deselect all plugins then you can right click anywhere on the Data Access View and use the right click menu options.</li>
<li>The layout of the Data Access View has been optimised to minimise the width required, leaving more room for the graph.</li>
</ul>

== 2017-03-08 Improved Table View
<p>Fixed a major performance bug with the table view causing CONSTELLATION to lock up.</p>

== 2017-03-03 Import Excel Spreadsheets
<p>You can now import Excel spreadsheets using the Delimited File Importer. It will work for both xls and xlsx files. Note that it will only import the first sheet in a file.</p>

== 2017-03-01 Improved Freeze Graph View
<p>The bugs with the freeze graph view have been fixed.</p>

== 2017-02-22 Map View Update
<p>The following new features have been added to the Map View:</p>
<ul>
<li>Improved the speed of the box selection feature</li>
<li>You can now click the middle mouse button and drag to select an area to zoom to</li>
<li>Polygon markers can now be queried by the Data Access View</li>
<li>Custom (drawn) markers are now visually distinct from markers representing data on the graph</li>
</ul>

== 2017-02-16 Scripting View API Changes
<p>The following changes have been made to the scripting API so please update your scripts:</p>
<ul>
<li>Renamed au.gov.asd.tac.constellation.graph.hl.HLGraph to au.gov.asd.tac.constellation.scripting.graph.SGraph.</li>
<li>HLReadableGraph and HLWriteableGraph have been renamed to SReadableGraph and SWritableGraph respectively.</li>
<li>Attribute, Collection, Vertex, Transaction, Edge and Link have been renamed to SAttribute, SCollection, SVertex, STransaction, SEdge and SLink respectively.</li>
<li>SubgraphUtilities has moved to au.gov.asd.tac.constellation.graph.utilities.SubgraphUtilities.</li>
</ul>
<p>Note that documentation for the scripting API is now available from Scripting View &gt; Actions &gt; API Documentation.</p>

== 2017-02-16 Workflow Plugins
<p>A bug has been fixed related to workflow plugins where not all selected nodes were being passed to the workflow query.</p>

== 2017-02-10 One-hop Induced Subgraph
<p> Selecting the <strong>Select One-hop Induced Subgraph</strong> item in the selection menu will add to the selection any transactions and nodes which connect currently selected nodes upto one hop out.
The existing 'Select Induced Subgraph' item has been renamed <strong>'Select Half-hop Induced Subgraph'</strong>, but is unchanged functionally.</p>

== 2017-01-12 Improved Rendering and Event Handling
<p> CONSTELLATION's visualistion and event handling framework has been reimplemented from the ground up.
To the user things will mostly look the same, but performance and stability should be slightly improved. The main benefit of this upgrade
is that it should now be possible to write other visualisations for CONSTELLATION, for example a lightweight 2D renderer. </p>

== 2017-01-11 Improved Plugin Reporter
<p>Fixed a bug with the plugin reporter where the filters were misbehaving.</p>

== 2016-12-15 A New and Improved Map View
<p>A complete redesign of the <strong>Map View</strong> is now available. This view is pure Java (as opposed to its Javascript-based predecessor), making it far easier to extend
with new features, and is rendered using OpenGL, making it far more responsive than its predecessor. The new Map View also contains the following improvements:</p>
<ul>
<li>Ability to switch base maps on the fly. A default base map comes pre-loaded, meaning it can be used immediately without developer effort, but a developer can also add new base maps as desired.</li>
<li>An information overlay which displays the latitude and longitude of the mouse and the current zoom level. A developer can also use this overlay to report debug information about the map.</li>
<li>A tool overlay which offers various tools for interacting with the map. Currently these consist of a measurement tool, and a draw mode toggle allowing the ability to draw your own markers.</li>
<li>Support for the representation of point, line, polygon, and multi markers on the map, including selection which interacts with the graph.</li>
<li>Ability to toggle marker visibility independently for each marker type using the <strong>Marker Visibility</strong> button.</li>
<li>Ability to reset the focus of the map to the extent of all visible markers using the <strong>Reset View</strong> button.</li>
<li>Ability for a developer to access the map's markers from other views, for example, you could query the locations represented by selected markers using the Data Access View.</li>
</ul>
<p>Note: the control scheme for the new Map View is the inverse of the control scheme for the graph. The left mouse button handles panning and drawing instead of selection,
the right mouse button handles selection instead of panning and drawing, however the middle mouse button still handles zooming. This will be changed in a future update
so that the map controls and graph controls are consistent.</p>

== 2016-11-10 Icons Refresh
<p>Icons used for visualisation of nodes on a CONSTELLATION graph have undergone a refresh. We have made foreground icons more symbolic, where possible, meaning that they tend to
be smaller icons with transparency filling the rest of the image space. In addition to this, the default background icon for all nodes is now the 'Flat Square' icon as it has a
larger surface area, making it stand out more, and it more accurately represents the colour assigned to it. These changes will allow us to make better use of icons in an analytic
context by allowing us to visually differentiate nodes using background icons.</p>

== 2016-11-04 Freeze Graph View Shortcut
<p>The freeze graph view button has been moved to the top tool bar.</p>

== 2016-09-07 Default Arrangement Update
<p>The default arrangement after any plugin is executed is to arrange by grid because it is the fastest arrangement.</p>

== 2016-08-29 Framework Upgraded
<p>A minor framework upgrade has been completed so that CONSTELLATION now uses Netbeans 8.0.2 and Java 8u92.</p>

== 2016-08-04 Analytic View 2.0
<p>The new and improved Analytic View 2.0 is now available! It has been completely redesigned around a more flexible and robust framework which allows
for it to manage any type of analytic functionality. The initial release supports all the same analytics as the original Analytic View, but over time
we will transition the currently available 'Clustering' and 'Content' features into this new view, as well as add several new analytics we are currently
working on. For details on usage of the new Analytic View, refer to <a href="" helpId="au.gov.asd.tac.constellation.views.analyticview.AnalyticViewTopComponent">this</a>
help page.</p>

== 2016-08-03 Memory Leaks
<p>A number of memory leaks have been fixed resulting in unused memory being properly released as you close graphs.</p>

== 2016-07-06 Improved Performance
<p>Large graphs should now open more quickly as an optimisation was added to pre-calculate the string representation of types.</p>

== 2016-07-05 Complete with Schema
<p>You can now press the F5 key to 'Complete with Schema'.</p>

== 2016-06-20 Delimited File Importer
<p>Improvements to the delimited file importer mean it will now better handle CSV files containing complex data.</p>

== 2016-06-06 Visual Attributes and Templates
<p>A number of visual properties, such as labels and decorators, have been exposed as graph attributes so that they can be edited in the attribute editor like everything else (rather than through obscure menu items).</p>
<p>Default values of visual attributes have been removed from preferences too - if you had a custom default background colour or labels set up you may notice that this is now missing. Don't worry! You can get this back by using templates:</p>
<p>To make a template, simply open a new graph (with the schema you want), set the graph attributes to their desired values (like background_colour, bottom_labels, and top_labels), then choose "File &gt; Save Template" and enter a name.</p>
<p>You can then make your template the default new graph (that is opened with Control+N) by choosing "File &gt; Manage Templates", selecting your template name, and then pressing the "Set Default" button.</p>
<p>You can have as many templates as you like - the options will be listed in the "File &gt; New Graph" menu beneath the schema graphs.</p>

== 2016-06-06 Performance Improvement
<p>There is a significant performance improvement overall to CONSTELLATION after adding caching to the new Icon provider implementation.</p>

== 2016-06-01 Directed Shortest Paths
<p>The directed shortest paths search algorithm has been added to the selection menu. You need to set a source node and this dictates the direction.</p>

== 2016-05-30 OpenGL
<p>A dormant bug related to OpenGL trying to render a disposed batch operation has been fixed.</p>

== 2016-05-19 Composite Nodes
<p>A minor bug fix when merging nodes using the right click menu.</p>

== 2016-05-09 Updated zoom to selection and reset view keyboard shortcuts
<p>The shortcuts to zoom to selection and reset view have been changed to Ctrl-Up and Ctrl-Down respectively.</p>

== 2016-04-27 DateTime and Time Zones
<p>There is no longer a concept of a "graph time zone", rather each transaction attribute is individually time zoned.
This removes any ambiguity because you know exactly what time zone each transaction is in.</p>
<p>To update the time zone, select the transactions and right click on the "DateTime" property from the Attribute Editor and select "Update time-zone of selection"</p>
<p>Time zones have been re-worked from the ground up which makes use of Java 8's new time zone capabilities.</p>

== 2016-04-07 Composite Nodes
<p>We've identified issues with composite nodes on large graphs (especially those with a lot of transactions) and unexpected behaviours when you
copy composite nodes between graphs. The existing version will remain an experimental feature and we plan to create a newer version from lessons learned.</p>

== 2016-03-17 Graph Visibility Threshold
<p>You can configure a threshold to automatically hide all nodes on the graph. The idea is that you would instead use table view or the histogram to
clean up the graph before you visualise it in the graph view. The threshold can be set in Tools &gt; Options &gt; CONSTELLATION &gt; Graph Drawing.
A new button is available in the graph toolbar than will enable/disable the threshold. For more information refer to
<a href="" helpId="au.gov.asd.tac.constellation.visual.about">this</a> help page.</p>

== 2016-03-17 Freeze Graph View
<p>When enabled, animations do not run during plugin executions so you graph structure does not change. The button is available in the graph toolbar.
When enabled, the snow flake icon will change from grey to blue. This feature is smart enough to allow you to execute arrangements manually so you can
 keep it on all the time if you like.</p>

== 2016-02-26 Icons Update
<p>All icons have been reviewed and some duplicates have been removed. Note that Unknown types will be rendered as a white ? icon in front of a grey sphere.
Unsupported types will be rendered as a white ! icon in front of a yellow sphere.</p>

== 2015-09-18 A New Way to Merge Nodes
<p>Nodes can now be merged based on types known to CONSTELLATION, meaning that preference will be given to types known by the graph over custom types.
For more information click <a href="" helpId="au.gov.asd.tac.constellation.views.dataaccess.plugins.merge.MergeNodes">here</a>.</p>

== 2015-09-30 Memory Usage Improvement
<p>CONSTELLATION will try to clear up unused memory when you open a graph. The idea behind doing it on graph open would be in the scenario when
you have multiple graphs open with edits made but you have not closed any of them. So, when you open a new graph, CONSTELLATION might try and cleanup
unused memory. This is still an experimental feature. Similar to clearing memory on graph close, the option is under
Setup &gt; Options &gt; CONSTELLATION &gt; Application and is enabled by default.</p>

== 2015-09-01 Label Rendering Improvements
<p>The rendering of labels has been improved to display text more accurately (including right-to-left text) and improve compatibility with more graphics cards.</p><|MERGE_RESOLUTION|>--- conflicted
+++ resolved
@@ -1,17 +1,15 @@
 == 3030-12-31 Getting Started
 <p>If you're new to CONSTELLATION, read the <a href="" helpId="au.gov.asd.tac.constellation.functionality.introduction">introduction</a>.</p>
 
-<<<<<<< HEAD
-== 2020-08-07 Table View
+== 2020-08-25 Table View
 <p>Table View has been updated to include a paging system. This helps improve the Table view performance on larger graphs.</p>
 <p>A menu item has also been added to set the size of a page in the table. Click on the cog and go to 'Set Page Size'. Default is 500.</p>
-=======
+
 == 2020-08-21 Histogram Copying Options
 <p>You can now copy a selection from the bars within the histogram in the Histogram View via two options:</p>
 <ul>
 <li>Ctrl+C - Will copy the property values of the selection to the clipboard.</li>
 <li>Right-Click Context Menu - Options to either copy the property values or both the property values and counts of the selection to the clipboard.</li>
->>>>>>> d35ca627
 
 == 2020-08-06 Quality Control Categories
 <p>The Quality Control View now ranks and lists the quality of an element as a category instead of a score. This is also implemented in the Data Access View.</p>
