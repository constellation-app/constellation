== 3030-12-31 Getting Started
<p>If you're new to CONSTELLATION, read the <a href="" helpId="au.gov.asd.tac.constellation.functionality.introduction">introduction</a>.</p>

<<<<<<< HEAD
== 2020-12-10 Welcome Page
<p>A Welcome Page with helpful links for getting started with Constellation now opens on startup.</p>
=======
== 2021-01-12 Notes View
<p>The Notes View can be used to record notes about a graph.</p>
<p>It can found in "Experimental > Views > Notes View", or alternatively via the shortcut "Ctrl+Shift+A".</p>
<p>There are two types of notes that are recorded in the Notes View:</p>
<ul>
<li><p>User Notes: These are RED and are created by a user by typing in the fields and clicking the "Add Note" button at the bottom of the view. They may also be edited or deleted later via the buttons on the note itself.</p></li>
<li><p>Auto Notes: These are BLUE and are generated and added to the graph automatically by plugin execution, similar to Plugin Reporter.</p></li>
</ul>
<p>Visibilty of either User Notes or Auto Notes can be toggled on or off via the "Select a filter..." drop-down menu at the top of the view.</p>

== 2021-01-11 JDBC Database Import Connector
<p>A JDBC Connector has been added to easily allow importing via a JDBC Connection to a database.</p>

== 2020-12-21 Version 2.1.1
<p>Constellation v2.1.1 is officially released!</p>

== 2020-12-04 Table View
<p>A couple of bugs related to exporting in Selected Only mode and table selection have been fixed.</p>
>>>>>>> 4ef2fb2c

== 2020-11-25 Data Access View
<p>Data Access View has been updated to remember plugin parameter selections between sessions.</p>

== 2020-11-13 Performance Improvement
<p>Zooming and dragging nodes on large graphs has improved significantly.</p>

== 2020-11-10 Analytic View
<p>The Levenshtein Distance Analytic has been updated so that the drop-down list parameters don't reset every time a new graph selection is made.</p>

== 2020-11-09 Performance Improvement
<p>The time taken to open graphs has been reduced significantly and graph responsiveness after opening or docking views.</p>

== 2020-11-08 Table View
<p>A bug where exporting to CSV or Excel would only export the current page (instead of all pages) has been fixed.</p>

== 2020-11-03 Layers View
<p>The Layers View has been updated so that you can now do separate queries for nodes and transactions on each layer.</p>

== 2020-10-28 Table View
<p>A bug where Constellation wouldn't release the write lock on an exported excel file has now been fixed.</p>

== 2020-10-28 Tutorial Page Showing on Startup
<p>A checkbox has been added to the top right corner of this page to set preference for the Tutorial Page showing on startup.</p>

== 2020-10-21 Copy to New Graph
<p>The naming convention when copying to a new graph (Ctrl-U) has been updated. When copying to a new graph, '- Copy' will be added to the old graph name (or a number if that is already there).</p>

== 2020-09-22 Draw/Selection Mode Shortcut
<p>Ctrl-D can now be used to toggle between Draw Mode and Selection Mode on the graph.</p>

== 2020-09-08 Spectral 3D Arrangement
<p>The Spectral 3D Arrangement shortcut has been updated to Ctrl-Alt-A to avoid a clash with the Layers View Add Layer shortcut.</p>

== 2020-09-02 Table View
<p>Table View has been updated to include a paging system. This helps improve the Table view performance on larger graphs.</p>
<p>A menu item has also been added to set the size of a page in the table. Click on the cog and go to 'Set Page Size'. Default is 500.</p>

== 2020-08-28 Split Nodes Plugin
<p>A new option is added to split nodes, duplicating the transactions of the selected node.</p>

== 2020-08-26 Delimited File Importer
<p>Conversion of the importer to a view has allowed a more consistent user experience.</p>
<p>Multiple bug fixes with selection of check-boxes and loading of dropdowns are now in effect.</p>

== 2020-08-24 Layers View Keyboard Shortcuts
<p>Keyboard shortcuts have been added to the Layers View. "Ctrl+Alt+L" will add a new layer and "Ctrl+Alt+D" will deselect all layers.</p>

== 2020-08-21 Histogram Copying Options
<p>You can now copy a selection from the bars within the histogram in the Histogram View via two options:</p>
<ul>
<li>Ctrl+C - Will copy the property values of the selection to the clipboard.</li>
<li>Right-Click Context Menu - Options to either copy the property values or both the property values and counts of the selection to the clipboard.</li>
</ul>

== 2020-08-10 Uncollide Plugin
<p>A new improved version of the uncollide plugin has been added. Go to Experimental > Arrangements > Uncollide to use it.</p>

== 2020-08-06 Quality Control Categories
<p>The Quality Control View now ranks and lists the quality of an element as a category instead of a score. This is also implemented in the Data Access View.</p>
<p>Categories can be mapped to each individual rule through the Quality Control View</p>
<p><strong>Categories</strong> - from lowest to highest priority.</p>
<ul>
<li>Default</li>
<li>Info</li>
<li>Warning</li>
<li>Severe</li>
<li>Fatal</li>
</ul>

== 2020-07-23 Delimited File Importer
<p>Dramatically improve the preview performance of a CSV file import.</p>

== 2020-07-20 Version 2
<p>Constellation v2.0.0 is officially released!</p>

== 2020-07-17 Named Selection
<p>A number of bugs with the Named Selection have been fixed.</p>

== 2020-07-16 Attribute Calculator
<p>The Attribute Calculator has been removed with other views and features.</p>

== 2020-07-08 Rendering Labels Bug Fixed
<p>A bug with labels being rendered with unreadable text after opening views has been fixed.</p>

== 2020-07-07 Manage Templates Layout Improvements
<p>The File &gt; Manage Templates window's layout has been improved.</p>

== 2020-07-07 Import from Delimited Fixes
<p>A number of improvements have been made to the Import from Delimited:</p>
<ul>
<li>The filtering options from the preview table have been fixed so that doing <strong>Row !=1</strong> works again.</li>
<li>A UX improvement has been made to allow you to import files of one type per session. After importing the first file, the <strong>Import File Parser</strong> is grayed out</li>
</ul>

== 2020-06-18 Info Map Bug Fixed
<p>A bug preventing running the Clustering &gt; Info Map plugins has been fixed.</p>

== 2020-06-09 Select Top N Bug Fixed
<p>A bug preventing running the <strong>Select Top N</strong> plugin from the Data Access View has been fixed.</p>

== 2020-05-21 Schema View
<p>The Node and Transaction type tabs in the Schema View are now searchable.</p>

== 2020-05-21 Hierarchical Clustering Improvements
<p>A bug preventing the running of the hierarchical clustering plugin sometimes has been fixed.</p>

== 2020-05-21 Merge Nodes by Geospatial Distance
<p>A bug preventing running the <strong>Merge Nodes</strong> &gt; <strong>Geospatial Distance</strong> plugin from the Data Access View has been fixed.</p>

== 2020-05-18 Map Controls
<p>We have updated the Map View mouse controls to be consistent with the graph view.</p>

== 2020-05-12 Table View
<p>A number of improvements have been added to the table view:</p>
<ul>
<li>The column selection has been improved to include sub categories for source, destination and transactions</li>
<li>Each column selection now includes a search filter</li>
</ul>

== 2020-05-12 Support for MacOSX
<p>Constellation officially supports MacOSX!</p>

== 2020-05-11 Two New Arrangement Options
<p>Two new arrangement options are available via the Arrange menu and toolbar. These options are horizontal and vertical lines. Selecting these options allow selected (or all) elements to be arranged in either horizontal or vertical lines.</p>

== 2020-05-11 Delimiter Importer
<p>Added feedback dialogs for the Delimiter importer, showing information about a successful import and any failures.</p>

== 2020-05-11 Timeline View
<p>A bug resulting in the summary box shrinking when dragged past the summary bounds has been fixed.</p>

== 2020-05-05 Layer by Time
<p>A bug preventing the running of the Arrange &gt; Layer By Time occasionally has been fixed.</p>

== 2020-04-20 Data Access View
<p>You can now remove a previously saved preference in Data Access View under Options &gt; Load.</p>
<p>Added support for double attribute types for when high precision is required, as well as byte and short attribute types for when memory efficiency is required.</p>

== 2020-04-15 New Layers View
<p>You can now add vertices and transactions to up to 32 layers by either using the right click context menu or defining a query.
Access to the Layers view is achieved through Experimental &gt; Views &gt; Layers View.</p>
<p>The view allows for toggling of layers via a checkbox which links to subsets of graph elements.
This will either hide or show the subsets based on element visibility changes to reduce clutter when analysing large data sets.</p>
<p>For more information on how to use this see the <a href="https://github.com/constellation-app/constellation/issues/223">layers view page</a>.
Feel free to comment on the issue with your feedback.</p>

== 2020-04-08 Data Access View Date Range
<p>You can now enter a date and time in the absolute date range section of the Data Access View.</p>

== 2020-03-24 REST API
<p>The module that implements the REST API (providing access from Jupyter notebooks, for example) has been
rewritten. It is now much easier to add functionality. The Python client constellation_client.py has been
updated to use the new REST API. Swagger has been updated; it uses a configuration that is automatically
generated by the REST server, so the display is always up to date.</p>

== 2020-02-25 New Logo
<p>Constellation has got a new logo!</p>

== 2020-02-23 Improved Validation
<p>Validation of custom attributes using dates, blaze angles, node and transaction attribute labels have been improved to provide instant feedback when an invalid value is set.</p>

== 2020-02-07 Font Improvements
<p>Support for rendering fonts in a Constellation graph has been overhauled enabling support for multiple fonts.
Font preferences for the graph can be made by going to Setup &gt; Options &gt; Constellation &gt; Label Fonts.
For more information click on the help button located at the bottom right corner within this preference window.</p>

== 2020-02-06 Analytic View
<p>Stability improvements have been made to the Analytic view when switching between graphs and having the Analytic view state updated.</p>

== 2020-02-06 Data Access View
<p>You can now have Data Access Plugins be deselected after pressing the <strong>Go</strong> button. This is a preference option available from the Data Access View options menu.</p>

== 2020-01-28 Data Access View
<p>A bug has been fixed with the Data Access View which caused the application to lock up when it was opened.</p>

== 2020-01-22 Map View
<p>A stability improvement has been made to the Map View when you resize the window.</p>

== 2020-01-20 Data Access View
<p>A UX improvement has been made to the Data Access View which will enable the "Go" button when you have plugins selected. When you press "Go", a graph will be created if there isn't any open.</p>

== 2020-01-20 Timeline View
<p>A bug has been fixed in the timeline view when the timezone was changed and a graph was closed.</p>

== 2020-01-15 New Flag Icons
<p>We have updated the flag icons we use which are more detailed and of better quality.</p>

== 2020-01-13 Hierarchical Clustering
<p>A bug with the hierarchical clustering not reverting the graph after the pane was closed has been fixed.</p>

== 2020-01-13 KTruss Clustering
<p>A bug with the KTruss clustering not reverting the graph after the pane was closed has been fixed.</p>

== 2020-01-04 Libraries Upgraded
<p>We've upgraded to newer versions of open source libraries we use which should improve performance and stability.</p>

== 2019-12-20 Quality Control View
<p>The colours used to represent a warning when the score is 80 have been improved to be readable.</p>

== 2019-12-16 Delimited File Importer
<p>In the delimited file importer you can assign an attribute to the row column which is the first column.</p>

== 2019-10-23 Jupyter Notebooks
<p>Improvements have been made to the error handling when errors occur with the REST client.</p>

== 2019-10-11 Jupyter Notebooks
<p>You can now specify which graph you want to run a plugin in by specifying the <strong>graph id</strong>. For more information refer to the documentation by going to Tools &gt; Display REST Server Documentation.</p>

== 2019-10-09 Jupyter Notebooks
<p>You can now add custom blazes from a Jupyter Notebook. For more information see <a href="https://github.com/constellation-app/constellation/issues/139">139</a>.</p>

== 2019-10-01 Jupyter Notebooks
<p>A bug has been fixed interpreting strings which look like numbers as numbers in a pandas dataframe. For more information see <a href="https://github.com/constellation-app/constellation/issues/133">#133</a>.</p>

== 2019-07-30 Remember last save
<p>Constellation will remember the location you last saved a graph. You can change this behaviour from Tools &gt; Options &gt; Constellation.</p>

== 2019-07-30 Data Access View Plugin Search
<p>The Data Access View plugin search usability has been improved by having the search text field enabled always.</p>

== 2019-06-25 Data Access View Context Menu Update
<p>The menu positions of the right click context menu available from the Data
Access View has been modified based on UX feedback.</p>

== 2019-05-30 New graph icons
<p>The Constellation new graph icons have been redone.</p>

== 2019-05-06 Analytic Schema Update
<p>Added support for HASH types like MD5, SHA1 and SHA256. The HASH icon background colour is now cyan.</p>

== 2019-05-01 Gather Nodes Bug Fix
<p>Gathered nodes will now maintain their depth instead of being moved forward</p>

== 2019-03-27 Table View Update
<p>The Table View will now remember your column selection and ordering no matter how much you change it.</p>

== 2019-03-27 Added Deselect Blazes option
<p>Added Deselect Blazes option in Selection menu.</p>

== 2019-03-22 New Country Flag Icons
<p>Added 23 new country flag icons.</p>

== 2019-03-22 Arrange by Node Attribute
<p>Arrange by Node Attribute (found under the Arrange Menu) combines the function of Arrange by Group and Arrange by Layer into a single plugin.</p>

== 2019-03-12 Help added for Histogram
<p>A help topics entry for the Histogram View has been added.</p>

== 2019-03-07 Performance Improvement
<p>A performance improvement has been made to how icons and images were created resulting in reduced memory usage.</p>

== 2019-03-01 Map View Update
<p>A few minor improvements have been made to the map view:</p>
<ul>
<li>The draw tool in the Map View will now display distances as you are drawing.</li>
<li>There is a new button beside the draw tool which allows you to copy drawn markers onto your graph.</li>
<li>The KML export option will now include attribute data in the kml.</li>
<li>A bug was fixed which allowed you to be in both draw mode and measure mode at the same time.</li>
</ul>

== 2019-02-11 Save All Returns
<p>The Save All menu option has been brought back and is available from the File menu.</p>

== 2018-12-06 Data Access View Update
<p>You can no longer press Go with either an invalid entry in a numeric parameter of an enabled Data Access Plugin,
or an invalid date-time range set in the Global Parameters (i.e. the 'From' date-time is later than the 'To' date-time).</p>

== 2018-12-04 New Analytic Plugins
<p>Under Experimental &gt; Build Graph, there are plugins for creating structured graphs that more closely resemble real social networks.</p>
<ul>
<li><strong>Preferential Attachment Graph</strong> creates networks that follow the degree power law that is expected in real networks.</li>
<li><strong>Small World Graph</strong> creates lattices/random networks depending on a rewiring probability</li>
<li><strong>Complete Graph</strong> creates a complete graph.</li>
</ul>
<p>In the Analytic View &gt; Similarity, there are four new plugins that assist in link prediction.</p>
<ul>
<li><strong>Common Neighbours</strong> calculates the number of common neighbours between a pair of nodes.</li>
<li><strong>Preferential Attachment</strong> calculates the product of the degrees of a pair of nodes.</li>
<li><strong>Resource Allocation Index</strong> determines the fraction of a "resource" a node can send to another through common neighbours.</li>
<li><strong>Adamic-Adar Index</strong> is similar to Resource Allocation Index but is calculated using the log sum.</li>
</ul>

== 2018-12-03 New Plugins
<p>The actions of saving and closing (including force closing) graphs can now be performed programmatically using plugins.
Refer to the Schema View for more information on how to use these new plugins.</p>

== 2018-11-22 Scatter Plot Update
<p>There is now an option in Scatter Plot to set a number axis to a logarithmic scale.</p>

== 2018-11-20 Directed Transactions
<p>You can now change whether a transaction is directed or not in schema. It is now also reflected visually on the graph by updating the transaction visual (arrow/s if directed, no arrows if not).</p>

== 2018-11-19 Histogram Update
<p>The Histogram now has column headers to help identify what the values in each column represent.</p>

== 2018-11-05 Layer by Time Update
<p>The parameters for 'Layer by Time' found under the Arrange menu item now have clearer descriptions.</p>

== 2018-11-02 Data Access View Update
<p>The plugin 'Split Nodes Based on Identifier' found under the clean section of Data Access View now has the option to split on all occurrences of a given character(s) instead of just the first occurrence.</p>

== 2018-10-19 Table View Update
<p>A performance issue exporting to Excel from the table view has been resolved.</p>

== 2018-10-17 Data Access View Update
<p>All global parameters in the Data Access View will now be saved along with your graph. There is also a new plugin under the
Clean section of the Data Access View, 'Removed Unused Attributes', which removes unused (non-key) attributes from the graph.</p>

== 2018-09-26 Data Access View Update
<p>The favourite icon has changed from a heart to a star to adopt the standard icon used by other applications.</p>

== 2018-09-04 Table View Update
<p>Performance issues identified with the table view have been resolved.</p>

== 2018-06-14 Levenshtein Distance Analytic
<p>In the Analytic View, the Levenshtein Distance Similarity analytic can be used to measure the distance between node string attributes.</p>

== 2018-08-15 Data Access View Update
<p>Added the ability to query 24 months as a date time range in the Data Access View.</p>

== 2018-05-21 Data Access View Update
<p>A new button called <strong>Use maximum Time Range</strong> has been added to set the custom time range to start at 00:00:00 and end at 23:59:59.</p>

== 2018-05-15 Rename Graphs
<p>The right click &gt; rename option retains the current graph name.</p>

== 2018-04-30 Data Access View Update
<p>Added extra padding before the Go button to avoid accidentally clicking.</p>

== 2018-04-06 Analytic View Update
<p>There are new three new analytics available in the Analytic View:</p>
<ul>
<li><strong>Effective Resistance</strong> treats the graph as an electrical network in order to measure the resistance of links.</li>
<li><strong>Dice Similarity</strong> measures how similar pairs of nodes as the ratio of their common neighbours to the median of their neighbours.</li>
<li><strong>Graph Distance</strong>, in addition to the diameter and radius of the graph, will now also calculate the average path distance.</li>
</ul>

== 2018-04-05 Table View Update
<p>The Table View now has a column visibility option for only Key Attributes, and this is now the default setting.</p>

== 2018-04-05 Proxy Settings
<p>The interface for customising proxy settings (Setup &gt; Options &gt; CONSTELLATION &gt; Proxies) has been
overhauled to provide a more intuitive experience. In particular, descriptions have been added to each option
detailing how to use it, default settings are visible when you select the 'Use Default Settings' option, and
changes are applied immediately on clicking the 'Apply' or 'OK' buttons.</p>

== 2018-03-29 Default Decorators
<p>The <i>Geo.Country</i> attribute is now set as a default decorator, meaning a country flag will decorate each vertex with country information.</p>

== 2018-03-07 Zoom to Selection
<p>Added the animation back in when zooming to a selection (Ctrl+Up) so that you have context to where on the graph you are zooming to.</p>

== 2018-03-06 Timeline View Update
<p>In the Timeline View, you can now toggle between Showing, Dimming, and Hiding nodes outside the Timeline View on the graph.</p>
<p>Additionally, there is also a Zoom to Selection button, which will re-frame the Timeline View to focus on the selected transactions on the graph.</p>

== 2018-03-02 Map View Update
<p>The Map View is now capable of clustering markers based on their geographic proximity.
This option can be enabled by selecting <i>Cluster Markers</i> in the marker visibility menu.</p>
<p>Additionally, there are now two new layers available in the Map View:</p>
<ul>
<li><strong>Day / Night</strong> will shade the map where it is currently night time</li>
<li><strong>Thiessen Polygons</strong> will color the map based on which marker is closest</li>
</ul>

== 2018-02-26 Analytic View Update
<p>The Analytic View now has a documentation window which will tell you about any analytic you click on.</p>
<p>This can activated/deactivated by clicking <i>Options &gt; Show Documentation</i>.</p>

== 2018-02-15 Compare Graphs
<p>The Compare Graph plugin has been completed and moved into the Tools menu.</p>

== 2018-02-15 Map View Update
<p>You can now find two new layers in the Map View:</p>
<ul>
<li><strong>Entity Paths</strong> will draws lines between markers on the map representing the paths that entities on the graph have traveled over time</li>
<li><strong>Location Paths</strong> will draws lines between markers on the map representing direct connections between locations nodes on the graph</li>
</ul>

== 2018-02-07 Table View 2.0
<p>The Table View has been completely redesigned to allow for some more advanced functionality such as
multi-column sorting, column filtering and more flexible styling. For details on usage of the new
Table View, refer to <a href="" helpId="au.gov.asd.tac.constellation.views.tableview2">this</a>
help page.</p>

== 2018-01-30 External Scripting Update
<p>The external scripting client has a new method to list the open graphs called <tt>list_graphs()</tt>.
This in conjuction with <tt>set_current_graph</tt> will allow you to easily switch graphs.</p>
<p>Another new method is <tt>open_graph</tt> which will allow you to open a graph by specifying the
filename.</p>

== 2018-01-29 Merge Transactions
<p>A bug with merging transactions has been resolved by excluding the transaction identifier in the
comparison.</p>

== 2018-01-29 Save All
<p>The button to save all open graphs has been removed based on feedback from users.</p>

== 2018-01-29 Copy to New Graph
<p>A toolbar button has been added for Copy Selection to New Graph (Ctrl+U) plugin.</p>

== 2017-12-22 Map View Update
<p>A few new features have been added to the Map View:</p>
<ul>
<li>The Map View now has support for rendering layers over the map. The first layer, a live heatmap
is now available and can be activated from the layers menu.</li>
<li>A new overlay has been added which will display an overview of the map, including a viewport of
the area currently in focus.</li>
<li>Overlays can now be switched on and off using the overlays menu.</li>
<li>'Zoom to Location' will now create a marker at the specified location as well as zoom to it.</li>
</ul>

== 2017-10-26 Freeze Graph View
<p>The freeze graph view feature has been revised to allow the reset view animation to be performed. This
ensures the camera zooms to show the entire graph as new nodes are added and removed.</p>

== 2017-10-23 New Analytics
<p>New analytics have been added to the Analytic View, and can be found under categories:</p>
<ul>
<li>Under Importance, the Connected Component Analytic will tell you the size of each node's graph component, and also indicates how many components there would be if the node was deleted.</li>
</ul>
<p>There's also a new category - Global, with several analytics that will add Graph Attributes:</p>
<ul>
<li>Average Degree - Calculates the average degree of the graph. This metric can be used to detect high
degree nodes.</li>
<li>Graph Density - Calculates the density of the graph.</li>
<li>Component Count - Counts the number of connected components on the graph.</li>
<li>Global Clustering Coefficient - Calculates the global clustering coefficient using the number of
triangles and triplets on the graph.</li>
<li>Graph Distance - Calculates the diameter and radius of the graph.</li>
</ul>

== 2017-10-17 Schema View
<p>The Plugins tab on the Schema View allows you to download a copy of the plugin details into a CSV file.</p>

== 2017-10-13 Schemas
<p>The <strong>Simple Graph</strong> has been renamed to <strong>Visual Graph</strong>.</p>

== 2017-10-12 Map View Update
<p>A few new features have been added to the Map View:</p>
<ul>
<li>You can add custom labels and colours to markers in the Map View using the new label and color menus.</li>
<li>Markers on the map now respond to the 'dim' and 'visibility' attributes. This allows you to, for example, use the
'Dim Other Events' option in the Timeline to visualise locations within a sliding time window.</li>
<li>The draw and measure tools now have support for circles by holding <i>shift</i> as you click. Note that the measure
tool can also measure paths by holding the 'control' key as you click.</li>
<li>The measure tool now supports measurements in nautical miles. The current measurement unit is displayed beside the
measurement tool, and clicking it will cycle through available measurement systems.</li>
<li>You can search for a location on the map by coordinate, geohash or MGRS using the 'Search by Location' option in the
zoom menu.</li>
</ul>

== 2017-10-11 Plugin and parameter names
<p>All plugin names and their parameters have been reviewed and standardised. If you are using the scripting or web server Rest API then please note the following:</p>
<ul>
<li>Plugin names now end with the <strong>Plugin</strong> suffix</li>
<li>Plugin parameters now follow the naming convention of ExamplePlugin.parameter_name</li>
</ul>

== 2017-09-28 CONSTELLATION Upgrade
<p>CONSTELLATION has been upgraded to work on NetBeans 8.2 and Java 8u144 allowing CONSTELLATION to benefit from the latest security and bug fixes.
We have also re-organised modules and done some house keeping to make it easier to develop and maintain.</p>

== 2017-09-21 Jupyter notebooks may require manual authentication
<p>Until now, starting a Jupyter notebook from Tools &rarr; Start Jupyter Notebook has used the <tt>--NotebookApp.token=""</tt>
flag for ease of use. However, this disables notebook authentication, which is not desirable.</p>
<p>Jupyter is now started using just <tt>jupyter-notebook</tt>, so manual authentication may be required. If it is, follow the
instructions displayed in the notebook's output window.</p>
<p>This now works in exactly the same as manually entering <tt>jupyter-notebook</tt> at a command prompt in the notebook directory
(by default, your home directory).</p>

== 2017-08-29 More Geospatial Export Options
<p>You can now export geospatial data in your graph to a GeoPackage file. This is an OGC defined, GIS compliant SQLite database which is
supported by ArcGIS (and most other GIS tools) and is significantly more flexible than a Shapefile. This export option is available under
File &gt; Export as well as in the toolbar of the Map View</p>

== 2017-08-23 Blaze Menu Changes
<p>There are now more options available for modifying blazes in the right-click menu and toolbar drop-down menu, including three default colour options.</p>

== 2017-08-15 Scripting View
<p>Removed support for Groovy and Javascript in the Scripting View. We are mandating that all scripts be written in Python.</p>

== 2017-08-03 Extract from Content
<p>The Extract From Content data access view plugin has been updated with the following options:</p>
<ul>
<li>Case Insensitive</li>
<li>Incoming Transactions</li>
<li>Selected Only</li>
</ul>
<p>Refer to <a href="" helpId="au.gov.asd.tac.constellation.views.dataaccess.plugins.importing.ExtractFromContent">this</a> help page for more information.</p>

== 2017-08-01 Select Blazes
<p>You can now select all blazed nodes on the graph using Selection &gt; Select Blazes. This option is also available in the toolbar menu.</p>

== 2017-07-28 Map View Update
<p>You can now toggle between metric and imperial measurements in the Map View using the button beside the measure tool.</p>

== 2017-07-28 Half Hop Induced Subgraph
<p>The half hop induced subgraph button has been added back onto the quick access toolbar.</p>

== 2017-07-28 Attribute Editor
<p>The following bugs with the attribute editor have been fixed:</p>
<ul>
<li>Fixed a bug preventing setting an icon when multiple nodes are selected.</li>
<li>Fixed a bug with changing colours in Options &gt; Attribute Editor Colours.</li>
</ul>

== 2017-07-25 Extract Words from Content
<p>In the Data Access View, under Import, the plugin Extract Words from Content is now available. If there are transactions with Content on the graph,
words will be extracted and represented as nodes. It also works with regular expressions and can extract known schema types.</p>

== 2017-07-25 REST server Python client is downloaded automatically
<p>If script downloading is enabled, a new Python REST client script will be downloaded if it doesn't exist, or if the on-disk version does not match CONSTELLATION's version. This means that the on-disk version will be automatically updated, with no user action required.</p>

== 2017-07-18 Geospatial Export
<p>You can now export geospatial data in your graph to GeoJSON or Shapefile using the File &gt; Export menu or the toolbar options in the Map View.</p>

== 2017-07-17 REST server requires a secret
<p>The external scripting server now requires a secret to be used, which requires a new Python client.</p>

== 2017-05-29 Support for Old Graphs
<p>The logic to support old graphs has been changed so that old graphs will get the updated look and feel when you run Tools &gt; Complete with Schema or press F5.</p>
<p>This has allowed graphs to load faster and more efficiently maintain the update code logic.</p>

== 2017-05-28 Improved Analytics
<p>Many of the structural graph analytics available to Constellation have been rewritten as native plugins, meaning
they have been optimised to run efficiently on large graphs and include more customisation options. These include:</p>
<ul>
<li>Degree Centrality (also calculates in-degree / out-degree)</li>
<li>Eigenvector Centrality</li>
<li>Katz Centrality</li>
<li>Pagerank Centrality</li>
<li>Betweenness Centrality</li>
<li>Closeness Centrality (also calculates harmonic closeness)</li>
<li>Ratio of Reciprocity</li>
<li>Jaccard Index</li>
<li>Cosine Similiarity</li>
</ul>
<p>In addition to this, several new analytics are now available:</p>
<ul>
<li>HITS Centrality: scores each node based on its ability to act as both a hub and as an authority</li>
<li>Local Clustering Coefficient: scores each node on its willingness to cluster</li>
<li>Eccentricity: scores each node on its furthest distance to any other node</li>
</ul>

== 2017-05-25 Default Font Change
<p>The default font has been changed from <strong>Arial Unicode MS</strong> to <strong>Dialog</strong> because it has better support for unicode characters.</p>

== 2017-05-18 Attribute Changes
<p>There have been some changes to the attributes you might be used to seeing on graphs.</p>
<ul>
<li>The 'Name' attribute for nodes is now called 'Label'</li>
<li>The 'Name' attribute for transactions is now called 'Label'</li>
<li>The 'UniqueID' attribute for transactions is now called 'Identifier'</li>
</ul>
<p>These changes have been made to help keep the core attributes consistent and intuitive.
Old graphs will be automatically updated with these new attributes.</p>

== 2017-05-09 Top-n Selection
<p>You can now select the top-n n nodes based on the transaction count and type to save you time having to do it manually. It is available under the Utility section in the Data Access View.
Click <a href="" helpId="au.gov.asd.tac.constellation.views.dataaccess.plugins.utility.SelectTopN">here</a> for the help page.</p>

== 2017-05-04 Improved Stability
<p>A bug causing CONSTELLATION to crash due to running out of memory has been fixed.</p>

== 2017-05-04 Data Access View Favorites Update
<p>Plugins in the Favourites category are sorted in the order respective to their category.</p>

== 2017-04-28 Split Nodes
<p>You can now split nodes based on a specified character which is located in the Clean category. For more information click <a href="" helpId="au.gov.asd.tac.constellation.views.dataaccess.plugins.clean.SplitNodesPlugin">here</a>.</p>

== 2017-04-21 Merge Nodes by Location
<p>You can now merge nodes by their geospatial proximity. Nodes which are found to be located within a specified distance of each other will be merged into a single 'geospatial cluster' node.
Each cluster node will be given a shape attribute representing the area it represents which is viewable in the Map View. This functionality can be accessed by selecting the 'Merge Nodes' plugin
within the Data Access View, and selecting the 'Geospatial Distance' option.</p>

== 2017-04-18 Compare Graphs
<p>You can now compare differences between 2 graphs and see the differences. This is available from Tools &gt; Compare Graphs. More information is available in <a href="" helpId="au.gov.asd.tac.constellation.functionality.compare.CompareGraphPlugin">this</a> help page.</p>

== 2017-04-03 Improved Quick Search
<p>Fixed bugs with the quick search and recent search not returning results.</p>

== 2017-03-24 Flexible Schema Types
<p>While you could always create custom types on a graph by simply entering a name as a string, you can now specify the place of a custom type in the type hierarchy (as seen in the Schema View) by entering the desired hierarchy as a string of form:</p>
<ul><li><i>schemaTypeName.customTypeName</i></li></ul>
<p>This will create a custom type called 'customTypeName' with the parent 'schemaTypeName' from which it will inherit its visual properties. This hierarchy string can extend as far back or forward as you like. For example:</p>
<ul><li><i>Online Location.URL.Host.Owner</i></li></ul>
<p>If both 'Online Location' and 'URL' are valid in the type hierarchy (which they would be for an Analytic Graph), this will create a custom type named 'Owner' whose parent is another custom type named 'Host', whose parent is the schema type 'URL' and both custom types will inherit their visual properties from the 'URL' type.</p>

== 2017-03-23 Improved Find
<p>Fixed a bug with the advanced find not adding results to the current selection.</p>

== 2017-03-21 Improved Data Access View
<p>The following improvements have been made:</p>
<ul>
<li>You can now save commonly used plugins in the Data Access View as favourites. For more information click <a href="" helpId="au.gov.asd.tac.constellation.views.dataaccess.panes.DataAccessViewTopComponent">here</a>.</li>
<li>You can filter plugins by clicking on the magnifying icon and typing the plugin name which will filter the categories to make it easier to find the plugin your looking for.</li>
<li>If you want to expand, collapse or deselect all plugins then you can right click anywhere on the Data Access View and use the right click menu options.</li>
<li>The layout of the Data Access View has been optimised to minimise the width required, leaving more room for the graph.</li>
</ul>

== 2017-03-08 Improved Table View
<p>Fixed a major performance bug with the table view causing CONSTELLATION to lock up.</p>

== 2017-03-03 Import Excel Spreadsheets
<p>You can now import Excel spreadsheets using the Delimited File Importer. It will work for both xls and xlsx files. Note that it will only import the first sheet in a file.</p>

== 2017-03-01 Improved Freeze Graph View
<p>The bugs with the freeze graph view have been fixed.</p>

== 2017-02-22 Map View Update
<p>The following new features have been added to the Map View:</p>
<ul>
<li>Improved the speed of the box selection feature</li>
<li>You can now click the middle mouse button and drag to select an area to zoom to</li>
<li>Polygon markers can now be queried by the Data Access View</li>
<li>Custom (drawn) markers are now visually distinct from markers representing data on the graph</li>
</ul>

== 2017-02-16 Scripting View API Changes
<p>The following changes have been made to the scripting API so please update your scripts:</p>
<ul>
<li>Renamed au.gov.asd.tac.constellation.graph.hl.HLGraph to au.gov.asd.tac.constellation.scripting.graph.SGraph.</li>
<li>HLReadableGraph and HLWriteableGraph have been renamed to SReadableGraph and SWritableGraph respectively.</li>
<li>Attribute, Collection, Vertex, Transaction, Edge and Link have been renamed to SAttribute, SCollection, SVertex, STransaction, SEdge and SLink respectively.</li>
<li>SubgraphUtilities has moved to au.gov.asd.tac.constellation.graph.utilities.SubgraphUtilities.</li>
</ul>
<p>Note that documentation for the scripting API is now available from Scripting View &gt; Actions &gt; API Documentation.</p>

== 2017-02-16 Workflow Plugins
<p>A bug has been fixed related to workflow plugins where not all selected nodes were being passed to the workflow query.</p>

== 2017-02-10 One-hop Induced Subgraph
<p> Selecting the <strong>Select One-hop Induced Subgraph</strong> item in the selection menu will add to the selection any transactions and nodes which connect currently selected nodes upto one hop out.
The existing 'Select Induced Subgraph' item has been renamed <strong>'Select Half-hop Induced Subgraph'</strong>, but is unchanged functionally.</p>

== 2017-01-12 Improved Rendering and Event Handling
<p> CONSTELLATION's visualistion and event handling framework has been reimplemented from the ground up.
To the user things will mostly look the same, but performance and stability should be slightly improved. The main benefit of this upgrade
is that it should now be possible to write other visualisations for CONSTELLATION, for example a lightweight 2D renderer. </p>

== 2017-01-11 Improved Plugin Reporter
<p>Fixed a bug with the plugin reporter where the filters were misbehaving.</p>

== 2016-12-15 A New and Improved Map View
<p>A complete redesign of the <strong>Map View</strong> is now available. This view is pure Java (as opposed to its Javascript-based predecessor), making it far easier to extend
with new features, and is rendered using OpenGL, making it far more responsive than its predecessor. The new Map View also contains the following improvements:</p>
<ul>
<li>Ability to switch base maps on the fly. A default base map comes pre-loaded, meaning it can be used immediately without developer effort, but a developer can also add new base maps as desired.</li>
<li>An information overlay which displays the latitude and longitude of the mouse and the current zoom level. A developer can also use this overlay to report debug information about the map.</li>
<li>A tool overlay which offers various tools for interacting with the map. Currently these consist of a measurement tool, and a draw mode toggle allowing the ability to draw your own markers.</li>
<li>Support for the representation of point, line, polygon, and multi markers on the map, including selection which interacts with the graph.</li>
<li>Ability to toggle marker visibility independently for each marker type using the <strong>Marker Visibility</strong> button.</li>
<li>Ability to reset the focus of the map to the extent of all visible markers using the <strong>Reset View</strong> button.</li>
<li>Ability for a developer to access the map's markers from other views, for example, you could query the locations represented by selected markers using the Data Access View.</li>
</ul>
<p>Note: the control scheme for the new Map View is the inverse of the control scheme for the graph. The left mouse button handles panning and drawing instead of selection,
the right mouse button handles selection instead of panning and drawing, however the middle mouse button still handles zooming. This will be changed in a future update
so that the map controls and graph controls are consistent.</p>

== 2016-11-10 Icons Refresh
<p>Icons used for visualisation of nodes on a CONSTELLATION graph have undergone a refresh. We have made foreground icons more symbolic, where possible, meaning that they tend to
be smaller icons with transparency filling the rest of the image space. In addition to this, the default background icon for all nodes is now the 'Flat Square' icon as it has a
larger surface area, making it stand out more, and it more accurately represents the colour assigned to it. These changes will allow us to make better use of icons in an analytic
context by allowing us to visually differentiate nodes using background icons.</p>

== 2016-11-04 Freeze Graph View Shortcut
<p>The freeze graph view button has been moved to the top tool bar.</p>

== 2016-09-07 Default Arrangement Update
<p>The default arrangement after any plugin is executed is to arrange by grid because it is the fastest arrangement.</p>

== 2016-08-29 Framework Upgraded
<p>A minor framework upgrade has been completed so that CONSTELLATION now uses Netbeans 8.0.2 and Java 8u92.</p>

== 2016-08-04 Analytic View 2.0
<p>The new and improved Analytic View 2.0 is now available! It has been completely redesigned around a more flexible and robust framework which allows
for it to manage any type of analytic functionality. The initial release supports all the same analytics as the original Analytic View, but over time
we will transition the currently available 'Clustering' and 'Content' features into this new view, as well as add several new analytics we are currently
working on. For details on usage of the new Analytic View, refer to <a href="" helpId="au.gov.asd.tac.constellation.views.analyticview.AnalyticViewTopComponent">this</a>
help page.</p>

== 2016-08-03 Memory Leaks
<p>A number of memory leaks have been fixed resulting in unused memory being properly released as you close graphs.</p>

== 2016-07-06 Improved Performance
<p>Large graphs should now open more quickly as an optimisation was added to pre-calculate the string representation of types.</p>

== 2016-07-05 Complete with Schema
<p>You can now press the F5 key to 'Complete with Schema'.</p>

== 2016-06-20 Delimited File Importer
<p>Improvements to the delimited file importer mean it will now better handle CSV files containing complex data.</p>

== 2016-06-06 Visual Attributes and Templates
<p>A number of visual properties, such as labels and decorators, have been exposed as graph attributes so that they can be edited in the attribute editor like everything else (rather than through obscure menu items).</p>
<p>Default values of visual attributes have been removed from preferences too - if you had a custom default background colour or labels set up you may notice that this is now missing. Don't worry! You can get this back by using templates:</p>
<p>To make a template, simply open a new graph (with the schema you want), set the graph attributes to their desired values (like background_colour, bottom_labels, and top_labels), then choose "File &gt; Save Template" and enter a name.</p>
<p>You can then make your template the default new graph (that is opened with Control+N) by choosing "File &gt; Manage Templates", selecting your template name, and then pressing the "Set Default" button.</p>
<p>You can have as many templates as you like - the options will be listed in the "File &gt; New Graph" menu beneath the schema graphs.</p>

== 2016-06-06 Performance Improvement
<p>There is a significant performance improvement overall to CONSTELLATION after adding caching to the new Icon provider implementation.</p>

== 2016-06-01 Directed Shortest Paths
<p>The directed shortest paths search algorithm has been added to the selection menu. You need to set a source node and this dictates the direction.</p>

== 2016-05-30 OpenGL
<p>A dormant bug related to OpenGL trying to render a disposed batch operation has been fixed.</p>

== 2016-05-19 Composite Nodes
<p>A minor bug fix when merging nodes using the right click menu.</p>

== 2016-05-09 Updated zoom to selection and reset view keyboard shortcuts
<p>The shortcuts to zoom to selection and reset view have been changed to Ctrl-Up and Ctrl-Down respectively.</p>

== 2016-04-27 DateTime and Time Zones
<p>There is no longer a concept of a "graph time zone", rather each transaction attribute is individually time zoned.
This removes any ambiguity because you know exactly what time zone each transaction is in.</p>
<p>To update the time zone, select the transactions and right click on the "DateTime" property from the Attribute Editor and select "Update time-zone of selection"</p>
<p>Time zones have been re-worked from the ground up which makes use of Java 8's new time zone capabilities.</p>

== 2016-04-07 Composite Nodes
<p>We've identified issues with composite nodes on large graphs (especially those with a lot of transactions) and unexpected behaviours when you
copy composite nodes between graphs. The existing version will remain an experimental feature and we plan to create a newer version from lessons learned.</p>

== 2016-03-17 Graph Visibility Threshold
<p>You can configure a threshold to automatically hide all nodes on the graph. The idea is that you would instead use table view or the histogram to
clean up the graph before you visualise it in the graph view. The threshold can be set in Tools &gt; Options &gt; CONSTELLATION &gt; Graph Drawing.
A new button is available in the graph toolbar than will enable/disable the threshold. For more information refer to
<a href="" helpId="au.gov.asd.tac.constellation.visual.about">this</a> help page.</p>

== 2016-03-17 Freeze Graph View
<p>When enabled, animations do not run during plugin executions so you graph structure does not change. The button is available in the graph toolbar.
When enabled, the snow flake icon will change from grey to blue. This feature is smart enough to allow you to execute arrangements manually so you can
 keep it on all the time if you like.</p>

== 2016-02-26 Icons Update
<p>All icons have been reviewed and some duplicates have been removed. Note that Unknown types will be rendered as a white ? icon in front of a grey sphere.
Unsupported types will be rendered as a white ! icon in front of a yellow sphere.</p>

== 2015-09-18 A New Way to Merge Nodes
<p>Nodes can now be merged based on types known to CONSTELLATION, meaning that preference will be given to types known by the graph over custom types.
For more information click <a href="" helpId="au.gov.asd.tac.constellation.views.dataaccess.plugins.merge.MergeNodes">here</a>.</p>

== 2015-09-30 Memory Usage Improvement
<p>CONSTELLATION will try to clear up unused memory when you open a graph. The idea behind doing it on graph open would be in the scenario when
you have multiple graphs open with edits made but you have not closed any of them. So, when you open a new graph, CONSTELLATION might try and cleanup
unused memory. This is still an experimental feature. Similar to clearing memory on graph close, the option is under
Setup &gt; Options &gt; CONSTELLATION &gt; Application and is enabled by default.</p>

== 2015-09-01 Label Rendering Improvements
<p>The rendering of labels has been improved to display text more accurately (including right-to-left text) and improve compatibility with more graphics cards.</p><|MERGE_RESOLUTION|>--- conflicted
+++ resolved
@@ -1,10 +1,9 @@
 == 3030-12-31 Getting Started
 <p>If you're new to CONSTELLATION, read the <a href="" helpId="au.gov.asd.tac.constellation.functionality.introduction">introduction</a>.</p>
 
-<<<<<<< HEAD
-== 2020-12-10 Welcome Page
+== 2021-01-12 Welcome Page
 <p>A Welcome Page with helpful links for getting started with Constellation now opens on startup.</p>
-=======
+
 == 2021-01-12 Notes View
 <p>The Notes View can be used to record notes about a graph.</p>
 <p>It can found in "Experimental > Views > Notes View", or alternatively via the shortcut "Ctrl+Shift+A".</p>
@@ -23,7 +22,6 @@
 
 == 2020-12-04 Table View
 <p>A couple of bugs related to exporting in Selected Only mode and table selection have been fixed.</p>
->>>>>>> 4ef2fb2c
 
 == 2020-11-25 Data Access View
 <p>Data Access View has been updated to remember plugin parameter selections between sessions.</p>
