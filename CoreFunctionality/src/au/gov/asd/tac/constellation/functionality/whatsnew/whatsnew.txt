== 3030-12-31 Getting Started
<p>If you're new to CONSTELLATION, read the <a href="" helpId="au.gov.asd.tac.constellation.functionality.introduction">introduction</a>.</p>

<<<<<<< HEAD
== 2020-12-04 Table View
<p>A couple of bugs related to exporting in Selected Only mode and table selection have been fixed.</p>
=======
== 2020-12-21 Version 2.1.1
<p>Constellation v2.1.1 is officially released!</p>
>>>>>>> 024f0188

== 2020-11-25 Data Access View
<p>Data Access View has been updated to remember plugin parameter selections between sessions.</p>

== 2020-11-13 Performance Improvement
<p>Zooming and dragging nodes on large graphs has improved significantly.</p>

== 2020-11-10 Analytic View
<p>The Levenshtein Distance Analytic has been updated so that the drop-down list parameters don't reset every time a new graph selection is made.</p>

== 2020-11-09 Performance Improvement
<p>The time taken to open graphs has been reduced significantly and graph responsiveness after opening or docking views.</p>

== 2020-11-08 Table View
<p>A bug where exporting to CSV or Excel would only export the current page (instead of all pages) has been fixed.</p>

== 2020-11-03 Layers View
<p>The Layers View has been updated so that you can now do separate queries for nodes and transactions on each layer.</p>

== 2020-10-28 Table View
<p>A bug where Constellation wouldn't release the write lock on an exported excel file has now been fixed.</p>

== 2020-10-28 Tutorial Page Showing on Startup
<p>A checkbox has been added to the top right corner of this page to set preference for the Tutorial Page showing on startup.</p>

== 2020-10-21 Copy to New Graph
<p>The naming convention when copying to a new graph (Ctrl-U) has been updated. When copying to a new graph, '- Copy' will be added to the old graph name (or a number if that is already there).</p>

== 2020-09-22 Draw/Selection Mode Shortcut
<p>Ctrl-D can now be used to toggle between Draw Mode and Selection Mode on the graph.</p>

== 2020-09-08 Spectral 3D Arrangement
<p>The Spectral 3D Arrangement shortcut has been updated to Ctrl-Alt-A to avoid a clash with the Layers View Add Layer shortcut.</p>

== 2020-09-02 Table View
<p>Table View has been updated to include a paging system. This helps improve the Table view performance on larger graphs.</p>
<p>A menu item has also been added to set the size of a page in the table. Click on the cog and go to 'Set Page Size'. Default is 500.</p>

== 2020-08-28 Split Nodes Plugin
<p>A new option is added to split nodes, duplicating the transactions of the selected node.</p>

== 2020-08-26 Delimited File Importer
<p>Conversion of the importer to a view has allowed a more consistent user experience.</p>
<p>Multiple bug fixes with selection of check-boxes and loading of dropdowns are now in effect.</p>

== 2020-08-24 Layers View Keyboard Shortcuts
<p>Keyboard shortcuts have been added to the Layers View. "Ctrl+Alt+L" will add a new layer and "Ctrl+Alt+D" will deselect all layers.</p>

== 2020-08-21 Histogram Copying Options
<p>You can now copy a selection from the bars within the histogram in the Histogram View via two options:</p>
<ul>
<li>Ctrl+C - Will copy the property values of the selection to the clipboard.</li>
<li>Right-Click Context Menu - Options to either copy the property values or both the property values and counts of the selection to the clipboard.</li>
</ul>

== 2020-08-10 Uncollide Plugin
<p>A new improved version of the uncollide plugin has been added. Go to Experimental > Arrangements > Uncollide to use it.</p>

== 2020-08-06 Quality Control Categories
<p>The Quality Control View now ranks and lists the quality of an element as a category instead of a score. This is also implemented in the Data Access View.</p>
<p>Categories can be mapped to each individual rule through the Quality Control View</p>
<p><strong>Categories</strong> - from lowest to highest priority.</p>
<ul>
<li>Default</li>
<li>Info</li>
<li>Warning</li>
<li>Severe</li>
<li>Fatal</li>
</ul>

== 2020-07-23 Delimited File Importer
<p>Dramatically improve the preview performance of a CSV file import.</p>

== 2020-07-20 Version 2
<p>Constellation v2.0.0 is officially released!</p>

== 2020-07-17 Named Selection
<p>A number of bugs with the Named Selection have been fixed.</p>

== 2020-07-16 Attribute Calculator
<p>The Attribute Calculator has been removed with other views and features.</p>

== 2020-07-08 Rendering Labels Bug Fixed
<p>A bug with labels being rendered with unreadable text after opening views has been fixed.</p>

== 2020-07-07 Manage Templates Layout Improvements
<p>The File &gt; Manage Templates window's layout has been improved.</p>

== 2020-07-07 Import from Delimited Fixes
<p>A number of improvements have been made to the Import from Delimited:</p>
<ul>
<li>The filtering options from the preview table have been fixed so that doing <strong>Row !=1</strong> works again.</li>
<li>A UX improvement has been made to allow you to import files of one type per session. After importing the first file, the <strong>Import File Parser</strong> is grayed out</li>
</ul>

== 2020-06-18 Info Map Bug Fixed
<p>A bug preventing running the Clustering &gt; Info Map plugins has been fixed.</p>

== 2020-06-09 Select Top N Bug Fixed
<p>A bug preventing running the <strong>Select Top N</strong> plugin from the Data Access View has been fixed.</p>

== 2020-05-21 Schema View
<p>The Node and Transaction type tabs in the Schema View are now searchable.</p>

== 2020-05-21 Hierarchical Clustering Improvements
<p>A bug preventing the running of the hierarchical clustering plugin sometimes has been fixed.</p>

== 2020-05-21 Merge Nodes by Geospatial Distance
<p>A bug preventing running the <strong>Merge Nodes</strong> &gt; <strong>Geospatial Distance</strong> plugin from the Data Access View has been fixed.</p>

== 2020-05-18 Map Controls
<p>We have updated the Map View mouse controls to be consistent with the graph view.</p>

== 2020-05-12 Table View
<p>A number of improvements have been added to the table view:</p>
<ul>
<li>The column selection has been improved to include sub categories for source, destination and transactions</li>
<li>Each column selection now includes a search filter</li>
</ul>

== 2020-05-12 Support for MacOSX
<p>Constellation officially supports MacOSX!</p>

== 2020-05-11 Two New Arrangement Options
<p>Two new arrangement options are available via the Arrange menu and toolbar. These options are horizontal and vertical lines. Selecting these options allow selected (or all) elements to be arranged in either horizontal or vertical lines.</p>

== 2020-05-11 Delimiter Importer
<p>Added feedback dialogs for the Delimiter importer, showing information about a successful import and any failures.</p>

== 2020-05-11 Timeline View
<p>A bug resulting in the summary box shrinking when dragged past the summary bounds has been fixed.</p>

== 2020-05-05 Layer by Time
<p>A bug preventing the running of the Arrange &gt; Layer By Time occasionally has been fixed.</p>

== 2020-04-20 Data Access View
<p>You can now remove a previously saved preference in Data Access View under Options &gt; Load.</p>
<p>Added support for double attribute types for when high precision is required, as well as byte and short attribute types for when memory efficiency is required.</p>

== 2020-04-15 New Layers View
<p>You can now add vertices and transactions to up to 32 layers by either using the right click context menu or defining a query.
Access to the Layers view is achieved through Experimental &gt; Views &gt; Layers View.</p>
<p>The view allows for toggling of layers via a checkbox which links to subsets of graph elements.
This will either hide or show the subsets based on element visibility changes to reduce clutter when analysing large data sets.</p>
<p>For more information on how to use this see the <a href="https://github.com/constellation-app/constellation/issues/223">layers view page</a>.
Feel free to comment on the issue with your feedback.</p>

== 2020-04-08 Data Access View Date Range
<p>You can now enter a date and time in the absolute date range section of the Data Access View.</p>

== 2020-03-24 REST API
<p>The module that implements the REST API (providing access from Jupyter notebooks, for example) has been
rewritten. It is now much easier to add functionality. The Python client constellation_client.py has been
updated to use the new REST API. Swagger has been updated; it uses a configuration that is automatically
generated by the REST server, so the display is always up to date.</p>

== 2020-02-25 New Logo
<p>Constellation has got a new logo!</p>

== 2020-02-23 Improved Validation
<p>Validation of custom attributes using dates, blaze angles, node and transaction attribute labels have been improved to provide instant feedback when an invalid value is set.</p>

== 2020-02-07 Font Improvements
<p>Support for rendering fonts in a Constellation graph has been overhauled enabling support for multiple fonts.
Font preferences for the graph can be made by going to Setup &gt; Options &gt; Constellation &gt; Label Fonts.
For more information click on the help button located at the bottom right corner within this preference window.</p>

== 2020-02-06 Analytic View
<p>Stability improvements have been made to the Analytic view when switching between graphs and having the Analytic view state updated.</p>

== 2020-02-06 Data Access View
<p>You can now have Data Access Plugins be deselected after pressing the <strong>Go</strong> button. This is a preference option available from the Data Access View options menu.</p>

== 2020-01-28 Data Access View
<p>A bug has been fixed with the Data Access View which caused the application to lock up when it was opened.</p>

== 2020-01-22 Map View
<p>A stability improvement has been made to the Map View when you resize the window.</p>

== 2020-01-20 Data Access View
<p>A UX improvement has been made to the Data Access View which will enable the "Go" button when you have plugins selected. When you press "Go", a graph will be created if there isn't any open.</p>

== 2020-01-20 Timeline View
<p>A bug has been fixed in the timeline view when the timezone was changed and a graph was closed.</p>

== 2020-01-15 New Flag Icons
<p>We have updated the flag icons we use which are more detailed and of better quality.</p>

== 2020-01-13 Hierarchical Clustering
<p>A bug with the hierarchical clustering not reverting the graph after the pane was closed has been fixed.</p>

== 2020-01-13 KTruss Clustering
<p>A bug with the KTruss clustering not reverting the graph after the pane was closed has been fixed.</p>

== 2020-01-04 Libraries Upgraded
<p>We've upgraded to newer versions of open source libraries we use which should improve performance and stability.</p>

== 2019-12-20 Quality Control View
<p>The colours used to represent a warning when the score is 80 have been improved to be readable.</p>

== 2019-12-16 Delimited File Importer
<p>In the delimited file importer you can assign an attribute to the row column which is the first column.</p>

== 2019-10-23 Jupyter Notebooks
<p>Improvements have been made to the error handling when errors occur with the REST client.</p>

== 2019-10-11 Jupyter Notebooks
<p>You can now specify which graph you want to run a plugin in by specifying the <strong>graph id</strong>. For more information refer to the documentation by going to Tools &gt; Display REST Server Documentation.</p>

== 2019-10-09 Jupyter Notebooks
<p>You can now add custom blazes from a Jupyter Notebook. For more information see <a href="https://github.com/constellation-app/constellation/issues/139">139</a>.</p>

== 2019-10-01 Jupyter Notebooks
<p>A bug has been fixed interpreting strings which look like numbers as numbers in a pandas dataframe. For more information see <a href="https://github.com/constellation-app/constellation/issues/133">#133</a>.</p>

== 2019-07-30 Remember last save
<p>Constellation will remember the location you last saved a graph. You can change this behaviour from Tools &gt; Options &gt; Constellation.</p>

== 2019-07-30 Data Access View Plugin Search
<p>The Data Access View plugin search usability has been improved by having the search text field enabled always.</p>

== 2019-06-25 Data Access View Context Menu Update
<p>The menu positions of the right click context menu available from the Data
Access View has been modified based on UX feedback.</p>

== 2019-05-30 New graph icons
<p>The Constellation new graph icons have been redone.</p>

== 2019-05-06 Analytic Schema Update
<p>Added support for HASH types like MD5, SHA1 and SHA256. The HASH icon background colour is now cyan.</p>

== 2019-05-01 Gather Nodes Bug Fix
<p>Gathered nodes will now maintain their depth instead of being moved forward</p>

== 2019-03-27 Table View Update
<p>The Table View will now remember your column selection and ordering no matter how much you change it.</p>

== 2019-03-27 Added Deselect Blazes option
<p>Added Deselect Blazes option in Selection menu.</p>

== 2019-03-22 New Country Flag Icons
<p>Added 23 new country flag icons.</p>

== 2019-03-22 Arrange by Node Attribute
<p>Arrange by Node Attribute (found under the Arrange Menu) combines the function of Arrange by Group and Arrange by Layer into a single plugin.</p>

== 2019-03-12 Help added for Histogram
<p>A help topics entry for the Histogram View has been added.</p>

== 2019-03-07 Performance Improvement
<p>A performance improvement has been made to how icons and images were created resulting in reduced memory usage.</p>

== 2019-03-01 Map View Update
<p>A few minor improvements have been made to the map view:</p>
<ul>
<li>The draw tool in the Map View will now display distances as you are drawing.</li>
<li>There is a new button beside the draw tool which allows you to copy drawn markers onto your graph.</li>
<li>The KML export option will now include attribute data in the kml.</li>
<li>A bug was fixed which allowed you to be in both draw mode and measure mode at the same time.</li>
</ul>

== 2019-02-11 Save All Returns
<p>The Save All menu option has been brought back and is available from the File menu.</p>

== 2018-12-06 Data Access View Update
<p>You can no longer press Go with either an invalid entry in a numeric parameter of an enabled Data Access Plugin,
or an invalid date-time range set in the Global Parameters (i.e. the 'From' date-time is later than the 'To' date-time).</p>

== 2018-12-04 New Analytic Plugins
<p>Under Experimental &gt; Build Graph, there are plugins for creating structured graphs that more closely resemble real social networks.</p>
<ul>
<li><strong>Preferential Attachment Graph</strong> creates networks that follow the degree power law that is expected in real networks.</li>
<li><strong>Small World Graph</strong> creates lattices/random networks depending on a rewiring probability</li>
<li><strong>Complete Graph</strong> creates a complete graph.</li>
</ul>
<p>In the Analytic View &gt; Similarity, there are four new plugins that assist in link prediction.</p>
<ul>
<li><strong>Common Neighbours</strong> calculates the number of common neighbours between a pair of nodes.</li>
<li><strong>Preferential Attachment</strong> calculates the product of the degrees of a pair of nodes.</li>
<li><strong>Resource Allocation Index</strong> determines the fraction of a "resource" a node can send to another through common neighbours.</li>
<li><strong>Adamic-Adar Index</strong> is similar to Resource Allocation Index but is calculated using the log sum.</li>
</ul>

== 2018-12-03 New Plugins
<p>The actions of saving and closing (including force closing) graphs can now be performed programmatically using plugins.
Refer to the Schema View for more information on how to use these new plugins.</p>

== 2018-11-22 Scatter Plot Update
<p>There is now an option in Scatter Plot to set a number axis to a logarithmic scale.</p>

== 2018-11-20 Directed Transactions
<p>You can now change whether a transaction is directed or not in schema. It is now also reflected visually on the graph by updating the transaction visual (arrow/s if directed, no arrows if not).</p>

== 2018-11-19 Histogram Update
<p>The Histogram now has column headers to help identify what the values in each column represent.</p>

== 2018-11-05 Layer by Time Update
<p>The parameters for 'Layer by Time' found under the Arrange menu item now have clearer descriptions.</p>

== 2018-11-02 Data Access View Update
<p>The plugin 'Split Nodes Based on Identifier' found under the clean section of Data Access View now has the option to split on all occurrences of a given character(s) instead of just the first occurrence.</p>

== 2018-10-19 Table View Update
<p>A performance issue exporting to Excel from the table view has been resolved.</p>

== 2018-10-17 Data Access View Update
<p>All global parameters in the Data Access View will now be saved along with your graph. There is also a new plugin under the
Clean section of the Data Access View, 'Removed Unused Attributes', which removes unused (non-key) attributes from the graph.</p>

== 2018-09-26 Data Access View Update
<p>The favourite icon has changed from a heart to a star to adopt the standard icon used by other applications.</p>

== 2018-09-04 Table View Update
<p>Performance issues identified with the table view have been resolved.</p>

== 2018-06-14 Levenshtein Distance Analytic
<p>In the Analytic View, the Levenshtein Distance Similarity analytic can be used to measure the distance between node string attributes.</p>

== 2018-08-15 Data Access View Update
<p>Added the ability to query 24 months as a date time range in the Data Access View.</p>

== 2018-05-21 Data Access View Update
<p>A new button called <strong>Use maximum Time Range</strong> has been added to set the custom time range to start at 00:00:00 and end at 23:59:59.</p>

== 2018-05-15 Rename Graphs
<p>The right click &gt; rename option retains the current graph name.</p>

== 2018-04-30 Data Access View Update
<p>Added extra padding before the Go button to avoid accidentally clicking.</p>

== 2018-04-06 Analytic View Update
<p>There are new three new analytics available in the Analytic View:</p>
<ul>
<li><strong>Effective Resistance</strong> treats the graph as an electrical network in order to measure the resistance of links.</li>
<li><strong>Dice Similarity</strong> measures how similar pairs of nodes as the ratio of their common neighbours to the median of their neighbours.</li>
<li><strong>Graph Distance</strong>, in addition to the diameter and radius of the graph, will now also calculate the average path distance.</li>
</ul>

== 2018-04-05 Table View Update
<p>The Table View now has a column visibility option for only Key Attributes, and this is now the default setting.</p>

== 2018-04-05 Proxy Settings
<p>The interface for customising proxy settings (Setup &gt; Options &gt; CONSTELLATION &gt; Proxies) has been
overhauled to provide a more intuitive experience. In particular, descriptions have been added to each option
detailing how to use it, default settings are visible when you select the 'Use Default Settings' option, and
changes are applied immediately on clicking the 'Apply' or 'OK' buttons.</p>

== 2018-03-29 Default Decorators
<p>The <i>Geo.Country</i> attribute is now set as a default decorator, meaning a country flag will decorate each vertex with country information.</p>

== 2018-03-07 Zoom to Selection
<p>Added the animation back in when zooming to a selection (Ctrl+Up) so that you have context to where on the graph you are zooming to.</p>

== 2018-03-06 Timeline View Update
<p>In the Timeline View, you can now toggle between Showing, Dimming, and Hiding nodes outside the Timeline View on the graph.</p>
<p>Additionally, there is also a Zoom to Selection button, which will re-frame the Timeline View to focus on the selected transactions on the graph.</p>

== 2018-03-02 Map View Update
<p>The Map View is now capable of clustering markers based on their geographic proximity.
This option can be enabled by selecting <i>Cluster Markers</i> in the marker visibility menu.</p>
<p>Additionally, there are now two new layers available in the Map View:</p>
<ul>
<li><strong>Day / Night</strong> will shade the map where it is currently night time</li>
<li><strong>Thiessen Polygons</strong> will color the map based on which marker is closest</li>
</ul>

== 2018-02-26 Analytic View Update
<p>The Analytic View now has a documentation window which will tell you about any analytic you click on.</p>
<p>This can activated/deactivated by clicking <i>Options &gt; Show Documentation</i>.</p>

== 2018-02-15 Compare Graphs
<p>The Compare Graph plugin has been completed and moved into the Tools menu.</p>

== 2018-02-15 Map View Update
<p>You can now find two new layers in the Map View:</p>
<ul>
<li><strong>Entity Paths</strong> will draws lines between markers on the map representing the paths that entities on the graph have traveled over time</li>
<li><strong>Location Paths</strong> will draws lines between markers on the map representing direct connections between locations nodes on the graph</li>
</ul>

== 2018-02-07 Table View 2.0
<p>The Table View has been completely redesigned to allow for some more advanced functionality such as
multi-column sorting, column filtering and more flexible styling. For details on usage of the new
Table View, refer to <a href="" helpId="au.gov.asd.tac.constellation.views.tableview2">this</a>
help page.</p>

== 2018-01-30 External Scripting Update
<p>The external scripting client has a new method to list the open graphs called <tt>list_graphs()</tt>.
This in conjuction with <tt>set_current_graph</tt> will allow you to easily switch graphs.</p>
<p>Another new method is <tt>open_graph</tt> which will allow you to open a graph by specifying the
filename.</p>

== 2018-01-29 Merge Transactions
<p>A bug with merging transactions has been resolved by excluding the transaction identifier in the
comparison.</p>

== 2018-01-29 Save All
<p>The button to save all open graphs has been removed based on feedback from users.</p>

== 2018-01-29 Copy to New Graph
<p>A toolbar button has been added for Copy Selection to New Graph (Ctrl+U) plugin.</p>

== 2017-12-22 Map View Update
<p>A few new features have been added to the Map View:</p>
<ul>
<li>The Map View now has support for rendering layers over the map. The first layer, a live heatmap
is now available and can be activated from the layers menu.</li>
<li>A new overlay has been added which will display an overview of the map, including a viewport of
the area currently in focus.</li>
<li>Overlays can now be switched on and off using the overlays menu.</li>
<li>'Zoom to Location' will now create a marker at the specified location as well as zoom to it.</li>
</ul>

== 2017-10-26 Freeze Graph View
<p>The freeze graph view feature has been revised to allow the reset view animation to be performed. This
ensures the camera zooms to show the entire graph as new nodes are added and removed.</p>

== 2017-10-23 New Analytics
<p>New analytics have been added to the Analytic View, and can be found under categories:</p>
<ul>
<li>Under Importance, the Connected Component Analytic will tell you the size of each node's graph component, and also indicates how many components there would be if the node was deleted.</li>
</ul>
<p>There's also a new category - Global, with several analytics that will add Graph Attributes:</p>
<ul>
<li>Average Degree - Calculates the average degree of the graph. This metric can be used to detect high
degree nodes.</li>
<li>Graph Density - Calculates the density of the graph.</li>
<li>Component Count - Counts the number of connected components on the graph.</li>
<li>Global Clustering Coefficient - Calculates the global clustering coefficient using the number of
triangles and triplets on the graph.</li>
<li>Graph Distance - Calculates the diameter and radius of the graph.</li>
</ul>

== 2017-10-17 Schema View
<p>The Plugins tab on the Schema View allows you to download a copy of the plugin details into a CSV file.</p>

== 2017-10-13 Schemas
<p>The <strong>Simple Graph</strong> has been renamed to <strong>Visual Graph</strong>.</p>

== 2017-10-12 Map View Update
<p>A few new features have been added to the Map View:</p>
<ul>
<li>You can add custom labels and colours to markers in the Map View using the new label and color menus.</li>
<li>Markers on the map now respond to the 'dim' and 'visibility' attributes. This allows you to, for example, use the
'Dim Other Events' option in the Timeline to visualise locations within a sliding time window.</li>
<li>The draw and measure tools now have support for circles by holding <i>shift</i> as you click. Note that the measure
tool can also measure paths by holding the 'control' key as you click.</li>
<li>The measure tool now supports measurements in nautical miles. The current measurement unit is displayed beside the
measurement tool, and clicking it will cycle through available measurement systems.</li>
<li>You can search for a location on the map by coordinate, geohash or MGRS using the 'Search by Location' option in the
zoom menu.</li>
</ul>

== 2017-10-11 Plugin and parameter names
<p>All plugin names and their parameters have been reviewed and standardised. If you are using the scripting or web server Rest API then please note the following:</p>
<ul>
<li>Plugin names now end with the <strong>Plugin</strong> suffix</li>
<li>Plugin parameters now follow the naming convention of ExamplePlugin.parameter_name</li>
</ul>

== 2017-09-28 CONSTELLATION Upgrade
<p>CONSTELLATION has been upgraded to work on NetBeans 8.2 and Java 8u144 allowing CONSTELLATION to benefit from the latest security and bug fixes.
We have also re-organised modules and done some house keeping to make it easier to develop and maintain.</p>

== 2017-09-21 Jupyter notebooks may require manual authentication
<p>Until now, starting a Jupyter notebook from Tools &rarr; Start Jupyter Notebook has used the <tt>--NotebookApp.token=""</tt>
flag for ease of use. However, this disables notebook authentication, which is not desirable.</p>
<p>Jupyter is now started using just <tt>jupyter-notebook</tt>, so manual authentication may be required. If it is, follow the
instructions displayed in the notebook's output window.</p>
<p>This now works in exactly the same as manually entering <tt>jupyter-notebook</tt> at a command prompt in the notebook directory
(by default, your home directory).</p>

== 2017-08-29 More Geospatial Export Options
<p>You can now export geospatial data in your graph to a GeoPackage file. This is an OGC defined, GIS compliant SQLite database which is
supported by ArcGIS (and most other GIS tools) and is significantly more flexible than a Shapefile. This export option is available under
File &gt; Export as well as in the toolbar of the Map View</p>

== 2017-08-23 Blaze Menu Changes
<p>There are now more options available for modifying blazes in the right-click menu and toolbar drop-down menu, including three default colour options.</p>

== 2017-08-15 Scripting View
<p>Removed support for Groovy and Javascript in the Scripting View. We are mandating that all scripts be written in Python.</p>

== 2017-08-03 Extract from Content
<p>The Extract From Content data access view plugin has been updated with the following options:</p>
<ul>
<li>Case Insensitive</li>
<li>Incoming Transactions</li>
<li>Selected Only</li>
</ul>
<p>Refer to <a href="" helpId="au.gov.asd.tac.constellation.views.dataaccess.plugins.importing.ExtractFromContent">this</a> help page for more information.</p>

== 2017-08-01 Select Blazes
<p>You can now select all blazed nodes on the graph using Selection &gt; Select Blazes. This option is also available in the toolbar menu.</p>

== 2017-07-28 Map View Update
<p>You can now toggle between metric and imperial measurements in the Map View using the button beside the measure tool.</p>

== 2017-07-28 Half Hop Induced Subgraph
<p>The half hop induced subgraph button has been added back onto the quick access toolbar.</p>

== 2017-07-28 Attribute Editor
<p>The following bugs with the attribute editor have been fixed:</p>
<ul>
<li>Fixed a bug preventing setting an icon when multiple nodes are selected.</li>
<li>Fixed a bug with changing colours in Options &gt; Attribute Editor Colours.</li>
</ul>

== 2017-07-25 Extract Words from Content
<p>In the Data Access View, under Import, the plugin Extract Words from Content is now available. If there are transactions with Content on the graph,
words will be extracted and represented as nodes. It also works with regular expressions and can extract known schema types.</p>

== 2017-07-25 REST server Python client is downloaded automatically
<p>If script downloading is enabled, a new Python REST client script will be downloaded if it doesn't exist, or if the on-disk version does not match CONSTELLATION's version. This means that the on-disk version will be automatically updated, with no user action required.</p>

== 2017-07-18 Geospatial Export
<p>You can now export geospatial data in your graph to GeoJSON or Shapefile using the File &gt; Export menu or the toolbar options in the Map View.</p>

== 2017-07-17 REST server requires a secret
<p>The external scripting server now requires a secret to be used, which requires a new Python client.</p>

== 2017-05-29 Support for Old Graphs
<p>The logic to support old graphs has been changed so that old graphs will get the updated look and feel when you run Tools &gt; Complete with Schema or press F5.</p>
<p>This has allowed graphs to load faster and more efficiently maintain the update code logic.</p>

== 2017-05-28 Improved Analytics
<p>Many of the structural graph analytics available to Constellation have been rewritten as native plugins, meaning
they have been optimised to run efficiently on large graphs and include more customisation options. These include:</p>
<ul>
<li>Degree Centrality (also calculates in-degree / out-degree)</li>
<li>Eigenvector Centrality</li>
<li>Katz Centrality</li>
<li>Pagerank Centrality</li>
<li>Betweenness Centrality</li>
<li>Closeness Centrality (also calculates harmonic closeness)</li>
<li>Ratio of Reciprocity</li>
<li>Jaccard Index</li>
<li>Cosine Similiarity</li>
</ul>
<p>In addition to this, several new analytics are now available:</p>
<ul>
<li>HITS Centrality: scores each node based on its ability to act as both a hub and as an authority</li>
<li>Local Clustering Coefficient: scores each node on its willingness to cluster</li>
<li>Eccentricity: scores each node on its furthest distance to any other node</li>
</ul>

== 2017-05-25 Default Font Change
<p>The default font has been changed from <strong>Arial Unicode MS</strong> to <strong>Dialog</strong> because it has better support for unicode characters.</p>

== 2017-05-18 Attribute Changes
<p>There have been some changes to the attributes you might be used to seeing on graphs.</p>
<ul>
<li>The 'Name' attribute for nodes is now called 'Label'</li>
<li>The 'Name' attribute for transactions is now called 'Label'</li>
<li>The 'UniqueID' attribute for transactions is now called 'Identifier'</li>
</ul>
<p>These changes have been made to help keep the core attributes consistent and intuitive.
Old graphs will be automatically updated with these new attributes.</p>

== 2017-05-09 Top-n Selection
<p>You can now select the top-n n nodes based on the transaction count and type to save you time having to do it manually. It is available under the Utility section in the Data Access View.
Click <a href="" helpId="au.gov.asd.tac.constellation.views.dataaccess.plugins.utility.SelectTopN">here</a> for the help page.</p>

== 2017-05-04 Improved Stability
<p>A bug causing CONSTELLATION to crash due to running out of memory has been fixed.</p>

== 2017-05-04 Data Access View Favorites Update
<p>Plugins in the Favourites category are sorted in the order respective to their category.</p>

== 2017-04-28 Split Nodes
<p>You can now split nodes based on a specified character which is located in the Clean category. For more information click <a href="" helpId="au.gov.asd.tac.constellation.views.dataaccess.plugins.clean.SplitNodesPlugin">here</a>.</p>

== 2017-04-21 Merge Nodes by Location
<p>You can now merge nodes by their geospatial proximity. Nodes which are found to be located within a specified distance of each other will be merged into a single 'geospatial cluster' node.
Each cluster node will be given a shape attribute representing the area it represents which is viewable in the Map View. This functionality can be accessed by selecting the 'Merge Nodes' plugin
within the Data Access View, and selecting the 'Geospatial Distance' option.</p>

== 2017-04-18 Compare Graphs
<p>You can now compare differences between 2 graphs and see the differences. This is available from Tools &gt; Compare Graphs. More information is available in <a href="" helpId="au.gov.asd.tac.constellation.functionality.compare.CompareGraphPlugin">this</a> help page.</p>

== 2017-04-03 Improved Quick Search
<p>Fixed bugs with the quick search and recent search not returning results.</p>

== 2017-03-24 Flexible Schema Types
<p>While you could always create custom types on a graph by simply entering a name as a string, you can now specify the place of a custom type in the type hierarchy (as seen in the Schema View) by entering the desired hierarchy as a string of form:</p>
<ul><li><i>schemaTypeName.customTypeName</i></li></ul>
<p>This will create a custom type called 'customTypeName' with the parent 'schemaTypeName' from which it will inherit its visual properties. This hierarchy string can extend as far back or forward as you like. For example:</p>
<ul><li><i>Online Location.URL.Host.Owner</i></li></ul>
<p>If both 'Online Location' and 'URL' are valid in the type hierarchy (which they would be for an Analytic Graph), this will create a custom type named 'Owner' whose parent is another custom type named 'Host', whose parent is the schema type 'URL' and both custom types will inherit their visual properties from the 'URL' type.</p>

== 2017-03-23 Improved Find
<p>Fixed a bug with the advanced find not adding results to the current selection.</p>

== 2017-03-21 Improved Data Access View
<p>The following improvements have been made:</p>
<ul>
<li>You can now save commonly used plugins in the Data Access View as favourites. For more information click <a href="" helpId="au.gov.asd.tac.constellation.views.dataaccess.panes.DataAccessViewTopComponent">here</a>.</li>
<li>You can filter plugins by clicking on the magnifying icon and typing the plugin name which will filter the categories to make it easier to find the plugin your looking for.</li>
<li>If you want to expand, collapse or deselect all plugins then you can right click anywhere on the Data Access View and use the right click menu options.</li>
<li>The layout of the Data Access View has been optimised to minimise the width required, leaving more room for the graph.</li>
</ul>

== 2017-03-08 Improved Table View
<p>Fixed a major performance bug with the table view causing CONSTELLATION to lock up.</p>

== 2017-03-03 Import Excel Spreadsheets
<p>You can now import Excel spreadsheets using the Delimited File Importer. It will work for both xls and xlsx files. Note that it will only import the first sheet in a file.</p>

== 2017-03-01 Improved Freeze Graph View
<p>The bugs with the freeze graph view have been fixed.</p>

== 2017-02-22 Map View Update
<p>The following new features have been added to the Map View:</p>
<ul>
<li>Improved the speed of the box selection feature</li>
<li>You can now click the middle mouse button and drag to select an area to zoom to</li>
<li>Polygon markers can now be queried by the Data Access View</li>
<li>Custom (drawn) markers are now visually distinct from markers representing data on the graph</li>
</ul>

== 2017-02-16 Scripting View API Changes
<p>The following changes have been made to the scripting API so please update your scripts:</p>
<ul>
<li>Renamed au.gov.asd.tac.constellation.graph.hl.HLGraph to au.gov.asd.tac.constellation.scripting.graph.SGraph.</li>
<li>HLReadableGraph and HLWriteableGraph have been renamed to SReadableGraph and SWritableGraph respectively.</li>
<li>Attribute, Collection, Vertex, Transaction, Edge and Link have been renamed to SAttribute, SCollection, SVertex, STransaction, SEdge and SLink respectively.</li>
<li>SubgraphUtilities has moved to au.gov.asd.tac.constellation.graph.utilities.SubgraphUtilities.</li>
</ul>
<p>Note that documentation for the scripting API is now available from Scripting View &gt; Actions &gt; API Documentation.</p>

== 2017-02-16 Workflow Plugins
<p>A bug has been fixed related to workflow plugins where not all selected nodes were being passed to the workflow query.</p>

== 2017-02-10 One-hop Induced Subgraph
<p> Selecting the <strong>Select One-hop Induced Subgraph</strong> item in the selection menu will add to the selection any transactions and nodes which connect currently selected nodes upto one hop out.
The existing 'Select Induced Subgraph' item has been renamed <strong>'Select Half-hop Induced Subgraph'</strong>, but is unchanged functionally.</p>

== 2017-01-12 Improved Rendering and Event Handling
<p> CONSTELLATION's visualistion and event handling framework has been reimplemented from the ground up.
To the user things will mostly look the same, but performance and stability should be slightly improved. The main benefit of this upgrade
is that it should now be possible to write other visualisations for CONSTELLATION, for example a lightweight 2D renderer. </p>

== 2017-01-11 Improved Plugin Reporter
<p>Fixed a bug with the plugin reporter where the filters were misbehaving.</p>

== 2016-12-15 A New and Improved Map View
<p>A complete redesign of the <strong>Map View</strong> is now available. This view is pure Java (as opposed to its Javascript-based predecessor), making it far easier to extend
with new features, and is rendered using OpenGL, making it far more responsive than its predecessor. The new Map View also contains the following improvements:</p>
<ul>
<li>Ability to switch base maps on the fly. A default base map comes pre-loaded, meaning it can be used immediately without developer effort, but a developer can also add new base maps as desired.</li>
<li>An information overlay which displays the latitude and longitude of the mouse and the current zoom level. A developer can also use this overlay to report debug information about the map.</li>
<li>A tool overlay which offers various tools for interacting with the map. Currently these consist of a measurement tool, and a draw mode toggle allowing the ability to draw your own markers.</li>
<li>Support for the representation of point, line, polygon, and multi markers on the map, including selection which interacts with the graph.</li>
<li>Ability to toggle marker visibility independently for each marker type using the <strong>Marker Visibility</strong> button.</li>
<li>Ability to reset the focus of the map to the extent of all visible markers using the <strong>Reset View</strong> button.</li>
<li>Ability for a developer to access the map's markers from other views, for example, you could query the locations represented by selected markers using the Data Access View.</li>
</ul>
<p>Note: the control scheme for the new Map View is the inverse of the control scheme for the graph. The left mouse button handles panning and drawing instead of selection,
the right mouse button handles selection instead of panning and drawing, however the middle mouse button still handles zooming. This will be changed in a future update
so that the map controls and graph controls are consistent.</p>

== 2016-11-10 Icons Refresh
<p>Icons used for visualisation of nodes on a CONSTELLATION graph have undergone a refresh. We have made foreground icons more symbolic, where possible, meaning that they tend to
be smaller icons with transparency filling the rest of the image space. In addition to this, the default background icon for all nodes is now the 'Flat Square' icon as it has a
larger surface area, making it stand out more, and it more accurately represents the colour assigned to it. These changes will allow us to make better use of icons in an analytic
context by allowing us to visually differentiate nodes using background icons.</p>

== 2016-11-04 Freeze Graph View Shortcut
<p>The freeze graph view button has been moved to the top tool bar.</p>

== 2016-09-07 Default Arrangement Update
<p>The default arrangement after any plugin is executed is to arrange by grid because it is the fastest arrangement.</p>

== 2016-08-29 Framework Upgraded
<p>A minor framework upgrade has been completed so that CONSTELLATION now uses Netbeans 8.0.2 and Java 8u92.</p>

== 2016-08-04 Analytic View 2.0
<p>The new and improved Analytic View 2.0 is now available! It has been completely redesigned around a more flexible and robust framework which allows
for it to manage any type of analytic functionality. The initial release supports all the same analytics as the original Analytic View, but over time
we will transition the currently available 'Clustering' and 'Content' features into this new view, as well as add several new analytics we are currently
working on. For details on usage of the new Analytic View, refer to <a href="" helpId="au.gov.asd.tac.constellation.views.analyticview.AnalyticViewTopComponent">this</a>
help page.</p>

== 2016-08-03 Memory Leaks
<p>A number of memory leaks have been fixed resulting in unused memory being properly released as you close graphs.</p>

== 2016-07-06 Improved Performance
<p>Large graphs should now open more quickly as an optimisation was added to pre-calculate the string representation of types.</p>

== 2016-07-05 Complete with Schema
<p>You can now press the F5 key to 'Complete with Schema'.</p>

== 2016-06-20 Delimited File Importer
<p>Improvements to the delimited file importer mean it will now better handle CSV files containing complex data.</p>

== 2016-06-06 Visual Attributes and Templates
<p>A number of visual properties, such as labels and decorators, have been exposed as graph attributes so that they can be edited in the attribute editor like everything else (rather than through obscure menu items).</p>
<p>Default values of visual attributes have been removed from preferences too - if you had a custom default background colour or labels set up you may notice that this is now missing. Don't worry! You can get this back by using templates:</p>
<p>To make a template, simply open a new graph (with the schema you want), set the graph attributes to their desired values (like background_colour, bottom_labels, and top_labels), then choose "File &gt; Save Template" and enter a name.</p>
<p>You can then make your template the default new graph (that is opened with Control+N) by choosing "File &gt; Manage Templates", selecting your template name, and then pressing the "Set Default" button.</p>
<p>You can have as many templates as you like - the options will be listed in the "File &gt; New Graph" menu beneath the schema graphs.</p>

== 2016-06-06 Performance Improvement
<p>There is a significant performance improvement overall to CONSTELLATION after adding caching to the new Icon provider implementation.</p>

== 2016-06-01 Directed Shortest Paths
<p>The directed shortest paths search algorithm has been added to the selection menu. You need to set a source node and this dictates the direction.</p>

== 2016-05-30 OpenGL
<p>A dormant bug related to OpenGL trying to render a disposed batch operation has been fixed.</p>

== 2016-05-19 Composite Nodes
<p>A minor bug fix when merging nodes using the right click menu.</p>

== 2016-05-09 Updated zoom to selection and reset view keyboard shortcuts
<p>The shortcuts to zoom to selection and reset view have been changed to Ctrl-Up and Ctrl-Down respectively.</p>

== 2016-04-27 DateTime and Time Zones
<p>There is no longer a concept of a "graph time zone", rather each transaction attribute is individually time zoned.
This removes any ambiguity because you know exactly what time zone each transaction is in.</p>
<p>To update the time zone, select the transactions and right click on the "DateTime" property from the Attribute Editor and select "Update time-zone of selection"</p>
<p>Time zones have been re-worked from the ground up which makes use of Java 8's new time zone capabilities.</p>

== 2016-04-07 Composite Nodes
<p>We've identified issues with composite nodes on large graphs (especially those with a lot of transactions) and unexpected behaviours when you
copy composite nodes between graphs. The existing version will remain an experimental feature and we plan to create a newer version from lessons learned.</p>

== 2016-03-17 Graph Visibility Threshold
<p>You can configure a threshold to automatically hide all nodes on the graph. The idea is that you would instead use table view or the histogram to
clean up the graph before you visualise it in the graph view. The threshold can be set in Tools &gt; Options &gt; CONSTELLATION &gt; Graph Drawing.
A new button is available in the graph toolbar than will enable/disable the threshold. For more information refer to
<a href="" helpId="au.gov.asd.tac.constellation.visual.about">this</a> help page.</p>

== 2016-03-17 Freeze Graph View
<p>When enabled, animations do not run during plugin executions so you graph structure does not change. The button is available in the graph toolbar.
When enabled, the snow flake icon will change from grey to blue. This feature is smart enough to allow you to execute arrangements manually so you can
 keep it on all the time if you like.</p>

== 2016-02-26 Icons Update
<p>All icons have been reviewed and some duplicates have been removed. Note that Unknown types will be rendered as a white ? icon in front of a grey sphere.
Unsupported types will be rendered as a white ! icon in front of a yellow sphere.</p>

== 2015-09-18 A New Way to Merge Nodes
<p>Nodes can now be merged based on types known to CONSTELLATION, meaning that preference will be given to types known by the graph over custom types.
For more information click <a href="" helpId="au.gov.asd.tac.constellation.views.dataaccess.plugins.merge.MergeNodes">here</a>.</p>

== 2015-09-30 Memory Usage Improvement
<p>CONSTELLATION will try to clear up unused memory when you open a graph. The idea behind doing it on graph open would be in the scenario when
you have multiple graphs open with edits made but you have not closed any of them. So, when you open a new graph, CONSTELLATION might try and cleanup
unused memory. This is still an experimental feature. Similar to clearing memory on graph close, the option is under
Setup &gt; Options &gt; CONSTELLATION &gt; Application and is enabled by default.</p>

== 2015-09-01 Label Rendering Improvements
<p>The rendering of labels has been improved to display text more accurately (including right-to-left text) and improve compatibility with more graphics cards.</p><|MERGE_RESOLUTION|>--- conflicted
+++ resolved
@@ -1,13 +1,11 @@
 == 3030-12-31 Getting Started
 <p>If you're new to CONSTELLATION, read the <a href="" helpId="au.gov.asd.tac.constellation.functionality.introduction">introduction</a>.</p>
 
-<<<<<<< HEAD
+== 2020-12-21 Version 2.1.1
+<p>Constellation v2.1.1 is officially released!</p>
+
 == 2020-12-04 Table View
 <p>A couple of bugs related to exporting in Selected Only mode and table selection have been fixed.</p>
-=======
-== 2020-12-21 Version 2.1.1
-<p>Constellation v2.1.1 is officially released!</p>
->>>>>>> 024f0188
 
 == 2020-11-25 Data Access View
 <p>Data Access View has been updated to remember plugin parameter selections between sessions.</p>
