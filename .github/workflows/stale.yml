--- conflicted
+++ resolved
@@ -12,18 +12,9 @@
     - uses: actions/stale@v1
       with:
         repo-token: ${{ secrets.GITHUB_TOKEN }}
-<<<<<<< HEAD
-        stale-issue-message: 'This issue is stale because it has been open for 6 months with no activity. Remove this stale label or comment or this will be closed in another 14 days'
-        stale-pr-message: 'This pull request is stale because it has been open for 6 months with no activity. Remove this stale label or comment or this will be closed in another 14 days'
-        stale-issue-label: 'no-issue-activity'
-        stale-pr-label: 'no-pr-activity'
-        days-before-stale: 180
-        days-before-close: 14
-=======
         stale-issue-message: 'This issue is stale because it has been open for 6 months with no activity. Consider reviewing and taking an action on this issue.'
         stale-pr-message: 'This pull request is stale because it has been open for 6 months with no activity. Consider reviewing and taking an action on this pull request.'
         stale-issue-label: 'no-issue-activity'
         stale-pr-label: 'no-pr-activity'
         days-before-stale: 180
-        days-before-close: -1
->>>>>>> b17a8c7e
+        days-before-close: -1