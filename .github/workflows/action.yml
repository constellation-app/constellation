# action.yml 
name: CI

on:
  push:
    branches:
    - master
  pull_request:
    branches:
    - master

jobs:
  unit_tests:
    name: Unit Tests
    runs-on: ubuntu-latest
    env:
      RUNNER_IMAGE: "constellationapplication/netbeans-runner:12"
      TRAVIS_REPO_SLUG: "${{ github.repository }}" 
      TRAVIS_BRANCH: "${{ github.base_ref }}"
      TRAVIS_PULL_REQUEST: "${{ github.event.number }}"
<<<<<<< HEAD
##ss
=======
      TRAVIS_PULL_REQUEST_BRANCH: "${{ github.head_ref }}"

>>>>>>> 2211f9ca
    steps:
        
    - name: Set result
      uses: actions/github-script@v3
      id: set-result
      with:
        script: return context
        result-encoding: string
        
    - name: get result
      run: echo "${{steps.set-result.outputs.result}}"
        
    - name: Save Variables
      id: extract_variables
      run: |
        #echo "##[set-output name=prnumber;]$(echo ${github.event.number})"
        echo "##[set-output name=branch;]$(echo ${GITHUB_REPOSITORY})"
        echo "##[set-output name=travisbranch;]$(echo ${TRAVIS_BRANCH})"
        echo "##[set-output name=travispr;]$(echo ${TRAVIS_PULL_REQUEST})"
        echo "##[set-output name=travisprbranch;]$(echo ${TRAVIS_PULL_REQUEST_BRANCH})"
      
      # Checkout this commit
    - name: Checkout Branch
      uses: actions/checkout@v1
        
      # Before caching, print and delete all cached ivy properties
    - name: Remove Ivy Properties
      if: steps.cache-dependencies.outputs.cache-hit == 'true'
      run: find "${HOME}"/.ivy2/cache -name "ivydata-*.properties" -print -delete
      
      # Cache the ivy dependencies to the home directory.
    - name: Initialise Cache
      id: cache-dependencies
      uses: actions/cache@v2
      env:
        cache-name: cache-dependencies
      with:
        path: ${HOME}/.ivy2/cache
        key: ${{ runner.os }}-dependencies-${{ env.cache-name }}-${{ hashFiles('CoreDependencies/src/ivy.xml') }}
        restore-keys: |
          ${{ runner.os }}-dependencies-${{ env.cache-name }}-
          ${{ runner.os }}-dependencies-
          ${{ runner.os }}-
      # Update the project dependencies and run tests
    - name: Run Tests
      run: |
        mkdir -p ${HOME}/.ivy2/cache
        chmod +x /home/runner/work/constellation/constellation/buildutilities/run-tests.sh
        chmod +x /home/runner/work/constellation/constellation/buildutilities/sonar.sh
        chmod +x /home/runner/work/constellation/constellation/buildutilities/functions.sh
        docker pull "${RUNNER_IMAGE}"
        docker run --mount "type=bind,source=/home/runner/work/constellation/constellation/,target=/home/runner/work/constellation/constellation/" --mount "type=bind,source=${HOME}/.ivy2/cache,target=/root/.ivy2/cache" --workdir /home/runner/work/constellation/constellation/ "${RUNNER_IMAGE}" buildutilities/sonar.sh "${{steps.extract_variables.outputs.branch}}" "${{steps.extract_variables.outputs.travispr}}" "${{steps.extract_variables.outputs.travisbranch}}" "${{steps.extract_variables.outputs.travisprbranch}}"
        # buildutilities/run-tests.sh
<|MERGE_RESOLUTION|>--- conflicted
+++ resolved
@@ -15,27 +15,23 @@
     runs-on: ubuntu-latest
     env:
       RUNNER_IMAGE: "constellationapplication/netbeans-runner:12"
-      TRAVIS_REPO_SLUG: "${{ github.repository }}" 
+      TRAVIS_REPO_SLUG: "${{ github.repository }}"
       TRAVIS_BRANCH: "${{ github.base_ref }}"
       TRAVIS_PULL_REQUEST: "${{ github.event.number }}"
-<<<<<<< HEAD
-##ss
-=======
       TRAVIS_PULL_REQUEST_BRANCH: "${{ github.head_ref }}"
 
->>>>>>> 2211f9ca
     steps:
-        
+
     - name: Set result
       uses: actions/github-script@v3
       id: set-result
       with:
         script: return context
         result-encoding: string
-        
+
     - name: get result
       run: echo "${{steps.set-result.outputs.result}}"
-        
+
     - name: Save Variables
       id: extract_variables
       run: |
@@ -44,16 +40,16 @@
         echo "##[set-output name=travisbranch;]$(echo ${TRAVIS_BRANCH})"
         echo "##[set-output name=travispr;]$(echo ${TRAVIS_PULL_REQUEST})"
         echo "##[set-output name=travisprbranch;]$(echo ${TRAVIS_PULL_REQUEST_BRANCH})"
-      
+
       # Checkout this commit
     - name: Checkout Branch
       uses: actions/checkout@v1
-        
+
       # Before caching, print and delete all cached ivy properties
     - name: Remove Ivy Properties
       if: steps.cache-dependencies.outputs.cache-hit == 'true'
       run: find "${HOME}"/.ivy2/cache -name "ivydata-*.properties" -print -delete
-      
+
       # Cache the ivy dependencies to the home directory.
     - name: Initialise Cache
       id: cache-dependencies
@@ -76,4 +72,4 @@
         chmod +x /home/runner/work/constellation/constellation/buildutilities/functions.sh
         docker pull "${RUNNER_IMAGE}"
         docker run --mount "type=bind,source=/home/runner/work/constellation/constellation/,target=/home/runner/work/constellation/constellation/" --mount "type=bind,source=${HOME}/.ivy2/cache,target=/root/.ivy2/cache" --workdir /home/runner/work/constellation/constellation/ "${RUNNER_IMAGE}" buildutilities/sonar.sh "${{steps.extract_variables.outputs.branch}}" "${{steps.extract_variables.outputs.travispr}}" "${{steps.extract_variables.outputs.travisbranch}}" "${{steps.extract_variables.outputs.travisprbranch}}"
-        # buildutilities/run-tests.sh
+        # buildutilities/run-tests.sh