name: Create Nightly Build

on:
  schedule:
    # 20 past midnight on week days
    - cron: '0 20 * * 1-5'
  release:
    types: [prereleased, released]
 
jobs:
  create-nightly-build:

    runs-on: ubuntu-latest

    steps:
      - name: Checkout Constellation Repository
        uses: actions/checkout@v2
        with:
          repository: constellation-app/constellation
          path: constellation

      - name: Checkout Constellation Adaptors Repository
        uses: actions/checkout@v2
        with:
          repository: constellation-app/constellation-adaptors
          path: constellation-adaptors

      - name: Checkout Constellation Applications Repository
        uses: actions/checkout@v2
        with:
          repository: constellation-app/constellation-applications
          path: constellation-applications

      # Cache the ivy dependencies
      - name: Restore Ivy Cache
        id: cache-dependencies
        uses: actions/cache@v3
        with:
          path: ~/.ivy2
          key: ${{ runner.os }}-ivy-${{ hashFiles('constellation/CoreDependencies/src/ivy.xml') }}

      - name: Create Ivy Cache
        if: steps.cache-dependencies.outputs.cache-hit != 'true'
        run: |
          mkdir ~/.ivy2

      - name: Add Execute Privilege to Scripts
        run: |
<<<<<<< HEAD
          chmod +x constellation-applications/build-zip.sh
          chmod +x constellation-applications/functions.sh

      - name: Build Zips
        uses: addnab/docker-run-action@v3
        with:
          image: constellationapplication/netbeans-runner:12.0.4
          options: |
            --volume ${{ github.workspace }}:/code 
            --volume /home/runner/.ivy2:/root/.ivy2
            --workdir /code/constellation-applications
          run: |
=======
            docker pull "${RUNNER_IMAGE}"
            docker run -e GIT_DISCOVERY_ACROSS_FILESYSTEM=1 \
            --mount "type=bind,source=/,target=/home/runner/work/constellation" \
            --workdir /home/runner/work/constellation/home/runner/work/constellation/constellation/workspace/constellation-applications \
            "${RUNNER_IMAGE}" \
>>>>>>> 90115839
            ./build-zip.sh -a constellation -m "constellation constellation-adaptors"

      - name: Upload Linux Build
        uses: actions/upload-artifact@v2.3.0
        with:
          name: Linux Nightly Build
          path: constellation-applications/constellation/dist/constellation-linux**
          retention-days: 2

      - name: Upload MacOS Build
        uses: actions/upload-artifact@v2.3.0
        with:
          name: MacOSX Nightly Build
          path: constellation-applications/constellation/dist/constellation-macosx**
          retention-days: 2

      - name: Upload Windows Build
        uses: actions/upload-artifact@v2.3.0
        with:
          name: Windows Nightly Build
          path: constellation-applications/constellation/dist/constellation-win**.zip
          retention-days: 2<|MERGE_RESOLUTION|>--- conflicted
+++ resolved
@@ -6,11 +6,14 @@
     - cron: '0 20 * * 1-5'
   release:
     types: [prereleased, released]
- 
+
 jobs:
   create-nightly-build:
 
     runs-on: ubuntu-latest
+
+    env:
+      RUNNER_IMAGE: constellationapplication/netbeans-runner:12.0.4
 
     steps:
       - name: Checkout Constellation Repository
@@ -46,26 +49,18 @@
 
       - name: Add Execute Privilege to Scripts
         run: |
-<<<<<<< HEAD
           chmod +x constellation-applications/build-zip.sh
           chmod +x constellation-applications/functions.sh
 
       - name: Build Zips
         uses: addnab/docker-run-action@v3
         with:
-          image: constellationapplication/netbeans-runner:12.0.4
+          image: "${RUNNER_IMAGE}"
           options: |
-            --volume ${{ github.workspace }}:/code 
+            --volume ${{ github.workspace }}:/code
             --volume /home/runner/.ivy2:/root/.ivy2
             --workdir /code/constellation-applications
           run: |
-=======
-            docker pull "${RUNNER_IMAGE}"
-            docker run -e GIT_DISCOVERY_ACROSS_FILESYSTEM=1 \
-            --mount "type=bind,source=/,target=/home/runner/work/constellation" \
-            --workdir /home/runner/work/constellation/home/runner/work/constellation/constellation/workspace/constellation-applications \
-            "${RUNNER_IMAGE}" \
->>>>>>> 90115839
             ./build-zip.sh -a constellation -m "constellation constellation-adaptors"
 
       - name: Upload Linux Build
