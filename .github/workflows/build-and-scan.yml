<<<<<<< HEAD
# build-and-scan.yml
name: CI
=======
name: Build and Scan
>>>>>>> c0602a6e

on:
  push:
    branches:
    - master
  pull_request:
    types: [opened, synchronize, reopened, labeled, unlabeled]
    branches:
    - master

jobs:
  unit_tests:
    name: Unit Tests
    runs-on: ubuntu-latest
    env:
      RUNNER_IMAGE: "constellationapplication/netbeans-runner:12.0.4"
      GITHUB_TOKEN: ${{ secrets.GITHUB_TOKEN }}
      SONAR_TOKEN: ${{ secrets.SONAR_TOKEN }}
      TRAVIS_REPO_SLUG: "${{ github.repository }}"
      DESTINATION_BRANCH: "${{ github.base_ref }}"
      PULL_REQUEST_NUMBER: "${{ github.event.number }}"
      SOURCE_BRANCH: "${{ github.head_ref }}"
      SONARCLOUD_URL: sonarcloud.io

    steps:
      # Checkout this commit
    - name: Checkout Branch
      uses: actions/checkout@v1
      
      # Set the verbose flag as a variable
    - name: Set Verbosity
      run: |
        if [[ ${{ contains(github.event.pull_request.labels.*.name, 'verbose-logging') }} = 'true' ]]; then echo '::set-output name=VERBOSITY::-v -verbose' && echo 'Verbose Logging Enabled'; else echo '::set-output name=VERBOSITY::-v " "' && echo 'Verbose Logging Disabled'; fi
      id: verbosity

    - name: Create Cache Folder
      run: mkdir -p ${HOME}/.ivy2/cache

      # Cache the ivy dependencies to the home directory.
    - name: Initialise Cache
      id: cache-dependencies
      uses: actions/cache@v2
      env:
        cache-name: cache-dependencies
      with:
        path: ${HOME}/.ivy2/cache
        key: ${{ runner.os }}-dependencies-${{ env.cache-name }}-${{ hashFiles('CoreDependencies/src/ivy.xml') }}

      # Update the project dependencies and run tests
    - name: Run Tests
      run: |
        chmod +x /home/runner/work/constellation/constellation/.githubutilities/run-tests.sh
        docker pull "${RUNNER_IMAGE}"
        docker run --mount "type=bind,source=/home/runner/work/constellation/constellation/,target=/home/runner/work/constellation/constellation/" --mount "type=bind,source=${HOME}/.ivy2/cache,target=/root/.ivy2/cache" --workdir /home/runner/work/constellation/constellation/ "${RUNNER_IMAGE}" .githubutilities/run-tests.sh ${{ steps.verbosity.outputs.VERBOSITY }}

    - name: Run Sonar
      run: |
        chmod +x /home/runner/work/constellation/constellation/.githubutilities/sonar.sh
        docker pull "${RUNNER_IMAGE}"
        docker run --mount "type=bind,source=/home/runner/work/constellation/constellation/,target=/home/runner/work/constellation/constellation/" --mount "type=bind,source=${HOME}/.ivy2/cache,target=/root/.ivy2/cache" --workdir /home/runner/work/constellation/constellation/ "${RUNNER_IMAGE}" .githubutilities/sonar.sh "${GITHUB_REPOSITORY}" "${PULL_REQUEST_NUMBER}" "${DESTINATION_BRANCH}" "${SOURCE_BRANCH}" "${SONAR_TOKEN}"<|MERGE_RESOLUTION|>--- conflicted
+++ resolved
@@ -1,9 +1,4 @@
-<<<<<<< HEAD
-# build-and-scan.yml
-name: CI
-=======
 name: Build and Scan
->>>>>>> c0602a6e
 
 on:
   push:
