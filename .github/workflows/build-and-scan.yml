name: Build and Scan

on:
  push:
    branches:
    - master

  pull_request:
    types: [opened, synchronize, reopened, labeled, unlabeled]
    branches:
    - master

jobs:
  unit_tests:
    name: Unit Tests

    runs-on: ubuntu-latest

    env:
<<<<<<< HEAD
      RUNNER_IMAGE: constellationapplication/netbeans-runner:12.0.4
=======
      RUNNER_IMAGE: "constellationapplication/netbeans-runner:21.0.2"
>>>>>>> b0c3eb96
      GITHUB_TOKEN: ${{ secrets.GITHUB_TOKEN }}
      SONAR_TOKEN: ${{ secrets.SONAR_TOKEN }}
      DESTINATION_BRANCH: "${{ github.base_ref }}"
      PULL_REQUEST_NUMBER: "${{ github.event.number }}"
      SOURCE_BRANCH: "${{ github.head_ref }}"
      SONARCLOUD_URL: sonarcloud.io

    steps:
    # Checkout this commit
    - name: Checkout Branch
<<<<<<< HEAD
      uses: actions/checkout@v3
      with:
        repository: constellation-app/constellation
        path: constellation
        fetch-depth: 0

    # Set the verbose flag as a variable
=======
      uses: actions/checkout@v4
      
      # Set the verbose flag as a variable
>>>>>>> b0c3eb96
    - name: Set Verbosity
      id: verbosity
      run: |
<<<<<<< HEAD
        if [[ ${{ contains(github.event.pull_request.labels.*.name, 'verbose-logging') }} = 'true' ]]; then echo '::set-output name=VERBOSITY::-v -verbose' && echo 'Verbose Logging Enabled'; else echo '::set-output name=VERBOSITY::-v " "' && echo 'Verbose Logging Disabled'; fi

    # Cache the ivy dependencies
    - name: Restore Ivy Cache
      id: cache-dependencies
      uses: actions/cache@v3
      with:
        path: ~/.ivy2
        key: ${{ runner.os }}-ivy-${{ hashFiles('constellation/CoreDependencies/src/ivy.xml') }}
=======
        if [[ ${{ contains(github.event.pull_request.labels.*.name, 'verbose-logging') }} = 'true' ]]; then echo 'VERBOSITY=-v -verbose' >> $GITHUB_OUTPUT && echo 'Verbose Logging Enabled'; else echo 'Verbose Logging Disabled'; fi
      id: verbosity

      # Cache the ivy dependencies.
    - name: Restore Cache
      id: cache-dependencies
      uses: actions/cache@v4
      env:
        cache-name: cache-dependencies
      with:
        path: ~/.ivy2/cache
        key: ${{ runner.os }}-ivy-${{ hashFiles('constellation/CoreDependencies/src/ivy.xml') }}
        
    - name: Create Cache Folder
      if: steps.cache-dependencies.outputs.cache-hit != 'true'
      run: |
        mkdir ~/.ivy2
        mkdir ~/.ivy2/cache
>>>>>>> b0c3eb96

    - name: Create Ivy Cache
      if: steps.cache-dependencies.outputs.cache-hit != 'true'
      run: |
        mkdir ~/.ivy2

    - name: Add Execute Privilege to Scripts
      run: |
        chmod +x constellation/.githubutilities/run-tests.sh
        chmod +x constellation/.githubutilities/sonar.sh

    - name: Run Tests
      uses: addnab/docker-run-action@v3
      with:
        image: ${{ env.RUNNER_IMAGE }}
        options: |
          --mount type=bind,source=${{ github.workspace }},target=/code
          --mount type=bind,source=/home/runner/.ivy2,target=/root/.ivy2
          --workdir /code/constellation
        run: |
          .githubutilities/run-tests.sh ${{ steps.verbosity.outputs.VERBOSITY }}

    - name: Run Sonar
      uses: addnab/docker-run-action@v3
      with:
        image: ${{ env.RUNNER_IMAGE }}
        options: |
          --mount type=bind,source=${{ github.workspace }},target=/code
          --workdir /code/constellation
        run: |
          .githubutilities/sonar.sh
          "${GITHUB_REPOSITORY}"
          "${PULL_REQUEST_NUMBER}"
          "${DESTINATION_BRANCH}"
          "${SOURCE_BRANCH}"
          "${SONAR_TOKEN}"<|MERGE_RESOLUTION|>--- conflicted
+++ resolved
@@ -17,11 +17,7 @@
     runs-on: ubuntu-latest
 
     env:
-<<<<<<< HEAD
-      RUNNER_IMAGE: constellationapplication/netbeans-runner:12.0.4
-=======
       RUNNER_IMAGE: "constellationapplication/netbeans-runner:21.0.2"
->>>>>>> b0c3eb96
       GITHUB_TOKEN: ${{ secrets.GITHUB_TOKEN }}
       SONAR_TOKEN: ${{ secrets.SONAR_TOKEN }}
       DESTINATION_BRANCH: "${{ github.base_ref }}"
@@ -32,42 +28,22 @@
     steps:
     # Checkout this commit
     - name: Checkout Branch
-<<<<<<< HEAD
-      uses: actions/checkout@v3
+      uses: actions/checkout@v4
       with:
         repository: constellation-app/constellation
         path: constellation
         fetch-depth: 0
 
     # Set the verbose flag as a variable
-=======
-      uses: actions/checkout@v4
-      
-      # Set the verbose flag as a variable
->>>>>>> b0c3eb96
     - name: Set Verbosity
       id: verbosity
       run: |
-<<<<<<< HEAD
-        if [[ ${{ contains(github.event.pull_request.labels.*.name, 'verbose-logging') }} = 'true' ]]; then echo '::set-output name=VERBOSITY::-v -verbose' && echo 'Verbose Logging Enabled'; else echo '::set-output name=VERBOSITY::-v " "' && echo 'Verbose Logging Disabled'; fi
-
-    # Cache the ivy dependencies
-    - name: Restore Ivy Cache
-      id: cache-dependencies
-      uses: actions/cache@v3
-      with:
-        path: ~/.ivy2
-        key: ${{ runner.os }}-ivy-${{ hashFiles('constellation/CoreDependencies/src/ivy.xml') }}
-=======
         if [[ ${{ contains(github.event.pull_request.labels.*.name, 'verbose-logging') }} = 'true' ]]; then echo 'VERBOSITY=-v -verbose' >> $GITHUB_OUTPUT && echo 'Verbose Logging Enabled'; else echo 'Verbose Logging Disabled'; fi
-      id: verbosity
 
       # Cache the ivy dependencies.
     - name: Restore Cache
       id: cache-dependencies
       uses: actions/cache@v4
-      env:
-        cache-name: cache-dependencies
       with:
         path: ~/.ivy2/cache
         key: ${{ runner.os }}-ivy-${{ hashFiles('constellation/CoreDependencies/src/ivy.xml') }}
@@ -77,12 +53,6 @@
       run: |
         mkdir ~/.ivy2
         mkdir ~/.ivy2/cache
->>>>>>> b0c3eb96
-
-    - name: Create Ivy Cache
-      if: steps.cache-dependencies.outputs.cache-hit != 'true'
-      run: |
-        mkdir ~/.ivy2
 
     - name: Add Execute Privilege to Scripts
       run: |
