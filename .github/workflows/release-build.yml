name: Create Release Build

on: workflow_dispatch

jobs:
  create-release-build:

    runs-on: ubuntu-latest

    env:
<<<<<<< HEAD
      VERSION: "v2.8.0"
      RUNNER_IMAGE: constellationapplication/netbeans-runner:12.0.4

=======
      RUNNER_IMAGE: "constellationapplication/netbeans-runner:21.0.2"
      RELEASE_VERSION: "v3.2.0"
    container:
      image: docker://pandoc/latex:2.9
      options: --entrypoint=bash
>>>>>>> b0c3eb96
    steps:
      - name: Checkout Constellation repository
        uses: actions/checkout@v4
        with:
          repository: constellation-app/constellation
          path: constellation

      - name: Checkout Constellation Adaptors repository
        uses: actions/checkout@v4
        with:
          repository: constellation-app/constellation-adaptors
          path: constellation-adaptors

      - name: Checkout Constellation Applications repository
        uses: actions/checkout@v4
        with:
          repository: constellation-app/constellation-applications
          path: constellation-applications

      - name: Update Version Number
        run: |
<<<<<<< HEAD
          sed -i "s/(under development)/$VERSION/" constellation/CoreFunctionality/src/au/gov/asd/tac/constellation/functionality/startup/Startup.java

      # Cache the ivy dependencies
      - name: Restore Ivy Cache
        id: cache-dependencies
        uses: actions/cache@v3
        with:
          path: ~/.ivy2
          key: ${{ runner.os }}-ivy-${{ hashFiles('constellation/CoreDependencies/src/ivy.xml') }}

      - name: Create Ivy Cache
        if: steps.cache-dependencies.outputs.cache-hit != 'true'
=======
               sed -i "s/(under development)/$RELEASE_VERSION/" ./workspace/constellation/CoreFunctionality/src/au/gov/asd/tac/constellation/functionality/startup/Startup.java
               sed -i "s/(under development)/$RELEASE_VERSION/" ./workspace/constellation/CoreWebServer/src/au/gov/asd/tac/constellation/webserver/api/swagger/constellation.json
      # Cache the ivy dependencies.
      - name: Restore Cache
        id: cache-dependencies
        uses: actions/cache@v4
        env:
          cache-name: cache-dependencies
        with:
          path: ~/.ivy2/cache
          key: ${{ runner.os }}-ivy-${{ hashFiles('constellation/CoreDependencies/src/ivy.xml') }}
        
      - name: Create Cache Folder
        if: steps.cache-dependencies.outputs.cache-hit != 'true'
        run: |
          mkdir ~/.ivy2
          mkdir ~/.ivy2/cache
      
      - name: Add Execute Privilege to Scripts
>>>>>>> b0c3eb96
        run: |
          mkdir ~/.ivy2

      - name: Add Execute Privilege to Scripts
        run: |
<<<<<<< HEAD
          chmod +x constellation-applications/build-zip.sh
          chmod +x constellation-applications/functions.sh

      - name: Build Zips
        uses: addnab/docker-run-action@v3
        with:
          image: ${{ env.RUNNER_IMAGE }}
          options: |
            --volume ${{ github.workspace }}:/code
            --volume /home/runner/.ivy2:/root/.ivy2
            --workdir /code/constellation-applications
          run: |
=======
            docker pull "${RUNNER_IMAGE}"
            docker run -e GIT_DISCOVERY_ACROSS_FILESYSTEM=1 \
            --mount "type=bind,source=/,target=/home/runner/work/constellation" \
            --workdir /home/runner/work/constellation/home/runner/work/constellation/constellation/workspace/constellation-applications \
            constellationapplication/netbeans-runner:21.0.2 \
>>>>>>> b0c3eb96
            ./build-zip.sh -a constellation -m "constellation constellation-adaptors"

      - name: Upload Linux Build
        uses: actions/upload-artifact@v4
        with:
          name: Linux Release Build
          path: constellation-applications/constellation/dist/constellation-linux**
          retention-days: 2

      - name: Upload MacOS Build
        uses: actions/upload-artifact@v4
        with:
          name: MacOSX Release Build
          path: constellation-applications/constellation/dist/constellation-macosx**
          retention-days: 2

      - name: Upload Windows Build
        uses: actions/upload-artifact@v4
        with:
          name: Windows Release Build
          path: constellation-applications/constellation/dist/constellation-win**.zip
          retention-days: 2<|MERGE_RESOLUTION|>--- conflicted
+++ resolved
@@ -8,17 +8,9 @@
     runs-on: ubuntu-latest
 
     env:
-<<<<<<< HEAD
-      VERSION: "v2.8.0"
-      RUNNER_IMAGE: constellationapplication/netbeans-runner:12.0.4
+      RELEASE_VERSION: "v3.2.0"
+      RUNNER_IMAGE: constellationapplication/netbeans-runner:21.0.2
 
-=======
-      RUNNER_IMAGE: "constellationapplication/netbeans-runner:21.0.2"
-      RELEASE_VERSION: "v3.2.0"
-    container:
-      image: docker://pandoc/latex:2.9
-      options: --entrypoint=bash
->>>>>>> b0c3eb96
     steps:
       - name: Checkout Constellation repository
         uses: actions/checkout@v4
@@ -40,28 +32,13 @@
 
       - name: Update Version Number
         run: |
-<<<<<<< HEAD
-          sed -i "s/(under development)/$VERSION/" constellation/CoreFunctionality/src/au/gov/asd/tac/constellation/functionality/startup/Startup.java
-
-      # Cache the ivy dependencies
-      - name: Restore Ivy Cache
-        id: cache-dependencies
-        uses: actions/cache@v3
-        with:
-          path: ~/.ivy2
-          key: ${{ runner.os }}-ivy-${{ hashFiles('constellation/CoreDependencies/src/ivy.xml') }}
-
-      - name: Create Ivy Cache
-        if: steps.cache-dependencies.outputs.cache-hit != 'true'
-=======
-               sed -i "s/(under development)/$RELEASE_VERSION/" ./workspace/constellation/CoreFunctionality/src/au/gov/asd/tac/constellation/functionality/startup/Startup.java
-               sed -i "s/(under development)/$RELEASE_VERSION/" ./workspace/constellation/CoreWebServer/src/au/gov/asd/tac/constellation/webserver/api/swagger/constellation.json
+          sed -i "s/(under development)/$RELEASE_VERSION/" constellation/CoreFunctionality/src/au/gov/asd/tac/constellation/functionality/startup/Startup.java
+          sed -i "s/(under development)/$RELEASE_VERSION/" constellation/CoreWebServer/src/au/gov/asd/tac/constellation/webserver/api/swagger/constellation.json
+          
       # Cache the ivy dependencies.
       - name: Restore Cache
         id: cache-dependencies
         uses: actions/cache@v4
-        env:
-          cache-name: cache-dependencies
         with:
           path: ~/.ivy2/cache
           key: ${{ runner.os }}-ivy-${{ hashFiles('constellation/CoreDependencies/src/ivy.xml') }}
@@ -73,13 +50,7 @@
           mkdir ~/.ivy2/cache
       
       - name: Add Execute Privilege to Scripts
->>>>>>> b0c3eb96
         run: |
-          mkdir ~/.ivy2
-
-      - name: Add Execute Privilege to Scripts
-        run: |
-<<<<<<< HEAD
           chmod +x constellation-applications/build-zip.sh
           chmod +x constellation-applications/functions.sh
 
@@ -92,13 +63,6 @@
             --volume /home/runner/.ivy2:/root/.ivy2
             --workdir /code/constellation-applications
           run: |
-=======
-            docker pull "${RUNNER_IMAGE}"
-            docker run -e GIT_DISCOVERY_ACROSS_FILESYSTEM=1 \
-            --mount "type=bind,source=/,target=/home/runner/work/constellation" \
-            --workdir /home/runner/work/constellation/home/runner/work/constellation/constellation/workspace/constellation-applications \
-            constellationapplication/netbeans-runner:21.0.2 \
->>>>>>> b0c3eb96
             ./build-zip.sh -a constellation -m "constellation constellation-adaptors"
 
       - name: Upload Linux Build
