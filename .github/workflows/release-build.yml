name: Create Release Build

on: workflow_dispatch
 
jobs:
  create-release-build:

    runs-on: ubuntu-latest

    env:
<<<<<<< HEAD
      VERSION: "v2.7.0"

=======
      RUNNER_IMAGE: "constellationapplication/netbeans-runner:12.0.4"
      ADAPTORS_VERSION: "v2.8.0"
    container:
      image: docker://pandoc/latex:2.9
      options: --entrypoint=bash
    steps:
      - name: Update GH Actions Tools 
        run: |
          apk update
          apk upgrade
          apk add --no-cache coreutils
          apk add bash docker git sed
      - name: Create Workspace Dir for operations
        run: |
              mkdir -p ./workspace
>>>>>>> 90115839
      - name: Checkout Constellation repository
        uses: actions/checkout@v2
        with:
          repository: constellation-app/constellation
          path: constellation

      - name: Checkout Constellation Adaptors repository
        uses: actions/checkout@v2
        with:
          repository: constellation-app/constellation-adaptors
          path: constellation-adaptors

      - name: Checkout Constellation Applications repository
        uses: actions/checkout@v2
        with:
          repository: constellation-app/constellation-applications
          path: constellation-applications

      - name: Update Version Number
        run: |
          sed -i "s/(under development)/$VERSION/" constellation/CoreFunctionality/src/au/gov/asd/tac/constellation/functionality/startup/Startup.java

      # Cache the ivy dependencies
      - name: Restore Ivy Cache
        id: cache-dependencies
        uses: actions/cache@v3
        with:
          path: ~/.ivy2
          key: ${{ runner.os }}-ivy-${{ hashFiles('constellation/CoreDependencies/src/ivy.xml') }}

      - name: Create Ivy Cache
        if: steps.cache-dependencies.outputs.cache-hit != 'true'
        run: |
          mkdir ~/.ivy2

      - name: Add Execute Privilege to Scripts
        run: |
          chmod +x constellation-applications/build-zip.sh
          chmod +x constellation-applications/functions.sh

      - name: Build Zips
        uses: addnab/docker-run-action@v3
        with:
          image: constellationapplication/netbeans-runner:12.0.4
          options: |
            --volume ${{ github.workspace }}:/code 
            --volume /home/runner/.ivy2:/root/.ivy2
            --workdir /code/constellation-applications
          run: |
            ./build-zip.sh -a constellation -m "constellation constellation-adaptors"

      - name: Upload Linux Build
        uses: actions/upload-artifact@v2.3.0
        with:
          name: Linux Release Build
          path: constellation-applications/constellation/dist/constellation-linux**
          retention-days: 2

      - name: Upload MacOS Build
        uses: actions/upload-artifact@v2.3.0
        with:
          name: MacOSX Release Build
          path: constellation-applications/constellation/dist/constellation-macosx**
          retention-days: 2

      - name: Upload Windows Build
        uses: actions/upload-artifact@v2.3.0
        with:
          name: Windows Release Build
          path: constellation-applications/constellation/dist/constellation-win**.zip
          retention-days: 2<|MERGE_RESOLUTION|>--- conflicted
+++ resolved
@@ -1,33 +1,17 @@
 name: Create Release Build
 
 on: workflow_dispatch
- 
+
 jobs:
   create-release-build:
 
     runs-on: ubuntu-latest
 
     env:
-<<<<<<< HEAD
-      VERSION: "v2.7.0"
+      VERSION: "v2.8.0"
+      RUNNER_IMAGE: constellationapplication/netbeans-runner:12.0.4
 
-=======
-      RUNNER_IMAGE: "constellationapplication/netbeans-runner:12.0.4"
-      ADAPTORS_VERSION: "v2.8.0"
-    container:
-      image: docker://pandoc/latex:2.9
-      options: --entrypoint=bash
     steps:
-      - name: Update GH Actions Tools 
-        run: |
-          apk update
-          apk upgrade
-          apk add --no-cache coreutils
-          apk add bash docker git sed
-      - name: Create Workspace Dir for operations
-        run: |
-              mkdir -p ./workspace
->>>>>>> 90115839
       - name: Checkout Constellation repository
         uses: actions/checkout@v2
         with:
@@ -71,9 +55,9 @@
       - name: Build Zips
         uses: addnab/docker-run-action@v3
         with:
-          image: constellationapplication/netbeans-runner:12.0.4
+          image: "${RUNNER_IMAGE}"
           options: |
-            --volume ${{ github.workspace }}:/code 
+            --volume ${{ github.workspace }}:/code
             --volume /home/runner/.ivy2:/root/.ivy2
             --workdir /code/constellation-applications
           run: |
