--- conflicted
+++ resolved
@@ -86,11 +86,8 @@
         final PluginParameter<FileParameterValue> imageFileParameter = FileParameterType.build(IMAGE_FILE_PARAMETER_ID);
         imageFileParameter.setName("Image File");
         imageFileParameter.setDescription("The image file from which to build a graph");
-<<<<<<< HEAD
         FileParameterType.setFileFilters(imageFileParameter, new FileNameExtensionFilter("Images", "png", "jpg", "gif"));
-=======
         FileParameterType.setFileFilters(imageFileParameter, new ExtensionFilter("Image Files", "*.png", "*.jpg", "*.gif"));
->>>>>>> 25880719
         parameters.addParameter(imageFileParameter);
 
         return parameters;
@@ -293,7 +290,7 @@
      */
     private static BufferedImage loadImage(final File file) throws IOException {
         final ByteArrayOutputStream out;
-        try ( InputStream in = new FileInputStream(file)) {
+        try (InputStream in = new FileInputStream(file)) {
             out = new ByteArrayOutputStream();
             final byte[] buf = new byte[1024];
             while (true) {
@@ -325,7 +322,7 @@
         final ArrayList<Integer> loffsets = new ArrayList<>();
         final ArrayList<Integer> toffsets = new ArrayList<>();
 
-        try ( ImageInputStream imageStream = new FileImageInputStream(file)) {
+        try (ImageInputStream imageStream = new FileImageInputStream(file)) {
             final Iterator<ImageReader> readers = ImageIO.getImageReaders(imageStream);
             ImageReader reader = null;
             while (readers.hasNext()) {
