--- conflicted
+++ resolved
@@ -81,11 +81,8 @@
     public static final String NODE_TYPES_PARAMETER_ID = PluginParameter.buildId(SmallWorldGraphBuilderPlugin.class, "node_types");
     public static final String TRANSACTION_TYPES_PARAMETER_ID = PluginParameter.buildId(SmallWorldGraphBuilderPlugin.class, "transaction_types");
     
-<<<<<<< HEAD
-=======
     private static final String CONNECTED = "connected";
 
->>>>>>> b17a8c7e
     private final SecureRandom r = new SecureRandom();
 
     @Override
