--- conflicted
+++ resolved
@@ -81,13 +81,9 @@
     public static final String NODE_TYPES_PARAMETER_ID = PluginParameter.buildId(SmallWorldGraphBuilderPlugin.class, "node_types");
     public static final String TRANSACTION_TYPES_PARAMETER_ID = PluginParameter.buildId(SmallWorldGraphBuilderPlugin.class, "transaction_types");
     
-<<<<<<< HEAD
-    private final Random r = new Random();
-    
     private static final String CONNECTED = "connected";
-=======
+
     private final SecureRandom r = new SecureRandom();
->>>>>>> 4a02748b
 
     @Override
     public String getDescription() {
