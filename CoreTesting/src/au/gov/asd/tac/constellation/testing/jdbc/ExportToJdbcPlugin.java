--- conflicted
+++ resolved
@@ -431,12 +431,8 @@
                                     stmt.setBoolean(paramIx, rg.getTransactionDirection(txId) != Graph.FLAT);
                                     break;
                                 default:
-<<<<<<< HEAD
                                     // do nothing
                                     break;
-=======
-                                // do nothing
->>>>>>> af3db47b
                             }
                         } else {
                             setBatchParam(rg, stmt, paramIx, attr, txId);
