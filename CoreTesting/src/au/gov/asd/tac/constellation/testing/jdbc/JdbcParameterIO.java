/*
 * Copyright 2010-2019 Australian Signals Directorate
 *
 * Licensed under the Apache License, Version 2.0 (the "License");
 * you may not use this file except in compliance with the License.
 * You may obtain a copy of the License at
 *
 *     http://www.apache.org/licenses/LICENSE-2.0
 *
 * Unless required by applicable law or agreed to in writing, software
 * distributed under the License is distributed on an "AS IS" BASIS,
 * WITHOUT WARRANTIES OR CONDITIONS OF ANY KIND, either express or implied.
 * See the License for the specific language governing permissions and
 * limitations under the License.
 */
package au.gov.asd.tac.constellation.testing.jdbc;

import au.gov.asd.tac.constellation.utilities.file.FilenameEncoder;
import com.fasterxml.jackson.databind.JsonNode;
import com.fasterxml.jackson.databind.ObjectMapper;
import com.fasterxml.jackson.databind.SerializationFeature;
import com.fasterxml.jackson.databind.node.ArrayNode;
import com.fasterxml.jackson.databind.node.ObjectNode;
import java.io.File;
import java.io.IOException;
import java.util.concurrent.CountDownLatch;
import javafx.application.Platform;
import org.openide.DialogDisplayer;
import org.openide.NotifyDescriptor;
import org.openide.awt.StatusDisplayer;
import org.openide.util.Exceptions;

/**
 *
 * @author algol
 */
class JdbcParameterIO {

    private static final String SAVE_DIR = "ImportExportJDBC";
    private static final String JSON_EXTENSION = ".json";

    private static final String USERNAME = "username";
    private static final String CONNECTION_URL = "connection_url";
    private static final String JAR_FILE = "jar_file";
    private static final String DRIVER = "driver";
    private static final String VX_TABLE = "vx_table";
    private static final String TX_TABLE = "tx_table";
    private static final String MAPPINGS = "mappings";
    private static final String COLUMN = "column";
    private static final String ATTRIBUTE = "attribute";
    private static final String VERTICES = "vx";
    private static final String TRANSACTIONS = "tx";

    static void saveParameters(final JdbcData data, final String name) {
        final File saveDir = new File(String.format("%s/.CONSTELLATION/%s", System.getProperty("user.home"), SAVE_DIR));
        if (!saveDir.isDirectory()) {
            saveDir.mkdir();
        }

<<<<<<< HEAD
        final File saveFile = new File(saveDir, encode(name + JSON_EXTENSION));
=======
        final File saveFile = new File(saveDir, FilenameEncoder.encode(name + ".json"));
>>>>>>> 4a02748b
        boolean go = true;
        if (saveFile.exists()) {
            final String msg = String.format("'%s' already exists. Do you want to overwrite it?", name);
            final NotifyDescriptor nd = new NotifyDescriptor.Confirmation(msg, "Save file exists", NotifyDescriptor.YES_NO_OPTION, NotifyDescriptor.QUESTION_MESSAGE);
            go = DialogDisplayer.getDefault().notify(nd) == NotifyDescriptor.YES_OPTION;
        }

        if (go) {
            final ObjectMapper mapper = new ObjectMapper();
            final ObjectNode rootNode = mapper.createObjectNode();

            rootNode.put(USERNAME, data.username);
            rootNode.put(CONNECTION_URL, data.url);
            rootNode.put(JAR_FILE, data.jar);
            rootNode.put(DRIVER, data.driverName);
            rootNode.put(VX_TABLE, data.vxTable);
            rootNode.put(TX_TABLE, data.txTable);

            final ObjectNode mappingObject = rootNode.putObject(MAPPINGS);

            final ArrayNode vxMappings = mappingObject.putArray(VERTICES);
            final int vxlen = data.vxMappings[0].length;
            for (int i = 0; i < vxlen; i++) {
                final ArrayNode mapping = vxMappings.addArray();
                mapping.add(data.vxMappings[0][i]);
                mapping.add(data.vxMappings[1][i]);
            }

            final ArrayNode txMappings = mappingObject.putArray(TRANSACTIONS);
            final int txlen = data.txMappings[0].length;
            for (int i = 0; i < txlen; i++) {
                final ArrayNode mapping = txMappings.addArray();
                mapping.add(data.txMappings[0][i]);
                mapping.add(data.txMappings[1][i]);
            }

            try {
                mapper.configure(SerializationFeature.INDENT_OUTPUT, true);
                mapper.configure(SerializationFeature.CLOSE_CLOSEABLE, true);
                mapper.writeValue(saveFile, rootNode);
                StatusDisplayer.getDefault().setStatusText(String.format("Query saved to %s.", saveFile.getPath()));
            } catch (IOException ex) {
                final NotifyDescriptor nderr = new NotifyDescriptor.Message(String.format("Can't save %s:%n%s", saveFile.getPath(), ex.getMessage()), NotifyDescriptor.ERROR_MESSAGE);
                DialogDisplayer.getDefault().notify(nderr);
            }
        }
    }

    static void loadParameters(final JdbcData data) {
        final File saveDir = new File(String.format("%s/.CONSTELLATION/%s", System.getProperty("user.home"), SAVE_DIR));
        final String[] names;
        if (saveDir.isDirectory()) {
            names = saveDir.list((File dir, String name) -> {
                return name.toLowerCase().endsWith(JSON_EXTENSION);
            });
        } else {
            names = new String[0];
        }

        // Chop off ".json".
        for (int i = 0; i < names.length; i++) {
            names[i] = FilenameEncoder.decode(names[i].substring(0, names[i].length() - 5));
        }

        final String[] paramName = new String[1];
        final CountDownLatch latch = new CountDownLatch(1);
        Platform.runLater(() -> {
            paramName[0] = QueryListDialog.getQueryName(null, names);
            latch.countDown();
        });

        try {
            latch.await();
        } catch (InterruptedException ex) {
                Thread.currentThread().interrupt();
        }

//        final JdbcParameterIoLabelsPanel panel = new JdbcParameterIoLabelsPanel(names);
//        final DialogDescriptor dd = new DialogDescriptor(panel, "Saved JDBC parameters");
//        final Object result = DialogDisplayer.getDefault().notify(dd);
//        if (result == DialogDescriptor.OK_OPTION)
        if (true) {
            final String queryName = paramName[0]; // panel.getLabel();
            if (queryName != null) {
                try {
                    final ObjectMapper mapper = new ObjectMapper();
<<<<<<< HEAD
                    final JsonNode root = mapper.readTree(new File(saveDir, encode(queryName) + JSON_EXTENSION));
=======
                    final JsonNode root = mapper.readTree(new File(saveDir, FilenameEncoder.encode(queryName) + ".json"));
>>>>>>> 4a02748b
                    data.username = root.get(USERNAME).textValue();
                    data.url = root.get(CONNECTION_URL).textValue();
                    data.jar = root.get(JAR_FILE).textValue();
                    data.vxTable = root.get(VX_TABLE).textValue();
                    data.txTable = root.get(TX_TABLE).textValue();

                    final JsonNode mappingsNode = root.get(MAPPINGS);
                    if (mappingsNode != null) {
                        if (mappingsNode.has(VERTICES)) {
                            final ArrayNode array = (ArrayNode) mappingsNode.get(VERTICES);
                            final String[][] mappings = new String[2][array.size()];
                            int i = 0;
                            for (final JsonNode element : array) {
                                final ArrayNode map = (ArrayNode) element;
                                final String colLabel = map.get(0).textValue();
                                final String attrLabel = map.get(1).textValue();
                                mappings[0][i] = colLabel;
                                mappings[1][i] = attrLabel;
                                i++;
                            }

                            data.vxMappings = mappings;
                        }

                        if (mappingsNode.has(TRANSACTIONS)) {
                            final ArrayNode array = (ArrayNode) mappingsNode.get(TRANSACTIONS);
                            final String[][] mappings = new String[2][array.size()];
                            int i = 0;
                            for (final JsonNode element : array) {
                                final ArrayNode map = (ArrayNode) element;
                                final String colLabel = map.get(0).textValue();
                                final String attrLabel = map.get(1).textValue();
                                mappings[0][i] = colLabel;
                                mappings[1][i] = attrLabel;
                                i++;
                            }

                            data.txMappings = mappings;
                        }
                    }
                } catch (final IOException ex) {
                    Exceptions.printStackTrace(ex);
                }
            }
        }
    }
}<|MERGE_RESOLUTION|>--- conflicted
+++ resolved
@@ -57,11 +57,7 @@
             saveDir.mkdir();
         }
 
-<<<<<<< HEAD
-        final File saveFile = new File(saveDir, encode(name + JSON_EXTENSION));
-=======
-        final File saveFile = new File(saveDir, FilenameEncoder.encode(name + ".json"));
->>>>>>> 4a02748b
+        final File saveFile = new File(saveDir, FilenameEncoder.encode(name + JSON_EXTENSION));
         boolean go = true;
         if (saveFile.exists()) {
             final String msg = String.format("'%s' already exists. Do you want to overwrite it?", name);
@@ -148,11 +144,7 @@
             if (queryName != null) {
                 try {
                     final ObjectMapper mapper = new ObjectMapper();
-<<<<<<< HEAD
-                    final JsonNode root = mapper.readTree(new File(saveDir, encode(queryName) + JSON_EXTENSION));
-=======
-                    final JsonNode root = mapper.readTree(new File(saveDir, FilenameEncoder.encode(queryName) + ".json"));
->>>>>>> 4a02748b
+                    final JsonNode root = mapper.readTree(new File(saveDir, FilenameEncoder.encode(queryName) + JSON_EXTENSION));
                     data.username = root.get(USERNAME).textValue();
                     data.url = root.get(CONNECTION_URL).textValue();
                     data.jar = root.get(JAR_FILE).textValue();
