/*
 * DO NOT ALTER OR REMOVE COPYRIGHT NOTICES OR THIS HEADER.
 *
 * Copyright 1997-2010 Oracle and/or its affiliates. All rights reserved.
 *
 * Oracle and Java are registered trademarks of Oracle and/or its affiliates.
 * Other names may be trademarks of their respective owners.
 *
 * The contents of this file are subject to the terms of either the GNU
 * General Public License Version 2 only ("GPL") or the Common
 * Development and Distribution License("CDDL") (collectively, the
 * "License"). You may not use this file except in compliance with the
 * License. You can obtain a copy of the License at
 * http://www.netbeans.org/cddl-gplv2.html
 * or nbbuild/licenses/CDDL-GPL-2-CP. See the License for the
 * specific language governing permissions and limitations under the
 * License.  When distributing the software, include this License Header
 * Notice in each file and include the License file at
 * nbbuild/licenses/CDDL-GPL-2-CP.  Oracle designates this
 * particular file as subject to the "Classpath" exception as provided
 * by Oracle in the GPL Version 2 section of the License file that
 * accompanied this code. If applicable, add the following below the
 * License Header, with the fields enclosed by brackets [] replaced by
 * your own identifying information:
 * "Portions Copyrighted [year] [name of copyright owner]"
 *
 * Contributor(s):
 *
 * The Original Software is NetBeans. The Initial Developer of the Original
 * Software is Sun Microsystems, Inc. Portions Copyright 1997-2008 Sun
 * Microsystems, Inc. All Rights Reserved.
 *
 * If you wish your version of this file to be governed by only the CDDL
 * or only the GPL Version 2, indicate your decision by adding
 * "[Contributor] elects to include this software in this distribution
 * under the [CDDL or GPL Version 2] license." If you do not indicate a
 * single choice of license, a recipient has the option to distribute
 * your version of this file under either the CDDL, the GPL Version 2 or
 * to extend the choice of license to its licensees as provided above.
 * However, if you add GPL Version 2 code and therefore, elected the GPL
 * Version 2 license, then the option applies only if the new code is
 * made subject to such option by the copyright holder.
 */
package au.gov.asd.tac.constellation.graph.file.open;

import au.gov.asd.tac.constellation.graph.StoreGraph;
import au.gov.asd.tac.constellation.graph.file.GraphPluginRegistry;
import au.gov.asd.tac.constellation.plugins.PluginException;
import au.gov.asd.tac.constellation.plugins.PluginExecution;
import java.awt.event.ActionEvent;
import java.awt.event.ActionListener;
import org.openide.awt.ActionID;
import org.openide.awt.ActionReference;
import org.openide.awt.ActionReferences;
import org.openide.awt.ActionRegistration;
import org.openide.util.Exceptions;

/**
 * Action which allows user open file from disk. It is installed in Menu | File
 * | Open file... .
 *
 * @author Jesse Glick
 * @author Marian Petras
 * @author canis_majoris
 */
@ActionRegistration(
        displayName = "#LBL_openFile",
        iconBase = "au/gov/asd/tac/constellation/graph/file/open/resources/openFile.png",
        iconInMenu = false)
@ActionID(category = "File", id = "au.gov.asd.tac.constellation.graph.file.open.OpenFileAction")
@ActionReferences({
    @ActionReference(path = "Menu/File", position = 300),
    @ActionReference(path = "Shortcuts", name = "C-O")})
public class OpenFileAction implements ActionListener {   

    public OpenFileAction() {
    }

    /**
     * {@inheritDoc} Displays a file chooser dialog and opens the selected
     * files.
     */
    @Override
    public void actionPerformed(final ActionEvent e) {
        final StoreGraph sg = new StoreGraph();
        try {
<<<<<<< HEAD
            PluginExecution.withPlugin(GraphPluginRegistry.OPEN_FILE).executeNow(sg);
        } catch (InterruptedException | PluginException ex) {
            Exceptions.printStackTrace(ex);
=======
            running = true;
            JFileChooser chooser = prepareFileChooser();
            File[] files;
            try {
                files = chooseFilesToOpen(chooser);
                currentDirectory = chooser.getCurrentDirectory();
            } catch (UserCancelException ex) {
                return;
            }
            for (File file : files) {
                OpenFile.openFile(file, -1);
            }
        } finally {
            running = false;
        }
    }

    private static File getCurrentDirectory() {
        if (Boolean.getBoolean("netbeans.openfile.197063")) {
            // Prefer to open from parent of active editor, if any.
            TopComponent activated = TopComponent.getRegistry().getActivated();
            if (activated != null && WindowManager.getDefault().isOpenedEditorTopComponent(activated)) {
                DataObject d = activated.getLookup().lookup(DataObject.class);
                if (d != null) {
                    File f = FileUtil.toFile(d.getPrimaryFile());
                    if (f != null) {
                        return f.getParentFile();
                    }
                }
            }
        }
        // Otherwise, use last-selected directory, if any.
        if (currentDirectory != null && currentDirectory.exists()) {
            return currentDirectory;
>>>>>>> 498e8efa
        }
    }
}<|MERGE_RESOLUTION|>--- conflicted
+++ resolved
@@ -43,17 +43,20 @@
  */
 package au.gov.asd.tac.constellation.graph.file.open;
 
-import au.gov.asd.tac.constellation.graph.StoreGraph;
-import au.gov.asd.tac.constellation.graph.file.GraphPluginRegistry;
-import au.gov.asd.tac.constellation.plugins.PluginException;
-import au.gov.asd.tac.constellation.plugins.PluginExecution;
 import java.awt.event.ActionEvent;
 import java.awt.event.ActionListener;
+import java.io.File;
+import javax.swing.JFileChooser;
 import org.openide.awt.ActionID;
 import org.openide.awt.ActionReference;
 import org.openide.awt.ActionReferences;
 import org.openide.awt.ActionRegistration;
-import org.openide.util.Exceptions;
+import org.openide.filesystems.FileUtil;
+import org.openide.loaders.DataObject;
+import org.openide.util.HelpCtx;
+import org.openide.util.UserCancelException;
+import org.openide.windows.TopComponent;
+import org.openide.windows.WindowManager;
 
 /**
  * Action which allows user open file from disk. It is installed in Menu | File
@@ -61,7 +64,6 @@
  *
  * @author Jesse Glick
  * @author Marian Petras
- * @author canis_majoris
  */
 @ActionRegistration(
         displayName = "#LBL_openFile",
@@ -71,10 +73,53 @@
 @ActionReferences({
     @ActionReference(path = "Menu/File", position = 300),
     @ActionReference(path = "Shortcuts", name = "C-O")})
-public class OpenFileAction implements ActionListener {   
+public class OpenFileAction implements ActionListener {
 
-    public OpenFileAction() {
+    /**
+     * stores the last current directory of the file chooser
+     */
+    private static File currentDirectory = null;
+
+    private HelpCtx getHelpCtx() {
+        return new HelpCtx(this.getClass().getName());
     }
+
+    /**
+     * Creates and initializes a file chooser.
+     *
+     * @return the initialized file chooser
+     */
+    protected JFileChooser prepareFileChooser() {
+        JFileChooser chooser = new FileChooser();
+        chooser.setCurrentDirectory(getCurrentDirectory());
+        HelpCtx.setHelpIDString(chooser, getHelpCtx().getHelpID());
+
+        return chooser;
+    }
+
+    /**
+     * Displays the specified file chooser and returns a list of selected files.
+     *
+     * @param chooser file chooser to display
+     * @return array of selected files,
+     * @exception org.openide.util.UserCancelException if the user cancelled the
+     * operation
+     */
+    public static File[] chooseFilesToOpen(final JFileChooser chooser)
+            throws UserCancelException {
+        File[] files;
+        do {
+            int selectedOption = chooser.showOpenDialog(
+                    WindowManager.getDefault().getMainWindow());
+
+            if (selectedOption != JFileChooser.APPROVE_OPTION) {
+                throw new UserCancelException();
+            }
+            files = chooser.getSelectedFiles();
+        } while (files.length == 0);
+        return files;
+    }
+    private static boolean running;
 
     /**
      * {@inheritDoc} Displays a file chooser dialog and opens the selected
@@ -82,13 +127,10 @@
      */
     @Override
     public void actionPerformed(final ActionEvent e) {
-        final StoreGraph sg = new StoreGraph();
+        if (running) {
+            return;
+        }
         try {
-<<<<<<< HEAD
-            PluginExecution.withPlugin(GraphPluginRegistry.OPEN_FILE).executeNow(sg);
-        } catch (InterruptedException | PluginException ex) {
-            Exceptions.printStackTrace(ex);
-=======
             running = true;
             JFileChooser chooser = prepareFileChooser();
             File[] files;
@@ -123,7 +165,9 @@
         // Otherwise, use last-selected directory, if any.
         if (currentDirectory != null && currentDirectory.exists()) {
             return currentDirectory;
->>>>>>> 498e8efa
         }
+        // Fall back to default location ($HOME or similar).
+        currentDirectory = new File(System.getProperty("user.home"));  // algol
+        return currentDirectory;
     }
 }