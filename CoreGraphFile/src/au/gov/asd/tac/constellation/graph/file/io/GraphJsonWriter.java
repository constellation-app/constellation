--- conflicted
+++ resolved
@@ -53,7 +53,7 @@
  * @author algol
  */
 public final class GraphJsonWriter implements Cancellable {
-    
+
     private static final Logger LOGGER = Logger.getLogger(GraphJsonWriter.class.getName());
 
     /**
@@ -473,13 +473,7 @@
      * @return true if the attribute is numeric, false otherwise.
      */
     private static boolean isNumeric(final Attribute attr) {
-<<<<<<< HEAD
         return StringUtils.equalsAny(attr.getAttributeType(), new String[]{"integer", "float"});
-=======
-        final String type = attr.getAttributeType();
-
-        return "integer".equals(type) || "float".equals(type);
->>>>>>> d7a66350
     }
 
     @Override
