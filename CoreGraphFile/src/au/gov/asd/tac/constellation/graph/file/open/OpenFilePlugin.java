/*
 * Copyright 2010-2021 Australian Signals Directorate
 *
 * Licensed under the Apache License, Version 2.0 (the "License");
 * you may not use this file except in compliance with the License.
 * You may obtain a copy of the License at
 *
 *     http://www.apache.org/licenses/LICENSE-2.0
 *
 * Unless required by applicable law or agreed to in writing, software
 * distributed under the License is distributed on an "AS IS" BASIS,
 * WITHOUT WARRANTIES OR CONDITIONS OF ANY KIND, either express or implied.
 * See the License for the specific language governing permissions and
 * limitations under the License.
 */
package au.gov.asd.tac.constellation.graph.file.open;

import au.gov.asd.tac.constellation.graph.GraphReadMethods;
import au.gov.asd.tac.constellation.plugins.Plugin;
import au.gov.asd.tac.constellation.plugins.PluginException;
import au.gov.asd.tac.constellation.plugins.PluginInfo;
import au.gov.asd.tac.constellation.plugins.PluginInteraction;
import au.gov.asd.tac.constellation.plugins.PluginType;
import au.gov.asd.tac.constellation.plugins.parameters.PluginParameters;
import au.gov.asd.tac.constellation.plugins.templates.PluginTags;
import au.gov.asd.tac.constellation.plugins.templates.SimpleReadPlugin;
import au.gov.asd.tac.constellation.preferences.ApplicationPreferenceKeys;
import au.gov.asd.tac.constellation.utilities.gui.filechooser.FileChooser;
import java.io.File;
<<<<<<< HEAD
import java.util.prefs.Preferences;
import javax.swing.filechooser.FileNameExtensionFilter;
import org.openide.filesystems.FileChooserBuilder;
import org.openide.util.HelpCtx;
=======
import javax.swing.JFileChooser;
import javax.swing.SwingUtilities;
import org.openide.filesystems.FileUtil;
import org.openide.loaders.DataObject;
>>>>>>> 6a0e4682
import org.openide.util.NbBundle.Messages;
import org.openide.util.NbPreferences;
import org.openide.util.lookup.ServiceProvider;

/**
 * Open a file.
 *
 * @author canis_majoris
 * @author sol695510
 */
@ServiceProvider(service = Plugin.class)
@Messages("OpenFilePlugin=Open File")
@PluginInfo(pluginType = PluginType.IMPORT, tags = {PluginTags.LOW_LEVEL})
public class OpenFilePlugin extends SimpleReadPlugin {

    private static final Preferences PREFERENCES = NbPreferences.forModule(ApplicationPreferenceKeys.class);
    private static final boolean REMEMBER_OPEN_AND_SAVE_LOCATION = PREFERENCES.getBoolean(ApplicationPreferenceKeys.REMEMBER_OPEN_AND_SAVE_LOCATION, ApplicationPreferenceKeys.REMEMBER_OPEN_AND_SAVE_LOCATION_DEFAULT);
    private static final File DEFAULT_DIRECTORY = new File(System.getProperty("user.home"));
    private static File savedDirectory = DEFAULT_DIRECTORY;

<<<<<<< HEAD
    private static final String TITLE = "Open";

    @Override
    public HelpCtx getHelpCtx() {
        return new HelpCtx(this.getClass().getName());
    }

    @Override
    protected void read(final GraphReadMethods graph, final PluginInteraction interaction, final PluginParameters parameters) throws InterruptedException, PluginException {
        final FileChooserBuilder fileChooser = getOpenFileChooser();
=======
    private static void setCurrentDirectory(final File currentDir) {
        currentDirectory = currentDir;
    }

    /**
     * Creates and initializes a file chooser.
     *
     * @return the initialized file chooser
     */
    protected JFileChooser prepareFileChooser() {
        final JFileChooser chooser = new FileChooser();
        chooser.setCurrentDirectory(getCurrentDirectory());
        return chooser;
    }

    /**
     * Displays the specified file chooser and returns a list of selected files.
     *
     * @param chooser file chooser to display
     * @return array of selected files,
     * @exception org.openide.util.UserCancelException if the user cancelled the
     * operation
     */
    public static File[] chooseFilesToOpen(final JFileChooser chooser)
            throws UserCancelException {
        File[] files;
        do {
            final int selectedOption = chooser.showOpenDialog(
                    WindowManager.getDefault().getMainWindow());

            if (selectedOption != JFileChooser.APPROVE_OPTION) {
                throw new UserCancelException();
            }
            files = chooser.getSelectedFiles();
        } while (files.length == 0);
        return files;
    }
>>>>>>> 6a0e4682

        FileChooser.openMultiDialog(fileChooser).thenAccept(optionalFiles -> optionalFiles.ifPresent(selectedFiles -> {
            savedDirectory = REMEMBER_OPEN_AND_SAVE_LOCATION ? selectedFiles.get(0) : DEFAULT_DIRECTORY;
            selectedFiles.forEach(file -> OpenFile.openFile(file, -1));
        }));
    }

    /**
     * Creates a new file chooser.
     *
     * @return the created file chooser.
     */
    public FileChooserBuilder getOpenFileChooser() {
        return new FileChooserBuilder(TITLE)
                .setTitle(TITLE)
                .setDefaultWorkingDirectory(savedDirectory)
                .setFileFilter(new FileNameExtensionFilter("Constellation files (.star, .nebula)", "star", "nebula"))
                .setAcceptAllFileFilterUsed(false)
                .setFilesOnly(true);
    }
}<|MERGE_RESOLUTION|>--- conflicted
+++ resolved
@@ -27,17 +27,10 @@
 import au.gov.asd.tac.constellation.preferences.ApplicationPreferenceKeys;
 import au.gov.asd.tac.constellation.utilities.gui.filechooser.FileChooser;
 import java.io.File;
-<<<<<<< HEAD
 import java.util.prefs.Preferences;
 import javax.swing.filechooser.FileNameExtensionFilter;
 import org.openide.filesystems.FileChooserBuilder;
 import org.openide.util.HelpCtx;
-=======
-import javax.swing.JFileChooser;
-import javax.swing.SwingUtilities;
-import org.openide.filesystems.FileUtil;
-import org.openide.loaders.DataObject;
->>>>>>> 6a0e4682
 import org.openide.util.NbBundle.Messages;
 import org.openide.util.NbPreferences;
 import org.openide.util.lookup.ServiceProvider;
@@ -58,7 +51,6 @@
     private static final File DEFAULT_DIRECTORY = new File(System.getProperty("user.home"));
     private static File savedDirectory = DEFAULT_DIRECTORY;
 
-<<<<<<< HEAD
     private static final String TITLE = "Open";
 
     @Override
@@ -69,45 +61,6 @@
     @Override
     protected void read(final GraphReadMethods graph, final PluginInteraction interaction, final PluginParameters parameters) throws InterruptedException, PluginException {
         final FileChooserBuilder fileChooser = getOpenFileChooser();
-=======
-    private static void setCurrentDirectory(final File currentDir) {
-        currentDirectory = currentDir;
-    }
-
-    /**
-     * Creates and initializes a file chooser.
-     *
-     * @return the initialized file chooser
-     */
-    protected JFileChooser prepareFileChooser() {
-        final JFileChooser chooser = new FileChooser();
-        chooser.setCurrentDirectory(getCurrentDirectory());
-        return chooser;
-    }
-
-    /**
-     * Displays the specified file chooser and returns a list of selected files.
-     *
-     * @param chooser file chooser to display
-     * @return array of selected files,
-     * @exception org.openide.util.UserCancelException if the user cancelled the
-     * operation
-     */
-    public static File[] chooseFilesToOpen(final JFileChooser chooser)
-            throws UserCancelException {
-        File[] files;
-        do {
-            final int selectedOption = chooser.showOpenDialog(
-                    WindowManager.getDefault().getMainWindow());
-
-            if (selectedOption != JFileChooser.APPROVE_OPTION) {
-                throw new UserCancelException();
-            }
-            files = chooser.getSelectedFiles();
-        } while (files.length == 0);
-        return files;
-    }
->>>>>>> 6a0e4682
 
         FileChooser.openMultiDialog(fileChooser).thenAccept(optionalFiles -> optionalFiles.ifPresent(selectedFiles -> {
             savedDirectory = REMEMBER_OPEN_AND_SAVE_LOCATION ? selectedFiles.get(0) : DEFAULT_DIRECTORY;
