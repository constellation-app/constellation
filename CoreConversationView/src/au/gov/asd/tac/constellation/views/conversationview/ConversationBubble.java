/*
 * Copyright 2010-2021 Australian Signals Directorate
 *
 * Licensed under the Apache License, Version 2.0 (the "License");
 * you may not use this file except in compliance with the License.
 * You may obtain a copy of the License at
 *
 *     http://www.apache.org/licenses/LICENSE-2.0
 *
 * Unless required by applicable law or agreed to in writing, software
 * distributed under the License is distributed on an "AS IS" BASIS,
 * WITHOUT WARRANTIES OR CONDITIONS OF ANY KIND, either express or implied.
 * See the License for the specific language governing permissions and
 * limitations under the License.
 */
package au.gov.asd.tac.constellation.views.conversationview;

import au.gov.asd.tac.constellation.utilities.font.FontUtilities;
import au.gov.asd.tac.constellation.utilities.tooltip.TooltipPane;
import java.util.List;
import javafx.geometry.Insets;
import javafx.geometry.Pos;
import javafx.scene.CacheHint;
import javafx.scene.layout.BorderPane;
import javafx.scene.layout.Pane;
import javafx.scene.layout.Region;
import javafx.scene.layout.VBox;
import javafx.scene.paint.Color;
import javafx.scene.paint.CycleMethod;
import javafx.scene.paint.LinearGradient;
import javafx.scene.paint.Stop;
import javafx.scene.shape.ArcTo;
import javafx.scene.shape.Line;
import javafx.scene.shape.MoveTo;
import javafx.scene.shape.Path;
import javafx.scene.shape.Rectangle;

/**
 * A speech bubble that holds all the contributions relating to a single
 * transaction in the Conversation View.
 *
 * @author sirius
 */
public class ConversationBubble extends VBox {

    public static final double CORNER_RADIUS = 30;
    public static final double PADDING = 10;
    public static final double TAIL_OFFSET = 40;
    public static final double TAIL_WIDTH = 10;
    public static final double TAIL_HEIGHT = 18;
    public static final double TAIL_TIP_OFFSET = 25;
    public static final double TAIL_X_RADIUS = 50;
    public static final double TAIL_Y_RADIUS = 50;

    private final Rectangle bubbleGraphic;
    private final Path tail;
    private final Line tailTop;

    /**
     * Creates a new Bubble.
     *
     * @param contents The contents of a Bubble. Can be null.
     * @param message the {@link ConversationMessage} to display in the bubble.
     * @param tipsPane A tool tips pane, e.g. to provide translation.
     */
    public ConversationBubble(final List<Region> contents, final ConversationMessage message, final TooltipPane tipsPane) {

        setCache(true);
        setCacheHint(CacheHint.SPEED);

        setMinWidth(200);
        setMinHeight(USE_PREF_SIZE);
        setMaxHeight(USE_PREF_SIZE);
        setSpacing(-5);
<<<<<<< HEAD
=======
        setStyle(String.format("-fx-font-size: %spx", FontUtilities.getApplicationFontSize()));
>>>>>>> 2cd810de

        final VBox bubbleContent = new VBox();
        bubbleContent.setAlignment(Pos.CENTER_LEFT);
        bubbleContent.setPadding(new Insets(2, 2, 2, 2));
        bubbleContent.setMaxWidth(USE_PREF_SIZE);
        bubbleContent.setMinWidth(200);

        // The bubble graphic
        bubbleGraphic = new Rectangle(0, 0);
        bubbleGraphic.setArcHeight(CORNER_RADIUS);
        bubbleGraphic.setArcWidth(CORNER_RADIUS);
        bubbleGraphic.widthProperty().bind(bubbleContent.widthProperty());
        bubbleGraphic.heightProperty().bind(bubbleContent.heightProperty());
        bubbleGraphic.setManaged(false);
        bubbleContent.getChildren().add(bubbleGraphic);

        Region previousContent = null;
        for (Region content : contents) {
            if (previousContent != null) {
                final Pane separator = new Pane();
                separator.setPrefHeight(3);
                separator.prefWidthProperty().bind(bubbleContent.widthProperty().subtract(5));
                separator.setMaxWidth(USE_PREF_SIZE);
                separator.setStyle("-fx-background-color: black; -fx-background-insets: 2 0 0 0;");
                bubbleContent.getChildren().addAll(separator, content);
            } else {
                bubbleContent.getChildren().add(content);
            }
            previousContent = content;
        }

        tail = new Path();
        final MoveTo start;
        final ArcTo curve1;
        final ArcTo curve2;
        if (message.getConversationSide() == ConversationSide.LEFT) {
            start = new MoveTo(TAIL_OFFSET, 0);
            start.yProperty().bind(bubbleContent.heightProperty());

            curve1 = new ArcTo(TAIL_X_RADIUS, TAIL_Y_RADIUS, 0, TAIL_OFFSET - TAIL_TIP_OFFSET, 0, false, true);
            curve1.yProperty().bind(heightProperty());

            curve2 = new ArcTo(TAIL_X_RADIUS, TAIL_Y_RADIUS, 0, TAIL_OFFSET - TAIL_WIDTH, 0, false, false);
            curve2.yProperty().bind(bubbleContent.heightProperty());

            tailTop = new Line(TAIL_OFFSET - 2, 0, TAIL_OFFSET - TAIL_WIDTH + 1, 0);
            tailTop.startYProperty().bind(bubbleGraphic.heightProperty());
            tailTop.endYProperty().bind(bubbleGraphic.heightProperty());
        } else {
            start = new MoveTo(0, 0);
            start.xProperty().bind(widthProperty().subtract(TAIL_OFFSET));
            start.yProperty().bind(bubbleContent.heightProperty());

            curve1 = new ArcTo(TAIL_X_RADIUS, TAIL_Y_RADIUS, 0, 0, 0, false, false);
            curve1.xProperty().bind(widthProperty().add(TAIL_TIP_OFFSET - TAIL_OFFSET));
            curve1.yProperty().bind(heightProperty());

            curve2 = new ArcTo(TAIL_X_RADIUS, TAIL_Y_RADIUS, 0, 0, 0, false, true);
            curve2.xProperty().bind(widthProperty().add(TAIL_WIDTH - TAIL_OFFSET));
            curve2.yProperty().bind(bubbleContent.heightProperty());

            tailTop = new Line(0, 0, 0, 0);
            tailTop.startXProperty().bind(bubbleGraphic.widthProperty().subtract(TAIL_OFFSET).add(1));
            tailTop.startYProperty().bind(bubbleGraphic.heightProperty());
            tailTop.endXProperty().bind(bubbleGraphic.widthProperty().add(TAIL_WIDTH - TAIL_OFFSET).add(-2));
            tailTop.endYProperty().bind(bubbleGraphic.heightProperty());
        }

        tail.getElements().addAll(start, curve1, curve2);
        tail.setManaged(false);
        tailTop.setManaged(false);
        getChildren().addAll(tail, tailTop);

        final BorderPane timeContent = new BorderPane();
        final Region timeLabel = message.getDatetime().createContent();
        if (message.getConversationSide() == ConversationSide.LEFT) {
            timeContent.setRight(timeLabel);
        } else {
            timeContent.setLeft(timeLabel);
        }
        timeContent.setPadding(new Insets(5, 0, 0, 0));

        getChildren().addAll(bubbleContent, timeContent);

        setColor(message.getColor());
    }

    public final void setColor(final Color color) {
        Color bottomColor = color.darker();
        Color topColor = color.brighter();

        Stop[] stops = new Stop[]{
            new Stop(0, topColor),
            new Stop(1, bottomColor)
        };
        LinearGradient gradient = new LinearGradient(0, 0, 0, 1, true, CycleMethod.NO_CYCLE, stops);

        bubbleGraphic.setStroke(color);
        bubbleGraphic.setFill(gradient);

        tail.setFill(bottomColor);
        tail.setStroke(color);
        tailTop.setStroke(bottomColor); // Erase the border of the buble where the tail joins
    }
}<|MERGE_RESOLUTION|>--- conflicted
+++ resolved
@@ -15,7 +15,6 @@
  */
 package au.gov.asd.tac.constellation.views.conversationview;
 
-import au.gov.asd.tac.constellation.utilities.font.FontUtilities;
 import au.gov.asd.tac.constellation.utilities.tooltip.TooltipPane;
 import java.util.List;
 import javafx.geometry.Insets;
@@ -72,10 +71,6 @@
         setMinHeight(USE_PREF_SIZE);
         setMaxHeight(USE_PREF_SIZE);
         setSpacing(-5);
-<<<<<<< HEAD
-=======
-        setStyle(String.format("-fx-font-size: %spx", FontUtilities.getApplicationFontSize()));
->>>>>>> 2cd810de
 
         final VBox bubbleContent = new VBox();
         bubbleContent.setAlignment(Pos.CENTER_LEFT);
