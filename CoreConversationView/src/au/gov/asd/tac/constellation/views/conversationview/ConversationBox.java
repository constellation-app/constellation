/*
 * Copyright 2010-2021 Australian Signals Directorate
 *
 * Licensed under the Apache License, Version 2.0 (the "License");
 * you may not use this file except in compliance with the License.
 * You may obtain a copy of the License at
 *
 *     http://www.apache.org/licenses/LICENSE-2.0
 *
 * Unless required by applicable law or agreed to in writing, software
 * distributed under the License is distributed on an "AS IS" BASIS,
 * WITHOUT WARRANTIES OR CONDITIONS OF ANY KIND, either express or implied.
 * See the License for the specific language governing permissions and
 * limitations under the License.
 */
package au.gov.asd.tac.constellation.views.conversationview;

import au.gov.asd.tac.constellation.graph.Graph;
import au.gov.asd.tac.constellation.graph.GraphWriteMethods;
import au.gov.asd.tac.constellation.graph.manager.GraphManager;
import au.gov.asd.tac.constellation.plugins.PluginException;
import au.gov.asd.tac.constellation.plugins.PluginExecution;
import au.gov.asd.tac.constellation.plugins.PluginInfo;
import au.gov.asd.tac.constellation.plugins.PluginInteraction;
import au.gov.asd.tac.constellation.plugins.PluginType;
import au.gov.asd.tac.constellation.plugins.parameters.PluginParameters;
import au.gov.asd.tac.constellation.plugins.templates.SimpleEditPlugin;
import au.gov.asd.tac.constellation.utilities.color.ConstellationColor;
import au.gov.asd.tac.constellation.utilities.icon.UserInterfaceIconProvider;
import au.gov.asd.tac.constellation.utilities.javafx.JavafxStyleManager;
import au.gov.asd.tac.constellation.utilities.tooltip.TooltipPane;
import au.gov.asd.tac.constellation.views.conversationview.state.ConversationState;
import au.gov.asd.tac.constellation.views.conversationview.state.ConversationViewConcept;
import java.util.ArrayList;
import java.util.Collections;
import java.util.HashMap;
import java.util.List;
import java.util.Map;
import java.util.Map.Entry;
import java.util.Objects;
import javafx.collections.FXCollections;
import javafx.collections.ListChangeListener;
import javafx.collections.ListChangeListener.Change;
import javafx.collections.ObservableList;
import javafx.event.ActionEvent;
import javafx.geometry.HPos;
import javafx.geometry.Insets;
import javafx.geometry.Orientation;
import javafx.geometry.Pos;
import javafx.geometry.VPos;
import javafx.scene.CacheHint;
import javafx.scene.Node;
import javafx.scene.control.Button;
import javafx.scene.control.CheckBox;
import javafx.scene.control.ComboBox;
import javafx.scene.control.ContentDisplay;
import javafx.scene.control.Label;
import javafx.scene.control.ListCell;
import javafx.scene.control.ListView;
import javafx.scene.control.TextField;
import javafx.scene.control.ToggleButton;
import javafx.scene.control.ToolBar;
import javafx.scene.control.Tooltip;
import javafx.scene.image.ImageView;
import javafx.scene.layout.BorderPane;
import javafx.scene.layout.ColumnConstraints;
import javafx.scene.layout.GridPane;
import javafx.scene.layout.HBox;
import javafx.scene.layout.Priority;
import javafx.scene.layout.Region;
import javafx.scene.layout.RowConstraints;
import javafx.scene.layout.StackPane;
import javafx.scene.layout.VBox;
import javafx.scene.text.Font;
import org.controlsfx.control.CheckComboBox;
import org.openide.util.HelpCtx;

/**
 * The ConversationBox represents the entire GUI for the conversation view.
 * <p>
 * It contains a Conversation, the model for the dynamically generated content
 * based on the current graph selection, as well as a list view of Bubbles to
 * display this dynamic content, and some static controls used to interact with
 * and alter the content that is displayed.
 *
 * @see Conversation
 * @see ConversationBubble
 *
 * @author sirius
 * @author antares
 * @author sol695510
 */
public final class ConversationBox extends StackPane {

    public static final double PADDING = 5;

    private final Conversation conversation;

    private final ListView<ConversationMessage> bubbles;
    private final BorderPane contributionsPane;

    protected TooltipPane tipsPane = new TooltipPane();
    protected CheckBox showToolTip = new CheckBox("Hovering translations");
    protected Font font = Font.getDefault();
    protected ToolBar optionsPane = new ToolBar();

    // A cache to hold bubble for the listview.
    private final Map<ConversationMessage, BubbleBox> bubbleCache = new HashMap<>();

    // Allow the user to choose the displayed actor name.
    protected final ObservableList<String> senderAttributesChoices = FXCollections.observableArrayList();
    protected final CheckComboBox<String> senderAttributesCombo = new CheckComboBox<>(senderAttributesChoices);

    protected ToggleButton changeLabels;
    protected ComboBox<CheckBox> labelsCombo = new ComboBox<>();
    protected HBox togglesPane;
    protected Map<String, ToggleButton> typeToggles = new HashMap<>();

    private volatile boolean isAdjustingContributionProviders = false;
    private volatile boolean isAdjustingSenderLabels;

    private int foundCount;
    private static final String FOUND_TEXT = "Found: ";
    private static final String FOUND_PASS_COLOUR = "-fx-text-fill: yellow;";
    private static final String FOUND_FAIL_COLOUR = "-fx-text-fill: red;";
    private final Label foundLabel = new Label();

    private final TextField searchTextField = new TextField();
    private final VBox searchVBox = new VBox();

    /**
     * Create a ConversationBox with the given Conversation.
     *
     * @param conversation The Conversation that this ConversationBox will
     * display.
     */
    public ConversationBox(final Conversation conversation) {
        this.conversation = conversation;

        setPrefSize(500, 500);
        setCache(true);
        setCacheHint(CacheHint.SPEED);
        setStyle(JavafxStyleManager.CSS_BACKGROUND_COLOR_TRANSPARENT);

        final VBox content = new VBox();
        content.setStyle(JavafxStyleManager.CSS_BACKGROUND_COLOR_TRANSPARENT);

        showToolTip.setSelected(true);
        showToolTip.setOnAction((ActionEvent t) -> {
            tipsPane.setEnabled(showToolTip.isSelected());
        });

        conversation.setSenderAttributeListener((possibleSenderAttributes, senderAttributes) -> {
            isAdjustingSenderLabels = true;
            senderAttributesCombo.getCheckModel().clearChecks();
            possibleSenderAttributes.stream().filter(Objects::nonNull);
            senderAttributesChoices.setAll(possibleSenderAttributes);
            for (final String senderAttribute : senderAttributes) {
                senderAttributesCombo.getCheckModel().check(senderAttribute);
            }
            isAdjustingSenderLabels = false;
        });

        senderAttributesCombo.getCheckModel().getCheckedItems().addListener((final ListChangeListener.Change<? extends String> c) -> {
            if (!isAdjustingSenderLabels) {
                updateSenderAttributes(senderAttributesCombo.getCheckModel().getCheckedItems());
            }
        });

        final ImageView helpImage = new ImageView(UserInterfaceIconProvider.HELP.buildImage(16, ConstellationColor.BLUEBERRY.getJavaColor()));
        final Button helpButton = new Button("", helpImage);
<<<<<<< HEAD
        helpButton.setOnAction((ActionEvent event) -> {
            new HelpCtx(this.getClass().getPackage().getName()).display();
=======
        helpButton.setOnAction(event -> {
            final Help help = Lookup.getDefault().lookup(Help.class);
            if (help != null) {
                final String helpId = this.getClass().getPackage().getName();
                if (help.isValidID(helpId, true)) {
                    new HelpCtx(helpId).display();
                }
            }
>>>>>>> a95730cb
        });

        final Button addAttributesButton = new Button("Add Content Attributes");
        addAttributesButton.setOnAction(event
                -> PluginExecution.withPlugin(new AddContentAttributesPlugin()).executeLater(GraphManager.getDefault().getActiveGraph()));
        final Tooltip aabt = new Tooltip("Adds content related transaction attributes to the graph.");
        addAttributesButton.setTooltip(aabt);

        optionsPane.getItems().addAll(senderAttributesCombo, showToolTip, addAttributesButton, helpButton);

        contributionsPane = new BorderPane();
        contributionsPane.setPadding(new Insets(PADDING));

        togglesPane = new HBox();
        togglesPane.getStylesheets().add(
                JavafxStyleManager.class.getResource("pillbutton/PillButton.css").toExternalForm()
        );
        togglesPane.setAlignment(Pos.CENTER);
        contributionsPane.setCenter(togglesPane);

        // Create toggle buttons that allow the user to turn on and off the content contributors.
        conversation.setContributorListener(contributors -> {
            isAdjustingContributionProviders = true;
            try {
                togglesPane.getChildren().clear();
                int buttonCount = 0;
                for (final Entry<String, Boolean> contributor : contributors.entrySet()) {
                    final ToggleButton button = new ToggleButton(contributor.getKey());
                    button.setSelected(contributor.getValue());
                    if (contributors.size() == 1) {
                        button.getStyleClass().add("center-pill");
                    } else if (buttonCount == 0) {
                        button.getStyleClass().add("left-pill");
                    } else if (buttonCount == contributors.size() - 1) {
                        button.getStyleClass().add("right-pill");
                    } else {
                        button.getStyleClass().add("center-pill");
                    }
                    button.setOnAction(event -> {
                        if (!isAdjustingContributionProviders) {
                            updateContributionProviderVisibility(contributor.getKey(), button.isSelected());
                        }
                    });
                    togglesPane.getChildren().add(button);
                    buttonCount++;
                }
            } finally {
                isAdjustingContributionProviders = false;
            }
        });

        // Create the bubbles pane.
        bubbles = new ListView<>();
        bubbles.setStyle(JavafxStyleManager.CSS_BACKGROUND_COLOR_TRANSPARENT);
        bubbles.setCellFactory(callback -> new BubbleCell());
        VBox.setVgrow(bubbles, Priority.ALWAYS);

        // Hook up the bubbles pane to the conversation.
        final ObservableList<ConversationMessage> messages = FXCollections.observableArrayList();
        bubbles.setItems(messages);
        conversation.setResultList(messages);

        // When the list updates like during a selection, if there is any text
        // in the search field then highlight the text after the bubbles show
        // and update the found count label
        messages.addListener((Change<? extends ConversationMessage> c) -> {
            highlightRegions();
            refreshCountUI(false);
        });

        // Create controls to allow the user to search and highlight text within contributions.
        searchTextField.setPromptText("Type to search...");
        searchTextField.setStyle("-fx-prompt-text-fill: #868686;");
        searchTextField.setOnKeyTyped(e -> {
            foundLabel.setText("searching...");
            foundLabel.setStyle(FOUND_PASS_COLOUR);
            highlightRegions();
            refreshCountUI(false);
        });
        foundLabel.setText(FOUND_TEXT + foundCount);
        foundLabel.setStyle(foundCount > 0 ? FOUND_PASS_COLOUR : FOUND_FAIL_COLOUR);
        foundLabel.setPadding(new Insets(4, 8, 4, 8));
        searchVBox.getChildren().addAll(searchTextField, foundLabel);

        content.getChildren().addAll(optionsPane, searchVBox, contributionsPane, bubbles);
        getChildren().addAll(content, tipsPane);
    }

    /**
     * Refresh the UI for the count of 'found'.
     *
     * @param resetCount True if foundCount is to be set to 0, otherwise False
     * to leave foundCount unchanged.
     */
    protected void refreshCountUI(final boolean resetCount) {
        if (resetCount) {
            foundCount = 0;
        }

        foundLabel.setText(FOUND_TEXT + foundCount);
        foundLabel.setStyle(foundCount > 0 ? FOUND_PASS_COLOUR : FOUND_FAIL_COLOUR);
    }

    /**
     * Highlights the currently visible regions in the Conversation View based
     * on the text currently present in the searchTextField.
     */
    private void highlightRegions() {
        foundCount = 0;

        final List<ConversationMessage> visibleMessages = conversation.getVisibleMessages();

        visibleMessages.forEach(message -> {
            final List<ConversationContribution> visibleContributions = message.getVisibleContributions();

            visibleContributions.forEach(contribution -> {
                final Region region = contribution.getContent(tipsPane);

                if (region instanceof EnhancedTextArea) {
                    foundCount += ((EnhancedTextArea) region).highlightText(searchTextField.getText());
                }

                if (region instanceof GridPane) {
                    ((GridPane) region).getChildren().forEach(child -> {
                        if (child instanceof EnhancedTextArea) {
                            foundCount += ((EnhancedTextArea) child).highlightText(searchTextField.getText());
                        }
                    });
                }
            });
        });
    }

    // A VBox to hold a bubble and a sender.
    private class BubbleBox extends GridPane {

        private ConversationSender currentSender = null;
        private List<ConversationContribution> currentContributions = null;

        private ConversationBubble currentBubble = null;
        private Region currentSenderRegion = null;

        private final int contentColumnIndex;

        public BubbleBox(final ConversationMessage message) {
            setVgap(3);

            final ColumnConstraints spaceColumn = new ColumnConstraints();
            spaceColumn.setHgrow(Priority.ALWAYS);
            spaceColumn.setMinWidth(50);
            spaceColumn.setPrefWidth(50);

            final ColumnConstraints contentColumn = new ColumnConstraints();
            contentColumn.setHalignment(message.getConversationSide() == ConversationSide.LEFT ? HPos.LEFT : HPos.RIGHT);
            contentColumn.setFillWidth(false);
            contentColumn.setHgrow(Priority.NEVER);

            final RowConstraints contentRow = new RowConstraints();
            contentRow.setFillHeight(true);
            contentRow.setMaxHeight(Double.MAX_VALUE);
            contentRow.setValignment(VPos.TOP);

            getRowConstraints().addAll(contentRow);

            if (message.getConversationSide() == ConversationSide.LEFT) {
                contentColumnIndex = 0;
                getColumnConstraints().addAll(contentColumn, spaceColumn);
            } else {
                contentColumnIndex = 1;
                getColumnConstraints().addAll(spaceColumn, contentColumn);
            }

            update(message);
        }

        public final void update(final ConversationMessage message) {
            final List<ConversationContribution> newContributions = message.getVisibleContributions();

            if (!newContributions.equals(currentContributions)) {
                currentContributions = new ArrayList<>(newContributions);

                final List<Region> rendered = new ArrayList<>();

                newContributions.forEach(contribution -> {
                    final Region region = contribution.getContent(tipsPane);
                    rendered.add(region);
                });

                final ConversationBubble bubble = new ConversationBubble(rendered, message, tipsPane);
                if (currentBubble != null) {
                    getChildren().remove(currentBubble);
                }
                add(bubble, contentColumnIndex, 0);
                currentBubble = bubble;
            }

            final ConversationSender newSender = message.getSenderContent();
            if (newSender != currentSender) {
                currentSender = newSender;
                final Region senderContent = newSender.createContent();
                if (currentSenderRegion != null) {
                    getChildren().remove(currentSenderRegion);
                }
                add(senderContent, contentColumnIndex, 1);
                currentSenderRegion = senderContent;
            }
        }
    }

    // A ListView cell that holds a BubbleBox as its graphic.
    private class BubbleCell extends ListCell<ConversationMessage> {

        public BubbleCell() {
            setContentDisplay(ContentDisplay.GRAPHIC_ONLY);
            setWrapText(true);
            setPrefWidth(0);
        }

        @Override
        protected double computePrefHeight(double width) {
            final Node graphic = getGraphic();
            if (graphic == null) {
                return super.computePrefHeight(width);
            } else {
                final Insets padding = getPadding();
                width -= padding.getLeft() + padding.getRight();
                return graphic.prefHeight(width) + padding.getTop() + padding.getBottom();
            }
        }

        @Override
        public Orientation getContentBias() {
            return Orientation.HORIZONTAL;
        }

        @Override
        protected void updateItem(final ConversationMessage message, final boolean empty) {
            super.updateItem(message, empty);

            // Handle the case where the cell is empty.
            if (empty || message == null) {
                setStyle(JavafxStyleManager.CSS_BACKGROUND_COLOR_TRANSPARENT);
                setGraphic(null);
            } else {
                // Look for the bubble in the cache.
                BubbleBox bubbleBox = bubbleCache.get(message);

                if (bubbleBox != null) {
                    // If the bubble is in the cache then update it for
                    // and changes that may have occurred in the message.
                    bubbleBox.update(message);
                } else {
                    // Else make a new bubble for the message.
                    bubbleBox = new BubbleBox(message);
                    bubbleCache.put(message, bubbleBox);
                }

                setStyle("-fx-background-color: " + message.getBackgroundColor() + "; -fx-padding: 5 5 5 5;");
                setGraphic(bubbleBox);
            }
        }
    }

    /**
     * Sets the visibility of a contribution provider for the Conversation and
     * updates the display of the Conversation accordingly.
     * <p>
     * The update will be run as a plugin.
     *
     * @param contributionProviderName The name of the contribution to update
     * @param visible The desired visibility of the specified contribution
     * provider.
     */
    private void updateContributionProviderVisibility(final String contributionProviderName, final boolean visible) {
        final Graph graph = conversation.getGraphUpdateManager().getActiveGraph();
        if (graph != null) {
            PluginExecution.withPlugin(new UpdateHiddenContributorProviders(visible, contributionProviderName)).executeLater(graph);
        }
    }

    /**
     * Sets the list of attributes to show for the sender in a Conversation and
     * updates the display of the Conversation accordingly.
     * <p>
     * The update will be run as a plugin.
     *
     * @param senderAttributes The list of String labels of graph attributes to
     * show for the sender
     */
    private void updateSenderAttributes(final List<String> senderAttributes) {
        final Graph graph = conversation.getGraphUpdateManager().getActiveGraph();
        if (graph != null) {
            PluginExecution.withPlugin(new UpdateSenderAttributes(senderAttributes)).executeLater(graph);
        }
    }

    /**
     * Plugin to update hidden contribution providers.
     */
    @PluginInfo(pluginType = PluginType.UPDATE, tags = {"LOW LEVEL"})
    private class UpdateHiddenContributorProviders extends SimpleEditPlugin {

        private final boolean visible;
        private final String contributionProviderName;

        public UpdateHiddenContributorProviders(final boolean visible, final String contributionProviderName) {
            this.visible = visible;
            this.contributionProviderName = contributionProviderName;
        }

        @Override
        public String getName() {
            return "Conversation View: Update Hidden Contribution Providers";
        }

        @Override
        protected void edit(final GraphWriteMethods graph, final PluginInteraction interaction, final PluginParameters parameters) throws InterruptedException, PluginException {
            final int stateAttribute = ConversationViewConcept.MetaAttribute.CONVERSATION_VIEW_STATE.ensure(graph);
            final ConversationState originalState = (ConversationState) graph.getObjectValue(stateAttribute, 0);
            final ConversationState newState = new ConversationState(originalState);
            if (originalState == null) {
                newState.setSenderAttributesToKeys(graph);
            }
            if (visible) {
                if (newState.getHiddenContributionProviders().remove(contributionProviderName)) {
                    graph.setObjectValue(stateAttribute, 0, newState);
                }
            } else if (newState.getHiddenContributionProviders().add(contributionProviderName)) {
                graph.setObjectValue(stateAttribute, 0, newState);
            }
        }
    }

    /**
     * Plugin to update sender attributes.
     */
    @PluginInfo(pluginType = PluginType.UPDATE, tags = {"LOW LEVEL"})
    private class UpdateSenderAttributes extends SimpleEditPlugin {

        private final List<String> senderAttributes;

        public UpdateSenderAttributes(final List<String> senderAttributes) {
            this.senderAttributes = Collections.unmodifiableList(senderAttributes);
        }

        @Override
        public String getName() {
            return "Conversation View: Update Sender Attributes";
        }

        @Override
        protected void edit(final GraphWriteMethods graph, final PluginInteraction interaction, final PluginParameters parameters) throws InterruptedException, PluginException {
            final int stateAttribute = ConversationViewConcept.MetaAttribute.CONVERSATION_VIEW_STATE.ensure(graph);
            final ConversationState originalState = (ConversationState) graph.getObjectValue(stateAttribute, 0);
            final ConversationState newState = new ConversationState(originalState);
            if (!senderAttributes.equals(newState.getSenderAttributes())) {
                newState.getSenderAttributes().clear();
                newState.getSenderAttributes().addAll(senderAttributes);
                graph.setObjectValue(stateAttribute, 0, newState);
            }
        }
    }
}<|MERGE_RESOLUTION|>--- conflicted
+++ resolved
@@ -25,7 +25,6 @@
 import au.gov.asd.tac.constellation.plugins.PluginType;
 import au.gov.asd.tac.constellation.plugins.parameters.PluginParameters;
 import au.gov.asd.tac.constellation.plugins.templates.SimpleEditPlugin;
-import au.gov.asd.tac.constellation.utilities.color.ConstellationColor;
 import au.gov.asd.tac.constellation.utilities.icon.UserInterfaceIconProvider;
 import au.gov.asd.tac.constellation.utilities.javafx.JavafxStyleManager;
 import au.gov.asd.tac.constellation.utilities.tooltip.TooltipPane;
@@ -169,10 +168,6 @@
 
         final ImageView helpImage = new ImageView(UserInterfaceIconProvider.HELP.buildImage(16, ConstellationColor.BLUEBERRY.getJavaColor()));
         final Button helpButton = new Button("", helpImage);
-<<<<<<< HEAD
-        helpButton.setOnAction((ActionEvent event) -> {
-            new HelpCtx(this.getClass().getPackage().getName()).display();
-=======
         helpButton.setOnAction(event -> {
             final Help help = Lookup.getDefault().lookup(Help.class);
             if (help != null) {
@@ -181,7 +176,6 @@
                     new HelpCtx(helpId).display();
                 }
             }
->>>>>>> a95730cb
         });
 
         final Button addAttributesButton = new Button("Add Content Attributes");
