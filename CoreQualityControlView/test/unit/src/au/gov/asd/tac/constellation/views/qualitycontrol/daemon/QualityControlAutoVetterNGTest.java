--- conflicted
+++ resolved
@@ -23,10 +23,7 @@
 import au.gov.asd.tac.constellation.graph.schema.visual.concept.VisualConcept;
 import au.gov.asd.tac.constellation.utilities.camera.Camera;
 import java.util.ArrayList;
-<<<<<<< HEAD
-=======
 import org.openide.util.Exceptions;
->>>>>>> cf519a69
 import static org.testng.Assert.assertEquals;
 import static org.testng.Assert.assertFalse;
 import static org.testng.Assert.assertNotEquals;
@@ -46,10 +43,6 @@
 public class QualityControlAutoVetterNGTest {
 
     private Graph graph;
-<<<<<<< HEAD
-    public static final int SLEEP_TIME = 1000;
-=======
->>>>>>> cf519a69
 
     public QualityControlAutoVetterNGTest() {
     }
@@ -116,11 +109,7 @@
 
     // Test the adding and removing of observers and their behaviour to trigger the methods of the interface.
     @Test
-<<<<<<< HEAD
-    public void testAddRemoveObserver() throws InterruptedException {
-=======
     public void testAddRemoveObserver() {
->>>>>>> cf519a69
         // add observer of the button state
         final TestObserver observer = new TestObserver();
         QualityControlAutoVetter.getInstance().addObserver(observer);
@@ -130,17 +119,12 @@
 
         QualityControlAutoVetter.updateQualityControlState(null);
 
-<<<<<<< HEAD
-        // Sleep until after pluginExecution thread has returned
-        Thread.sleep(SLEEP_TIME);
-=======
         try {
             // Sleep until after pluginExecution thread has returned
             Thread.sleep(1000);
         } catch (InterruptedException ex) {
             Exceptions.printStackTrace(ex);
         }
->>>>>>> cf519a69
 
         // Check observer status
         assertTrue(observer.getCanRunStatus());
@@ -155,16 +139,12 @@
         // Run update state
         QualityControlAutoVetter.updateQualityControlState(null);
 
-<<<<<<< HEAD
-        Thread.sleep(SLEEP_TIME);
-=======
         try {
             // Sleep until after pluginExecution thread has returned
             Thread.sleep(1000);
         } catch (InterruptedException ex) {
             Exceptions.printStackTrace(ex);
         }
->>>>>>> cf519a69
 
         // As it's not an observer it should remain false.
         assertFalse(observer.getCanRunStatus());
@@ -202,11 +182,7 @@
 
     // Test if multiple buttonlisteners get fired correctly within the update state.
     @Test
-<<<<<<< HEAD
-    public void testUpdateQualityControlState() throws InterruptedException {
-=======
     public void testUpdateQualityControlState() {
->>>>>>> cf519a69
         graph = null;
 
         // add observer1 of the button state
@@ -224,16 +200,12 @@
 
         QualityControlAutoVetter.updateQualityControlState(graph);
 
-<<<<<<< HEAD
-        Thread.sleep(SLEEP_TIME);
-=======
         try {
             // Sleep until after pluginExecution thread has returned
             Thread.sleep(1000);
         } catch (InterruptedException ex) {
             Exceptions.printStackTrace(ex);
         }
->>>>>>> cf519a69
 
         // Check updated status
         assertTrue(observer1.getCanRunStatus());
@@ -281,16 +253,12 @@
             wg.commit();
         }
 
-<<<<<<< HEAD
-        Thread.sleep(SLEEP_TIME);
-=======
         try {
             // Sleep until after pluginExecution thread has returned
             Thread.sleep(1000);
         } catch (InterruptedException ex) {
             Exceptions.printStackTrace(ex);
         }
->>>>>>> cf519a69
 
         // Set the current graph
         instance.newActiveGraph(graph);
