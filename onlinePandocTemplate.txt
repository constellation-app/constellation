--- conflicted
+++ resolved
@@ -1,11 +1,8 @@
 <!DOCTYPE html>
 
 <head>
-<<<<<<< HEAD
   <base href="/constellation-app.github.io/documentation/constellation/">
-=======
-    <base href="/constellation-app.github.io/help/constellation/">
->>>>>>> 6f637ee0
+
 
   <!-- Stylesheets -->
   <link rel="stylesheet" href="../../assets/css/app.css" />
@@ -14,7 +11,6 @@
     <link rel="stylesheet" href="../../assets/css/noscript.css" />
   </noscript>
 
-<<<<<<< HEAD
   <!-- Scripts -->
   <script src="../../assets/js/jquery.min.js"></script>
   <script src="../../assets/js/js.cookie.min.js"></script>
@@ -27,20 +23,6 @@
   <script src="../../assets/bootstrap/js/bootstrap.js"></script>
   <!-- Global site tag (gtag.js) - Google Analytics -->
   <script async src="https://www.googletagmanager.com/gtag/js?id=UA-139401597-2"></script>
-=======
-    <!-- Scripts -->
-    <script src="../../assets/js/jquery.min.js" />
-    <script src="../../assets/js/js.cookie.min.js" />
-    <script src="../../assets/js/jquery.dropotron.min.js" />
-    <script src="../../assets/js/jquery.scrolly.min.js" />
-    <script src="../../assets/js/jquery.scrollex.min.js" />
-    <script src="../../assets/js/browser.min.js" />
-    <script src="../../assets/js/breakpoints.min.js" />
-    <script src="../../assets/js/app.js" />
-    <script src="../../assets/bootstrap/js/bootstrap.js" />
-    <!-- Global site tag (gtag.js) - Google Analytics -->
-    <script async src="https://www.googletagmanager.com/gtag/js?id=UA-139401597-2" />
->>>>>>> 6f637ee0
 
   <!-- Nav -->
   <nav id="nav">
