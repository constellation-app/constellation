--- conflicted
+++ resolved
@@ -1,32 +1,17 @@
 <?xml version="1.0" encoding="UTF-8"?>
 <!DOCTYPE toc PUBLIC "-//Sun Microsystems Inc.//DTD JavaHelp TOC Version 2.0//EN" "http://java.sun.com/products/javahelp/toc_2_0.dtd">
 <toc version="2.0">
-<<<<<<< HEAD
     <tocitem text="Graph" mergetype="javax.help.SortMerge">
         <tocitem text="Selection" mergetype="javax.help.SortMerge">
-            <tocitem text="Select Backbone" target="au.gov.asd.tac.constellation.graph.visual.selectBackbone"/>
-            <tocitem text="Select Blazes" target="au.gov.asd.tac.constellation.graph.visual.selectBlazes"/>
-            <tocitem text="Select Singleton" target="au.gov.asd.tac.constellation.graph.visual.selectSingleton"/>
-            <tocitem text="Select One Neighbour" target="au.gov.asd.tac.constellation.graph.visual.selectOneNeighbour"/>
-            <tocitem text="Hop Out Full" target="au.gov.asd.tac.constellation.graph.visual.hopOutFull" />
-            <tocitem text="Hop Out One" target="au.gov.asd.tac.constellation.graph.visual.hopOutOne" />
-            <tocitem text="Hop Out Half" target="au.gov.asd.tac.constellation.graph.visual.hopOutHalf" />
+            <tocitem text="General Selection" target="au.gov.asd.tac.constellation.graph.visual.generalSelection"/>
+            <tocitem text="Blaze Selection" target="au.gov.asd.tac.constellation.graph.visual.blazeSelection"/>
+            <tocitem text="Dimmed Selection" target="au.gov.asd.tac.constellation.graph.visual.dimmedSelection"/>
+            <tocitem text="Structure Selection" target="au.gov.asd.tac.constellation.graph.visual.structureSelection"/>
             <tocitem text="Induced Subgraph" target="au.gov.asd.tac.constellation.graph.visual.inducedSubgraph" />
+            <tocitem text="Hop Out" target="au.gov.asd.tac.constellation.graph.visual.hopOut" />
         </tocitem>
         <tocitem text="Tools" mergetype="javax.help.SortMerge">
             <tocitem text="Merge Nodes" target="au.gov.asd.tac.constellation.graph.visual.mergeNodes"/>
         </tocitem>
-=======
-    <tocitem text="Selection">
-        <tocitem text="General Selection" target="au.gov.asd.tac.constellation.graph.visual.generalSelection"/>
-        <tocitem text="Blaze Selection" target="au.gov.asd.tac.constellation.graph.visual.blazeSelection"/>
-        <tocitem text="Dimmed Selection" target="au.gov.asd.tac.constellation.graph.visual.dimmedSelection"/>
-        <tocitem text="Structure Selection" target="au.gov.asd.tac.constellation.graph.visual.structureSelection"/>
-        <tocitem text="Induced Subgraph" target="au.gov.asd.tac.constellation.graph.visual.inducedSubgraph" />
-        <tocitem text="Hop Out" target="au.gov.asd.tac.constellation.graph.visual.hopOut" />
-    </tocitem>
-    <tocitem text="Tools" mergetype="javax.help.SortMerge">
-        <tocitem text="Merge Nodes" target="au.gov.asd.tac.constellation.graph.visual.mergeNodes"/>
->>>>>>> a95730cb
     </tocitem>
 </toc>