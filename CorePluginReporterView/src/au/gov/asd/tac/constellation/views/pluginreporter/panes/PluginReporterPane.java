/*
 * Copyright 2010-2020 Australian Signals Directorate
 *
 * Licensed under the Apache License, Version 2.0 (the "License");
 * you may not use this file except in compliance with the License.
 * You may obtain a copy of the License at
 *
 *     http://www.apache.org/licenses/LICENSE-2.0
 *
 * Unless required by applicable law or agreed to in writing, software
 * distributed under the License is distributed on an "AS IS" BASIS,
 * WITHOUT WARRANTIES OR CONDITIONS OF ANY KIND, either express or implied.
 * See the License for the specific language governing permissions and
 * limitations under the License.
 */
package au.gov.asd.tac.constellation.views.pluginreporter.panes;

import au.gov.asd.tac.constellation.plugins.reporting.GraphReport;
import au.gov.asd.tac.constellation.plugins.reporting.PluginReport;
import au.gov.asd.tac.constellation.plugins.reporting.PluginReportFilter;
import au.gov.asd.tac.constellation.utilities.color.ConstellationColor;
import au.gov.asd.tac.constellation.utilities.icon.UserInterfaceIconProvider;
import au.gov.asd.tac.constellation.utilities.text.SeparatorConstants;
import au.gov.asd.tac.constellation.views.pluginreporter.PluginReporterTopComponent;
import java.util.ArrayList;
import java.util.Arrays;
import java.util.HashSet;
import java.util.List;
import java.util.Set;
import java.util.prefs.Preferences;
import javafx.application.Platform;
import javafx.beans.value.ObservableValue;
import javafx.collections.FXCollections;
import javafx.collections.ListChangeListener;
import javafx.collections.ObservableList;
import javafx.event.ActionEvent;
import javafx.geometry.Insets;
import javafx.geometry.Pos;
import javafx.scene.control.Button;
import javafx.scene.control.Label;
import javafx.scene.control.ScrollPane;
import javafx.scene.control.ToolBar;
import javafx.scene.control.Tooltip;
import javafx.scene.image.ImageView;
import javafx.scene.layout.BorderPane;
import javafx.scene.layout.HBox;
import javafx.scene.layout.VBox;
import org.controlsfx.control.CheckComboBox;
import org.netbeans.api.javahelp.Help;
import org.openide.util.HelpCtx;
import org.openide.util.Lookup;
import org.openide.util.NbPreferences;

/**
 * A PluginReporterPane provides a UI where all PluginReports for a single graph
 * are displayed.
 *
 * @author sirius
 */
public class PluginReporterPane extends BorderPane implements ListChangeListener<String> {

    private static final String FILTERED_TAGS_KEY = "filteredTags";

    private final ToolBar controlToolbar = new ToolBar();

    private final ScrollPane reportBoxScroll;
    private final VBox reportBox = new VBox(2);
    private GraphReport graphReport = null;

    private final ObservableList<String> availableTags = FXCollections.observableArrayList();
    private final CheckComboBox<String> tagComboBox = new CheckComboBox<>(availableTags);
    private final Set<String> filteredTags = new HashSet<>();
    private PluginReportFilter pluginReportFilter = null;
    
    private ObservableList<String> checkedIndices;

    // The height of the report box last time we looked
    // This allows us to see if a change in the vertical scroll
    // bar is due to the user or an increase in the report box height.
    private double reportBoxHeight = -1;

    // This number of reports have already been added to the report box.
    // When an update occurs, we can just start looking from this point.
    private int nextReport = 0;

    // Plugin reports are only displayed if their start times are
    // after this time.
    private long clearTime = -1;

    // Limit the amount of JavaFX PluginReportPane's to keep to prevent
    // the JavaFX thread from running out of memory
    private static final int MAXIMUM_REPORT_PANES = 300;

    public PluginReporterPane(final PluginReporterTopComponent topComponent) {

        // Update filtered tags from preferences
        final Preferences prefs = NbPreferences.forModule(PluginReporterPane.class);
        String filteredTagString = prefs.get(FILTERED_TAGS_KEY, "LOW LEVEL");
        filteredTags.addAll(Arrays.asList(filteredTagString.split(SeparatorConstants.TAB, 0)));

        // The filter drop down
        Label filterLabel = new Label("Filter: ");
        tagComboBox.setMaxWidth(Double.MAX_VALUE);
        tagComboBox.setMinWidth(50);
        // Group these together so the Toolbar treats them as a unit.
        final HBox filterBox = new HBox(filterLabel, tagComboBox);
        filterBox.setAlignment(Pos.BASELINE_LEFT);

        // The clear button
        Button clearButton = new Button("Clear");
        clearButton.setTooltip(new Tooltip("Clear all plugins but show new plugins as they are run"));
        clearButton.setOnAction((ActionEvent event) -> {
            clearTime = System.currentTimeMillis();
            setPluginReportFilter(defaultReportFilter);
        });

        // The show all button
        Button showAllButton = new Button("Show All");
        showAllButton.setTooltip(new Tooltip("Show all plugins that have been run on this graph"));
        showAllButton.setOnAction((ActionEvent event) -> {
            clearTime = -1;
            setPluginReportFilter(defaultReportFilter);
        });

        final ImageView helpImage = new ImageView(UserInterfaceIconProvider.HELP.buildImage(16, ConstellationColor.BLUEBERRY.getJavaColor()));
        Button helpButton = new Button("", helpImage);
        helpButton.setOnAction((ActionEvent event) -> {
            final Help help = Lookup.getDefault().lookup(Help.class);
            if (help != null) {
                final String helpId = this.getClass().getPackage().getName();
                if (help.isValidID(helpId, true)) {
                    new HelpCtx(helpId).display();
                }
            }
        });
<<<<<<< HEAD
=======

        // Tags to be ignored.
        final Label ignoredLabel = new Label("Ignored: ");
        ignoredTagsComboBox.getItems().addAll(GraphReportManager.getIgnoredTags());
        ignoredTagsComboBox.getCheckModel().checkAll();
        ignoredTagsComboBox.setMaxWidth(Double.MAX_VALUE);
        ignoredTagsComboBox.setMinWidth(50);
        ignoredTagsComboBox.getCheckModel().getCheckedItems().addListener((ListChangeListener<String>) event -> {
            final ObservableList<String> ignoredTags = ignoredTagsComboBox.getCheckModel().getCheckedItems();
            GraphReportManager.setIgnoredTags(ignoredTags);
        });
        
        checkedIndices = ignoredTagsComboBox.getCheckModel().getCheckedItems();
        // Group these together so the Toolbar treats them as a unit.
        final HBox ignoredBox = new HBox(ignoredLabel, ignoredTagsComboBox);
        ignoredBox.setAlignment(Pos.BASELINE_LEFT);

>>>>>>> 6da459d6
        controlToolbar.getItems().addAll(
                filterBox,
                clearButton, showAllButton, helpButton);
        setTop(controlToolbar);

        reportBox.setFillWidth(true);
        reportBox.setPadding(new Insets(2));

        reportBoxScroll = new ScrollPane();
        reportBoxScroll.setVbarPolicy(ScrollPane.ScrollBarPolicy.AS_NEEDED);
        reportBoxScroll.setHbarPolicy(ScrollPane.ScrollBarPolicy.NEVER);
        reportBoxScroll.setContent(reportBox);
        reportBoxScroll.setFitToWidth(true);
        reportBoxScroll.setVvalue(reportBoxScroll.getVmax());

        // Slightly ugly way of keeping the scroll bar at the bottom when new plugin records are added.
        reportBoxScroll.vvalueProperty().addListener((ObservableValue<? extends Number> observable, Number oldValue, Number newValue) -> {
            double oldReportBoxHeight = reportBoxHeight;
            reportBoxHeight = reportBox.heightProperty().doubleValue();
            if (oldReportBoxHeight < reportBoxHeight && (oldReportBoxHeight < 0 || (oldValue.doubleValue() == reportBoxScroll.getVmax() && newValue.doubleValue() != reportBoxScroll.getVmax()))) {
                reportBoxScroll.setVvalue(reportBoxScroll.getVmax());
            }
        });

        setCenter(reportBoxScroll);
    }

    @Override
    public void onChanged(ListChangeListener.Change<? extends String> c) {
        filteredTags.addAll(tagComboBox.getItems());
        filteredTags.removeAll(tagComboBox.getCheckModel().getCheckedItems());

        // Save the new filtered tags to preferences
        StringBuilder prefString = new StringBuilder();
        String delimiter = "";
        for (String filteredTag : filteredTags) {
            prefString.append(delimiter);
            delimiter = SeparatorConstants.TAB;
            prefString.append(filteredTag);
        }
        final Preferences prefs = NbPreferences.forModule(PluginReporterPane.class);
        prefs.put(FILTERED_TAGS_KEY, prefString.toString());

        setGraphReport(graphReport);
    }

    public final void setPluginReportFilter(PluginReportFilter pluginReportFilter) {
        this.pluginReportFilter = pluginReportFilter;
        setGraphReport(graphReport);
    }

    public synchronized void addPluginReport(PluginReport pluginReport) {
        if (pluginReport.getGraphReport() == graphReport) {
            updateReports(false);
        }
    }

    /**
     * Update the reports shown in the report box to reflect those recorded
     * against the current graph.
     *
     * @param refresh
     */
    private void updateReports(boolean refresh) {
        Platform.runLater(() -> {

            if (refresh) {
                nextReport = nextReport > MAXIMUM_REPORT_PANES ? nextReport - MAXIMUM_REPORT_PANES : 0;

                // remove the listeners before clearing the PluginReportPane's
                for (int i = 0; i < reportBox.getChildren().size(); i++) {
                    ((PluginReportPane) reportBox.getChildren().get(i)).removeListener();
                }
                reportBox.getChildren().clear();
            }

            if (graphReport != null) {
                while (nextReport < graphReport.getPluginReports().size()) {
                    PluginReport pluginReport = graphReport.getPluginReports().get(nextReport++);
                    if ((pluginReportFilter == null || pluginReportFilter.includePluginReport(pluginReport)) && !pluginReport.containsAllTags(filteredTags)) {
                        PluginReportPane reportPane = new PluginReportPane(this, pluginReport, filteredTags, pluginReportFilter);
                        reportBox.getChildren().add(reportPane);
                        reportPane.updateChildren();
                    }
                }

                // remove the oldest one if we have reached the maximum
                final int size = reportBox.getChildren().size();
                if (size > MAXIMUM_REPORT_PANES) {
                    ((PluginReportPane) reportBox.getChildren().get(size - MAXIMUM_REPORT_PANES)).removeListener();
                    reportBox.getChildren().remove(size - MAXIMUM_REPORT_PANES);
                }
            }

            checkedIndices = ignoredTagsComboBox.getCheckModel().getCheckedItems();
            updateTags();
        });
    }

    void updateTags() {
        tagComboBox.getCheckModel().getCheckedItems().removeListener(this);
        availableTags.clear();
        tagComboBox.getCheckModel().clearChecks();
        if (graphReport != null) {
            final List<String> tags = new ArrayList<>(graphReport.getUTags());
            int[] selectedIndices = new int[tags.size()];
            int selectedIndexCount = 0;
            int tagIndex = 0;
            for (String tag : tags) {
                availableTags.add(tag);
                if (!filteredTags.contains(tag)) {
                    selectedIndices[selectedIndexCount++] = tagIndex; //AIOOBE = DED.
                }
                tagIndex++;
            }

            tagComboBox.getCheckModel().checkIndices(Arrays.copyOfRange(selectedIndices, 0, selectedIndexCount));
        }
        tagComboBox.getCheckModel().getCheckedItems().addListener(this);
<<<<<<< HEAD
=======

        // Whatever tags the filter combo box has, the ignored combo box should have as well.
        // Otherwise, how can we ignore them?
        tagComboBox.getItems().stream().forEach(tag -> {
            if (!ignoredTagsComboBox.getItems().contains(tag)) {
                ignoredTagsComboBox.getItems().add(tag);
            }
        });       
        for (final String checked: checkedIndices){
            ignoredTagsComboBox.getCheckModel().check(checked);
        }
>>>>>>> 6da459d6
    }

    public synchronized void setGraphReport(GraphReport graphReport) {
        this.graphReport = graphReport;
        reportBoxHeight = -1;
        updateReports(true);
    }

    private PluginReportFilter defaultReportFilter = new PluginReportFilter() {
        @Override
        public boolean includePluginReport(PluginReport report) {
            return report.getStartTime() > clearTime;
        }
    };
}<|MERGE_RESOLUTION|>--- conflicted
+++ resolved
@@ -133,26 +133,7 @@
                 }
             }
         });
-<<<<<<< HEAD
-=======
-
-        // Tags to be ignored.
-        final Label ignoredLabel = new Label("Ignored: ");
-        ignoredTagsComboBox.getItems().addAll(GraphReportManager.getIgnoredTags());
-        ignoredTagsComboBox.getCheckModel().checkAll();
-        ignoredTagsComboBox.setMaxWidth(Double.MAX_VALUE);
-        ignoredTagsComboBox.setMinWidth(50);
-        ignoredTagsComboBox.getCheckModel().getCheckedItems().addListener((ListChangeListener<String>) event -> {
-            final ObservableList<String> ignoredTags = ignoredTagsComboBox.getCheckModel().getCheckedItems();
-            GraphReportManager.setIgnoredTags(ignoredTags);
-        });
-        
-        checkedIndices = ignoredTagsComboBox.getCheckModel().getCheckedItems();
-        // Group these together so the Toolbar treats them as a unit.
-        final HBox ignoredBox = new HBox(ignoredLabel, ignoredTagsComboBox);
-        ignoredBox.setAlignment(Pos.BASELINE_LEFT);
-
->>>>>>> 6da459d6
+
         controlToolbar.getItems().addAll(
                 filterBox,
                 clearButton, showAllButton, helpButton);
@@ -272,20 +253,6 @@
             tagComboBox.getCheckModel().checkIndices(Arrays.copyOfRange(selectedIndices, 0, selectedIndexCount));
         }
         tagComboBox.getCheckModel().getCheckedItems().addListener(this);
-<<<<<<< HEAD
-=======
-
-        // Whatever tags the filter combo box has, the ignored combo box should have as well.
-        // Otherwise, how can we ignore them?
-        tagComboBox.getItems().stream().forEach(tag -> {
-            if (!ignoredTagsComboBox.getItems().contains(tag)) {
-                ignoredTagsComboBox.getItems().add(tag);
-            }
-        });       
-        for (final String checked: checkedIndices){
-            ignoredTagsComboBox.getCheckModel().check(checked);
-        }
->>>>>>> 6da459d6
     }
 
     public synchronized void setGraphReport(GraphReport graphReport) {
