/*
 * Copyright 2010-2021 Australian Signals Directorate
 *
 * Licensed under the Apache License, Version 2.0 (the "License");
 * you may not use this file except in compliance with the License.
 * You may obtain a copy of the License at
 *
 *     http://www.apache.org/licenses/LICENSE-2.0
 *
 * Unless required by applicable law or agreed to in writing, software
 * distributed under the License is distributed on an "AS IS" BASIS,
 * WITHOUT WARRANTIES OR CONDITIONS OF ANY KIND, either express or implied.
 * See the License for the specific language governing permissions and
 * limitations under the License.
 */
package au.gov.asd.tac.constellation.views.pluginreporter.panes;

import au.gov.asd.tac.constellation.plugins.PluginException;
import au.gov.asd.tac.constellation.plugins.PluginExecution;
import au.gov.asd.tac.constellation.plugins.PluginGraphs;
import au.gov.asd.tac.constellation.plugins.PluginInteraction;
import au.gov.asd.tac.constellation.plugins.logging.ConstellationLoggerHelper;
import au.gov.asd.tac.constellation.plugins.parameters.PluginParameters;
import au.gov.asd.tac.constellation.plugins.reporting.PluginReport;
import au.gov.asd.tac.constellation.plugins.reporting.PluginReportFilter;
import au.gov.asd.tac.constellation.plugins.reporting.PluginReportListener;
import au.gov.asd.tac.constellation.plugins.templates.SimplePlugin;
import au.gov.asd.tac.constellation.utilities.font.FontUtilities;
import au.gov.asd.tac.constellation.utilities.icon.UserInterfaceIconProvider;
import au.gov.asd.tac.constellation.utilities.javafx.JavafxStyleManager;
import au.gov.asd.tac.constellation.utilities.text.SeparatorConstants;
import java.io.CharArrayWriter;
import java.io.PrintWriter;
import java.io.Writer;
import java.text.SimpleDateFormat;
import java.util.Arrays;
import java.util.Date;
import java.util.Set;
import javafx.application.Platform;
import javafx.event.ActionEvent;
import javafx.geometry.HPos;
import javafx.geometry.Insets;
import javafx.scene.control.ContextMenu;
import javafx.scene.control.Label;
import javafx.scene.control.MenuItem;
import javafx.scene.control.ProgressBar;
import javafx.scene.control.ToggleButton;
import javafx.scene.image.Image;
import javafx.scene.image.ImageView;
import javafx.scene.input.Clipboard;
import javafx.scene.input.ClipboardContent;
import javafx.scene.input.ContextMenuEvent;
import javafx.scene.input.MouseEvent;
import javafx.scene.layout.BorderPane;
import javafx.scene.layout.ColumnConstraints;
import javafx.scene.layout.GridPane;
import javafx.scene.layout.Pane;
import javafx.scene.layout.Priority;
import static javafx.scene.layout.Region.USE_PREF_SIZE;
import javafx.scene.layout.VBox;

/**
 * A PluginReportPane provides the UI that displays a single PluginReport and
 * its child PluginReports.
 *
 * @author sirius
 */
public class PluginReportPane extends BorderPane implements PluginReportListener {

    private final SimpleDateFormat FORMAT = new SimpleDateFormat("yyyy-MM-dd hh:mm:ss.S");
    private static final Image REPORT_CONTRACTED_IMAGE = UserInterfaceIconProvider.CHEVRON_RIGHT.buildImage(10);
    private static final Image REPORT_EXPANDED_IMAGE = UserInterfaceIconProvider.CHEVRON_DOWN.buildImage(10);

    private final PluginReporterPane reporterPane;
    private final PluginReport pluginReport;
    private final Set<String> filteredTags;
    private final PluginReportFilter pluginReportFilter;

    private final VBox sequencePane = new VBox(2);
    private final GridPane contentPane = new GridPane();
    private final Label pluginNameLabel = new Label();
    private final ProgressBar pluginProgressBar = new ProgressBar();
    private final Label timeLabel = new Label("3:00");
    private final Label messageLabel = new Label();

    private int nextChild = 0;

    /**
     * Creates a new PluginReportPane for a specified PluginReport and places it
     * is a specified PluginReporterPane.
     *
     * @param reporterPane the PluginReporterPane which will display this
     * PluginReportPane.
     * @param pluginReport the PluginReport that the new PluginReportPane will
     * display.
     * @param filteredTags the current list of tags that are filtering the
     * PluginReporterPane.
     * @param pluginReportFilter the filter that is currently applied to the
     * PluginReporterPane.
     */
    public PluginReportPane(PluginReporterPane reporterPane, PluginReport pluginReport, Set<String> filteredTags, PluginReportFilter pluginReportFilter) {
        this.reporterPane = reporterPane;
        this.pluginReport = pluginReport;
        this.filteredTags = filteredTags;
        this.pluginReportFilter = pluginReportFilter;
        this.pluginReport.addPluginReportListener(this);

        BorderPane borderPane = new BorderPane();
        borderPane.setStyle("-fx-background-color: transparent;");
        borderPane.setCenter(contentPane);

        ColumnConstraints column0Constraints = new ColumnConstraints();
        column0Constraints.setFillWidth(false);

        ColumnConstraints column1Constraints = new ColumnConstraints();
        column1Constraints.setHgrow(Priority.ALWAYS);
        column1Constraints.setFillWidth(true);

        ColumnConstraints column2Constraints = new ColumnConstraints();
        column2Constraints.setMinWidth(USE_PREF_SIZE);
        column2Constraints.setFillWidth(false);

        contentPane.getColumnConstraints().addAll(column0Constraints, column1Constraints, column2Constraints);

        contentPane.setStyle("-fx-background-color: transparent;");

        pluginNameLabel.setId("plugin-name");
        contentPane.add(pluginNameLabel, 0, 0);

        pluginProgressBar.setMaxHeight(1);
        GridPane.setHalignment(pluginProgressBar, HPos.RIGHT);
        GridPane.setFillWidth(pluginProgressBar, true);
        contentPane.add(pluginProgressBar, 1, 0);

        GridPane.setFillWidth(timeLabel, true);
        timeLabel.setPadding(new Insets(0, 0, 0, 5));
        timeLabel.setMinWidth(USE_PREF_SIZE);
        contentPane.add(timeLabel, 2, 0);

        BorderPane messageContainer = new BorderPane();
        contentPane.add(messageContainer, 0, 1, 3, 1);

        ToggleButton messageButton = new ToggleButton();
        messageButton.setGraphic(new ImageView(REPORT_CONTRACTED_IMAGE));
        messageButton.setPadding(Insets.EMPTY);
        messageButton.setMaxSize(15, 15);
        messageButton.setMinSize(15, 15);
        messageButton.setOnAction((ActionEvent event) -> {
            messageLabel.setMaxHeight(messageButton.isSelected() ? Double.MAX_VALUE : 10);
            messageButton.setGraphic(messageButton.isSelected() ? new ImageView(REPORT_EXPANDED_IMAGE) : new ImageView(REPORT_CONTRACTED_IMAGE));
        });
        messageContainer.setLeft(messageButton);

        messageLabel.setId("plugin-message");
        messageLabel.setWrapText(true);
        messageLabel.setMaxHeight(10);
        messageLabel.setPadding(new Insets(0, 0, 0, 5));
        messageContainer.setCenter(messageLabel);

        sequencePane.setFillWidth(true);
        sequencePane.setId("pluginReport");
        sequencePane.setPadding(new Insets(3));
        sequencePane.getChildren().add(borderPane);
        setCenter(sequencePane);

        ContextMenu contextMenu = new ContextMenu();
        MenuItem saveToClipboardItem = new MenuItem("Save Details To Clipboard");
        saveToClipboardItem.setOnAction((ActionEvent event) -> {
            saveToClipboard();
        });
        contextMenu.getItems().addAll(saveToClipboardItem);
        setOnContextMenuRequested((ContextMenuEvent event) -> {
            contextMenu.show(PluginReportPane.this, event.getScreenX(), event.getScreenY());
            event.consume();
        });
        setOnMouseClicked((MouseEvent event) -> {
            contextMenu.hide();
        });

        if (pluginReport.getStopTime() < 0) {
            PluginReportTimeUpdater.addPluginReport(this);
        }
        
<<<<<<< HEAD
=======
        this.setStyle(String.format("-fx-font-family:\"%s\";", FontUtilities.getApplicationFontFamily()));
        this.setStyle(String.format("-fx-font-size:%d;", FontUtilities.getApplicationFontSize()));
        
>>>>>>> 2cd810de
        update();
    }

    @Override
    public String toString() {
        return pluginReport.getPluginName();
    }

    /**
     * Returns the PluginReport for this pane.
     *
     * @return the PluginReport for this pane.
     */
    public PluginReport getPluginReport() {
        return pluginReport;
    }

    /**
     * Saves a text representation of this PluginReport to the clipboard.
     */
    private void saveToClipboard() {
        CharArrayWriter writer = new CharArrayWriter();
        try (PrintWriter out = new PrintWriter(writer)) {
            out.append("Name: " + pluginReport.getPluginName() + SeparatorConstants.NEWLINE);
            out.append("Description: " + pluginReport.getPluginDescription() + SeparatorConstants.NEWLINE);
            out.append("Message: " + pluginReport.getMessage() + SeparatorConstants.NEWLINE);
            out.append("Tags: " + Arrays.toString(pluginReport.getTags()) + SeparatorConstants.NEWLINE);
            out.append("Start: " + FORMAT.format(new Date(pluginReport.getStartTime())) + SeparatorConstants.NEWLINE);
            out.append("Stop: " + FORMAT.format(new Date(pluginReport.getStopTime())) + SeparatorConstants.NEWLINE);

            if (pluginReport.getError() != null) {
                out.append("Error: " + pluginReport.getError().getMessage() + "\n\n");
                pluginReport.getError().printStackTrace(out);
            }
        }

        final Clipboard clipboard = Clipboard.getSystemClipboard();
        ClipboardContent content = new ClipboardContent();
        content.putString(writer.toString());
        clipboard.setContent(content);

        // TODO: can't do this because of circular dependancy
//        ClipboardUtilities.copyToClipboard(writer.toString());
        PluginExecution.withPlugin(new SimplePlugin("Copy To Clipboard") {
            @Override
            protected void execute(PluginGraphs graphs, PluginInteraction interaction, PluginParameters parameters) throws InterruptedException, PluginException {
                ConstellationLoggerHelper.copyPropertyBuilder(this, writer.toString().length(), ConstellationLoggerHelper.SUCCESS);
            }
        }).executeLater(null);

    }

    /**
     * Updates the UI displayed by this PluginReportPane to reflect the current
     * state of the underlying PluginReport.
     */
    private void update() {

        sequencePane.getStyleClass().clear();
        pluginNameLabel.getStyleClass().clear();
        messageLabel.getStyleClass().clear();

        Throwable error = pluginReport.getError();
        if (error == null) {
            long stopTime = pluginReport.getStopTime();

            // If the plugin is still running
            if (stopTime == -1) {
                sequencePane.getStyleClass().add("running");
                pluginNameLabel.getStyleClass().add(JavafxStyleManager.LIGHT_NAME_TEXT);
                messageLabel.getStyleClass().add(JavafxStyleManager.LIGHT_MESSAGE_TEXT);

                // If the plugin has finished
            } else {
                sequencePane.getStyleClass().add("finished");
                pluginNameLabel.getStyleClass().add(JavafxStyleManager.LIGHT_NAME_TEXT);
                messageLabel.getStyleClass().add(JavafxStyleManager.LIGHT_MESSAGE_TEXT);
            }

            if (pluginReport.getMessage() == null) {
                messageLabel.setVisible(false);
            } else {
                messageLabel.setVisible(true);
                messageLabel.setText(pluginReport.getMessage());
            }

        } else {

            // If the plugin has been cancelled
            if (error instanceof InterruptedException) {
                sequencePane.getStyleClass().add("interrupted");
                pluginNameLabel.getStyleClass().add(JavafxStyleManager.LIGHT_NAME_TEXT);
                messageLabel.getStyleClass().add(JavafxStyleManager.LIGHT_MESSAGE_TEXT);
                messageLabel.setText("Cancelled");

                // If the plugin failed in an expected way
            } else if (error instanceof PluginException) {
                sequencePane.getStyleClass().add("failed");
                pluginNameLabel.getStyleClass().add("darkNameText");
                messageLabel.getStyleClass().add("darkMessageText");

                Writer errorWriter = new CharArrayWriter();
                try (PrintWriter out = new PrintWriter(errorWriter)) {
                    out.append(error.getMessage());
                    out.append("\n\n");
                    error.printStackTrace(out);
                }
                messageLabel.setText(errorWriter.toString());

                // If the plugin failed in an unexpected way
            } else {
                sequencePane.getStyleClass().add("errored");
                pluginNameLabel.getStyleClass().add(JavafxStyleManager.LIGHT_NAME_TEXT);
                messageLabel.getStyleClass().add(JavafxStyleManager.LIGHT_MESSAGE_TEXT);

                Writer errorWriter = new CharArrayWriter();
                try (PrintWriter out = new PrintWriter(errorWriter)) {
                    out.append(error.getMessage());
                    out.append("\n\n");
                    error.printStackTrace(out);
                }
                messageLabel.setText(errorWriter.toString());
            }
        }

        int currentStep = pluginReport.getCurrentStep();
        int totalSteps = pluginReport.getTotalSteps();
        if (currentStep > totalSteps) {
            pluginProgressBar.setVisible(false);
        } else if (totalSteps <= 0) {
            pluginProgressBar.setVisible(true);
            pluginProgressBar.setProgress(-1);
        } else {
            pluginProgressBar.setVisible(true);
            pluginProgressBar.setProgress((double) currentStep / (double) totalSteps);
        }

        updateTime();

        pluginNameLabel.setText(pluginReport.getPluginName());
    }

    /**
     * Updates the timer displayed by this PluginReportPane.
     */
    public void updateTime() {
        long startTime = pluginReport.getStartTime();
        long stopTime = pluginReport.getStopTime();

        if (stopTime >= 0) {
            PluginReportTimeUpdater.removePluginReport(this);
        }

        long time = stopTime < 0 ? (System.currentTimeMillis() - startTime) : (stopTime - startTime);
        timeLabel.setText(convertTime(time));
    }

    /**
     * Updates the UI to reflect any new child plugin reports that have been
     * added to this plugin report since the UI was last updated.
     */
    public void updateChildren() {
        Platform.runLater(() -> {
            synchronized (PluginReportPane.this) {
                while (nextChild < pluginReport.getUChildReports().size()) {
                    PluginReport childReport = pluginReport.getUChildReports().get(nextChild++);

                    BorderPane borderPane = new BorderPane();

                    if ((pluginReportFilter == null || pluginReportFilter.includePluginReport(childReport)) && !childReport.containsAllTags(filteredTags)) {
                        PluginReportPane childPane = new PluginReportPane(reporterPane, childReport, filteredTags, pluginReportFilter);

                        Pane paddingPane = new Pane();
                        paddingPane.setPrefWidth(20);
                        paddingPane.setMinWidth(USE_PREF_SIZE);
                        paddingPane.setMaxWidth(USE_PREF_SIZE);

                        borderPane.setLeft(paddingPane);
                        borderPane.setCenter(childPane);
                    }

                    sequencePane.getChildren().add(borderPane);
                }
            }
        });
    }

    /**
     * A convenience method to convert a datetime into a intuitive
     * human-readable string.
     */
    private static String convertTime(long time) {
        StringBuilder result = new StringBuilder();
        long hours = time / (60 * 60 * 1000);
        time -= hours * (60 * 60 * 1000);
        long minutes = time / (60 * 1000);
        time -= minutes * (60 * 1000);
        long seconds = time / 1000;
        long millis = time - (seconds * 1000);

        if (hours > 0) {
            result.append(hours);
            result.append('h');
            result.append(minutes);
            result.append('m');
        } else if (minutes > 0) {
            result.append(minutes);
            result.append('m');
            result.append(seconds);
            result.append('s');
        } else if (seconds > 9) {
            result.append(seconds);
            result.append('s');
        } else if (seconds > 0) {
            result.append(seconds);
            result.append('.');
            result.append(millis / 100);
            result.append('s');
        } else {
            result.append('0').append('.');
            if (millis < 100) {
                result.append('0');
            }
            if (millis < 10) {
                result.append('0');
            }
            result.append(millis);
            result.append('s');
        }
        return result.toString();
    }

    @Override
    public void pluginReportChanged(PluginReport pluginReport) {
        Platform.runLater(this::update);
    }

    @Override
    public void addedChildReport(PluginReport parentReport, PluginReport childReport) {
        Platform.runLater(() -> {
            synchronized (reporterPane) {
                reporterPane.updateTags();
            }
        });
        updateChildren();
    }

    /**
     * Remove the plugin report listener to allow the PlguinReportPane to be
     * garbage collected
     */
    public void removeListener() {
        this.pluginReport.removePluginReportListener(this);
    }
}<|MERGE_RESOLUTION|>--- conflicted
+++ resolved
@@ -25,7 +25,6 @@
 import au.gov.asd.tac.constellation.plugins.reporting.PluginReportFilter;
 import au.gov.asd.tac.constellation.plugins.reporting.PluginReportListener;
 import au.gov.asd.tac.constellation.plugins.templates.SimplePlugin;
-import au.gov.asd.tac.constellation.utilities.font.FontUtilities;
 import au.gov.asd.tac.constellation.utilities.icon.UserInterfaceIconProvider;
 import au.gov.asd.tac.constellation.utilities.javafx.JavafxStyleManager;
 import au.gov.asd.tac.constellation.utilities.text.SeparatorConstants;
@@ -180,13 +179,7 @@
         if (pluginReport.getStopTime() < 0) {
             PluginReportTimeUpdater.addPluginReport(this);
         }
-        
-<<<<<<< HEAD
-=======
-        this.setStyle(String.format("-fx-font-family:\"%s\";", FontUtilities.getApplicationFontFamily()));
-        this.setStyle(String.format("-fx-font-size:%d;", FontUtilities.getApplicationFontSize()));
-        
->>>>>>> 2cd810de
+
         update();
     }
 
