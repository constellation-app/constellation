/*
 * Copyright 2010-2021 Australian Signals Directorate
 *
 * Licensed under the Apache License, Version 2.0 (the "License");
 * you may not use this file except in compliance with the License.
 * You may obtain a copy of the License at
 *
 *     http://www.apache.org/licenses/LICENSE-2.0
 *
 * Unless required by applicable law or agreed to in writing, software
 * distributed under the License is distributed on an "AS IS" BASIS,
 * WITHOUT WARRANTIES OR CONDITIONS OF ANY KIND, either express or implied.
 * See the License for the specific language governing permissions and
 * limitations under the License.
 */
package au.gov.asd.tac.constellation.views.pluginreporter.panes;

import au.gov.asd.tac.constellation.plugins.PluginException;
import au.gov.asd.tac.constellation.plugins.PluginExecution;
import au.gov.asd.tac.constellation.plugins.PluginGraphs;
import au.gov.asd.tac.constellation.plugins.PluginInteraction;
import au.gov.asd.tac.constellation.plugins.logging.ConstellationLoggerHelper;
import au.gov.asd.tac.constellation.plugins.parameters.PluginParameters;
import au.gov.asd.tac.constellation.plugins.reporting.PluginReport;
import au.gov.asd.tac.constellation.plugins.reporting.PluginReportFilter;
import au.gov.asd.tac.constellation.plugins.reporting.PluginReportListener;
import au.gov.asd.tac.constellation.plugins.templates.SimplePlugin;
import au.gov.asd.tac.constellation.utilities.icon.UserInterfaceIconProvider;
import au.gov.asd.tac.constellation.utilities.text.SeparatorConstants;
import java.io.CharArrayWriter;
import java.io.PrintWriter;
import java.io.Writer;
import java.text.SimpleDateFormat;
import java.util.Arrays;
import java.util.Date;
import java.util.Set;
import javafx.application.Platform;
import javafx.event.ActionEvent;
import javafx.geometry.HPos;
import javafx.geometry.Insets;
import javafx.scene.control.ContextMenu;
import javafx.scene.control.Label;
import javafx.scene.control.MenuItem;
import javafx.scene.control.ProgressBar;
import javafx.scene.control.ToggleButton;
import javafx.scene.image.Image;
import javafx.scene.image.ImageView;
import javafx.scene.input.Clipboard;
import javafx.scene.input.ClipboardContent;
import javafx.scene.input.ContextMenuEvent;
import javafx.scene.input.MouseEvent;
import javafx.scene.layout.BorderPane;
import javafx.scene.layout.ColumnConstraints;
import javafx.scene.layout.GridPane;
import javafx.scene.layout.Pane;
import javafx.scene.layout.Priority;
import static javafx.scene.layout.Region.USE_PREF_SIZE;
import javafx.scene.layout.VBox;

/**
 * A PluginReportPane provides the UI that displays a single PluginReport and
 * its child PluginReports.
 *
 * @author sirius
 */
public class PluginReportPane extends BorderPane implements PluginReportListener {

    private final SimpleDateFormat dateFormat = new SimpleDateFormat("yyyy-MM-dd hh:mm:ss.S");
    private static final Image REPORT_CONTRACTED_IMAGE = UserInterfaceIconProvider.CHEVRON_RIGHT.buildImage(10);
    private static final Image REPORT_EXPANDED_IMAGE = UserInterfaceIconProvider.CHEVRON_DOWN.buildImage(10);

    private final PluginReporterPane reporterPane;
    private final PluginReport pluginReport;
    private final Set<String> filteredTags;
    private final PluginReportFilter pluginReportFilter;

    private final VBox sequencePane = new VBox(2);
    private final GridPane contentPane = new GridPane();
    private final ToggleButton messageButton = new ToggleButton();
    private final Label pluginNameLabel = new Label();
    private final ProgressBar pluginProgressBar = new ProgressBar();
    private final Label timeLabel = new Label("3:00");
    private final Label messageLabel = new Label();

    private static final String DEFAULT_NAME_TEXT = "defaultNameText";
    private static final String DEFAULT_MESSAGE_TEXT = "defaultMessageText";
    private static final String ERROR_MESSAGE_TEXT = "errorMessageText";
    private static final String ERROR_NAME_TEXT = "errorNameText";

    private int nextChild = 0;

    /**
     * Creates a new PluginReportPane for a specified PluginReport and places it
     * is a specified PluginReporterPane.
     *
     * @param reporterPane the PluginReporterPane which will display this
     * PluginReportPane.
     * @param pluginReport the PluginReport that the new PluginReportPane will
     * display.
     * @param filteredTags the current list of tags that are filtering the
     * PluginReporterPane.
     * @param pluginReportFilter the filter that is currently applied to the
     * PluginReporterPane.
     */
    public PluginReportPane(final PluginReporterPane reporterPane, final PluginReport pluginReport, final Set<String> filteredTags, final PluginReportFilter pluginReportFilter) {
        this.reporterPane = reporterPane;
        this.pluginReport = pluginReport;
        this.filteredTags = filteredTags;
        this.pluginReportFilter = pluginReportFilter;
        this.pluginReport.addPluginReportListener(this);

        BorderPane borderPane = new BorderPane();
        borderPane.setStyle("-fx-background-color: transparent;");
        borderPane.setCenter(contentPane);

        ColumnConstraints column0Constraints = new ColumnConstraints();
        column0Constraints.setFillWidth(false);

        ColumnConstraints column1Constraints = new ColumnConstraints();
        column1Constraints.setHgrow(Priority.ALWAYS);
        column1Constraints.setFillWidth(true);

        ColumnConstraints column2Constraints = new ColumnConstraints();
        column2Constraints.setMinWidth(USE_PREF_SIZE);
        column2Constraints.setFillWidth(false);

        contentPane.getColumnConstraints().addAll(column0Constraints, column1Constraints, column2Constraints);

        contentPane.setStyle("-fx-background-color: transparent;");

        pluginNameLabel.setId("plugin-name");
        contentPane.add(pluginNameLabel, 0, 0);

        pluginProgressBar.setMinHeight(15);
        GridPane.setHalignment(pluginProgressBar, HPos.RIGHT);
        GridPane.setFillWidth(pluginProgressBar, true);
        contentPane.add(pluginProgressBar, 1, 0);

        GridPane.setFillWidth(timeLabel, true);
        timeLabel.setPadding(new Insets(0, 0, 0, 5));
        timeLabel.setMinWidth(USE_PREF_SIZE);
        timeLabel.getStyleClass().add(DEFAULT_NAME_TEXT);
        contentPane.add(timeLabel, 2, 0);

        BorderPane messageContainer = new BorderPane();
        contentPane.add(messageContainer, 0, 1, 3, 1);

        messageButton.setPadding(Insets.EMPTY);
        messageButton.setMaxSize(15, 15);
        messageButton.setMinSize(15, 15);
        messageButton.setGraphic(new ImageView(REPORT_CONTRACTED_IMAGE));
        messageButton.setOnAction((ActionEvent event) -> {
            if (messageButton.isSelected()) {
                messageLabel.setText(pluginReport.getReportLog());
                messageLabel.setMaxHeight(Double.MAX_VALUE);
                messageButton.setGraphic(new ImageView(REPORT_EXPANDED_IMAGE));
            } else {
                messageLabel.setText(pluginReport.getLastMessage());
                messageLabel.setMaxHeight(10);
                messageButton.setGraphic(new ImageView(REPORT_CONTRACTED_IMAGE));
            }
        });
        messageContainer.setLeft(messageButton);

        messageLabel.setId("plugin-message");
        messageLabel.setWrapText(true);
        messageLabel.setMaxHeight(10);
        messageLabel.setPadding(new Insets(0, 0, 0, 5));
        messageContainer.setCenter(messageLabel);

        sequencePane.setFillWidth(true);
        sequencePane.setId("pluginReport");
        sequencePane.setPadding(new Insets(3));
        sequencePane.getChildren().add(borderPane);
        setCenter(sequencePane);

        ContextMenu contextMenu = new ContextMenu();
        MenuItem saveToClipboardItem = new MenuItem("Save Details To Clipboard");
        saveToClipboardItem.setOnAction((ActionEvent event) -> saveToClipboard());
        contextMenu.getItems().addAll(saveToClipboardItem);
        setOnContextMenuRequested((ContextMenuEvent event) -> {
            contextMenu.show(PluginReportPane.this, event.getScreenX(), event.getScreenY());
            event.consume();
        });
        setOnMouseClicked((MouseEvent event) -> contextMenu.hide());

        if (pluginReport.getStopTime() < 0) {
            PluginReportTimeUpdater.addPluginReport(this);
        }

        update();
    }

    @Override
    public String toString() {
        return pluginReport.getPluginName();
    }

    /**
     * Returns the PluginReport for this pane.
     *
     * @return the PluginReport for this pane.
     */
    public PluginReport getPluginReport() {
        return pluginReport;
    }

    /**
     * Saves a text representation of this PluginReport to the clipboard.
     */
    private void saveToClipboard() {
        final CharArrayWriter writer = new CharArrayWriter();
        try (final PrintWriter out = new PrintWriter(writer)) {
            out.append("Name: " + pluginReport.getPluginName() + SeparatorConstants.NEWLINE);
            out.append("Description: " + pluginReport.getPluginDescription() + SeparatorConstants.NEWLINE);
            out.append("Last Message: " + pluginReport.getLastMessage() + SeparatorConstants.NEWLINE);
            out.append("Tags: " + Arrays.toString(pluginReport.getTags()) + SeparatorConstants.NEWLINE);
            out.append("Start: " + dateFormat.format(new Date(pluginReport.getStartTime())) + SeparatorConstants.NEWLINE);
            out.append("Stop: " + dateFormat.format(new Date(pluginReport.getStopTime())) + SeparatorConstants.NEWLINE);

            if (pluginReport.getError() != null) {
                out.append("Error: " + pluginReport.getError().getMessage() + "\n\n");
                pluginReport.getError().printStackTrace(out);
            }
        }

        final Clipboard clipboard = Clipboard.getSystemClipboard();
        final ClipboardContent content = new ClipboardContent();
        content.putString(writer.toString());
        clipboard.setContent(content);

        // TODO: can't do this because of circular dependancy
//        ClipboardUtilities.copyToClipboard(writer.toString());
        PluginExecution.withPlugin(new SimplePlugin("Copy To Clipboard") {
            @Override
            protected void execute(PluginGraphs graphs, PluginInteraction interaction, PluginParameters parameters) throws InterruptedException, PluginException {
                ConstellationLoggerHelper.copyPropertyBuilder(this, writer.toString().length(), ConstellationLoggerHelper.SUCCESS);
            }
        }).executeLater(null);

    }

    /**
     * Updates the UI displayed by this PluginReportPane to reflect the current
     * state of the underlying PluginReport.
     */
    private void update() {

        sequencePane.getStyleClass().clear();
        pluginNameLabel.getStyleClass().clear();
        messageLabel.getStyleClass().clear();

        Throwable error = pluginReport.getError();
        if (error == null) {
            long stopTime = pluginReport.getStopTime();

            // If the plugin is still running
            if (stopTime == -1) {
                sequencePane.getStyleClass().add("running");
                pluginNameLabel.getStyleClass().add(DEFAULT_NAME_TEXT);
                messageLabel.getStyleClass().add(DEFAULT_MESSAGE_TEXT);

            // If the plugin has finished
            } else {
                sequencePane.getStyleClass().add("finished");
                pluginNameLabel.getStyleClass().add(DEFAULT_NAME_TEXT);
                messageLabel.getStyleClass().add(DEFAULT_MESSAGE_TEXT);
            }
                
            messageLabel.setVisible(pluginReport.getLastMessage() != null);
        } else {

            // If the plugin has been cancelled
            if (error instanceof InterruptedException) {
                sequencePane.getStyleClass().add("interrupted");
<<<<<<< HEAD
                pluginNameLabel.getStyleClass().add(DEFAULT_NAME_TEXT);
                messageLabel.getStyleClass().add(DEFAULT_MESSAGE_TEXT);
                messageLabel.setText("Cancelled");
=======
                pluginNameLabel.getStyleClass().add(JavafxStyleManager.LIGHT_NAME_TEXT);
                messageLabel.getStyleClass().add(JavafxStyleManager.LIGHT_MESSAGE_TEXT);
>>>>>>> 453b511e

            // If the plugin failed in an expected way
            } else if (error instanceof PluginException) {
                sequencePane.getStyleClass().add("failed");
                pluginNameLabel.getStyleClass().add(ERROR_NAME_TEXT);
                messageLabel.getStyleClass().add(ERROR_MESSAGE_TEXT);

            // If the plugin failed in an unexpected way
            } else {
                sequencePane.getStyleClass().add("errored");
<<<<<<< HEAD
                pluginNameLabel.getStyleClass().add(DEFAULT_NAME_TEXT);
                messageLabel.getStyleClass().add(DEFAULT_MESSAGE_TEXT);

                Writer errorWriter = new CharArrayWriter();
                try (PrintWriter out = new PrintWriter(errorWriter)) {
                    out.append(error.getMessage());
                    out.append("\n\n");
                    error.printStackTrace(out);
                }
                messageLabel.setText(errorWriter.toString());
=======
                pluginNameLabel.getStyleClass().add(JavafxStyleManager.LIGHT_NAME_TEXT);
                messageLabel.getStyleClass().add(JavafxStyleManager.LIGHT_MESSAGE_TEXT);
>>>>>>> 453b511e
            }
        }

        //Status Bar display otions
        int currentStep = pluginReport.getCurrentStep();
        int totalSteps = pluginReport.getTotalSteps();
        
        //The process time does not exist - hide bar from view
        if (totalSteps == 0) {
            pluginProgressBar.setVisible(false);
            
        //The process time is indetemrinent - set the status bar to continualy load
        } else if (totalSteps < 0) {
            pluginProgressBar.setVisible(true);
            pluginProgressBar.setProgress(-1);
   
        //The process tiem is known and the process is underway - updated the status of the loading bar.
        } else {
            pluginProgressBar.setVisible(true);
            pluginProgressBar.setProgress((double) currentStep / (double) totalSteps);
        }

        updateTime();
        pluginNameLabel.setText(pluginReport.getPluginName() + " (" + pluginReport.getExecutionStage() + ")");
        
        if (messageButton.isSelected()) {
            messageLabel.setText(pluginReport.getReportLog());
            messageLabel.setMaxHeight(Double.MAX_VALUE);
            messageButton.setGraphic(new ImageView(REPORT_EXPANDED_IMAGE));
        } else {
            messageLabel.setText(pluginReport.getLastMessage());
            messageLabel.setMaxHeight(10);
            messageButton.setGraphic(new ImageView(REPORT_CONTRACTED_IMAGE));
        }
    }

    /**
     * Updates the timer displayed by this PluginReportPane.
     */
    public void updateTime() {
        long startTime = pluginReport.getStartTime();
        long stopTime = pluginReport.getStopTime();

        if (stopTime >= 0) {
            PluginReportTimeUpdater.removePluginReport(this);
        }

        long time = stopTime < 0 ? (System.currentTimeMillis() - startTime) : (stopTime - startTime);
        timeLabel.setText(convertTime(time));
    }

    /**
     * Updates the UI to reflect any new child plugin reports that have been
     * added to this plugin report since the UI was last updated.
     */
    public void updateChildren() {
        Platform.runLater(() -> {
            synchronized (PluginReportPane.this) {
                while (nextChild < pluginReport.getUChildReports().size()) {
                    PluginReport childReport = pluginReport.getUChildReports().get(nextChild++);

                    BorderPane borderPane = new BorderPane();

                    if ((pluginReportFilter == null || pluginReportFilter.includePluginReport(childReport)) && !childReport.containsAllTags(filteredTags)) {
                        PluginReportPane childPane = new PluginReportPane(reporterPane, childReport, filteredTags, pluginReportFilter);

                        Pane paddingPane = new Pane();
                        paddingPane.setPrefWidth(20);
                        paddingPane.setMinWidth(USE_PREF_SIZE);
                        paddingPane.setMaxWidth(USE_PREF_SIZE);

                        borderPane.setLeft(paddingPane);
                        borderPane.setCenter(childPane);
                        childPane.updateChildren();
                    }

                    sequencePane.getChildren().add(borderPane);
                }
            }
        });
    }

    /**
     * A convenience method to convert a datetime into a intuitive
     * human-readable string.
     */
    private static String convertTime(long time) {
        StringBuilder result = new StringBuilder();
        long hours = time / (60 * 60 * 1000);
        time -= hours * (60 * 60 * 1000);
        long minutes = time / (60 * 1000);
        time -= minutes * (60 * 1000);
        long seconds = time / 1000;
        long millis = time - (seconds * 1000);

        if (hours > 0) {
            result.append(hours);
            result.append('h');
            result.append(minutes);
            result.append('m');
        } else if (minutes > 0) {
            result.append(minutes);
            result.append('m');
            result.append(seconds);
            result.append('s');
        } else if (seconds > 9) {
            result.append(seconds);
            result.append('s');
        } else if (seconds > 0) {
            result.append(seconds);
            result.append('.');
            result.append(millis / 100);
            result.append('s');
        } else {
            result.append('0').append('.');
            if (millis < 100) {
                result.append('0');
            }
            if (millis < 10) {
                result.append('0');
            }
            result.append(millis);
            result.append('s');
        }
        return result.toString();
    }

    @Override
    public void pluginReportChanged(final PluginReport pluginReport) {
        Platform.runLater(this::update);
    }

    @Override
    public void addedChildReport(final PluginReport parentReport, final PluginReport childReport) {
        Platform.runLater(() -> {
            synchronized (reporterPane) {
                reporterPane.updateTags();
            }
        });
        updateChildren();
    }

    /**
     * Remove the plugin report listener to allow the PlguinReportPane to be
     * garbage collected
     */
    public void removeListener() {
        this.pluginReport.removePluginReportListener(this);
    }

    /**
     * Get the time label for unit tests
     * @return timeLabel
     */
    protected Label getTimeLabel() {
        return timeLabel;
    }
}<|MERGE_RESOLUTION|>--- conflicted
+++ resolved
@@ -273,14 +273,8 @@
             // If the plugin has been cancelled
             if (error instanceof InterruptedException) {
                 sequencePane.getStyleClass().add("interrupted");
-<<<<<<< HEAD
-                pluginNameLabel.getStyleClass().add(DEFAULT_NAME_TEXT);
-                messageLabel.getStyleClass().add(DEFAULT_MESSAGE_TEXT);
-                messageLabel.setText("Cancelled");
-=======
                 pluginNameLabel.getStyleClass().add(JavafxStyleManager.LIGHT_NAME_TEXT);
                 messageLabel.getStyleClass().add(JavafxStyleManager.LIGHT_MESSAGE_TEXT);
->>>>>>> 453b511e
 
             // If the plugin failed in an expected way
             } else if (error instanceof PluginException) {
@@ -291,21 +285,8 @@
             // If the plugin failed in an unexpected way
             } else {
                 sequencePane.getStyleClass().add("errored");
-<<<<<<< HEAD
-                pluginNameLabel.getStyleClass().add(DEFAULT_NAME_TEXT);
-                messageLabel.getStyleClass().add(DEFAULT_MESSAGE_TEXT);
-
-                Writer errorWriter = new CharArrayWriter();
-                try (PrintWriter out = new PrintWriter(errorWriter)) {
-                    out.append(error.getMessage());
-                    out.append("\n\n");
-                    error.printStackTrace(out);
-                }
-                messageLabel.setText(errorWriter.toString());
-=======
                 pluginNameLabel.getStyleClass().add(JavafxStyleManager.LIGHT_NAME_TEXT);
                 messageLabel.getStyleClass().add(JavafxStyleManager.LIGHT_MESSAGE_TEXT);
->>>>>>> 453b511e
             }
         }
 
