/*
 * Copyright 2010-2021 Australian Signals Directorate
 *
 * Licensed under the Apache License, Version 2.0 (the "License");
 * you may not use this file except in compliance with the License.
 * You may obtain a copy of the License at
 *
 *     http://www.apache.org/licenses/LICENSE-2.0
 *
 * Unless required by applicable law or agreed to in writing, software
 * distributed under the License is distributed on an "AS IS" BASIS,
 * WITHOUT WARRANTIES OR CONDITIONS OF ANY KIND, either express or implied.
 * See the License for the specific language governing permissions and
 * limitations under the License.
 */
package au.gov.asd.tac.constellation.utilities.genericjsonio;

import au.gov.asd.tac.constellation.utilities.file.FilenameEncoder;
import au.gov.asd.tac.constellation.utilities.gui.NotifyDisplayer;
import com.fasterxml.jackson.core.type.TypeReference;
import com.fasterxml.jackson.databind.JsonNode;
import com.fasterxml.jackson.databind.ObjectMapper;
import java.io.File;
import java.io.FileInputStream;
import java.io.FileNotFoundException;
import java.io.IOException;
import java.net.URISyntaxException;
import java.nio.charset.StandardCharsets;
import java.nio.file.Files;
import java.time.Instant;
import java.time.ZoneId;
import java.time.format.DateTimeFormatter;
import java.util.Collections;
import java.util.List;
import java.util.Optional;
import java.util.concurrent.ExecutionException;
import java.util.concurrent.Future;
import javafx.scene.control.Button;
import javafx.stage.Modality;
import javafx.stage.Stage;
import org.apache.commons.io.IOUtils;
import org.apache.commons.lang3.builder.EqualsBuilder;
import org.apache.commons.lang3.builder.HashCodeBuilder;
import org.apache.commons.lang3.builder.ToStringBuilder;
import static org.mockito.ArgumentMatchers.any;
import static org.mockito.ArgumentMatchers.eq;
import static org.mockito.ArgumentMatchers.same;
import org.mockito.MockedStatic;
import org.mockito.Mockito;
import org.openide.NotifyDescriptor;
import org.testfx.api.FxRobot;
import org.testfx.api.FxToolkit;
import static org.testfx.util.NodeQueryUtils.hasText;
import org.testfx.util.WaitForAsyncUtils;
import static org.testng.Assert.assertEquals;
import static org.testng.Assert.assertFalse;
import static org.testng.Assert.assertTrue;
import org.testng.annotations.AfterClass;
import org.testng.annotations.AfterMethod;
import org.testng.annotations.BeforeClass;
import org.testng.annotations.BeforeMethod;
import org.testng.annotations.Test;

/**
 *
 * @author formalhaunt
 */
public class JsonIONGTest {

    private static final Optional<String> SUB_DIRECTORY = Optional.of("test");
    private static final Optional<String> FILE_PREFIX = Optional.of("my-");

    public JsonIONGTest() {
    }

    @BeforeClass
    public static void setUpClass() throws Exception {
    }

    @AfterClass
    public static void tearDownClass() throws Exception {
    }

    @BeforeMethod
    public void setUpMethod() throws Exception {
        FxToolkit.registerPrimaryStage();
    }

    @AfterMethod
    public void tearDownMethod() throws Exception {
        FxToolkit.cleanupStages();
    }

    @Test
    public void loadJsonPreferences_get_pojo_without_prefix() throws URISyntaxException, FileNotFoundException, IOException {

        try (MockedStatic<JsonIO> jsonIoMockedStatic = Mockito.mockStatic(JsonIO.class)) {
            jsonIoMockedStatic.when(() -> JsonIO
<<<<<<< HEAD
                .loadJsonPreferences(any(Optional.class), any(TypeReference.class)))
                .thenCallRealMethod();
            
            final TypeReference<MyPreferences> type = new TypeReference<MyPreferences>() {};
            
            JsonIO.loadJsonPreferences(SUB_DIRECTORY, type);
            
            jsonIoMockedStatic.verify(() -> JsonIO
                .loadJsonPreferences(eq(SUB_DIRECTORY), eq(Optional.empty()), same(type)));
=======
                    .loadJsonPreferences(any(Optional.class), any(Class.class)))
                    .thenCallRealMethod();

            JsonIO.loadJsonPreferences(SUB_DIRECTORY, MyPreferences.class);

            jsonIoMockedStatic.verify(() -> JsonIO
                    .loadJsonPreferences(SUB_DIRECTORY, Optional.empty(), MyPreferences.class));
>>>>>>> 087647e6
        }
    }

    @Test
    public void loadJsonPreferences_get_tree_without_prefix() throws URISyntaxException, FileNotFoundException, IOException {

        try (MockedStatic<JsonIO> jsonIoMockedStatic = Mockito.mockStatic(JsonIO.class)) {
            jsonIoMockedStatic.when(() -> JsonIO
                    .loadJsonPreferences(any(Optional.class)))
                    .thenCallRealMethod();

            JsonIO.loadJsonPreferences(SUB_DIRECTORY);

            jsonIoMockedStatic.verify(() -> JsonIO
                    .loadJsonPreferences(SUB_DIRECTORY, Optional.empty()));
        }
    }

    @Test
    public void loadJsonPreferences_get_pojo() throws URISyntaxException {

        try (
                MockedStatic<JsonIO> jsonIoMockedStatic = Mockito.mockStatic(JsonIO.class, Mockito.CALLS_REAL_METHODS);
                MockedStatic<JsonIODialog> jsonIoDialogMockedStatic = Mockito.mockStatic(JsonIODialog.class);
            ) {

            jsonIoDialogMockedStatic.when(() -> JsonIODialog.getSelection(List.of("preferences"), SUB_DIRECTORY, FILE_PREFIX))
                    .thenReturn(Optional.of("preferences"));

            jsonIoMockedStatic.when(() -> JsonIO.getPrefereceFileDirectory(SUB_DIRECTORY))
                    .thenReturn(new File(JsonIONGTest.class.getResource("resources").toURI()));

            final MyPreferences loadedPreferences = JsonIO
<<<<<<< HEAD
                    .loadJsonPreferences(SUB_DIRECTORY, FILE_PREFIX, new TypeReference<MyPreferences>() {});
            
=======
                    .loadJsonPreferences(SUB_DIRECTORY, FILE_PREFIX, MyPreferences.class);

>>>>>>> 087647e6
            assertEquals(loadedPreferences, fixture());
        }
    }

    @Test
    public void loadJsonPreferences_pref_dir_not_a_dir() throws URISyntaxException {

        try (
                MockedStatic<JsonIO> jsonIoMockedStatic = Mockito.mockStatic(JsonIO.class, Mockito.CALLS_REAL_METHODS);
                MockedStatic<JsonIODialog> jsonIoDialogMockedStatic = Mockito.mockStatic(JsonIODialog.class);
            ) {

            // The returned preference directory is not a directory so the UI is
            // opened with an empty list and the user hits cancel.
            jsonIoDialogMockedStatic.when(() -> JsonIODialog.getSelection(Collections.emptyList(), SUB_DIRECTORY, FILE_PREFIX))
                    .thenReturn(Optional.empty());

            jsonIoMockedStatic.when(() -> JsonIO.getPrefereceFileDirectory(SUB_DIRECTORY))
                    .thenReturn(new File(System.getProperty("java.io.tmpdir") + "/samplefile"));

            final MyPreferences loadedPreferences = JsonIO
<<<<<<< HEAD
                    .loadJsonPreferences(SUB_DIRECTORY, FILE_PREFIX, new TypeReference<MyPreferences>() {});
            
=======
                    .loadJsonPreferences(SUB_DIRECTORY, FILE_PREFIX, MyPreferences.class);

>>>>>>> 087647e6
            assertEquals(loadedPreferences, null);
        }
    }

    @Test
    public void loadJsonPreferences_get_tree() throws URISyntaxException {

        try (
                MockedStatic<JsonIO> jsonIoMockedStatic = Mockito.mockStatic(JsonIO.class, Mockito.CALLS_REAL_METHODS);
                MockedStatic<JsonIODialog> jsonIoDialogMockedStatic = Mockito.mockStatic(JsonIODialog.class);
            ) {

            final Optional<String> filePrefix = Optional.empty();

            jsonIoDialogMockedStatic.when(() -> JsonIODialog.getSelection(List.of("my-preferences"), SUB_DIRECTORY, filePrefix))
                    .thenReturn(Optional.of("my-preferences"));

            jsonIoMockedStatic.when(() -> JsonIO.getPrefereceFileDirectory(SUB_DIRECTORY))
                    .thenReturn(new File(JsonIONGTest.class.getResource("resources").toURI()));

            final JsonNode loadedPreferences = JsonIO
                    .loadJsonPreferences(SUB_DIRECTORY, filePrefix);

            final JsonNode expectedJsonNode = new ObjectMapper()
                    .createObjectNode()
                    .put("name", "Joe Bloggs")
                    .put("volume", 5);

            assertEquals(loadedPreferences, expectedJsonNode);
        }
    }

    @Test
    public void saveJsonPreferences() throws URISyntaxException, FileNotFoundException, IOException {

        final File outputFile = new File(System.getProperty("java.io.tmpdir") + "/my-preferences.json");

        try (
                MockedStatic<JsonIO> jsonIoMockedStatic = Mockito.mockStatic(JsonIO.class);
                MockedStatic<JsonIODialog> jsonIoDialogMockedStatic = Mockito.mockStatic(JsonIODialog.class);
            ) {
            setupStaticMocksForSavePreference(jsonIoMockedStatic, jsonIoDialogMockedStatic, Optional.of("preferences"));

            JsonIO.saveJsonPreferences(SUB_DIRECTORY, new ObjectMapper(), fixture(), FILE_PREFIX);

            verifyOutputFileMatchesFixture(outputFile);
        } finally {
            Files.deleteIfExists(outputFile.toPath());
        }
    }

    @Test
    public void saveJsonPreferences_without_prefix() throws URISyntaxException, FileNotFoundException, IOException {

        final File outputFile = new File(System.getProperty("java.io.tmpdir") + "/my-preferences.json");

        try (MockedStatic<JsonIO> jsonIoMockedStatic = Mockito.mockStatic(JsonIO.class)) {
            jsonIoMockedStatic.when(() -> JsonIO
                    .saveJsonPreferences(any(Optional.class), any(ObjectMapper.class), any()))
                    .thenCallRealMethod();

            final ObjectMapper mapper = new ObjectMapper();

            JsonIO.saveJsonPreferences(SUB_DIRECTORY, mapper, fixture());

            jsonIoMockedStatic.verify(() -> JsonIO
                    .saveJsonPreferences(SUB_DIRECTORY, mapper, fixture(), Optional.empty()));
        } finally {
            Files.deleteIfExists(outputFile.toPath());
        }
    }

    @Test
    public void saveJsonPreferences_file_exists_dont_write() throws URISyntaxException, FileNotFoundException, IOException, InterruptedException, ExecutionException {
        final FxRobot robot = new FxRobot();
        final File outputFile = new File(System.getProperty("java.io.tmpdir") + "/my-preferences.json");

        try {
            outputFile.createNewFile();

            final Future<Void> future = WaitForAsyncUtils.asyncFx(() -> {
                try (
                        final MockedStatic<JsonIO> jsonIoMockedStatic = Mockito.mockStatic(JsonIO.class);
                    final MockedStatic<JsonIODialog> jsonIoDialogMockedStatic = Mockito.mockStatic(JsonIODialog.class);
                ) {
                    setupStaticMocksForSavePreference(jsonIoMockedStatic, jsonIoDialogMockedStatic, Optional.of("preferences"));

                    JsonIO.saveJsonPreferences(SUB_DIRECTORY, new ObjectMapper(), fixture(), FILE_PREFIX);
                }
            });

            final Stage dialog = getDialog(robot);

            robot.clickOn(robot.from(dialog.getScene().getRoot())
                    .lookup(".button")
                    .lookup(hasText("Cancel"))
                    .queryAs(Button.class));

            WaitForAsyncUtils.waitFor(future);

            final String output;

            try (final FileInputStream fis = new FileInputStream(outputFile)) {
                output = IOUtils.toString(fis, StandardCharsets.UTF_8);
            }

            assertTrue(output.isBlank());
        } finally {
            Files.deleteIfExists(outputFile.toPath());
        }
    }

    @Test
    public void saveJsonPreferences_file_exists_overwrite() throws URISyntaxException, FileNotFoundException, IOException, InterruptedException, ExecutionException {
        final FxRobot robot = new FxRobot();
        final File outputFile = new File(System.getProperty("java.io.tmpdir") + "/my-preferences.json");

        try {
            outputFile.createNewFile();

            final Future<Void> future = WaitForAsyncUtils.asyncFx(() -> {
                try (
                        final MockedStatic<JsonIO> jsonIoMockedStatic = Mockito.mockStatic(JsonIO.class);
                    final MockedStatic<JsonIODialog> jsonIoDialogMockedStatic = Mockito.mockStatic(JsonIODialog.class);
                ) {
                    setupStaticMocksForSavePreference(jsonIoMockedStatic, jsonIoDialogMockedStatic, Optional.of("preferences"));

                    JsonIO.saveJsonPreferences(SUB_DIRECTORY, new ObjectMapper(), fixture(), FILE_PREFIX);
                }
            });

            final Stage dialog = getDialog(robot);

            robot.clickOn(robot.from(dialog.getScene().getRoot())
                    .lookup(".button")
                    .lookup(hasText("OK"))
                    .queryAs(Button.class));

            WaitForAsyncUtils.waitFor(future);

            verifyOutputFileMatchesFixture(outputFile);
        } finally {
            Files.deleteIfExists(outputFile.toPath());
        }
    }

    @Test
    public void saveJsonPreferences_no_name_provided() throws URISyntaxException, FileNotFoundException, IOException {

        final Instant fakeNow = Instant.parse("2020-01-01T00:00:00.00Z");
        final String expectedDateTimeString = DateTimeFormatter.ofPattern("yyyy-MM-dd HH:mm:ss z")
                .withZone(ZoneId.systemDefault()).format(fakeNow);

        // Because the user enters an empty string, the file name is a
        // combination of the user name and current date time
        final File outputFile = new File(System.getProperty("java.io.tmpdir") + "/"
                + FilenameEncoder.encode(
                        "my-" + System.getProperty("user.name") + " at "
                        + expectedDateTimeString + ".json"
                )
        );

        try (
                MockedStatic<JsonIO> jsonIoMockedStatic = Mockito.mockStatic(JsonIO.class);
                MockedStatic<JsonIODialog> jsonIoDialogMockedStatic = Mockito.mockStatic(JsonIODialog.class);
                MockedStatic<Instant> instantMockedStatic = Mockito.mockStatic(Instant.class, Mockito.CALLS_REAL_METHODS);
            ) {
            instantMockedStatic.when(Instant::now).thenReturn(fakeNow);

            setupStaticMocksForSavePreference(jsonIoMockedStatic, jsonIoDialogMockedStatic, Optional.of("   "));

            JsonIO.saveJsonPreferences(SUB_DIRECTORY, new ObjectMapper(), fixture(), FILE_PREFIX);

            verifyOutputFileMatchesFixture(outputFile);
        } finally {
            Files.deleteIfExists(outputFile.toPath());
        }
    }

    @Test
    public void saveJsonPreferences_pref_dir_not_a_dir() throws URISyntaxException, FileNotFoundException, IOException {

        final File outputFile = new File(System.getProperty("java.io.tmpdir") + "/my-preferences.json");

        try (
                MockedStatic<JsonIO> jsonIoMockedStatic = Mockito.mockStatic(JsonIO.class);
                MockedStatic<JsonIODialog> jsonIoDialogMockedStatic = Mockito.mockStatic(JsonIODialog.class);
                MockedStatic<NotifyDisplayer> notifyDisplayerMockedStatic = Mockito.mockStatic(NotifyDisplayer.class);
            ) {
            final File preferenceDirectory = new File(System.getProperty("java.io.tmpdir") + "/samplefile");
            jsonIoMockedStatic.when(() -> JsonIO.getPrefereceFileDirectory(SUB_DIRECTORY))
                    .thenReturn(preferenceDirectory);

            jsonIoMockedStatic.when(() -> JsonIO
                    .saveJsonPreferences(any(Optional.class), any(ObjectMapper.class), any(), any(Optional.class)))
                    .thenCallRealMethod();

            JsonIO.saveJsonPreferences(SUB_DIRECTORY, new ObjectMapper(), new Object(), FILE_PREFIX);

            // Verify no JSON IO dialogs were opened
            jsonIoDialogMockedStatic.verifyNoInteractions();

            // Verify the correct error dialog was presented
            notifyDisplayerMockedStatic.verify(() -> NotifyDisplayer.display("Can't create preference directory '"
                    + preferenceDirectory + "'.", NotifyDescriptor.ERROR_MESSAGE));
        } finally {
            Files.deleteIfExists(outputFile.toPath());
        }
    }

    @Test
    public void saveJsonPreferences_user_cancels() throws URISyntaxException, FileNotFoundException, IOException {

        final File outputFile = new File(System.getProperty("java.io.tmpdir") + "/my-preferences.json");

        try (
                MockedStatic<JsonIO> jsonIoMockedStatic = Mockito.mockStatic(JsonIO.class);
                MockedStatic<JsonIODialog> jsonIoDialogMockedStatic = Mockito.mockStatic(JsonIODialog.class);
            ) {
            setupStaticMocksForSavePreference(jsonIoMockedStatic, jsonIoDialogMockedStatic, Optional.empty());

            JsonIO.saveJsonPreferences(SUB_DIRECTORY, new ObjectMapper(), new Object(), FILE_PREFIX);

            assertFalse(outputFile.exists());
        } finally {
            Files.deleteIfExists(outputFile.toPath());
        }
    }

    @Test
    public void deleteJsonPreferences() throws URISyntaxException, FileNotFoundException, IOException {

        final File outputFile = new File(System.getProperty("java.io.tmpdir") + "/my-preferences.json");

        try (MockedStatic<JsonIO> jsonIoMockedStatic = Mockito.mockStatic(JsonIO.class)) {
            outputFile.createNewFile();

            assertTrue(outputFile.exists());

            jsonIoMockedStatic.when(() -> JsonIO.getPrefereceFileDirectory(SUB_DIRECTORY))
                    .thenReturn(new File(System.getProperty("java.io.tmpdir")));

            jsonIoMockedStatic.when(() -> JsonIO
                    .deleteJsonPreference(eq("preferences"), eq(SUB_DIRECTORY), eq(FILE_PREFIX)))
                    .thenCallRealMethod();

            JsonIO.deleteJsonPreference("preferences", SUB_DIRECTORY, FILE_PREFIX);

            assertFalse(outputFile.exists());
        } finally {
            Files.deleteIfExists(outputFile.toPath());
        }
    }

    @Test
    public void deleteJsonPreferences_fails() throws URISyntaxException, FileNotFoundException, IOException {

        final File outputFile = new File(System.getProperty("java.io.tmpdir") + "/my-preferences.json");

        try (
                MockedStatic<JsonIO> jsonIoMockedStatic = Mockito.mockStatic(JsonIO.class);
                MockedStatic<NotifyDisplayer> notifyDisplayerMockedStatic = Mockito.mockStatic(NotifyDisplayer.class);
                MockedStatic<Files> filesMockedStatic = Mockito.mockStatic(Files.class);
            ) {
            filesMockedStatic.when(() -> Files.deleteIfExists(outputFile.toPath())).thenThrow(new SecurityException("Some error"));

            jsonIoMockedStatic.when(() -> JsonIO.getPrefereceFileDirectory(SUB_DIRECTORY))
                    .thenReturn(new File(System.getProperty("java.io.tmpdir")));

            jsonIoMockedStatic.when(() -> JsonIO
                    .deleteJsonPreference(eq("preferences"), eq(SUB_DIRECTORY), eq(FILE_PREFIX)))
                    .thenCallRealMethod();

            JsonIO.deleteJsonPreference("preferences", SUB_DIRECTORY, FILE_PREFIX);

            assertFalse(outputFile.exists());
            notifyDisplayerMockedStatic.verify(() -> NotifyDisplayer.display("Failed to delete file my-preferences.json from disk", NotifyDescriptor.ERROR_MESSAGE));
        } finally {
            Files.deleteIfExists(outputFile.toPath());
        }
    }

    /**
     * Sets up common mock requirements for the save preference tests.
     *
     * @param jsonIoMockedStatic static mock for JsonIO
     * @param jsonIoDialogMockedStatic static mock for JsonIODialog
     * @param userResponse the expected user input for file name selection
     */
    private void setupStaticMocksForSavePreference(final MockedStatic<JsonIO> jsonIoMockedStatic,
            final MockedStatic<JsonIODialog> jsonIoDialogMockedStatic,
            final Optional<String> userResponse) {
        jsonIoDialogMockedStatic.when(JsonIODialog::getPreferenceFileName)
                .thenReturn(userResponse);

        jsonIoMockedStatic.when(() -> JsonIO.getPrefereceFileDirectory(SUB_DIRECTORY))
                .thenReturn(new File(System.getProperty("java.io.tmpdir")));

        jsonIoMockedStatic.when(() -> JsonIO
                .saveJsonPreferences(any(Optional.class), any(ObjectMapper.class), any(), any(Optional.class)))
                .thenCallRealMethod();
    }

    /**
     * Get a representation of the JSON file in the resources package.
     *
     * @return the {@link MyPreferences} that represents the JSON file
     */
    private MyPreferences fixture() {
        final MyPreferences myPreferences = new MyPreferences();
        myPreferences.setName("Joe Bloggs");
        myPreferences.setVolume(5);

        return myPreferences;
    }

    /**
     * Verify that the passed output file has the same contents as the JSON file
     * {@code resources/my-preferences.json}.
     *
     * @param outputFile the file to compare with the fixture
     * @throws IOException if there is an issue reading the files
     * @throws URISyntaxException if there is an issue locating the fixture file
     */
    private void verifyOutputFileMatchesFixture(final File outputFile) throws IOException, URISyntaxException {
        final String output;
        try (final FileInputStream fis = new FileInputStream(outputFile)) {
            output = IOUtils.toString(fis, StandardCharsets.UTF_8);
        }

        final String expectedOutput;
        try (final FileInputStream fis = new FileInputStream(
                new File(JsonIONGTest.class.getResource("resources/my-preferences.json").toURI()))) {
            expectedOutput = IOUtils.toString(fis, StandardCharsets.UTF_8);
        }

        assertEquals(output, expectedOutput);
    }

    /**
     * Get a dialog that has been displayed to the user. This will iterate
     * through all open windows and identify one that is modal. The assumption
     * is that there will only ever be one dialog open.
     * <p/>
     * If a dialog is not found then it will wait for the JavaFX thread queue to
     * empty and try again.
     *
     * @param robot the FX robot for these tests
     * @return the found dialog
     */
    private Stage getDialog(final FxRobot robot) {
        Stage dialog = null;
        while (dialog == null) {
            dialog = robot.robotContext().getWindowFinder().listWindows().stream()
                    .filter(window -> window instanceof javafx.stage.Stage)
                    .map(window -> (javafx.stage.Stage) window)
                    .filter(stage -> stage.getModality() == Modality.APPLICATION_MODAL)
                    .findFirst()
                    .orElse(null);

            if (dialog == null) {
                WaitForAsyncUtils.waitForFxEvents();
            }
        }
        return dialog;
    }

    /**
     * Test POJO used for verifying the serialization and de-serialization
     * components.
     */
    static class MyPreferences {

        private String name;
        private int volume;

        public String getName() {
            return name;
        }

        public void setName(String name) {
            this.name = name;
        }

        public int getVolume() {
            return volume;
        }

        public void setVolume(int volume) {
            this.volume = volume;
        }

        @Override
        public boolean equals(final Object o) {
            if (this == o) {
                return true;
            }

            if (o == null || getClass() != o.getClass()) {
                return false;
            }

            final MyPreferences rhs = (MyPreferences) o;

            return new EqualsBuilder()
                    .append(getName(), rhs.getName())
                    .append(getVolume(), rhs.getVolume())
                    .isEquals();
        }

        @Override
        public int hashCode() {
            return new HashCodeBuilder()
                    .append(getName())
                    .append(getVolume())
                    .toHashCode();
        }

        @Override
        public String toString() {
            return new ToStringBuilder(this)
                    .append("name", getName())
                    .append("volume", getVolume())
                    .toString();
        }
    }
}<|MERGE_RESOLUTION|>--- conflicted
+++ resolved
@@ -96,7 +96,6 @@
 
         try (MockedStatic<JsonIO> jsonIoMockedStatic = Mockito.mockStatic(JsonIO.class)) {
             jsonIoMockedStatic.when(() -> JsonIO
-<<<<<<< HEAD
                 .loadJsonPreferences(any(Optional.class), any(TypeReference.class)))
                 .thenCallRealMethod();
             
@@ -106,15 +105,6 @@
             
             jsonIoMockedStatic.verify(() -> JsonIO
                 .loadJsonPreferences(eq(SUB_DIRECTORY), eq(Optional.empty()), same(type)));
-=======
-                    .loadJsonPreferences(any(Optional.class), any(Class.class)))
-                    .thenCallRealMethod();
-
-            JsonIO.loadJsonPreferences(SUB_DIRECTORY, MyPreferences.class);
-
-            jsonIoMockedStatic.verify(() -> JsonIO
-                    .loadJsonPreferences(SUB_DIRECTORY, Optional.empty(), MyPreferences.class));
->>>>>>> 087647e6
         }
     }
 
@@ -148,13 +138,8 @@
                     .thenReturn(new File(JsonIONGTest.class.getResource("resources").toURI()));
 
             final MyPreferences loadedPreferences = JsonIO
-<<<<<<< HEAD
                     .loadJsonPreferences(SUB_DIRECTORY, FILE_PREFIX, new TypeReference<MyPreferences>() {});
             
-=======
-                    .loadJsonPreferences(SUB_DIRECTORY, FILE_PREFIX, MyPreferences.class);
-
->>>>>>> 087647e6
             assertEquals(loadedPreferences, fixture());
         }
     }
@@ -176,13 +161,8 @@
                     .thenReturn(new File(System.getProperty("java.io.tmpdir") + "/samplefile"));
 
             final MyPreferences loadedPreferences = JsonIO
-<<<<<<< HEAD
                     .loadJsonPreferences(SUB_DIRECTORY, FILE_PREFIX, new TypeReference<MyPreferences>() {});
             
-=======
-                    .loadJsonPreferences(SUB_DIRECTORY, FILE_PREFIX, MyPreferences.class);
-
->>>>>>> 087647e6
             assertEquals(loadedPreferences, null);
         }
     }
@@ -574,7 +554,7 @@
         public void setVolume(int volume) {
             this.volume = volume;
         }
-
+        
         @Override
         public boolean equals(final Object o) {
             if (this == o) {
