/*
 * Copyright 2010-2021 Australian Signals Directorate
 *
 * Licensed under the Apache License, Version 2.0 (the "License");
 * you may not use this file except in compliance with the License.
 * You may obtain a copy of the License at
 *
 *     http://www.apache.org/licenses/LICENSE-2.0
 *
 * Unless required by applicable law or agreed to in writing, software
 * distributed under the License is distributed on an "AS IS" BASIS,
 * WITHOUT WARRANTIES OR CONDITIONS OF ANY KIND, either express or implied.
 * See the License for the specific language governing permissions and
 * limitations under the License.
 */
package au.gov.asd.tac.constellation.utilities.gui;

import java.awt.Component;
import java.awt.Graphics;
import javax.swing.Icon;

/**
 * THe CompoundIcon will paint two or more Icons as a single Icon. The Icons are
 * painted in the order in which they are added.
 *
 * @author cygnus_x-1
 */
public class CompoundIcon implements Icon {

    public enum Axis {

        X_AXIS,
        Y_AXIS,
        Z_AXIS;
    }

    private static final float TOP = 0.0F;
    private static final float LEFT = 0.0F;
    private static final float CENTER = 0.5F;
    private static final float BOTTOM = 1.0F;
    private static final float RIGHT = 1.0F;
    private Icon[] icons;
    private Axis axis;
    private int gap;
    private float alignmentX = CENTER;
    private float alignmentY = CENTER;

    public CompoundIcon(final Icon... icons) {
        this(Axis.X_AXIS, icons);
    }

    public CompoundIcon(final Axis axis, final Icon... icons) {
        this(axis, 0, icons);
    }

    public CompoundIcon(final Axis axis, final int gap, final Icon... icons) {
        this(axis, gap, CENTER, CENTER, icons);
    }

    public CompoundIcon(final Axis axis, final int gap, final float alignmentX, final float alignmentY, final Icon... icons) {
        this.axis = axis;
        this.gap = gap;
<<<<<<< HEAD

        if (alignmentX > 1.0f) {
            this.alignmentX = 1.0f;
        } else {
            this.alignmentX = alignmentX < 0.0f ? 0.0f : alignmentX;
        }

        if (alignmentY > 1.0f) {
            this.alignmentY = 1.0f;
        } else {
            this.alignmentY = alignmentY < 0.0f ? 0.0f : alignmentY;
        }
=======
        this.alignmentX = alignmentX > 1.0F ? 1.0F : alignmentX < 0.0F ? 0.0F : alignmentX;
        this.alignmentY = alignmentY > 1.0F ? 1.0F : alignmentY < 0.0F ? 0.0F : alignmentY;
>>>>>>> 45ec41c4

        for (int index = 0; index < icons.length; index++) {
            if (icons[index] == null) {
                throw new IllegalArgumentException(String.format("Icon (%d) cannot be null", index));
            }
        }
        this.icons = icons;
    }

    public final Axis getAxis() {
        return axis;
    }

    public final int getGap() {
        return gap;
    }

    public final float getAlignmentX() {
        return alignmentX;
    }

    public final float getAlignmentY() {
        return alignmentY;
    }

    public final int getIconCount() {
        return icons.length;
    }

    public final Icon getIcon(final int index) {
        return icons[index];
    }

    @Override
    public final int getIconWidth() {
        int width = 0;
        if (axis == Axis.X_AXIS) {
            width += (icons.length - 1) * gap;
            for (final Icon icon : icons) {
                width += icon.getIconWidth();
            }
        } else {
            for (final Icon icon : icons) {
                width = Math.max(width, icon.getIconWidth());
            }
        }

        return width;
    }

    @Override
    public final int getIconHeight() {
        int height = 0;
        if (axis == Axis.Y_AXIS) {
            height += (icons.length - 1) * gap;
            for (final Icon icon : icons) {
                height += icon.getIconHeight();
            }
        } else {
            for (final Icon icon : icons) {
                height = Math.max(height, icon.getIconHeight());
            }
        }

        return height;
    }

    @Override
    public final void paintIcon(final Component c, final Graphics g, int x, int y) {
        if (axis == Axis.X_AXIS) {
            final int height = getIconHeight();
            for (final Icon icon : icons) {
                final int iconY = getOffset(height, icon.getIconHeight(), alignmentY);
                icon.paintIcon(c, g, x, y + iconY);
                x += icon.getIconWidth() + gap;
            }
        } else if (axis == Axis.Y_AXIS) {
            final int width = getIconWidth();
            for (final Icon icon : icons) {
                final int iconX = getOffset(width, icon.getIconWidth(), alignmentX);
                icon.paintIcon(c, g, x + iconX, y);
                y += icon.getIconHeight() + gap;
            }
        } else {
            final int width = getIconWidth();
            final int height = getIconHeight();
            for (final Icon icon : icons) {
                final int iconX = getOffset(width, icon.getIconWidth(), alignmentX);
                final int iconY = getOffset(height, icon.getIconHeight(), alignmentY);
                icon.paintIcon(c, g, x + iconX, y + iconY);
            }
        }
    }

    private int getOffset(final int maxValue, final int iconValue, final float alignment) {
        return Math.round((maxValue - iconValue) * alignment);
    }
}<|MERGE_RESOLUTION|>--- conflicted
+++ resolved
@@ -60,23 +60,18 @@
     public CompoundIcon(final Axis axis, final int gap, final float alignmentX, final float alignmentY, final Icon... icons) {
         this.axis = axis;
         this.gap = gap;
-<<<<<<< HEAD
 
-        if (alignmentX > 1.0f) {
-            this.alignmentX = 1.0f;
+        if (alignmentX > 1.0F) {
+            this.alignmentX = 1.0F;
         } else {
-            this.alignmentX = alignmentX < 0.0f ? 0.0f : alignmentX;
+            this.alignmentX = alignmentX < 0.0F ? 0.0F : alignmentX;
         }
 
-        if (alignmentY > 1.0f) {
-            this.alignmentY = 1.0f;
+        if (alignmentY > 1.0F) {
+            this.alignmentY = 1.0F;
         } else {
-            this.alignmentY = alignmentY < 0.0f ? 0.0f : alignmentY;
+            this.alignmentY = alignmentY < 0.0F ? 0.0F : alignmentY;
         }
-=======
-        this.alignmentX = alignmentX > 1.0F ? 1.0F : alignmentX < 0.0F ? 0.0F : alignmentX;
-        this.alignmentY = alignmentY > 1.0F ? 1.0F : alignmentY < 0.0F ? 0.0F : alignmentY;
->>>>>>> 45ec41c4
 
         for (int index = 0; index < icons.length; index++) {
             if (icons[index] == null) {
