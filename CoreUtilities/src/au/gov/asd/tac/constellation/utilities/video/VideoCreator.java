/*
 * Copyright 2010-2024 Australian Signals Directorate
 *
 * Licensed under the Apache License, Version 2.0 (the "License");
 * you may not use this file except in compliance with the License.
 * You may obtain a copy of the License at
 *
 *     http://www.apache.org/licenses/LICENSE-2.0
 *
 * Unless required by applicable law or agreed to in writing, software
 * distributed under the License is distributed on an "AS IS" BASIS,
 * WITHOUT WARRANTIES OR CONDITIONS OF ANY KIND, either express or implied.
 * See the License for the specific language governing permissions and
 * limitations under the License.
 */
package au.gov.asd.tac.constellation.utilities.video;

//import com.xuggle.mediatool.IMediaWriter;
//import com.xuggle.mediatool.ToolFactory;
//import au.gov.asd.tac.constellation.utilities.BrandingUtilities;
//import java.awt.AlphaComposite;
//import java.awt.Color;
//import java.awt.Font;
//import java.awt.FontMetrics;
//import java.awt.Graphics2D;
//import java.awt.RenderingHints;
//import java.awt.image.BufferedImage;
//import java.io.File;
//import java.io.IOException;
//import java.util.concurrent.BlockingQueue;
//import java.util.concurrent.LinkedBlockingQueue;
//import javax.imageio.ImageIO;

/**
 * Capture the actions of a graph to a WMV files.
 * 
 * Class has been commented to eliminate numerous code smells whilst retaining previous functionality.
 * Issue has been created to address this class.
 *
 * @author algol
 */
public final class VideoCreator implements Runnable {

//    private static final String WATERMARK = BrandingUtilities.APPLICATION_NAME;
//    private static final AlphaComposite WM_ALPHA = AlphaComposite.getInstance(AlphaComposite.SRC_OVER, 0.2F);
//    private static final Font WM_FONT = new Font("Arial", Font.BOLD, 18);
//
//    // Don't leave pauses longer than this in the video stream.
//    private static final long MAX_TIMER_GAP = 2000;
//
//    // Video won't record at greater sizes.
//    private static final int MAX_WIDTH = 1920;
//    private static final int MAX_HEIGHT = 1080;
//
//    private final double wscale;
//    private final double hscale;
//    private final double scale;
//
//    private final int width;
//    private final int height;
//    private final String out;
//    private final long timestamp0;
//    private final long prevTimestamp;
//    private final long timerGap;
//
//    private final BlockingQueue<VideoFrame> imageQueue;
//
//    public VideoCreator(final int width, final int height, final String out) {
//        wscale = width > MAX_WIDTH ? width / (double) MAX_WIDTH : 1;
//        hscale = height > MAX_HEIGHT ? height / (double) MAX_HEIGHT : 1;
////        System.out.printf("@VC %dx%d wscale=%f hscale=%f\n", width, height, wscale, hscale);
//        scale = wscale > 1 || hscale > 1 ? Math.max(wscale, hscale) : 1;
//
//        int w = (int) (width / scale);
//        this.width = w + w % 2;
//        int h = (int) (height / scale);
//        this.height = h + h % 2;
//        this.out = out;
//        timestamp0 = -1;
//        prevTimestamp = -1;
//        timerGap = 0;
//
//        imageQueue = new LinkedBlockingQueue<>();
//    }
//
    @Override
    public void run() {
//        // TODO: removed the dependency to xuggle as the recording is not working - revisit this one day
//        // Get a dotted filename.
//        final File orig = new File(out);
//        final String name = orig.getName();
//        final File dottedFile = new File(orig.getParentFile(), "." + name);
//        final String dottedOut = dottedFile.getPath();
//
//        final IMediaWriter writer = ToolFactory.makeWriter(dottedOut);
//        writer.addVideoStream(0, 0, width, height);
//
//        try {
//            while (true) {
//                final VideoFrame img = imageQueue.take();
//                if (img.getTimestamp() < 0) {
//                    break;
//                }
//
//                if (timestamp0 == -1) {
//                    timestamp0 = img.getTimestamp();
//                    prevTimestamp = timestamp0;
//                }
//
//                BufferedImage bi = img.getVideoFrame();
//                if (scale > 1) {
////                    System.out.printf("@VC scale %f %dx%d to %dx%d\n", scale, bi.getWidth(), bi.getHeight(), (int)(bi.getWidth()/scale), (int)(bi.getHeight()/scale));
//                    final BufferedImage img2 = new BufferedImage(width, height, BufferedImage.TYPE_3BYTE_BGR);
//                    final Graphics2D g2d = img2.createGraphics();
//                    g2d.scale(1 / scale, 1 / scale);
//                    g2d.drawImage(bi, 0, 0, null);
//                    g2d.dispose();
//                    bi = img2;
//                }
//
//                addWatermark(bi);
//
//                // If the previous frame was more than MAX_TIMER_GAP away, reduce the time in the video stream.
//                final long gap = img.getTimestamp() - prevTimestamp;
//                if (gap > MAX_TIMER_GAP) {
//                    timerGap += gap - MAX_TIMER_GAP;
//                }
//
//                final long t = img.getTimestamp() - timerGap;
//                writer.encodeVideo(0, bi, t, TimeUnit.MILLISECONDS);
////                System.out.printf("@VC t=%d\n", t);
//
//                prevTimestamp = img.getTimestamp();
//            }
//        } catch (InterruptedException ex) {
//            LOGGER.log(Level.SEVERE, null, ex);
//        }
//
//        writer.flush();
//        writer.close();
//
//        // Rename the file from the dotted name to the original name.
//        dottedFile.renameTo(new File(out));
//        final String msg = String.format("Video written to %s", out);
//        StatusDisplayer.getDefault().setStatusText(msg);
//        LOGGER.info(msg);
//
////        // TODO: change this class to a plugin as maybe you can't do a executePluginLater inside a thread
////        PluginEnvironment.getDefault().executePluginLater(null, new SimplePlugin() {
////            @Override
////            protected void execute(PluginGraphs graphs, PluginInteraction interaction, PluginParameters parameters) throws InterruptedException, PluginException {
////                ConstellationLoggerHelper.exportPropertyBuilder(this, orig, ConstellationLoggerHelper.SUCCESS);
////            }
////            @Override
////            public String getName() {
////                return "Record Vidoe";
////            }
////        }, false);
    }
<<<<<<< HEAD

    public BlockingQueue<VideoFrame> getQueue() {
        return imageQueue;
    }

    public static BufferedImage getImageFromFile(final File f) throws IOException {
        return ImageIO.read(f);
    }
// NOTE: Unused code below is referenced in commented code above, therefore it is commented out in case above code is revived
//    private static void addWatermark(final BufferedImage img) {
//        final Graphics2D g2d = (Graphics2D) img.getGraphics();
//        g2d.setComposite(WM_ALPHA);
//        g2d.setColor(Color.WHITE);
//        g2d.setRenderingHint(RenderingHints.KEY_TEXT_ANTIALIASING, RenderingHints.VALUE_TEXT_ANTIALIAS_ON);
//        g2d.setFont(WM_FONT);
//        final FontMetrics fm = g2d.getFontMetrics();
//        final int x = img.getWidth() - fm.stringWidth(WATERMARK) - fm.getMaxDescent();
//        final int y = img.getHeight() - fm.getMaxDescent();
//        g2d.drawString(WATERMARK, x, y);
//        g2d.dispose();
//    }
=======
//
//    public BlockingQueue<VideoFrame> getQueue() {
//        return imageQueue;
//    }
//
//    public static BufferedImage getImageFromFile(final File f) throws IOException {
//        return ImageIO.read(f);
//    }
//
////    private static void addWatermark(final BufferedImage img) {
////        final Graphics2D g2d = (Graphics2D) img.getGraphics();
////        g2d.setComposite(WM_ALPHA);
////        g2d.setColor(Color.WHITE);
////        g2d.setRenderingHint(RenderingHints.KEY_TEXT_ANTIALIASING, RenderingHints.VALUE_TEXT_ANTIALIAS_ON);
////        g2d.setFont(WM_FONT);
////        final FontMetrics fm = g2d.getFontMetrics();
////        final int x = img.getWidth() - fm.stringWidth(WATERMARK) - fm.getMaxDescent();
////        final int y = img.getHeight() - fm.getMaxDescent();
////        g2d.drawString(WATERMARK, x, y);
////        g2d.dispose();
////    }
>>>>>>> 2874a7c6
}<|MERGE_RESOLUTION|>--- conflicted
+++ resolved
@@ -157,29 +157,6 @@
 ////            }
 ////        }, false);
     }
-<<<<<<< HEAD
-
-    public BlockingQueue<VideoFrame> getQueue() {
-        return imageQueue;
-    }
-
-    public static BufferedImage getImageFromFile(final File f) throws IOException {
-        return ImageIO.read(f);
-    }
-// NOTE: Unused code below is referenced in commented code above, therefore it is commented out in case above code is revived
-//    private static void addWatermark(final BufferedImage img) {
-//        final Graphics2D g2d = (Graphics2D) img.getGraphics();
-//        g2d.setComposite(WM_ALPHA);
-//        g2d.setColor(Color.WHITE);
-//        g2d.setRenderingHint(RenderingHints.KEY_TEXT_ANTIALIASING, RenderingHints.VALUE_TEXT_ANTIALIAS_ON);
-//        g2d.setFont(WM_FONT);
-//        final FontMetrics fm = g2d.getFontMetrics();
-//        final int x = img.getWidth() - fm.stringWidth(WATERMARK) - fm.getMaxDescent();
-//        final int y = img.getHeight() - fm.getMaxDescent();
-//        g2d.drawString(WATERMARK, x, y);
-//        g2d.dispose();
-//    }
-=======
 //
 //    public BlockingQueue<VideoFrame> getQueue() {
 //        return imageQueue;
@@ -188,7 +165,7 @@
 //    public static BufferedImage getImageFromFile(final File f) throws IOException {
 //        return ImageIO.read(f);
 //    }
-//
+//// NOTE: Unused code below is referenced in commented code above, therefore it is commented out in case above code is revived
 ////    private static void addWatermark(final BufferedImage img) {
 ////        final Graphics2D g2d = (Graphics2D) img.getGraphics();
 ////        g2d.setComposite(WM_ALPHA);
@@ -201,5 +178,4 @@
 ////        g2d.drawString(WATERMARK, x, y);
 ////        g2d.dispose();
 ////    }
->>>>>>> 2874a7c6
 }