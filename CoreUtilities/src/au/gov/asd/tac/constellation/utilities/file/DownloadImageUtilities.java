/*
 * Copyright 2010-2019 Australian Signals Directorate
 *
 * Licensed under the Apache License, Version 2.0 (the "License");
 * you may not use this file except in compliance with the License.
 * You may obtain a copy of the License at
 *
 *     http://www.apache.org/licenses/LICENSE-2.0
 *
 * Unless required by applicable law or agreed to in writing, software
 * distributed under the License is distributed on an "AS IS" BASIS,
 * WITHOUT WARRANTIES OR CONDITIONS OF ANY KIND, either express or implied.
 * See the License for the specific language governing permissions and
 * limitations under the License.
 */
package au.gov.asd.tac.constellation.utilities.file;

import au.gov.asd.tac.constellation.utilities.https.HttpsConnection;
import au.gov.asd.tac.constellation.utilities.https.HttpsUtilities;
import java.io.IOException;
import javafx.scene.image.Image;
import javax.net.ssl.HttpsURLConnection;
import org.netbeans.api.annotations.common.StaticResource;
import org.openide.util.Exceptions;

/**
<<<<<<< HEAD
 * TODO: move me and the DOWNLOAD_FAILED_ICON asset to a common utility
 * class in core
 *
=======
  *
>>>>>>> bf83a32e
 * @author arcturus
 */
public class DownloadImageUtilities {

    /**
     * Icon to state that the download failed
     */
    @StaticResource
    private static final String DOWNLOAD_FAILED_ICON = "au/gov/asd/tac/constellation/utilities/file/resources/download_failed.png";

    /**
     * Download a png file and return an {@code Image} instance of the image. If
     * the download failed for whatever reason, an image with
     * {@code DOWNLOAD_FAILED_ICON} will be returned.
     *
     * @param q
     * @return an {@code Image}
     */
    public static Image getImage(String q) {
        Image img = null;

        HttpsURLConnection connection = null;
        try {
            connection = HttpsConnection.withUrl(q).acceptPng().withReadTimeout(10 * 1000).get();
            if (connection.getResponseCode() == HttpsURLConnection.HTTP_OK) {
                img = new Image(HttpsUtilities.getInputStream(connection));
            }
        } catch (IOException ex) {
            Exceptions.printStackTrace(ex);
            img = new Image(DOWNLOAD_FAILED_ICON);
        } finally {
            if (connection != null) {
                connection.disconnect();
            }
        }

        return img;
    }

}<|MERGE_RESOLUTION|>--- conflicted
+++ resolved
@@ -24,13 +24,7 @@
 import org.openide.util.Exceptions;
 
 /**
-<<<<<<< HEAD
- * TODO: move me and the DOWNLOAD_FAILED_ICON asset to a common utility
- * class in core
- *
-=======
   *
->>>>>>> bf83a32e
  * @author arcturus
  */
 public class DownloadImageUtilities {
