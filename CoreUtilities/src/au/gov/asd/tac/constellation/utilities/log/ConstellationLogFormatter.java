--- conflicted
+++ resolved
@@ -104,15 +104,10 @@
             }
             exceptionBlock.append(stackTrace);
             exceptionBlock.append(SeparatorConstants.NEWLINE);
-<<<<<<< HEAD
-        }
-        if (!repeatedException && exceptionBlock.isEmpty()) {
-=======
         } else {
             if (formattedMessage.isBlank()) {
                 return "";
             }            
->>>>>>> 4e093dd5
             repeatedExceptionBlock = "";
         }
         
