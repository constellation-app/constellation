--- conflicted
+++ resolved
@@ -178,17 +178,10 @@
     public String toString() {
         final StringBuilder b = new StringBuilder();
         b.append(String.format("[%s%n", this.getClass().getSimpleName()));
-<<<<<<< HEAD
-        b.append("----\n");
+        b.append(DASH_STRING);
         b.append(String.format("code    : %d%n", code));
         b.append(String.format("message : %s%n", message));
-        b.append("----\n");
-=======
-        b.append(DASH_STRING);
-        b.append(String.format("code    : %d%n", code));
-        b.append(String.format("message : %s%n", message));
-        b.append(DASH_STRING);
->>>>>>> b17a8c7e
+        b.append(DASH_STRING);
         headers.entrySet().stream().forEach(header -> {
             b.append(String.format("header  : %s%n", header.getKey()));
             header.getValue().stream().forEach(v -> b.append(String.format("        : %s%n", v)));
