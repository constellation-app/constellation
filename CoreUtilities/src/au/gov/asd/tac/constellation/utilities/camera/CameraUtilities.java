--- conflicted
+++ resolved
@@ -27,15 +27,11 @@
 
     // Enforce a minimum distance so the user isn't overwhelmed,
     // and the label is probably visible.
-<<<<<<< HEAD
-    private static final float MIN_ZOOM_DISTANCE = 16f;
-    
+    private static final float MIN_ZOOM_DISTANCE = 16F;
+
     private CameraUtilities() {
         throw new IllegalStateException("Utility class");
     }
-=======
-    private static final float MIN_ZOOM_DISTANCE = 16F;
->>>>>>> 3e5aed13
 
     public static void refocusOnXAxis(final Camera camera, final BoundingBox bb, final boolean reverseDirection) {
         refocus(camera, new Vector3f(reverseDirection ? -1 : 1, 0, 0), new Vector3f(0, 1, 0), bb);
