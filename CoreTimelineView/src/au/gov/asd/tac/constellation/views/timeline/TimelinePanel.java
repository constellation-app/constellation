--- conflicted
+++ resolved
@@ -454,16 +454,10 @@
         };
         timeZoneComboBox.setCellFactory(cellFactory);
         timeZoneComboBox.setButtonCell(cellFactory.call(null));
-<<<<<<< HEAD
         timeZoneComboBox.getSelectionModel().select(TemporalUtilities.UTC);
         timeZoneComboBox.getSelectionModel().selectedItemProperty().addListener((v, o, n) -> {
             coordinator.updateTimeZone(n);
         });
-=======
-        timeZoneComboBox.getSelectionModel().select(TimeZoneUtilities.UTC);
-        timeZoneComboBox.getSelectionModel().selectedItemProperty().addListener((v, o, n) -> 
-            coordinator.updateTimeZone(n));
->>>>>>> 6217568b
 
         // Combo box for excluded nodes visibility
         cmbExcludedNodes = new ComboBox<>();
