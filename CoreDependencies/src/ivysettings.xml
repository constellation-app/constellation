--- conflicted
+++ resolved
@@ -5,11 +5,7 @@
             <ibiblio name="central.maven.org" m2compatible="true" root="http://central.maven.org/maven2"/>
             <ibiblio name="repo.boundlessgeo.com" m2compatible="true" root="https://repo.boundlessgeo.com/main"/>
             <ibiblio name="download.osgeo.org" m2compatible="true" root="http://download.osgeo.org/webdav/geotools"/>
-<<<<<<< HEAD
-<!--            <ibiblio name="maven.geomajas.org" m2compatible="true" root="http://maven.geomajas.org/nexus/content/groups/public"/> -->
-=======
             <!-- <ibiblio name="maven.geomajas.org" m2compatible="true" root="http://maven.geomajas.org/nexus/content/groups/public"/>  -->
->>>>>>> 3926bb21
         </chain>
     </resolvers>
 </ivysettings>