--- conflicted
+++ resolved
@@ -83,14 +83,11 @@
         <!--<dependency org="org.python" name="jython-jyni" rev="2.7-alpha5"/>-->
         <dependency org="org.swinglabs" name="swingx" rev="1.6.1"/>
         <!--<dependency org="unfolding" name="unfolding" rev="0.9.6"/>-->
-<<<<<<< HEAD
         <!-- https://mvnrepository.com/artifact/org.mockito/mockito-inline -->
         <dependency org="org.mockito" name="mockito-inline" rev="3.9.0"/>
 
         <!-- https://mvnrepository.com/artifact/org.fxmisc.richtext/richtextfx -->
         <dependency org="org.fxmisc.richtext" name="richtextfx" rev="0.10.6"/>
-=======
->>>>>>> fce503a6
 
         <!-- Exclusions -->
         <exclude org="javax.media" module="jai_core"/>
