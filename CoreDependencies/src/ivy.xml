--- conflicted
+++ resolved
@@ -30,48 +30,6 @@
             <artifact name="jogl-all" type="jar" ext="jar" e:classifier="natives-windows-amd64"/>
             <artifact name="jogl-all" type="jar" ext="jar" e:classifier="natives-windows-i586"/>
         </dependency>
-<<<<<<< HEAD
-        <dependency org="org.eclipse.xsd" name="xsd" rev="2.6.0"/>
-        <dependency org="xml-apis" name="xml-apis" rev="1.3.04"/>
-        <dependency org="com.fasterxml.jackson.core" name="jackson-annotations" rev="2.4.0-rc3"/>
-        <dependency org="com.fasterxml.jackson.core" name="jackson-core" rev="2.4.0-rc3"/>
-        <dependency org="com.fasterxml.jackson.core" name="jackson-databind" rev="2.4.0-rc3"/>
-        <dependency org="com.fifesoft" name="rsyntaxtextarea" rev="2.5.1"/>
-        <dependency org="com.google.guava" name="guava" rev="23.0" />
-        <dependency org="com.googlecode.json-simple" name="json-simple" rev="1.1.1"/>
-        <dependency org="commons-io" name="commons-io" rev="2.4"/>
-        <dependency org="commons-lang" name="commons-lang" rev="2.6"/>
-        <dependency org="javax.servlet" name="javax.servlet-api" rev="3.0.1">
-            <artifact name="javax.servlet-api"/>
-        </dependency>
-        <dependency org="log4j" name="log4j" rev="1.2.17"/>
-        <dependency org="net.sf.opencsv" name="opencsv" rev="2.3"/>
-        <dependency org="org.apache.commons" name="commons-csv" rev="1.0"/>
-        <dependency org="org.apache.commons" name="commons-lang3" rev="3.7"/>
-        <dependency org="org.apache.commons" name="commons-math3" rev="3.1"/>
-        <dependency org="org.apache.poi" name="poi" rev="3.13"/>
-        <dependency org="org.apache.poi" name="poi-ooxml" rev="3.13"/>
-        <dependency org="org.codehaus.groovy" name="groovy-all" rev="2.3.1"/>
-        <dependency org="org.eclipse.jetty" name="jetty-continuation" rev="8.1.9.v20130131"/>
-        <dependency org="org.eclipse.jetty" name="jetty-http" rev="8.1.9.v20130131"/>
-        <dependency org="org.eclipse.jetty" name="jetty-io" rev="8.1.9.v20130131"/>
-        <dependency org="org.eclipse.jetty" name="jetty-security" rev="8.1.9.v20130131"/>
-        <dependency org="org.eclipse.jetty" name="jetty-server" rev="8.1.9.v20130131"/>
-        <dependency org="org.eclipse.jetty" name="jetty-servlet" rev="8.1.9.v20130131"/>
-        <dependency org="org.eclipse.jetty" name="jetty-util" rev="8.1.9.v20130131"/>
-        <dependency org="org.eclipse.jetty" name="jetty-websocket" rev="8.1.9.v20130131"/>
-        <dependency org="org.swinglabs" name="swingx" rev="1.0"/>
-        <dependency org="net.sf.trove4j" name="trove4j" rev="2.0.2"/>
-        <!--<dependency org="org.openjfx" name="javafx-graphics" rev="11.0.2" />-->
-        <!--<dependency org="javax.media" name="jai_core" rev="1.1.3" />-->
-        <!-- https://mvnrepository.com/artifact/javax.annotation/javax.annotation-api -->
-        <dependency org="javax.annotation" name="javax.annotation-api" rev="1.3.2"/>
-        <dependency org="javax.xml.bind" name="jaxb-api" rev="2.3.1"/>
-
-        <dependency org="org.controlsfx" name="controlsfx" rev="11.0.0" >
-            <artifact  name="controlsfx" type="jar" ext="jar" />
-        </dependency>
-=======
 
         <!-- Geotools -->
         <!--
@@ -128,7 +86,7 @@
         <dependency org="org.apache.poi" name="poi" rev="4.1.0"/>
         <dependency org="org.apache.poi" name="poi-ooxml" rev="4.1.0"/>
         <dependency org="org.apache.poi" name="poi-ooxml-schemas" rev="4.1.0"/>
-        <dependency org="org.controlsfx" name="controlsfx" rev="8.40.15"/>
+        <dependency org="org.controlsfx" name="controlsfx" rev="11.0.0"/>
         <dependency org="org.ejml" name="ejml-core" rev="0.38"/>
         <dependency org="org.ejml" name="ejml-ddense" rev="0.38"/>
         <dependency org="org.ejml" name="ejml-simple" rev="0.38"/>
@@ -144,7 +102,6 @@
         <!--<dependency org="org.python" name="jython-jyni" rev="2.7-alpha5"/>-->
         <!--<dependency org="unfolding" name="unfolding" rev="master-20171010"/>-->
         <!--<dependency org="unfolding" name="json4processing" rev="0.9.6"/>-->
->>>>>>> c968184e
 
         <!-- Exclusions -->
         <exclude org="com.apple" module="AppleJavaExtensions" />
