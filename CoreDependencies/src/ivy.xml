--- conflicted
+++ resolved
@@ -1,26 +1,18 @@
 <?xml version="1.0" encoding="UTF-8"?>
 <ivy-module version="2.0" xmlns:e="http://ant.apache.org/ivy/extra">
     <info organisation="au.gov.asd.tac" module="third-party-dependencies"/>
-
+    
     <configurations defaultconfmapping="*->default,master">
         <conf name="compile" description="Compile-time dependencies" visibility="public"/>
         <conf name="runtime" description="Runtime dependencies" visibility="public" extends="compile"/>
         <conf name="test" description="Test dependencies" visibility="public" extends="runtime"/>
         <conf name="provided" description="Provided dependencies" visibility="public"/>
-        <conf name="languagetoolconf" description="Configuration for languagetool" />
     </configurations>
 
-<<<<<<< HEAD
-    <dependencies defaultconf="runtime">  
-        <!-- OpenGL - uncomment when JOGL 2.4.0+ is available on Maven -->
-        <!-- <dependency org="org.jogamp.gluegen" name="gluegen-rt" rev="2.4.0" >
-            <artifact name="gluegen-rt" type="jar" ext="jar"/>
-=======
     <dependencies defaultconf="runtime">
         <!-- OpenGL - uncomment when JOGL 2.5.0+ is available on Maven -->
          <!--<dependency org="org.jogamp.gluegen" name="gluegen-rt" rev="2.5.0" />-->
 <!--            <artifact name="gluegen-rt" type="jar" ext="jar"/>
->>>>>>> c0d395ae
             <artifact name="gluegen-rt" type="jar" ext="jar" e:classifier="natives-linux-amd64"/>
             <artifact name="gluegen-rt" type="jar" ext="jar" e:classifier="natives-macosx-universal"/>
             <artifact name="gluegen-rt" type="jar" ext="jar" e:classifier="natives-windows-amd64"/>
@@ -80,21 +72,8 @@
         <dependency org="org.json" name="json" rev="20240205"/>
         <dependency org="org.python" name="jython-standalone" rev="2.7.3"/>
         <dependency org="org.swinglabs" name="swingx" rev="1.6.1"/>
-<<<<<<< HEAD
-        <dependency org="org.fxmisc.richtext" name="richtextfx" rev="0.10.6"/>
-                
-           
-        <!-- Dependency for languagetool using indriya v1.3 -->
-        <dependency  org="org.languagetool" name="language-en" rev="6.0" conf="languagetoolconf->default" />
-        <dependency org="tech.units" name="indriya" rev="1.3" conf="languagetoolconf->default" />
-
-        <!-- Dependency for indriya v2.0.2, used by the constellation -->
-        <dependency org="tech.units" name="indriya" rev="2.0.2"/>
-
-=======
         <dependency org="org.fxmisc.richtext" name="richtextfx" rev="0.11.2"/>
         <dependency org="org.openjdk.nashorn" name="nashorn-core" rev="15.4"/>
->>>>>>> c0d395ae
                 
         <!-- Testing -->
         <dependency org="org.assertj" name="assertj-core" rev="3.25.3" />
