<?xml version="1.0" encoding="UTF-8"?>
<ivy-module version="2.0" xmlns:e="http://ant.apache.org/ivy/extra">
    <info organisation="au.gov.asd.tac" module="third-party-dependencies"/>
    
    <configurations defaultconfmapping="*->default,master">
        <conf name="compile" description="Compile-time dependencies" visibility="public"/>
        <conf name="runtime" description="Runtime dependencies" visibility="public" extends="compile"/>
        <conf name="test" description="Test dependencies" visibility="public" extends="runtime"/>
        <conf name="provided" description="Provided dependencies" visibility="public"/>
    </configurations>

    <dependencies defaultconf="runtime">
        <!-- OpenGL - uncomment when JOGL 2.4.0+ is available on Maven -->
        <!-- <dependency org="org.jogamp.gluegen" name="gluegen-rt" rev="2.4.0" >
            <artifact name="gluegen-rt" type="jar" ext="jar"/>
            <artifact name="gluegen-rt" type="jar" ext="jar" e:classifier="natives-linux-amd64"/>
            <artifact name="gluegen-rt" type="jar" ext="jar" e:classifier="natives-linux-i586"/>
            <artifact name="gluegen-rt" type="jar" ext="jar" e:classifier="natives-macosx-universal"/>
            <artifact name="gluegen-rt" type="jar" ext="jar" e:classifier="natives-windows-amd64"/>
            <artifact name="gluegen-rt" type="jar" ext="jar" e:classifier="natives-windows-i586"/>
        </dependency>
        <dependency org="org.jogamp.jocl" name="jocl" rev="2.4.0">
            <artifact name="jocl" type="jar" ext="jar"/>
            <artifact name="jocl" type="jar" ext="jar" e:classifier="natives-linux-amd64"/>
            <artifact name="jocl" type="jar" ext="jar" e:classifier="natives-linux-i586"/>
            <artifact name="jocl" type="jar" ext="jar" e:classifier="natives-macosx-universal"/>
            <artifact name="jocl" type="jar" ext="jar" e:classifier="natives-windows-amd64"/>
            <artifact name="jocl" type="jar" ext="jar" e:classifier="natives-windows-i586"/>
        </dependency>
        <dependency org="org.jogamp.jogl" name="jogl-all" rev="2.4.0">
            <artifact name="jogl-all" type="jar" ext="jar"/>
            <artifact name="jogl-all" type="jar" ext="jar" e:classifier="natives-linux-amd64"/>
            <artifact name="jogl-all" type="jar" ext="jar" e:classifier="natives-linux-i586"/>
            <artifact name="jogl-all" type="jar" ext="jar" e:classifier="natives-macosx-universal"/>
            <artifact name="jogl-all" type="jar" ext="jar" e:classifier="natives-windows-amd64"/>
            <artifact name="jogl-all" type="jar" ext="jar" e:classifier="natives-windows-i586"/>
        </dependency> -->

        <!-- Geotools -->
        <!--<dependency org="org.geotools" name="gt-coverage" rev="25.1"/>-->
        <dependency org="org.geotools" name="gt-cql" rev="25.1"/>
        <dependency org="org.geotools" name="gt-jdbc" rev="25.1"/>
        <dependency org="org.geotools" name="gt-main" rev="25.1"/>
        <dependency org="org.geotools" name="gt-metadata" rev="25.1"/>
        <dependency org="org.geotools" name="gt-opengis" rev="25.1"/>
        <dependency org="org.geotools" name="gt-referencing" rev="25.1"/>
        <!--<dependency org="org.geotools" name="gt-render" rev="25.1"/>-->
        <dependency org="org.geotools" name="gt-xml" rev="25.1"/>
        <dependency org="org.geotools" name="gt-epsg-hsql" rev="25.1"/>
        <dependency org="org.geotools" name="gt-geopkg" rev="25.1"/>
        <dependency org="org.geotools" name="gt-shapefile" rev="25.1"/>
        <dependency org="org.geotools" name="gt-geojson" rev="25.1"/>
        <dependency org="org.geotools.xsd" name="gt-xsd-core" rev="25.1"/>
        <dependency org="org.geotools.xsd" name="gt-xsd-kml" rev="25.1"/>

        <!-- Apache -->
        <dependency org="org.apache.commons" name="commons-collections4" rev="4.4"/>
        <dependency org="org.apache.commons" name="commons-csv" rev="1.8"/>
        <dependency org="org.apache.commons" name="commons-lang3" rev="3.12.0"/>
        <dependency org="org.apache.commons" name="commons-math3" rev="3.6.1"/>
        <dependency org="org.apache.commons" name="commons-text" rev="1.9"/>
        <dependency org="org.apache.poi" name="poi" rev="5.0.0"/>
        <dependency org="org.apache.poi" name="poi-ooxml" rev="5.0.0"/>

        <!-- Other -->
        <dependency org="com.fasterxml.jackson.core" name="jackson-annotations" rev="2.12.3"/> 
        <dependency org="com.fasterxml.jackson.core" name="jackson-core" rev="2.12.3"/>
        <dependency org="com.fasterxml.jackson.core" name="jackson-databind" rev="2.12.3"/>
        <dependency org="com.fifesoft" name="rsyntaxtextarea" rev="3.1.3"/>
        <dependency org="com.google.guava" name="guava" rev="30.1.1-jre" />
        <dependency org="gov.nasa" name="worldwind" rev="2.0.0"/>
        <dependency org="javax.help" name="javahelp" rev="2.0.05"/>
        <dependency org="log4j" name="log4j" rev="1.2.17"/>
        <dependency org="org.assertj" name="assertj-core" rev="3.20.1" />
        <dependency org="org.controlsfx" name="controlsfx" rev="11.1.0"/>
        <dependency org="org.eclipse.jetty" name="jetty-server" rev="11.0.5"/>
        <dependency org="org.eclipse.jetty" name="jetty-servlet" rev="11.0.5"/>
        <dependency org="org.ejml" name="ejml-all" rev="0.40"/>
        <dependency org="org.json" name="json" rev="20210307"/>
        <dependency org="org.mockito" name="mockito-inline" rev="3.11.1"/>
        <!--<dependency org="org.processing" name="core" rev="3.3.7"/>-->
        <dependency org="org.python" name="jython-standalone" rev="2.7.2"/>
        <!--<dependency org="org.python" name="jython-jyni" rev="2.7-alpha5"/>-->
        <dependency org="org.swinglabs" name="swingx" rev="1.6.1"/>
        <!--<dependency org="unfolding" name="unfolding" rev="0.9.6"/>-->
<<<<<<< HEAD
        <!-- https://mvnrepository.com/artifact/org.mockito/mockito-inline -->
        <dependency org="org.mockito" name="mockito-inline" rev="3.9.0"/>
        <dependency org="com.github.rjeschke" name="txtmark" rev="0.13"/>
=======
>>>>>>> f6713edf

        <!-- Exclusions -->
        <exclude org="javax.media" module="jai_core"/>
        <exclude org="javax.media" module="jai_codec"/>
        <exclude org="javax.media" module="jai_widget"/>
        <exclude type="source" ext="jar" conf="*"/>
        <exclude type="javadoc" ext="jar" conf="*"/>
        <exclude type="license" ext="txt" conf="*"/>
    </dependencies>
</ivy-module><|MERGE_RESOLUTION|>--- conflicted
+++ resolved
@@ -83,12 +83,6 @@
         <!--<dependency org="org.python" name="jython-jyni" rev="2.7-alpha5"/>-->
         <dependency org="org.swinglabs" name="swingx" rev="1.6.1"/>
         <!--<dependency org="unfolding" name="unfolding" rev="0.9.6"/>-->
-<<<<<<< HEAD
-        <!-- https://mvnrepository.com/artifact/org.mockito/mockito-inline -->
-        <dependency org="org.mockito" name="mockito-inline" rev="3.9.0"/>
-        <dependency org="com.github.rjeschke" name="txtmark" rev="0.13"/>
-=======
->>>>>>> f6713edf
 
         <!-- Exclusions -->
         <exclude org="javax.media" module="jai_core"/>
