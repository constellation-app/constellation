--- conflicted
+++ resolved
@@ -1,7 +1,7 @@
 <?xml version="1.0" encoding="UTF-8"?>
 <ivy-module version="2.0" xmlns:e="http://ant.apache.org/ivy/extra">
     <info organisation="au.gov.asd.tac" module="third-party-dependencies"/>
-    
+
     <configurations defaultconfmapping="*->default,master">
         <conf name="compile" description="Compile-time dependencies" visibility="public"/>
         <conf name="runtime" description="Runtime dependencies" visibility="public" extends="compile"/>
@@ -63,7 +63,7 @@
         <dependency org="org.apache.poi" name="poi-ooxml" rev="5.0.0"/>
 
         <!-- Other -->
-        <dependency org="com.fasterxml.jackson.core" name="jackson-annotations" rev="2.12.3"/> 
+        <dependency org="com.fasterxml.jackson.core" name="jackson-annotations" rev="2.12.3"/>
         <dependency org="com.fasterxml.jackson.core" name="jackson-core" rev="2.12.3"/>
         <dependency org="com.fasterxml.jackson.core" name="jackson-databind" rev="2.12.3"/>
         <dependency org="com.fifesoft" name="rsyntaxtextarea" rev="3.1.3"/>
@@ -81,21 +81,18 @@
         <dependency org="org.python" name="jython-standalone" rev="2.7.2"/>
         <dependency org="org.swinglabs" name="swingx" rev="1.6.1"/>
         <dependency org="org.fxmisc.richtext" name="richtextfx" rev="0.10.6"/>
-        
+
         <!-- Testing -->
         <dependency org="nl.jqno.equalsverifier" name="equalsverifier" rev="3.7"/>
         <dependency org="org.testfx" name="openjfx-monocle" rev="jdk-11+26" transitive="false" />
         <dependency org="org.testfx" name="testfx-core" rev="4.0.16-alpha" />
-        
+
         <!-- Downloaded Manually -->
         <!--<dependency org="unfolding" name="unfolding" rev="0.9.6"/>-->
-<<<<<<< HEAD
+        <!--<dependency org="org.processing" name="core" rev="3.3.7"/>-->
+
+        <dependency org="com.github.rjeschke" name="txtmark" rev="0.13"/>
         <dependency org="com.github.ben-manes.caffeine" name="caffeine" rev="3.0.1" />
-=======
-        <!--<dependency org="org.processing" name="core" rev="3.3.7"/>-->
-        
-        <dependency org="com.github.rjeschke" name="txtmark" rev="0.13"/>
->>>>>>> add9e928
 
         <!-- Exclusions -->
         <exclude org="javax.media" module="jai_core"/>
