/*
 * Copyright 2010-2020 Australian Signals Directorate
 *
 * Licensed under the Apache License, Version 2.0 (the "License");
 * you may not use this file except in compliance with the License.
 * You may obtain a copy of the License at
 *
 *     http://www.apache.org/licenses/LICENSE-2.0
 *
 * Unless required by applicable law or agreed to in writing, software
 * distributed under the License is distributed on an "AS IS" BASIS,
 * WITHOUT WARRANTIES OR CONDITIONS OF ANY KIND, either express or implied.
 * See the License for the specific language governing permissions and
 * limitations under the License.
 */
package au.gov.asd.tac.constellation.graph.attribute;

import au.gov.asd.tac.constellation.graph.Graph;
import au.gov.asd.tac.constellation.graph.GraphIndex;
import au.gov.asd.tac.constellation.graph.GraphIndexResult;
import au.gov.asd.tac.constellation.graph.GraphIndexType;
import au.gov.asd.tac.constellation.graph.GraphReadMethods;
import au.gov.asd.tac.constellation.graph.GraphWriteMethods;
import au.gov.asd.tac.constellation.graph.NativeAttributeType;
import au.gov.asd.tac.constellation.graph.locking.ParameterReadAccess;
import au.gov.asd.tac.constellation.graph.locking.ParameterWriteAccess;
<<<<<<< HEAD
import au.gov.asd.tac.constellation.graph.value.types.booleanType.BooleanValue;
=======
import au.gov.asd.tac.constellation.graph.value.readables.BooleanReadable;
import au.gov.asd.tac.constellation.graph.value.readables.IntReadable;
import au.gov.asd.tac.constellation.graph.value.variables.BooleanVariable;
>>>>>>> 120a5d6d
import java.security.SecureRandom;
import java.util.Arrays;
import org.apache.commons.lang3.StringUtils;
import org.openide.util.lookup.ServiceProvider;

/**
 * This describes a type of attribute whose values are boolean primitives.
 * <p>
 * When setting these attribute values from numeric types, 0 is considered
 * false, whilst all other values considered true. The
 * {@link #setString setString()} method will utilise
 * {@link Boolean#parseBoolean}.
 * <p>
 * When retrieving these attribute values as numeric types, false is represented
 * as 0, whilst true is represented as 1. The {@link #getString getString()}
 * method will utilise {@link String#valueOf}.
 *
 * @author cygnus_x-1
 */
@ServiceProvider(service = AttributeDescription.class)
public final class BooleanAttributeDescription extends AbstractAttributeDescription<BooleanValue> {

    private final SecureRandom random = new SecureRandom();
    private final int trueHash = random.nextInt();
    private final int falseHash = random.nextInt();

    public static final String ATTRIBUTE_NAME = "boolean";
    public static final Class<Boolean> NATIVE_CLASS = boolean.class;
    public static final NativeAttributeType NATIVE_TYPE = NativeAttributeType.BOOLEAN;
    public static final boolean DEFAULT_VALUE = false;

    private boolean[] data = new boolean[0];
    private boolean defaultValue = DEFAULT_VALUE;

    @SuppressWarnings("unchecked") // Casts are manually checked
    private boolean convertFromObject(final Object object) throws IllegalArgumentException {
        if (object == null) {
            return (boolean) getDefault();
        } else if (object instanceof Number) {
            return ((Number) object).intValue() != 0;
        } else if (object instanceof Boolean) {
            return (Boolean) object;
        } else if (object instanceof Character) {
            return ((Character) object) != 0;
        } else if (object instanceof String) {
            return convertFromString((String) object);
        } else {
            throw new IllegalArgumentException(String.format(
                    "Error converting Object '%s' to boolean", object.getClass()));
        }
    }

    private boolean convertFromString(final String string) throws IllegalArgumentException {
        if (StringUtils.isBlank(string)) {
            return (boolean) getDefault();
        } else {
            try {
                return Boolean.parseBoolean(string);
            } catch (final NumberFormatException ex) {
                throw new IllegalArgumentException(String.format(
                        "Error converting String '%s' to short", string), ex);
            }
        }
    }

    @Override
    public String getName() {
        return ATTRIBUTE_NAME;
    }

    @Override
    public Class<?> getNativeClass() {
        return NATIVE_CLASS;
    }

    @Override
    public NativeAttributeType getNativeType() {
        return NATIVE_TYPE;
    }

    @Override
    public Object getDefault() {
        return defaultValue;
    }

    @Override
    public void setDefault(final Object value) {
        defaultValue = convertFromObject(value);
    }

    @Override
    public int getCapacity() {
        return data.length;
    }

    @Override
    public void setCapacity(final int capacity) {
        final int len = data.length;
        data = Arrays.copyOf(data, capacity);
        if (capacity > len) {
            Arrays.fill(data, len, capacity, defaultValue);
        }
    }

    @Override
    public byte getByte(final int id) {
        return data[id] ? (byte) 1 : (byte) 0;
    }

    @Override
    public void setByte(final int id, final byte value) {
        data[id] = value != (byte) 0;
    }

    @Override
    public short getShort(final int id) {
        return data[id] ? (short) 1 : (short) 0;
    }

    @Override
    public void setShort(final int id, final short value) {
        data[id] = value != (short) 0;
    }

    @Override
    public int getInt(final int id) {
        return data[id] ? 1 : 0;
    }

    @Override
    public void setInt(final int id, final int value) {
        data[id] = value != 0;
    }

    @Override
    public long getLong(final int id) {
        return data[id] ? 1L : 0L;
    }

    @Override
    public void setLong(final int id, final long value) {
        data[id] = value != 0L;
    }

    @Override
    public float getFloat(final int id) {
        return data[id] ? 1.0f : 0.0f;
    }

    @Override
    public void setFloat(final int id, final float value) {
        data[id] = value != 0.0f;
    }

    @Override
    public double getDouble(final int id) {
        return data[id] ? 1.0 : 0.0;
    }

    @Override
    public void setDouble(final int id, final double value) {
        data[id] = value != 0.0;
    }

    @Override
    public boolean getBoolean(final int id) {
        return data[id];
    }

    @Override
    public void setBoolean(final int id, final boolean value) {
        data[id] = value;
    }

    @Override
    public char getChar(final int id) {
        return data[id] ? (char) 1 : (char) 0;
    }

    @Override
    public void setChar(final int id, final char value) {
        data[id] = value != (char) 0;
    }

    @Override
    public String getString(final int id) {
        return String.valueOf(data[id]);
    }

    @Override
    public void setString(final int id, final String value) {
        data[id] = convertFromString(value);
    }

    @Override
    public String acceptsString(final String value) {
        try {
            convertFromString(value);
            return null;
        } catch (final IllegalArgumentException ex) {
            return ex.getMessage();
        }
    }

    @Override
    public Object getObject(final int id) {
        return data[id];
    }

    @Override
    public void setObject(final int id, final Object value) {
        data[id] = convertFromObject(value);
    }

    @Override
    public boolean isClear(final int id) {
        return data[id] == defaultValue;
    }

    @Override
    public void clear(final int id) {
        data[id] = DEFAULT_VALUE;
    }

    @Override
    public AttributeDescription copy(final GraphReadMethods graph) {
        final BooleanAttributeDescription attribute = new BooleanAttributeDescription();
        attribute.data = Arrays.copyOf(data, data.length);
        attribute.defaultValue = this.defaultValue;
        attribute.graph = graph;
        return attribute;
    }

    @Override
    public int hashCode(final int id) {
        return data[id] ? trueHash : falseHash;
    }

    @Override
    public boolean equals(final int id1, final int id2) {
        return data[id1] == data[id2];
    }

    @Override
    public void save(final int id, final ParameterWriteAccess access) {
        access.setInt(data[id] ? 1 : 0);
    }

    @Override
    public void restore(final int id, final ParameterReadAccess access) {
        data[id] = access.getUndoInt() != 0;
    }

    @Override
    public Object saveData() {
        return Arrays.copyOf(data, data.length);
    }

    @Override
    public void restoreData(final Object savedData) {
        final boolean[] sd = (boolean[]) savedData;
        data = Arrays.copyOf(sd, sd.length);
    }

    @Override
    public boolean supportsIndexType(final GraphIndexType indexType) {
        return indexType != GraphIndexType.ORDERED;
    }

    @Override
    public GraphIndex createIndex(final GraphIndexType indexType) {
        return indexType == GraphIndexType.ORDERED ? NULL_GRAPH_INDEX : new Index();
    }

    private class Index implements GraphIndex {

        private int[] id2position = new int[data.length];
        private int[] position2id = new int[data.length];
        int nextTrue = 0;
        int nextFalse = data.length;

        @Override
        public void addElement(final int element) {
            if (data[element]) {
                id2position[element] = nextTrue;
                position2id[nextTrue++] = element;
            } else {
                id2position[element] = --nextFalse;
                position2id[nextFalse] = element;
            }
        }

        @Override
        public void removeElement(final int element) {
            int position = id2position[element];
            if (position < nextTrue) {
                int lastTrue = position2id[--nextTrue];
                position2id[position] = lastTrue;
                id2position[lastTrue] = position;
            } else if (position >= nextFalse) {
                int firstFalse = position2id[nextFalse++];
                position2id[position] = firstFalse;
                id2position[firstFalse] = position;
            }
        }

        @Override
        public void updateElement(final int element) {
            removeElement(element);
            addElement(element);
        }

        @Override
        public GraphIndexResult getElementsWithAttributeValue(final Object value) {
            if ((Boolean) value) {
                return new IndexResult(nextTrue, 0);
            } else {
                return new IndexResult(data.length - nextFalse, nextFalse);
            }
        }

        @Override
        public GraphIndexResult getElementsWithAttributeValueRange(final Object start, final Object end) {
            return null;
        }

        @Override
        public void expandCapacity(final int newCapacity) {
            int[] i2p = new int[newCapacity];
            int[] p2i = new int[newCapacity];
            int nt = 0;
            int nf = newCapacity;

            for (int i = 0; i < nextTrue; i++) {
                int element = position2id[i];
                i2p[element] = nt;
                p2i[nt++] = element;
            }

            for (int i = nextFalse; i < position2id.length; i++) {
                int element = position2id[i];
                i2p[element] = --nf;
                p2i[nf] = element;
            }

            id2position = i2p;
            position2id = p2i;
            nextTrue = nt;
            nextFalse = nf;
        }

        private class IndexResult implements GraphIndexResult {

            private int count;
            private int position;

            public IndexResult(final int count, final int position) {
                this.count = count;
                this.position = position;
            }

            @Override
            public int getCount() {
                return count;
            }

            @Override
            public int getNextElement() {
                if (count-- == 0) {
                    return Graph.NOT_FOUND;
                }
                return position2id[position++];
            }
        }
    }
    
    @Override
<<<<<<< HEAD
    public BooleanValue createValue() {
        return new BooleanValue();
    }
    
    @Override
    public void read(int index, BooleanValue value) {
        value.writeBoolean(data[index]);
=======
    public Object createReadObject(IntReadable indexReadable) {
        return (BooleanReadable) () -> data[indexReadable.readInt()];
    }
    
    @Override
    public Object createWriteObject(GraphWriteMethods graph, int attribute, IntReadable indexReadable) {
        return new BooleanVariable() {
            @Override
            public boolean readBoolean() {
                return data[indexReadable.readInt()];
            }
            @Override
            public void writeBoolean(boolean value) {
                graph.setBooleanValue(attribute, indexReadable.readInt(), value);
            }
        };
>>>>>>> 120a5d6d
    }
}<|MERGE_RESOLUTION|>--- conflicted
+++ resolved
@@ -24,13 +24,9 @@
 import au.gov.asd.tac.constellation.graph.NativeAttributeType;
 import au.gov.asd.tac.constellation.graph.locking.ParameterReadAccess;
 import au.gov.asd.tac.constellation.graph.locking.ParameterWriteAccess;
-<<<<<<< HEAD
-import au.gov.asd.tac.constellation.graph.value.types.booleanType.BooleanValue;
-=======
 import au.gov.asd.tac.constellation.graph.value.readables.BooleanReadable;
 import au.gov.asd.tac.constellation.graph.value.readables.IntReadable;
 import au.gov.asd.tac.constellation.graph.value.variables.BooleanVariable;
->>>>>>> 120a5d6d
 import java.security.SecureRandom;
 import java.util.Arrays;
 import org.apache.commons.lang3.StringUtils;
@@ -406,21 +402,12 @@
             }
         }
     }
-    
-    @Override
-<<<<<<< HEAD
-    public BooleanValue createValue() {
-        return new BooleanValue();
-    }
-    
-    @Override
-    public void read(int index, BooleanValue value) {
-        value.writeBoolean(data[index]);
-=======
+
+    @Override
     public Object createReadObject(IntReadable indexReadable) {
         return (BooleanReadable) () -> data[indexReadable.readInt()];
     }
-    
+
     @Override
     public Object createWriteObject(GraphWriteMethods graph, int attribute, IntReadable indexReadable) {
         return new BooleanVariable() {
@@ -433,6 +420,5 @@
                 graph.setBooleanValue(attribute, indexReadable.readInt(), value);
             }
         };
->>>>>>> 120a5d6d
     }
 }