/*
 * Copyright 2010-2020 Australian Signals Directorate
 *
 * Licensed under the Apache License, Version 2.0 (the "License");
 * you may not use this file except in compliance with the License.
 * You may obtain a copy of the License at
 *
 *     http://www.apache.org/licenses/LICENSE-2.0
 *
 * Unless required by applicable law or agreed to in writing, software
 * distributed under the License is distributed on an "AS IS" BASIS,
 * WITHOUT WARRANTIES OR CONDITIONS OF ANY KIND, either express or implied.
 * See the License for the specific language governing permissions and
 * limitations under the License.
 */
package au.gov.asd.tac.constellation.graph.attribute;

import au.gov.asd.tac.constellation.graph.GraphReadMethods;
import au.gov.asd.tac.constellation.graph.GraphWriteMethods;
import au.gov.asd.tac.constellation.graph.NativeAttributeType;
import au.gov.asd.tac.constellation.graph.locking.ParameterReadAccess;
import au.gov.asd.tac.constellation.graph.locking.ParameterWriteAccess;
<<<<<<< HEAD
import au.gov.asd.tac.constellation.graph.value.types.doubleType.DoubleValue;
=======
import au.gov.asd.tac.constellation.graph.value.readables.DoubleReadable;
import au.gov.asd.tac.constellation.graph.value.readables.IntReadable;
import au.gov.asd.tac.constellation.graph.value.variables.DoubleVariable;
>>>>>>> 120a5d6d
import java.util.Arrays;
import org.apache.commons.lang3.StringUtils;
import org.openide.util.lookup.ServiceProvider;

/**
 * This describes a type of attribute whose values are primitive doubles.
 * <p>
 * When setting these attribute values from numeric types, the values are
 * implicitly or explicitly cast as necessary. The
 * {@link #setString setString()} method will utilise
 * {@link Double#parseDouble}. The {@link #setBoolean setBoolean()} method will
 * yield 1 for true and 0 for false.
 * <p>
 * When retrieving these attribute values as numeric types the values are
 * implicitly or explicitly cast as necessary. The
 * {@link #getString getString()} method will utilise {@link String#valueOf}.
 * The {@link #getBoolean getBoolean()} method will return false for 0, and true
 * for any other value.
 *
 * @author cygnus_x-1
 */
@ServiceProvider(service = AttributeDescription.class)
public class DoubleAttributeDescription extends AbstractAttributeDescription<DoubleValue> {

    public static final String ATTRIBUTE_NAME = "double";
    public static final Class<Double> NATIVE_CLASS = double.class;
    public static final NativeAttributeType NATIVE_TYPE = NativeAttributeType.DOUBLE;
    private static final double DEFAULT_VALUE = 0;

    private double[] data = new double[0];
    private double defaultValue = DEFAULT_VALUE;

    @SuppressWarnings("unchecked") // Casts are manually checked
    private double convertFromObject(final Object object) throws IllegalArgumentException {
        if (object == null) {
            return (double) getDefault();
        } else if (object instanceof Number) {
            return ((Number) object).doubleValue();
        } else if (object instanceof Boolean) {
            return ((Boolean) object) ? 1.0 : 0.0;
        } else if (object instanceof Character) {
            return (double) ((Character) object);
        } else if (object instanceof String) {
            return convertFromString((String) object);
        } else {
            throw new IllegalArgumentException(String.format(
                    "Error converting Object '%s' to double", object.getClass()));
        }
    }

    private double convertFromString(final String string) throws IllegalArgumentException {
        if (StringUtils.isBlank(string)) {
            return (double) getDefault();
        } else {
            try {
                return Double.parseDouble(string);
            } catch (final NumberFormatException ex) {
                throw new IllegalArgumentException(String.format(
                        "Error converting String '%s' to short", string), ex);
            }
        }
    }

    @Override
    public String getName() {
        return ATTRIBUTE_NAME;
    }

    @Override
    public Class<?> getNativeClass() {
        return NATIVE_CLASS;
    }

    @Override
    public NativeAttributeType getNativeType() {
        return NATIVE_TYPE;
    }

    @Override
    public Object getDefault() {
        return defaultValue;
    }

    @Override
    public void setDefault(final Object value) {
        defaultValue = convertFromObject(value);
    }

    @Override
    public int getCapacity() {
        return data.length;
    }

    @Override
    public void setCapacity(final int capacity) {
        final int len = data.length;
        data = Arrays.copyOf(data, capacity);
        if (capacity > len) {
            Arrays.fill(data, len, capacity, defaultValue);
        }
    }

    @Override
    public byte getByte(final int id) {
        return (byte) data[id];
    }

    @Override
    public void setByte(final int id, final byte value) {
        data[id] = (double) value;
    }

    @Override
    public short getShort(final int id) {
        return (short) data[id];
    }

    @Override
    public void setShort(final int id, final short value) {
        data[id] = (double) value;
    }

    @Override
    public int getInt(final int id) {
        return (int) data[id];
    }

    @Override
    public void setInt(final int id, final int value) {
        data[id] = (double) value;
    }

    @Override
    public long getLong(final int id) {
        return (long) data[id];
    }

    @Override
    public void setLong(final int id, final long value) {
        data[id] = (double) value;
    }

    @Override
    public float getFloat(final int id) {
        return (float) data[id];
    }

    @Override
    public void setFloat(final int id, final float value) {
        data[id] = (double) value;
    }

    @Override
    public double getDouble(final int id) {
        return data[id];
    }

    @Override
    public void setDouble(final int id, final double value) {
        data[id] = value;
    }

    @Override
    public boolean getBoolean(final int id) {
        return data[id] != 0.0;
    }

    @Override
    public void setBoolean(final int id, final boolean value) {
        data[id] = value ? 1.0 : 0.0;
    }

    @Override
    public char getChar(final int id) {
        return (char) data[id];
    }

    @Override
    public void setChar(final int id, final char value) {
        data[id] = (double) value;
    }

    @Override
    public String getString(final int id) {
        return String.valueOf(data[id]);
    }

    @Override
    public void setString(final int id, final String value) {
        data[id] = convertFromString(value);
    }

    @Override
    public String acceptsString(final String value) {
        try {
            convertFromString(value);
            return null;
        } catch (final IllegalArgumentException ex) {
            return ex.getMessage();
        }
    }

    @Override
    public Object getObject(final int id) {
        return data[id];
    }

    @Override
    public void setObject(final int id, final Object value) {
        data[id] = convertFromObject(value);
    }

    @Override
    public boolean isClear(final int id) {
        return data[id] == defaultValue;
    }

    @Override
    public void clear(final int id) {
        data[id] = defaultValue;
    }

    @Override
    public AttributeDescription copy(final GraphReadMethods graph) {
        final DoubleAttributeDescription attribute = new DoubleAttributeDescription();
        attribute.data = Arrays.copyOf(data, data.length);
        attribute.defaultValue = this.defaultValue;
        attribute.graph = graph;
        return attribute;
    }

    @Override
    public int hashCode(final int id) {
        return (int) data[id];
    }

    @Override
    public boolean equals(final int id1, final int id2) {
        return data[id1] == data[id2];
    }

    @Override
    public void save(final int id, final ParameterWriteAccess access) {
        access.setDouble(data[id]);
    }

    @Override
    public void restore(final int id, final ParameterReadAccess access) {
        data[id] = access.getUndoDouble();
    }

    @Override
    public Object saveData() {
        return Arrays.copyOf(data, data.length);
    }

    @Override
    public void restoreData(final Object savedData) {
        final double[] sd = (double[]) savedData;
        data = Arrays.copyOf(sd, sd.length);
    }
    
    @Override
<<<<<<< HEAD
    public DoubleValue createValue() {
        return new DoubleValue();
    }
    
    @Override
    public void read(int index, DoubleValue value) {
        value.writeDouble(data[index]);
=======
    public Object createReadObject(IntReadable indexReadable) {
        return (DoubleReadable) () -> data[indexReadable.readInt()];
    }
    
    @Override
    public Object createWriteObject(GraphWriteMethods graph, int attribute, IntReadable indexReadable) {
        return new DoubleVariable() {
            @Override
            public double readDouble() {
                return data[indexReadable.readInt()];
            }
            @Override
            public void writeDouble(double value) {
                graph.setDoubleValue(attribute, indexReadable.readInt(), value);
            }
        };
>>>>>>> 120a5d6d
    }
}<|MERGE_RESOLUTION|>--- conflicted
+++ resolved
@@ -20,13 +20,9 @@
 import au.gov.asd.tac.constellation.graph.NativeAttributeType;
 import au.gov.asd.tac.constellation.graph.locking.ParameterReadAccess;
 import au.gov.asd.tac.constellation.graph.locking.ParameterWriteAccess;
-<<<<<<< HEAD
-import au.gov.asd.tac.constellation.graph.value.types.doubleType.DoubleValue;
-=======
 import au.gov.asd.tac.constellation.graph.value.readables.DoubleReadable;
 import au.gov.asd.tac.constellation.graph.value.readables.IntReadable;
 import au.gov.asd.tac.constellation.graph.value.variables.DoubleVariable;
->>>>>>> 120a5d6d
 import java.util.Arrays;
 import org.apache.commons.lang3.StringUtils;
 import org.openide.util.lookup.ServiceProvider;
@@ -288,21 +284,12 @@
         final double[] sd = (double[]) savedData;
         data = Arrays.copyOf(sd, sd.length);
     }
-    
-    @Override
-<<<<<<< HEAD
-    public DoubleValue createValue() {
-        return new DoubleValue();
-    }
-    
-    @Override
-    public void read(int index, DoubleValue value) {
-        value.writeDouble(data[index]);
-=======
+
+    @Override
     public Object createReadObject(IntReadable indexReadable) {
         return (DoubleReadable) () -> data[indexReadable.readInt()];
     }
-    
+
     @Override
     public Object createWriteObject(GraphWriteMethods graph, int attribute, IntReadable indexReadable) {
         return new DoubleVariable() {
@@ -315,6 +302,5 @@
                 graph.setDoubleValue(attribute, indexReadable.readInt(), value);
             }
         };
->>>>>>> 120a5d6d
     }
 }