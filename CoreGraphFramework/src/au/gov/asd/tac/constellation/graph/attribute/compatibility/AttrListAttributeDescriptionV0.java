--- conflicted
+++ resolved
@@ -19,14 +19,9 @@
 import au.gov.asd.tac.constellation.graph.GraphWriteMethods;
 import au.gov.asd.tac.constellation.graph.attribute.AbstractAttributeDescription;
 import au.gov.asd.tac.constellation.graph.attribute.AttributeDescription;
-<<<<<<< HEAD
-import au.gov.asd.tac.constellation.graph.value.types.booleanType.BooleanValue;
-import au.gov.asd.tac.constellation.graph.value.types.stringType.StringValue;
-=======
 import au.gov.asd.tac.constellation.graph.value.readables.IntReadable;
 import au.gov.asd.tac.constellation.graph.value.readables.StringReadable;
 import au.gov.asd.tac.constellation.graph.value.variables.StringVariable;
->>>>>>> 120a5d6d
 import java.util.Arrays;
 
 /**
@@ -223,21 +218,12 @@
         final String[] sd = (String[]) savedData;
         data = Arrays.copyOf(sd, sd.length);
     }
-    
-    @Override
-<<<<<<< HEAD
-    public StringValue createValue() {
-        return new StringValue();
-    }
-    
-    @Override
-    public void read(int index, StringValue value) {
-        value.writeString(data[index]);
-=======
+
+    @Override
     public Object createReadObject(IntReadable indexReadable) {
         return (StringReadable) () -> data[indexReadable.readInt()];
     }
-    
+
     @Override
     public Object createWriteObject(GraphWriteMethods graph, int attribute, IntReadable indexReadable) {
         return new StringVariable() {
@@ -250,6 +236,5 @@
                 graph.setObjectValue(attribute, indexReadable.readInt(), value);
             }
         };
->>>>>>> 120a5d6d
     }
 }