/*
 * Copyright 2010-2020 Australian Signals Directorate
 *
 * Licensed under the Apache License, Version 2.0 (the "License");
 * you may not use this file except in compliance with the License.
 * You may obtain a copy of the License at
 *
 *     http://www.apache.org/licenses/LICENSE-2.0
 *
 * Unless required by applicable law or agreed to in writing, software
 * distributed under the License is distributed on an "AS IS" BASIS,
 * WITHOUT WARRANTIES OR CONDITIONS OF ANY KIND, either express or implied.
 * See the License for the specific language governing permissions and
 * limitations under the License.
 */
package au.gov.asd.tac.constellation.graph.attribute;

import au.gov.asd.tac.constellation.graph.GraphIndex;
import au.gov.asd.tac.constellation.graph.GraphIndexResult;
import au.gov.asd.tac.constellation.graph.GraphIndexType;
import au.gov.asd.tac.constellation.graph.GraphReadMethods;
import au.gov.asd.tac.constellation.graph.GraphWriteMethods;
import au.gov.asd.tac.constellation.graph.NativeAttributeType;
import au.gov.asd.tac.constellation.graph.NativeAttributeType.NativeValue;
import au.gov.asd.tac.constellation.graph.locking.ParameterReadAccess;
import au.gov.asd.tac.constellation.graph.locking.ParameterWriteAccess;
<<<<<<< HEAD
import au.gov.asd.tac.constellation.graph.value.IndexedReadable;
=======
import au.gov.asd.tac.constellation.graph.value.readables.IntReadable;
>>>>>>> 120a5d6d

/**
 * An AttributeDescription defines an attribute type that can hold a new type of
 * value, such as integers, booleans, colors etc. This interface hides the
 * actual data stored by the attribute behind a collection of getter and setter
 * methods meaning that the attribute designer has a lot of freedom to store the
 * data in an efficient manner.
 * <p>
 * Every attribute must work with #getObject and #getString. Everything else is
 * optional. This means that comparison of values, #getObject and #getString are
 * the safest choice.
 * <p>
 * Access to the attribute values held by this AttributeDescription are accessed
 * by a collection of getter/setter pairs covering all the primitive types as
 * well as Objects and Strings. The general principle is that these
 * getter/setter pairs should operate in a consistent way.
 * <p>
 * A getter method must either provide a version of its underlying value in the
 * requested form or throw an {@link IllegalArgumentException}. However, if it
 * chooses to return a value, this value must be accepted by the corresponding
 * setter method and calling the setter method must return the underlying native
 * value to the same state it was in when the getter was called.
 * <p>
 *
 * @author sirius
 */
public interface AttributeDescription<V> extends IndexedReadable<V> {

    /**
     * Sets the graph that this attribute belongs to. The framework calls this
     * method to inform the attribute which graph they belong to in case the
     * attribute needs to access other information from the graph. The attribute
     * description should keep hold onto this reference if such information is
     * required.
     *
     * @param graph the graph that this AttributeDescription belongs to.
     */
    public void setGraph(final GraphReadMethods graph);

    /**
     * Returns the name of this attribute.
     * <p>
     * This should be a unique name for all AttributeDescriptions in the
     * application and is required when a new attribute is created on a graph to
     * specify which attribute type is to be created. This name also becomes
     * part of the attribute's specification and is visible to the user through
     * the application.
     *
     * @return the name of this attribute.
     */
    public String getName();

    /**
     * Get the version of this Attribute Description.
     *
     * @return The version as an integer
     */
    public int getVersion();

    /**
     * The underlying Java type of the Attribute.
     * <p>
     * Useful for property editors, for instance.
     *
     * @return The underlying type of the Attribute.
     */
    public Class<?> getNativeClass();

    /**
     * Returns the underlying native type for this attribute.
     *
     * @return the underlying native type for this attribute.
     */
    public NativeAttributeType getNativeType();

    /**
     * Return the default value for this attribute as an Object. If the
     * underlying native type of this AttributeDescription is not an Object,
     * then it is understood that the returned value will be consistent with
     * values returned by {@link AttributeDescription#getObject(int) } and
     * accepted by
     * {@link AttributeDescription#setObject(int, java.lang.Object) }.
     *
     * @return The default value for this attribute as an Object.
     */
    public Object getDefault();

    /**
     * Set the default value for this attribute.
     *
     * @param value The value to set as the default. It is understood that this
     * method will accept the same range of object values as
     * {@link AttributeDescription#setObject(int, java.lang.Object) }.
     */
    void setDefault(final Object value);

    /**
     * Returns the current element capacity of this attribute. The attribute is
     * responsible for storing attribute values for all elements with id from 0
     * (inclusive) to its capacity (exclusive).
     *
     * @return the current element capacity of this attribute.
     * @see AttributeDescription#setCapacity(int)
     */
    public int getCapacity();

    /**
     * Sets the capacity of this attribute which is the number of elements the
     * attribute should be able to hold values for. The AttributeDescription
     * should immediately expand its storage to enable storage of values for all
     * elements with ids from 0 (inclusive) to the new capacity (exclusive).
     *
     * @param capacity the capacity of this attribute.
     * @see AttributeDescription#getCapacity()
     */
    public void setCapacity(final int capacity);

    /**
     * Returns the value for the specified element as a byte. In general, the
     * native type of this attribute will be of a different type meaning that it
     * is the responsibility of the attribute to convert the native type to a
     * byte on the fly. In cases where this conversion is not possible the
     * attribute should throw an IllegalArgumentException. In general, this
     * method should return a byte value that is accepted by the
     * {@link AttributeDescription#setByte(int, byte) } method and cause the
     * underlying native value to return to the original value.
     *
     * @param id the id of the element.
     * @return the value for the specified element as a byte.
     */
    public byte getByte(final int id);

    /**
     * Sets the value for the specified element to the specified byte value. In
     * general the native type of this attribute will be of a different type
     * meaning that it is the responsibility of the attribute to convert the
     * specified value on the fly. In cases where this conversion is not
     * possible the attribute should throw an IllegalArgumentException. In
     * general, if the attribute accepts a byte value, it should cause the
     * native attribute value for the specified element to reach a state that
     * will return the same byte value when queried with the
     * {@link AttributeDescription#getByte(int) } method.
     *
     * @param id the id of the element.
     * @param value the new value for the attribute.
     * @throws IllegalArgumentException if the specified value cannot be
     * converted to the attribute's native type.
     * @see AttributeDescription#getByte(int)
     */
    public void setByte(final int id, final byte value);

    /**
     * Returns the value for the specified element as a short. In general, the
     * native type of this attribute will be of a different type meaning that it
     * is the responsibility of the attribute to convert the native type to a
     * short on the fly. In cases where this conversion is not possible the
     * attribute should throw an IllegalArgumentException. In general, this
     * method should return a short value that is accepted by the
     * {@link AttributeDescription#setShort(int, short) } method and cause the
     * underlying native value to return to the original value.
     *
     * @param id the id of the element.
     * @return the value for the specified element as a short.
     */
    public short getShort(final int id);

    /**
     * Sets the value for the specified element to the specified short value. In
     * general the native type of this attribute will be of a different type
     * meaning that it is the responsibility of the attribute to convert the
     * specified value on the fly. In cases where this conversion is not
     * possible the attribute should throw an IllegalArgumentException. In
     * general, if the attribute accepts a short value, it should cause the
     * native attribute value for the specified element to reach a state that
     * will return the same short value when queried with the
     * {@link AttributeDescription#getShort(int) } method.
     *
     * @param id the id of the element.
     * @param value the new value for the attribute.
     * @throws IllegalArgumentException if the specified value cannot be
     * converted to the attribute's native type.
     * @see AttributeDescription#getShort(int)
     */
    public void setShort(final int id, final short value);

    /**
     * Returns the value for the specified element as an int. In general, the
     * native type of this attribute will be of a different type meaning that it
     * is the responsibility of the attribute to convert the native type to an
     * int on the fly. In cases where this conversion is not possible the
     * attribute should throw an IllegalArgumentException. In general, this
     * method should return an int value that is accepted by the
     * {@link AttributeDescription#setInt(int, int) } method and cause the
     * underlying native value to return to the original value.
     *
     * @param id the id of the element.
     * @return the value for the specified element as an int.
     */
    public int getInt(final int id);

    /**
     * Sets the value for the specified element to the specified int value. In
     * general the native type of this attribute will be of a different type
     * meaning that it is the responsibility of the attribute to convert the
     * specified value on the fly. In cases where this conversion is not
     * possible the attribute should throw an IllegalArgumentException. In
     * general, if the attribute accepts an int value, it should cause the
     * native attribute value for the specified element to reach a state that
     * will return the same int value when queried with the
     * {@link AttributeDescription#getInt(int) } method.
     *
     * @param id the id of the element.
     * @param value the new value for the attribute.
     * @throws IllegalArgumentException if the specified value cannot be
     * converted to the attribute's native type.
     * @see AttributeDescription#getInt(int)
     */
    public void setInt(final int id, final int value);

    /**
     * Returns the value for the specified element as a long. In general, the
     * native type of this attribute will be of a different type meaning that it
     * is the responsibility of the attribute to convert the native type to a
     * long on the fly. In cases where this conversion is not possible the
     * attribute should throw an IllegalArgumentException. In general, this
     * method should return a long value that is accepted by the
     * {@link AttributeDescription#setLong(int, long) } method and cause the
     * underlying native value to return to the original value.
     *
     * @param id the id of the element.
     * @return the value for the specified element as a long.
     */
    public long getLong(final int id);

    /**
     * Sets the value for the specified element to the specified long value. In
     * general the native type of this attribute will be of a different type
     * meaning that it is the responsibility of the attribute to convert the
     * specified value on the fly. In cases where this conversion is not
     * possible the attribute should throw an IllegalArgumentException. In
     * general, if the attribute accepts a long value, it should cause the
     * native attribute value for the specified element to reach a state that
     * will return the same long value when queried with the
     * {@link AttributeDescription#getLong(int) } method.
     *
     * @param id the id of the element.
     * @param value the new value for the attribute.
     * @throws IllegalArgumentException if the specified value cannot be
     * converted to the attribute's native type.
     * @see AttributeDescription#getLong(int)
     */
    public void setLong(final int id, final long value);

    /**
     * Returns the value for the specified element as a float. In general, the
     * native type of this attribute will be of a different type meaning that it
     * is the responsibility of the attribute to convert the native type to a
     * float on the fly. In cases where this conversion is not possible the
     * attribute should throw an IllegalArgumentException. In general, this
     * method should return a float value that is accepted by the
     * {@link AttributeDescription#setByte(int, byte) } method and cause the
     * underlying native value to return to the original value.
     *
     * @param id the id of the element.
     * @return the value for the specified element as a float.
     */
    public float getFloat(final int id);

    /**
     * Sets the value for the specified element to the specified float value. In
     * general the native type of this attribute will be of a different type
     * meaning that it is the responsibility of the attribute to convert the
     * specified value on the fly. In cases where this conversion is not
     * possible the attribute should throw an IllegalArgumentException. In
     * general, if the attribute accepts a float value, it should cause the
     * native attribute value for the specified element to reach a state that
     * will return the same float value when queried with the
     * {@link AttributeDescription#getFloat(int) } method.
     *
     * @param id the id of the element.
     * @param value the new value for the attribute.
     * @throws IllegalArgumentException if the specified value cannot be
     * converted to the attribute's native type.
     * @see AttributeDescription#getFloat(int)
     */
    public void setFloat(final int id, final float value);

    /**
     * Returns the value for the specified element as a double. In general, the
     * native type of this attribute will be of a different type meaning that it
     * is the responsibility of the attribute to convert the native type to a
     * double on the fly. In cases where this conversion is not possible the
     * attribute should throw an IllegalArgumentException. In general, this
     * method should return a double value that is accepted by the
     * {@link AttributeDescription#setDouble(int, double) } method and cause the
     * underlying native value to return to the original value.
     *
     * @param id the id of the element.
     * @return the value for the specified element as a double.
     */
    public double getDouble(final int id);

    /**
     * Sets the value for the specified element to the specified double value.
     * In general the native type of this attribute will be of a different type
     * meaning that it is the responsibility of the attribute to convert the
     * specified value on the fly. In cases where this conversion is not
     * possible the attribute should throw an IllegalArgumentException. In
     * general, if the attribute accepts a double value, it should cause the
     * native attribute value for the specified element to reach a state that
     * will return the same double value when queried with the
     * {@link AttributeDescription#getDouble(int) } method.
     *
     * @param id the id of the element.
     * @param value the new value for the attribute.
     * @throws IllegalArgumentException if the specified value cannot be
     * converted to the attribute's native type.
     * @see AttributeDescription#getDouble(int)
     */
    public void setDouble(final int id, final double value);

    /**
     * Returns the value for the specified element as a boolean. In general, the
     * native type of this attribute will be of a different type meaning that it
     * is the responsibility of the attribute to convert the native type to a
     * boolean on the fly. In cases where this conversion is not possible the
     * attribute should throw an IllegalArgumentException. In general, this
     * method should return a boolean value that is accepted by the
     * {@link AttributeDescription#setBoolean(int, boolean) } method and cause
     * the underlying native value to return to the original value.
     *
     * @param id the id of the element.
     * @return the value for the specified element as a boolean.
     */
    public boolean getBoolean(final int id);

    /**
     * Sets the value for the specified element to the specified boolean value.
     * In general the native type of this attribute will be of a different type
     * meaning that it is the responsibility of the attribute to convert the
     * specified value on the fly. In cases where this conversion is not
     * possible the attribute should throw an IllegalArgumentException. In
     * general, if the attribute accepts a boolean value, it should cause the
     * native attribute value for the specified element to reach a state that
     * will return the same boolean value when queried with the
     * {@link AttributeDescription#getBoolean(int) } method.
     *
     * @param id the id of the element.
     * @param value the new value for the attribute.
     * @throws IllegalArgumentException if the specified value cannot be
     * converted to the attribute's native type.
     * @see AttributeDescription#getBoolean(int)
     */
    public void setBoolean(final int id, final boolean value);

    /**
     * Returns the value for the specified element as a char. In general, the
     * native type of this attribute will be of a different type meaning that it
     * is the responsibility of the attribute to convert the native type to a
     * char on the fly. In cases where this conversion is not possible the
     * attribute should throw an IllegalArgumentException. In general, this
     * method should return a char value that is accepted by the
     * {@link AttributeDescription#setChar(int, char) } method and cause the
     * underlying native value to return to the original value.
     *
     * @param id the id of the element.
     * @return the value for the specified element as a char.
     */
    public char getChar(final int id);

    /**
     * Sets the value for the specified element to the specified char value. In
     * general the native type of this attribute will be of a different type
     * meaning that it is the responsibility of the attribute to convert the
     * specified value on the fly. In cases where this conversion is not
     * possible the attribute should throw an IllegalArgumentException. In
     * general, if the attribute accepts a char value, it should cause the
     * native attribute value for the specified element to reach a state that
     * will return the same char value when queried with the
     * {@link AttributeDescription#getChar(int) } method.
     *
     * @param id the id of the element.
     * @param value the new value for the attribute.
     * @throws IllegalArgumentException if the specified value cannot be
     * converted to the attribute's native type.
     * @see AttributeDescription#getChar(int)
     */
    public void setChar(final int id, final char value);

    /**
     * Returns the value for the specified element as a String. In general, the
     * native type of this attribute will be of a different type meaning that it
     * is the responsibility of the attribute to convert the native type to a
     * String on the fly. The String value returned by this method should be
     * accepted by the
     * {@link AttributeDescription#setString(int, java.lang.String) } method and
     * cause the underlying native value to return to the original value.
     *
     * @param id the id of the element.
     * @return the value for the specified element as a String.
     */
    public String getString(final int id);

    /**
     * Sets the value for the specified element to the specified String value.
     * In general the native type of this attribute will be of a different type
     * meaning that it is the responsibility of the attribute to convert the
     * specified value on the fly. In cases where this conversion is not
     * possible the attribute should throw an IllegalArgumentException. In
     * general, if the attribute accepts a String value, it should cause the
     * native attribute value for the specified element to reach a state that
     * will return the same String value when queried with the
     * {@link AttributeDescription#getString(int) } method. Likewise, this
     * method should accept all values returned by the {@link AttributeDescription#getString(int)
     * } for this attribute.
     *
     * @param id the id of the element.
     * @param value the new value for the attribute.
     * @throws IllegalArgumentException if the specified value cannot be
     * converted to the attribute's native type.
     * @see AttributeDescription#getString(int)
     */
    public void setString(final int id, final String value);

    /**
     * Validates a potential string value for this attribute value.
     *
     * If the value is valid then this method will return null and the attribute
     * description is obliged to accept the value in future calls to
     * setStringValue() calls.
     *
     * If the string is invalid then the method will return a message explaining
     * why.
     *
     * @param value the candidate string value
     * @return true if this {@link AttributeDescription} will accept the
     * specified {@link String} value through its
     * {@link AttributeDescription#setString(int, java.lang.String)} method.
     */
    public String acceptsString(final String value);

    /**
     * Returns the value for the specified element as an Object. In general, the
     * native type of this attribute will be of a different type meaning that it
     * is the responsibility of the attribute to convert the native type to an
     * Object on the fly. The Object value returned by this method should be
     * accepted by the
     * {@link AttributeDescription#setObject(int, java.lang.Object) } method and
     * cause the underlying native value to return to the original value.
     *
     * @param id the id of the element.
     * @return the value for the specified element as an Object.
     */
    public Object getObject(final int id);

    /**
     * Sets the value for the specified element to the specified Object value.
     * In general the native type of this attribute will be of a different type
     * meaning that it is the responsibility of the attribute to convert the
     * specified value on the fly. In cases where this conversion is not
     * possible the attribute should throw an IllegalArgumentException. In
     * general, if the attribute accepts an Object value, it should cause the
     * native attribute value for the specified element to reach a state that
     * will return the same Object value when queried with the
     * {@link AttributeDescription#getObject(int) } method. Likewise, this
     * method should accept all values returned by the {@link AttributeDescription#getObject(int)
     * }.
     *
     * @param id the id of the element.
     * @param value the new value for the attribute.
     * @throws IllegalArgumentException if the specified value cannot be
     * converted to the attribute's native type.
     * @see AttributeDescription#getObject(int)
     */
    public void setObject(final int id, final Object value);

    public Object createReadObject(IntReadable indexReadable);
    
    public Object createWriteObject(GraphWriteMethods graph, int attribute, IntReadable indexReadable);
    
    /**
     * Convert an attribute value from its object representation to its native
     * representation. The native representation is that which the attribute
     * description uses to physically store values of the attribute.
     * <br>
     * This should return an object {@code obj} such that
     * {@code getNativeType().create(obj)} will return a {@link NativeValue}
     * that can be used to set values of this attribute directly through calls
     * to {@link NativeAttributeType#set}.
     *
     * @param object an attribute value represented as an Object, ie. a value
     * obtained from a call to {@link #getObject}
     * @return An attribute value represented natively.
     */
    public Object convertToNativeValue(final Object object);

    /**
     * Returns true if the value for the specified element is equal to the
     * default value for this attribute.
     *
     * @param id the id of the element.
     * @return true if the value for the specified element is equal to the
     * default value for this attribute.
     * @see AttributeDescription#clear(int)
     */
    public boolean isClear(final int id);

    /**
     * Sets the value for the specified element to the default value for this
     * attribute.
     *
     * @param id the id of the element.
     */
    public void clear(final int id);

    /**
     * Returns a deep copy of this AttributeDescription. It is important that
     * this copy not rely on this instance in any way as the caller is free to
     * call mutating methods on the copy at any time. As all attribute values in
     * Constellation are defined to be immutable, simply copying the values is
     * acceptable.
     *
     * @param graph the graph for that the copy will be attached to.
     * @return a deep copy of this AttributeDescription.
     */
    public AttributeDescription copy(final GraphReadMethods graph);

    /**
     * Returns a hash code for the attribute value associated with the specified
     * element id.
     *
     * @param id the element id.
     * @return a hash code for the attribute value associated with the specified
     * element id.
     */
    public int hashCode(final int id);

    /**
     * Returns true if the attribute values associated with the two specified
     * element ids are considered equal. This test should be consistent with the
     * results obtained by calling {@link AttributeDescription#getObject(int) }
     * for each element id and calling {@link Object#equals(java.lang.Object)}
     * on the result. This method provides a performant and constistent way to
     * test for equality regardless of the underlying native type.
     *
     * @param id1 the first element id.
     * @param id2 the second element id.
     * @return true if the attribute values associated with the two specified
     * element ids are considered equal.
     */
    public boolean equals(final int id1, final int id2);

    /**
     * Causes the attribute value associated with specified element id to be
     * saved to the specified ParameterWriteAccess object. This operation should
     * be compatible with
     * {@link AttributeDescription#restore(int, au.gov.asd.tac.constellation.graph.locking.ParameterReadAccess)}
     * and put the access object in a state that will return the underlying
     * native attribute value to the original state when the restore method is
     * called.
     *
     * @param id the element id.
     * @param access the ParameterWriteAccess object.
     */
    public void save(final int id, final ParameterWriteAccess access);

    /**
     * Causes the attribute value associated with the specified element id to be
     * restored from the specified ParameterReadAccess object. This operation
     * should be compatible with
     * {@link AttributeDescription#save(int, au.gov.asd.tac.constellation.graph.locking.ParameterWriteAccess)}
     * and restore the underlying native value to an identical state.
     *
     * @param id the element id.
     * @param access the ParameterReadAccess object.
     */
    public void restore(final int id, final ParameterReadAccess access);

    /**
     * When this method is called, the AttributeDescription should return an
     * object that stores all its element data. This same object will be passed
     * back to the restoreData() method so that the AttributeDescription can
     * restore itself.
     *
     * @return an object that will cause all attribute values held by this
     * AttributeDescription to be returned to their current state when passed to
     * {@link AttributeDescription#restoreData(java.lang.Object) }.
     */
    public Object saveData();

    /**
     * This method will be called when the AttributeDescription is required to
     * restore its data. The only objects passed to this method will be those
     * returned from {@link AttributeDescription#saveData() } method of the same
     * AttributeDescription instance.
     *
     * @param savedData the saved data object previously returned from a call to
     * {@link AttributeDescription#saveData() } on this object.
     */
    public void restoreData(final Object savedData);

    /**
     * Returns true if this AttributeDescription supports the specified index
     * type. The only index type an AttributeDescription must support is
     * {@link GraphIndexType#NONE} as this is the default state. If true is
     * returned then the caller can be guaranteed that a call to
     * {@link AttributeDescription#createIndex(au.gov.asd.tac.constellation.graph.GraphIndexType)}
     * with the same index type will not fail.
     *
     * @param indexType the candidate index type.
     * @return true if this AttributeDescription supports the specified index
     * type.
     */
    public boolean supportsIndexType(final GraphIndexType indexType);

    /**
     * Causes this AttributeDescription to create an index of the specified
     * type. Each AttributeDescription can only have a single index at any point
     * in time meaning that if an index current exists it will be deleted before
     * the new index is created. Before calling this method,
     * {@link AttributeDescription#supportsIndexType(au.gov.asd.tac.constellation.graph.GraphIndexType)}
     * should be called to test whether or not this AttributeDescription
     * supports the required index type. An exception to this is
     * {@link GraphIndexType#NONE} which represents the absence of an index and
     * is supported by all AttributeDescriptions.
     *
     * @param indexType the required index type.
     * @return the created GraphIndex object.
     */
    public GraphIndex createIndex(final GraphIndexType indexType);

    public static final GraphIndex NULL_GRAPH_INDEX = new GraphIndex() {

        @Override
        public void addElement(final int element) {
            // Override required for implementation of GraphIndex
        }

        @Override
        public void removeElement(final int element) {
            // Override required for implementation of GraphIndex
        }

        @Override
        public void updateElement(final int element) {
            // Override required for implementation of GraphIndex
        }

        @Override
        public GraphIndexResult getElementsWithAttributeValue(final Object value) {
            return null;
        }

        @Override
        public GraphIndexResult getElementsWithAttributeValueRange(final Object start, final Object end) {
            return null;
        }

        @Override
        public void expandCapacity(final int newCapacity) {
            // Override required for implementation of GraphIndex
        }
    };
}<|MERGE_RESOLUTION|>--- conflicted
+++ resolved
@@ -24,11 +24,7 @@
 import au.gov.asd.tac.constellation.graph.NativeAttributeType.NativeValue;
 import au.gov.asd.tac.constellation.graph.locking.ParameterReadAccess;
 import au.gov.asd.tac.constellation.graph.locking.ParameterWriteAccess;
-<<<<<<< HEAD
-import au.gov.asd.tac.constellation.graph.value.IndexedReadable;
-=======
 import au.gov.asd.tac.constellation.graph.value.readables.IntReadable;
->>>>>>> 120a5d6d
 
 /**
  * An AttributeDescription defines an attribute type that can hold a new type of
@@ -506,9 +502,9 @@
     public void setObject(final int id, final Object value);
 
     public Object createReadObject(IntReadable indexReadable);
-    
+
     public Object createWriteObject(GraphWriteMethods graph, int attribute, IntReadable indexReadable);
-    
+
     /**
      * Convert an attribute value from its object representation to its native
      * representation. The native representation is that which the attribute
