--- conflicted
+++ resolved
@@ -20,13 +20,9 @@
 import au.gov.asd.tac.constellation.graph.NativeAttributeType;
 import au.gov.asd.tac.constellation.graph.attribute.AbstractAttributeDescription;
 import au.gov.asd.tac.constellation.graph.attribute.AttributeDescription;
-<<<<<<< HEAD
-import au.gov.asd.tac.constellation.graph.value.types.longType.LongValue;
-=======
 import au.gov.asd.tac.constellation.graph.value.readables.IntReadable;
 import au.gov.asd.tac.constellation.graph.value.readables.LongReadable;
 import au.gov.asd.tac.constellation.graph.value.variables.LongVariable;
->>>>>>> 120a5d6d
 import java.util.Arrays;
 import java.util.Calendar;
 import java.util.Date;
@@ -339,23 +335,12 @@
     public String acceptsString(String value) {
         return parseDate(value) == NULL_VALUE ? "Not a valid date (Expected yyyy-mm-dd)" : null;
     }
-<<<<<<< HEAD
-
-    @Override
-    public LongValue createValue() {
-        return new LongValue();
-    }
-    
-    @Override
-    public void read(int index, LongValue value) {
-        value.writeLong(data[index]);
-=======
-    
+
     @Override
     public Object createReadObject(IntReadable indexReadable) {
         return (LongReadable) () -> data[indexReadable.readInt()];
     }
-    
+
     @Override
     public Object createWriteObject(GraphWriteMethods graph, int attribute, IntReadable indexReadable) {
         return new LongVariable() {
@@ -368,6 +353,5 @@
                 graph.setLongValue(attribute, indexReadable.readInt(), value);
             }
         };
->>>>>>> 120a5d6d
     }
 }