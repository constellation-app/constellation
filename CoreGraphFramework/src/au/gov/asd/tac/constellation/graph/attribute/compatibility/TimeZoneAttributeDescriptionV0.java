--- conflicted
+++ resolved
@@ -19,13 +19,9 @@
 import au.gov.asd.tac.constellation.graph.GraphWriteMethods;
 import au.gov.asd.tac.constellation.graph.attribute.AbstractAttributeDescription;
 import au.gov.asd.tac.constellation.graph.attribute.AttributeDescription;
-<<<<<<< HEAD
-import au.gov.asd.tac.constellation.graph.value.types.objectType.ObjectValue;
-=======
 import au.gov.asd.tac.constellation.graph.value.readables.IntReadable;
 import au.gov.asd.tac.constellation.graph.value.readables.ObjectReadable;
 import au.gov.asd.tac.constellation.graph.value.variables.ObjectVariable;
->>>>>>> 120a5d6d
 import java.util.Arrays;
 import java.util.TimeZone;
 import org.openide.util.lookup.ServiceProvider;
@@ -186,21 +182,12 @@
         final TimeZone[] sd = (TimeZone[]) savedData;
         data = Arrays.copyOf(sd, sd.length);
     }
-    
-    @Override
-<<<<<<< HEAD
-    public ObjectValue<TimeZone> createValue() {
-        return new ObjectValue<>();
-    }
-    
-    @Override
-    public void read(int index, ObjectValue<TimeZone> value) {
-        value.writeObject(data[index]);
-=======
+
+    @Override
     public Object createReadObject(IntReadable indexReadable) {
         return (ObjectReadable) () -> data[indexReadable.readInt()];
     }
-    
+
     @Override
     public Object createWriteObject(GraphWriteMethods graph, int attribute, IntReadable indexReadable) {
         return new ObjectVariable() {
@@ -213,6 +200,5 @@
                 graph.setObjectValue(attribute, indexReadable.readInt(), value);
             }
         };
->>>>>>> 120a5d6d
     }
 }