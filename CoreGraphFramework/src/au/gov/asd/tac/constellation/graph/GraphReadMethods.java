/*
 * Copyright 2010-2020 Australian Signals Directorate
 *
 * Licensed under the Apache License, Version 2.0 (the "License");
 * you may not use this file except in compliance with the License.
 * You may obtain a copy of the License at
 *
 *     http://www.apache.org/licenses/LICENSE-2.0
 *
 * Unless required by applicable law or agreed to in writing, software
 * distributed under the License is distributed on an "AS IS" BASIS,
 * WITHOUT WARRANTIES OR CONDITIONS OF ANY KIND, either express or implied.
 * See the License for the specific language governing permissions and
 * limitations under the License.
 */
package au.gov.asd.tac.constellation.graph;

import au.gov.asd.tac.constellation.graph.attribute.AttributeDescription;
import au.gov.asd.tac.constellation.graph.schema.Schema;
import au.gov.asd.tac.constellation.graph.value.readables.IntReadable;
import java.util.stream.IntStream;

/**
 * The GraphReadMethods provides an API that allows read-only access to the
 * graph. {@link GraphWriteMethods} extends GraphReadMethods and provides
 * methods that allow modification of the graph.
 *
 * <h3>Graph ID</h3>
 * Each graph is allocated an ID when it is created. The default behavior is to
 * assign each graph an ID that is unique with in the application so that it can
 * be used to identify the graph through its lifetime. However, there are
 * methods to copy a graph which preserves its ID and therefore creates the
 * situation where multiple graphs share a single ID. It is advised that these
 * graphs be used exclusively for private purposes and not exposed globally to
 * the application to preserve the uniqueness of the IDs.
 *
 * <h3>Graph Schema</h3>
 * In its basic form, the graph is a very generic structure providing attribute
 * graph elements with no context or functionality specific to any domain. While
 * this provides great flexibility, it makes working in specific domains harder
 * and more manual. Each graph has an associated schema that has the
 * responsibility of adding a layer of domain specific context over the top of
 * the generic graph structure. It is provided with an opportunity at various
 * stages in the graph's life cycle, such as when the graph is created, or when
 * graph elements are added or removed, to make domain specific changes to the
 * graph. Every graph must have an assigned schema at all times. However, the
 * default schema does nothing and is effectively equivalent to having no
 * schema.
 *
 * <h3>Graph Elements</h3>
 * A graph is comprised of sets of 5 different elements:
 * <ol>
 * <li>Vertices: vertices (or nodes) of the graph are connected together by
 * transactions. Where this occurs, the two vertices are considered to be
 * neighbors.</li>
 * <li>Transactions: transactions connect two vertices and can be either
 * directed or undirected. There can be many transactions between a single pair
 * of vertices.</li>
 * <li>Edges: an edge also connects a pair of vertices and represents all
 * transactions between those two vertices oriented in a single direction (or
 * undirected). Edges are not created explicity but are created and removed
 * automatically by the graph as transactions are created and deleted. By
 * definition, there can be at most 3 edges between any pair of vertices, one
 * representing transactions in the forward direction, one representing
 * transactions in the reverse direction, and one representing undirected
 * transactions.</li>
 * <li>Links: a link also connects a pair of vertices and represents all
 * transactions between those two vertices, regardless of direction. Links are
 * also not created explicitly but are created and deleted as transactions are
 * added and removed from the graph. By definition, there can be at most one
 * link between any pair of vertices. This link will exist only if there is at
 * least one transaction between the pair of vertices.</li>
 * <li>Attributes: attributes are associated with one of the other elements
 * types and allow values to be stored against each element of that type. Each
 * attribute has a type specifying the type of data that can be stored.</li>
 * </ol>
 * The graph contains methods that allow traversal of their relationships
 * between elements in the graph, for example:
 * <ol>
 * <li>Find all transactions adjacent to a vertex and find the
 * source/destination vertex for a transaction</li>
 * <li>Find all edges represented by a link and find the link representing an
 * edge.</li>
 * <li>Find all attributes associated with a vertex and find the element type
 * that an attribute is associated with.</li>
 * </ol>
 *
 * <h3>Element IDs</h3>
 * Each element is referenced by a unique integer ID that is allocated to the
 * element on creation and guaranteed not to change while the element exists. At
 * any point in time, the graph will have an capacity for a given element type
 * specifying the number of those elements the graph can hold. The IDs of those
 * elements will be allocated from the range of 0 (inclusive) to capacity
 * (exclusive). The capacity for a given element type is automatically expanded
 * as new elements are created. It is important to note that the ID of a deleted
 * element my be allocated to a new element when it is created.
 *
 * <h3>Element Positions</h3>
 * Each element also has a position number specifying the position that element
 * holds in the list of all elements of that type. While no elements of that
 * type are added or deleted, this position number will remain constant.
 * However, if a new element is added or removed, the graph is free to rearrange
 * those elements as needed by the implementation. If the graph holds N elements
 * of a given type, it is guaranteed that each element will hold a unique
 * position number between 0 (inclusive) and N (exclusive). This means that it
 * is possible to iterate through all elements of a given type by looking up the
 * element holding each positions between 0 and the count of those elements,
 * assuming that no elements are added or removed during the iterations.
 *
 * <h3>Element UIDs</h3>
 * Each element also has a UID which, unlike its ID, is guaranteed never to be
 * used for another element of that type for the life of the graph. This can be
 * useful to detect when an element has been deleted and another element created
 * using the same ID.
 *
 * <h3>Modification Counters</h3>
 * Changes on the graph are recorded through a series of modification counters:
 * <ol>
 * <li>Global Modification Counter: this counter is incremented each time any
 * change is made to the graph. If this modification counter has not changed
 * then it can be guaranteed that the graph has not changed in any way.</li>
 * <li>Structure Modification Counter: this counter is incremented each time a
 * vertex or transaction is added or removed from the graph. </li>
 * <li>Attribute Modification Counter: this counter is incremented each time an
 * attribute is added or removed from the graph.</li>
 * <li>Attribute Value Modification Counters: there is one attribute
 * modification counter for each attribute on the graph. These modification
 * counters get incremented each time a change is made to the value of that
 * attribute for any element.</li>
 * </ol>
 * When undo operations occur, the counters are decremented to be identical to
 * the values that existed before the original operation occurred. Therefore, if
 * attempting to detect changes in the graph, it is important that a test for
 * inequality is performed, rather than testing for a modification counter that
 * is greater than previously seen.
 *
 * <h3>Undo/Redo</h3>
 * The graph automatically records all operations performed on it to allow for
 * undo/redo functionality. In some cases, the default storage of the undo/redo
 * information is not memory efficient so the API allows for the execution of a
 * GraphOperation that is responsible for both the initial modification, as well
 * as any subsequent undo/redo operations. This should be treated as an advanced
 * functionality with much risk involved and should be only considered in cases
 * where a substantial memory saving can be achieved. It is critical that the
 * GraphOperation return the graph to the exact previous state when an undo (or
 * redo) operation is requested to prevent the graph becoming corrupted.
 *
 * <h3>Primary Keys</h3>
 * Each element type, particularly vertices and transactions, can have one or
 * more of their attributes specified as their primary key attributes. If no
 * primary key is specified for a given element type then attributes of that
 * type can be modified as required with the graph taking no action. If a
 * primary key is specified then the graph ensures that no to elements of that
 * type exist at the same time with the same combination of primary key
 * attribute values. It does this by keeping a list of elements that have had
 * primary key attribute changes since the last graph commit. Before a commit
 * can occur, each of these elements is validated to make sure its primary key
 * attribute values do not clash with other elements of its type. If a clash is
 * discovered, the graph's merger is given an opportunity to resolve the clash
 * by merging the two elements. If this is not possible, a DuplicateKeyException
 * is thrown and any uncommitted changes are rolled back. Only performing this
 * validation step on commit allows elements to temporarily share key attribute
 * values during the process of an edit, as long as those clashes are resolved
 * before the commit. There are also methods to manually enforce a primary key
 * validation if required.
 *
 * <h3>Immutable Attribute Values</h3>
 * It is important that all attribute values are considered immutable. This
 * happens by default when the underlying native attribute value is either a
 * primitive or a String. However, when the value is an Object, it is important
 * that values sourced from the graph are not simply edited and then set again
 * on the graph.
 * <p>
 * This is incorrect and will cause the graph to become corrupt:
 * <pre><code>
 *      Object value = graph.getObjectValue(attributeId, elementId);
 *      value.setSomething(...);
 *      graph.setObjectValue(attributeId, elementId, value);
 * </code></pre>
 *
 * This is correct:
 * <pre><code>
 *      Object value = graph.getObjectValue(attributeId, elementId);
 *      Object newValue = new Value(value);
 *      newValue.setSomething(...);
 *      graph.setObjectValue(attributeId, elementId, newValue);
 * </code></pre>
 *
 * @see GraphWriteMethods
 *
 * @author sirius
 */
public interface GraphReadMethods extends GraphConstants {

    /**
     * Returns a unique identifier for this graph. The default behavior is that
     * this ID is unique for all graphs in the application and can therefore be
     * used to uniquely identify any graph. However, it is possible to make
     * copies of a graph that have the same ID as the original meaning that this
     * uniqueness may not always hold. There is a convention that graphs with
     * duplicate IDs are used only for private uses and not exposed globally in
     * the application.
     *
     * @return a unique identifier for this graph.
     */
    public String getId();

    /**
     * Returns the schema for the graph.
     *
     * @return the schema.
     */
    public Schema getSchema();

    public boolean isRecordingEdit();

    /**
     * Returns the global modification counter. This counter is incremented
     * every time the graph changes in any way. When a change is undone, this
     * counter is reverted to the value it had before the change was performed.
     * This means that it is important to test for inequality when attempting to
     * detect changes to the graph, rather than testing for increases in this
     * counter, which would miss changes that result from an undo operation.
     *
     * @return the global modification counter.
     */
    long getGlobalModificationCounter();

    /**
     * Returns the global attribute modification counter. This counter is
     * increased every time an attribute is added or removed. When the addition
     * or removal of an attribute is undone, this counter is reverted to the
     * value it had before the element was added. This means that it is
     * important to test for inequality when attempting to detect changes
     * attribute changes in the graph, rather than testing for increases in this
     * counter, which would miss changes that result from an undo operation.
     *
     * @return the global attribute modification counter.
     */
    long getAttributeModificationCounter();

    /**
     * Returns the global structure modification counter. This counter is
     * increased every time a vertex or transaction is added or removed. When
     * the addition or removal of a vertex or transaction is undone, this
     * counter is reverted to the value it had before the element was added.
     * This means that it is important to test for inequality when attempting to
     * detect changes in the structure of the graph, rather than testing for
     * increases in this counter, which would miss changes that result from an
     * undo operation.
     *
     * @return the global structure modification counter.
     */
    long getStructureModificationCounter();

    /**
     * Returns the modification counter for the specified attribute. This
     * counter is increased every time the value of the attribute is set for any
     * element. When the value change is undone, this counter is reverted to the
     * value it had before the change. This means that it is important to test
     * for inequality when attempting to detect attribute value changes in the
     * graph, rather than testing for increases in this counter, which would
     * miss changes that result from an undo operation.
     *
     * @param attribute the attribute.
     * @return the modification counter for the specified attribute.
     */
    long getValueModificationCounter(final int attribute);

    /**
     * Creates a complete deep copy of the graph that has the same id as this
     * graph. The copy is represented by a GraphReadMethods object meaning that
     * is cannot be modified. Being a deep copy, the returned object is
     * completely independent of this graph meaning that future changes to this
     * graph will not propagate to the copy.
     *
     * @return a complete copy of the graph.
     */
    public GraphReadMethods copy();

    /**
     * Creates a complete deep copy of the graph with a new specified id. The
     * copy is represented by a GraphReadMethods object meaning that is cannot
     * be modified. Being a deep copy, the returned object is completely
     * independent of this graph meaning that future changes to this graph will
     * not propagate to the copy.
     *
     * @param id the id of the copy.
     *
     * @return a complete copy of the graph.
     */
    public GraphReadMethods copy(final String id);

    /**
     * Returns the number of edges that this graph can hold at this time. In
     * general, the edge capacity of the graph will increase as new edges are
     * created in the graph. Importantly, the ids of the edges in the graph will
     * always be in the range: 0 &lt;= id &lt; edge capacity.
     *
     * @return the edge capacity of the graph.
     */
    int getEdgeCapacity();

    /**
     * Returns a count of the number of edges in the graph. This will always be
     * less than or equal to the edge capacity. The position numbers of each
     * edge in the graph are unique and fill the range of 0 &lt;= position &lt;
     * edge count.
     *
     * <br> <br>This can be used to iterate through all edges in the graph:
     * <br>
     * <pre><code>
     *     final int edgeCount = graph.getEdgeCount();
     *     for (int position = 0; position &lt; edgeCount; position++) {
     *         final int edgeId = graph.getEdge(position);
     *         ....
     *     }
     * </code></pre>
     *
     * @return a count of the number of edges in the graph.
     */
    int getEdgeCount();

    /**
     * Returns the ID of the edge at the specified position in the graph.
     *
     * <br>
     * <br>This can be used to iterate through all edges in the graph:
     * <br>
     * <pre><code>
     *     final int edgeCount = graph.getEdgeCount();
     *     for (int position = 0; position &lt; edgeCount; position++) {
     *         final int edgeId = graph.getEdge(position);
     *         ....
     *     }
     * </code></pre>
     *
     * @param position the position of the edge that will be returned.
     *
     * @return the edge at the specified position in the graph.
     */
    int getEdge(final int position);

    /**
     * Returns the position of the specified edge in the graph.
     *
     * @param edge the id of the edge.
     * @return the position of the specified edge in the graph.
     */
    int getEdgePosition(final int edge);

    /**
     * Returns a UID for this edge that will be unique in this graph for all
     * edges with this edge id. This allows you to distinguish between edges
     * that happen to use the same edge id due to edges being added and removed.
     *
     * @param edge the ID of the edge.
     *
     * @return the UID of the edge.
     */
    long getEdgeUID(final int edge);

    /**
     * Returns the direction of the specified edge. This will always be either
     * UPHILL, DOWNHILL or FLAT.
     * <p>
     * In the case of edges, UPHILL or DOWNHILL (apart from indicating that this
     * is a directed edge) means that the source vertex id is less than or
     * greater than the destination vertex id respectively. Therefore, an edge
     * is directed if getTransactionDirection()!=Graph.FLAT.
     * <p>
     * (If the edge is a loop, then it could be UPHILL or DOWNHILL, it doesn't
     * matter.)
     *
     * @param edge the id of the edge.
     * @return the direction of the specified edge.
     */
    int getEdgeDirection(final int edge);

    /**
     * Returns the vertex from which the specified edge originates. For
     * undirected edges, the vertex with the lower id will always be returned.
     *
     * @param edge the ID of the edge.
     * @return the ID of the vertex from which the specified edge originates.
     */
    int getEdgeSourceVertex(final int edge);

    /**
     * Returns the vertex at which the specified edge terminates. For undirected
     * edges, the vertex with the higher id will always be returned.
     *
     * @param edge the ID of the edge.
     * @return the ID of the vertex at which the specified edge terminates.
     */
    int getEdgeDestinationVertex(final int edge);

    /**
     * Returns the ID of the link that represents the specified edge.
     *
     * @param edge the ID of the edge.
     * @return the ID of the link that holds the specified edge.
     */
    int getEdgeLink(final int edge);

    /**
     * Returns the number of transactions that are represented by the specified
     * edge.
     *
     * <br>
     * <br>This can be used to iterate though all transactions represented by a
     * single edge:
     * <br>
     * <pre><code>
     *     final int edgeId = ....
     *     final int transactionCount = graph.getEdgeTransactionCount(edgeId);
     *     for (int position = 0; position &lt; transactionCount; position++) {
     *         final int transactionId = graph.getEdgeTransaction(edgeId, position);
     *         ....
     *     }
     * </code></pre>
     *
     * @param edgeId the id of the edge.
     * @return the number of transactions that are represented by the specified
     * edge.
     */
    int getEdgeTransactionCount(final int edgeId);

    /**
     * Returns the transaction represented by the specified edge that occupies
     * the specified position in the list of transactions represented by the
     * edge.
     *
     * <br>
     * <br>This can be used to iterate though all transactions represented by a
     * single edge:
     * <br>
     * <pre><code>
     *     final int edgeId = ....
     *     final int transactionCount = graph.getEdgeTransactionCount(edgeId);
     *     for (int position = 0; position &lt; transactionCount; position++) {
     *         final int transactionId = graph.getEdgeTransaction(edgeId, position);
     *         ....
     *     }
     * </code></pre>
     *
     * @param edgeId the id of the edge.
     * @param position the position of the transaction.
     * @return the transaction represented by the specified edge that occupies
     * the specified position in the list of transactions represented by the
     * edge.
     */
    int getEdgeTransaction(final int edgeId, final int position);

    /**
     * Tests if the specified edge id is currently in use to reference an edge
     * in the graph. If this returns true then other graph methods that require
     * an edge id should not fail.
     *
     * @param edgeId the id of the edge.
     * @return true if the specified edge id is currently in use.
     */
    boolean edgeExists(final int edgeId);

    /**
     * Returns the id of the link in the graph that occupies the specified
     * position in the global list of graph links.
     *
     * <br>
     * <br>This can be used to iterate though all links in the graph:
     * <br>
     * <pre><code>
     *     final int linkCount = graph.getLinkCount();
     *     for (int position = 0; position &lt; linkCount; position++) {
     *         final int linkId = graph.getLink(position);
     *         ....
     *     }
     * </code></pre>
     *
     * @param position the position of the link in the graph.
     * @return the id of the link in the graph that occupies the specified
     * position in the graph.
     */
    int getLink(final int position);

    /**
     * Returns the position of the specified link in the global list of links in
     * the graph. This position is guaranteed to remain unchanged unless a link
     * is added or removed from the graph. If this happens, the graph is free to
     * re-order the links as necessary meaning that the position of any link in
     * the graph may change. If an unchanging reference to a link is required
     * then the id should be used.
     *
     * @param link the id of the link.
     * @return the position of the specified link in the global list of links in
     * the graph.
     */
    int getLinkPosition(final int link);

    /**
     * Returns a UID for this link that will be unique in this graph for all
     * links ever existing in this graph. This allows you to distinguish between
     * links that happen to use the same link id due to links being added and
     * removed.
     *
     * @param link the link id.
     * @return the link UID.
     */
    long getLinkUID(final int link);

    /**
     * Returns the number of links that the graph is capable of holding at this
     * time. In general, the link capacity will be automatically expanded as new
     * links are added to the graph. Importantly, all link ids will be
     * non-negative and less than the link capacity of the graph. The link
     * capacity will never be less than
     *
     * @return the number of links that the graph is capable of holding at this
     * time.
     */
    int getLinkCapacity();

    /**
     * Returns a count of the number of links currently in the graph. This will
     * never be greater than the link capacity.
     *
     * <br>
     * <br>This can be used to iterate though all links in the graph:
     * <br>
     * <pre><code>
     *     final int linkCount = graph.getLinkCount();
     *     for (int position = 0; position &lt; linkCount; position++) {
     *         final int linkId = graph.getLink(position);
     *         ....
     *     }
     * </code></pre>
     *
     * @return a count of the number of links in the graph.
     */
    int getLinkCount();

    /**
     * Returns the id of the vertex that is attached to this link with the lower
     * id. Because links do not have direction, it does not make sense to refer
     * to a source or destination vertex. Therefore, the vertices connected by a
     * link are referred to as the low and high vertex, depending on their ids.
     * When a link represents a loop, the low and high vertex are the same
     * vertex.
     *
     * @param link the id of the link.
     * @return the id of the vertex that is attached to this link with the lower
     * id.
     */
    int getLinkLowVertex(final int link);

    /**
     * Returns the id of the vertex that is attached to this link with the
     * higher id. Because links do not have direction, it does not make sense to
     * refer to a source or destination vertex. Therefore, the vertices
     * connected by a link are referred to as the low and high vertex, depending
     * on their ids. When a link represents a loop, the low and high vertex are
     * the same vertex.
     *
     * @param link the id of the link.
     * @return the id of the vertex that is attached to this link with the
     * higher id.
     */
    int getLinkHighVertex(final int link);

    /**
     * Returns a count of the number of edges represented by the specified link.
     * Because all transactions in the same direction between a pair of vertices
     * are represented by a single link, there can never be more than 3 edges
     * represented by a single link: UPHILL, DOWNHILL and UNDIRECTED. In
     * addition, the link would not exist unless at least 1 transaction exists
     * between the pair of vertices meaning that the link edge count will never
     * be zero.
     *
     * <br>
     * <br>This can be used to iterate though all edges represented by a link:
     * <br>
     * <pre><code>
     *     final int linkId = ...
     *     final int edgeCount = graph.getLinkEdgeCount(linkId);
     *     for (int position = 0; position &lt; edgeCount; position++) {
     *         final int edgeId = graph.getLinkEdge(position);
     *         ...
     *     }
     * </code></pre>
     *
     * @param link the id of the link.
     * @return a count of the number of edges represented by the specified link.
     */
    int getLinkEdgeCount(final int link);

    /**
     * Returns the edge that occupies the specified position in the list of
     * edges represented by this link.
     *
     * <br>
     * <br>This can be used to iterate though all edges represented by a link:
     * <br>
     * <pre><code>
     *     final int linkId = ...
     *     final int edgeCount = graph.getLinkEdgeCount(linkId);
     *     for (int position = 0; position &lt; edgeCount; position++) {
     *         final int edgeId = graph.getLinkEdge(position);
     *         ...
     *     }
     * </code></pre>
     *
     * @param link the id of the link.
     * @param position the position of the edge.
     * @return the edge that occupies the specified position in the list of
     * edges represented by this link.
     */
    int getLinkEdge(final int link, final int position);

    /**
     * Returns a count of the number of edges attached to the specified edge in
     * the specified direction. In reality, there can only ever be 1 edge under
     * a specified link in any given direction meaning that this method can only
     * ever return 0 or 1. The method is included in this form for consistency
     * with other methods that give element counts.
     *
     * <br>
     * <br>This can be used to iterate though all edges in a specified direction
     * represented by a link:
     * <br>
     * <pre><code>
     *     final int linkId = ...
     *     final int direction = ...
     *     final int edgeCount = graph.getLinkEdgeCount(linkId, direction);
     *     for (int position = 0; position &lt; edgeCount; position++) {
     *         final int edgeId = graph.getLinkEdge(linkId, direction, position);
     *         ...
     *     }
     * </code></pre>
     *
     * @param link the id of the link.
     * @param direction the direction of the edge.
     * @return a count of the number of edges attached to the specified edge.
     */
    int getLinkEdgeCount(final int link, final int direction);

    /**
     * Returns the edge attached to the specified link that occupies the
     * specified position in the list of edges of a particular direction. In
     * reality, there can only every be 1 edge of a particular direction under a
     * given link meaning that the only valid position is 0. The method is
     * included in this form to provide consistency with other methods that
     * return elements based on their positions.
     *
     * <br>
     * <br>This can be used to iterate though all edges in a specified direction
     * represented by a link:
     * <br>
     * <pre><code>
     *     final int linkId = ...
     *     final int direction = ...
     *     final int edgeCount = graph.getLinkEdgeCount(linkId, direction);
     *     for (int position = 0; position &lt; edgeCount; position++) {
     *         final int edgeId = graph.getLinkEdge(linkId, direction, position);
     *         ...
     *     }
     * </code></pre>
     *
     * @param link the id of the link.
     * @param direction the direction of the edge.
     * @param position the position of the edge.
     * @return the edge attached to the specified link that occupies the
     * specified position in the list of edges of a particular direction.
     */
    int getLinkEdge(final int link, final int direction, final int position);

    /**
     * Returns the transaction that occupies the specified position in the list
     * of transactions represented by the specified link.
     *
     * <br>
     * <br>This can be used to iterate though all transactions represented by a
     * link:
     * <br>
     * <pre><code>
     *     final int linkId = ...
     *     final int transactionCount = graph.getLinkTransactionCount(linkId);
     *     for (int position = 0; position &lt; transactionCount; position++) {
     *         final int transactionId = graph.getLinkTransaction(linkId, position);
     *         ...
     *     }
     * </code></pre>
     *
     * @param link the id of the link.
     * @param position the position of the transaction.
     * @return the transaction that occupies the specified position in the list
     * of transactions represented by the specified link.
     */
    int getLinkTransaction(final int link, final int position);

    /**
     * Returns the transaction that occupies the specified position in the list
     * of transactions of the specified direction attached to the specified
     * link. The valid directions are UPHILL, DOWNHILL and FLAT.
     *
     * <br>
     * <br>This can be used to iterate though all transactions in a specified
     * direction represented by a link:
     * <br>
     * <pre><code>
     *     final int linkId = ...
     *     final int direction = ...
     *     final int transactionCount = graph.getLinkTransactionCount(linkId, direction);
     *     for (int position = 0; position &lt; transactionCount; position++) {
     *         final int transactionId = graph.getLinkTransaction(linkId, direction, position);
     *         ...
     *     }
     * </code></pre>
     *
     * @param link the id of the link.
     * @param direction the direction of the transaction.
     * @param position the position of the transaction.
     * @return the transaction that occupies the specified position in the list
     * of transactions of the specified direction attached to the specified
     * link.
     */
    int getLinkTransaction(final int link, final int direction, final int position);

    /**
     * Returns a count of the number of transactions attached to the specified
     * link.
     *
     * <br>
     * <br>This can be used to iterate though all transactions represented by a
     * link:
     * <br>
     * <pre><code>
     *     final int linkId = ...
     *     final int transactionCount = graph.getLinkTransactionCount(linkId);
     *     for (int position = 0; position &lt; transactionCount; position++) {
     *         final int transactionId = graph.getLinkTransaction(linkId, position);
     *         ...
     *     }
     * </code></pre>
     *
     * @param link the id of the link.
     * @return a count of the number of transactions attached to the specified
     * link.
     */
    int getLinkTransactionCount(final int link);

    /**
     * Returns a count of the number of transactions of the specified direction
     * that are represented by the specified link.
     *
     * <br>
     * <br>This can be used to iterate though all transactions in a specified
     * direction represented by a link:
     * <br>
     * <pre><code>
     *     final int linkId = ...
     *     final int direction = ...
     *     final int transactionCount = graph.getLinkTransactionCount(linkId, direction);
     *     for (int position = 0; position &lt; transactionCount; position++) {
     *         final int transactionId = graph.getLinkTransaction(linkId, direction, position);
     *         ...
     *     }
     * </code></pre>
     *
     * @param link the id of the link.
     * @param direction the direction of the transaction.
     * @return a count of the number of transactions of the specified direction
     * that are represented by the specified link.
     */
    int getLinkTransactionCount(final int link, final int direction);

    /**
     * Returns the transaction that occupies the specified position in the
     * global list of transactions in the graph.
     *
     * <br>
     * <br>This can be used to iterate though all transactions in the graph:
     * <br>
     * <pre><code>
     *     final int transactionCount = graph.getTransactionCount();
     *     for (int position = 0; position &lt; transactionCount; position++) {
     *         final int transactionId = graph.getTransaction(position);
     *         ...
     *     }
     * </code></pre>
     *
     * @param position the position of the transaction.
     * @return the transaction that occupies the specified position in the
     * global list of transactions in the graph.
     */
    int getTransaction(final int position);

    /**
     * Returns the position of the specified transaction in the global list of
     * transactions in the graph. This position is guaranteed to remain
     * unchanged unless a transaction is added or removed from the graph. If
     * this happens, the graph is free to re-order the transactions as necessary
     * meaning that the position of any transaction in the graph may change. If
     * an unchanging reference to a transaction is required then the id should
     * be used.
     *
     * @param transaction the id of the transaction.
     * @return the position of the specified transaction in the global list of
     * transactions in the graph.
     */
    int getTransactionPosition(final int transaction);

    /**
     * Returns a UID for this transaction that will be unique in this graph for
     * all transactions ever created in the graph. This allows you to
     * distinguish between transactions that happen to use the same transaction
     * id due to transactions being added and removed.
     *
     * @param transaction the transaction id.
     * @return the UID for this transaction.
     */
    long getTransactionUID(final int transaction);

    /**
     * Returns the number of transactions that the graph is capable of holding.
     * In general, the transaction capacity will be increased automatically as
     * more transactions are added to the graph. Importantly, all transaction
     * ids will be non-negative and less than the transaction capacity.
     *
     * @return the number of transactions that the graph is capable of holding.
     */
    int getTransactionCapacity();

    /**
     * Returns a count of the number of transactions in the graph. This will
     * never be greater than the transaction capacity.
     *
     * <br>
     * <br>This can be used to iterate though all transactions in the graph:
     * <br>
     * <pre><code>
     *     final int transactionCount = graph.getTransactionCount();
     *     for (int position = 0; position &lt; transactionCount; position++) {
     *         final int transactionId = graph.getTransaction(position);
     *         ...
     *     }
     * </code></pre>
     *
     * @return a count of the number of transactions in the graph.
     */
    int getTransactionCount();

    /**
     * Returns the direction of the specified transaction. This will always be
     * either UPHILL, DOWNHILL or FLAT.
     * <p>
     * In the case of transactions, UPHILL or DOWNHILL (apart from indicating
     * that this is a directed transaction) means that the source vertex id is
     * less than or greater than the destination vertex id respectively.
     * Therefore, a transaction is directed if
     * getTransactionDirection()!=Graph.FLAT.
     * <p>
     * (If the transaction is a loop, then it could be UPHILL or DOWNHILL, it
     * doesn't matter.)
     *
     * @param transaction the id of the transaction.
     * @return the direction of the specified transaction.
     */
    int getTransactionDirection(final int transaction);

    /**
     * Returns the id of the link that holds the specified transaction.
     *
     * @param transaction the id of the transaction.
     * @return the id of the link that holds the specified transaction.
     */
    int getTransactionLink(final int transaction);

    /**
     * Returns the id of the edge that holds the specified transaction.
     *
     * @param transaction the id of the transaction.
     * @return the id of the edge that holds the specified transaction.
     */
    int getTransactionEdge(final int transaction);

    /**
     * Returns the id of the vertex that occupies the specified position in the
     * global list of graph vertices. This position is only guaranteed to remain
     * unchanged while no vertices are added or removed. When this happens, the
     * implementation is free to reorder the vertices as required. This is in
     * contrast to the vertex id which is guaranteed to remain constant for the
     * life of the vertex.
     *
     * <p>
     * This can be used to iterate through all vertices in the graph:
     *
     * <pre><code>
     *     final int vertexCount = graph.getVertexCount();
     *     for (int position = 0; position &lt; vertexCount; position++) {
     *         final int vertexId = graph.getVertex(position);
     *         ...
     *     }
     * </code></pre>
     *
     * @param position the position of the vertex.
     * @return the id of the vertex that occupies the specified position in the
     * global list of graph vertices.
     */
    int getVertex(final int position);

    /**
     * Returns the number of vertices that the graph is capable of holding. In
     * general, the vertex capacity will increase automatically as more vertices
     * are added to the graph. Importantly, the ids of vertices in the graph
     * will always be non-negative and less than the vertex capacity.
     *
     * @return the number of vertices that the graph is capable of holding.
     */
    int getVertexCapacity();

    /**
     * Returns a count of the number of vertices in the graph.
     *
     * <p>
     * This can be used to iterate through all vertices in the graph:
     *
     * <pre><code>
     *     final int vertexCount = graph.getVertexCount();
     *     for (int position = 0; position &lt; vertexCount; position++) {
     *         final int vertexId = graph.getVertex(position);
     *         ...
     *     }
     * </code></pre>
     *
     * @return a count of the number of vertices in the graph.
     */
    int getVertexCount();

    /**
     * Returns the id of the link that occupies the specified position in the
     * list of links attached to the specified vertex.
     *
     * <p>
     * This can be used to iterate through all links adjacent to a vertex:
     *
     * <pre><code>
     *     final int vertexId = ...
     *     final int linkCount = graph.getVertexLinkCount(vertexId);
     *     for (int position = 0; position &lt; linkCount; position++) {
     *         final int linkId = graph.getVertexLink(vertexId, position);
     *         ...
     *     }
     * </code></pre>
     *
     * @param vertex the id of the vertex.
     * @param position the position of the link.
     * @return the id of the link that occupies the specified position in the
     * list of links attached to the specified vertex.
     */
    int getVertexLink(final int vertex, final int position);

    /**
     * Returns a count of the number of links adjacent to the specified vertex.
     *
     * <p>
     * This can be used to iterate through all links adjacent to a vertex:
     *
     * <pre><code>
     *     final int vertexId = ...
     *     final int linkCount = graph.getVertexLinkCount(vertexId);
     *     for (int position = 0; position &lt; linkCount; position++) {
     *         final int linkId = graph.getVertexLink(vertexId, position);
     *         ...
     *     }
     * </code></pre>
     *
     * @param vertex the id of the vertex.
     * @return a count of the number of links adjacent to the specified vertex.
     */
    int getVertexLinkCount(final int vertex);

    /**
     * Returns a count of the number of neighbors of this vertex. Each neighbor
     * is attached to the vertex by a link meaning that this method will always
     * return the same value as the link count.
     *
     * <p>
     * This can be used to iterate through all neighbours of a vertex:
     *
     * <pre><code>
     *     final int vertexId = ...
     *     final int neighbourCount = graph.getVertexNeighbourCount(vertexId);
     *     for (int position = 0; position &lt; neighbourCount; position++) {
     *         final int neighbourId = graph.getVertexNeighbour(vertexId, position);
     *         ...
     *     }
     * </code></pre>
     *
     * @param vertex the id of the vertex.
     * @return a count of the number of neighbors of this vertex.
     */
    int getVertexNeighbourCount(final int vertex);

    /**
     * Returns a count of the number of edges attached to the specified vertex.
     *
     * <p>
     * This can be used to iterate through all edges adjacent to a vertex:
     *
     * <pre><code>
     *     final int vertexId = ...
     *     final int edgeCount = graph.getVertexEdgeCount(vertexId);
     *     for (int position = 0; position &lt; edgeCount; position++) {
     *         final int edgeId = graph.getVertexEdge(vertexId, position);
     *         ...
     *     }
     * </code></pre>
     *
     * @param vertex the id of the vertex.
     * @return a count of the number of edges adjacent to the specified vertex.
     */
    int getVertexEdgeCount(final int vertex);

    /**
     * Returns the edge that occupies the specified position in the list of
     * edges adjacent to the specified vertex.
     *
     * <p>
     * This can be used to iterate through all edges adjacent to a vertex:
     *
     * <pre><code>
     *     final int vertexId = ...
     *     final int edgeCount = graph.getVertexEdgeCount(vertexId);
     *     for (int position = 0; position &lt; edgeCount; position++) {
     *         final int edgeId = graph.getVertexEdge(vertexId, position);
     *         ...
     *     }
     * </code></pre>
     *
     * @param vertex the id of the vertex.
     * @param position the position of the edge.
     * @return the edge that occupies the specified position in the list of
     * edges adjacent to the specified vertex.
     */
    int getVertexEdge(final int vertex, final int position);

    /**
     * Returns a count of the number of edges of the specified direction that
     * are attached to the specified vertex. The valid directions are OUTGOING,
     * INCOMING and UNDIRECTED.
     *
     * @param vertex the id of the vertex.
     * @param direction the direction of the edge.
     * @return a count of the number of edges of the specified direction that
     * are attached to the specified vertex.
     */
    int getVertexEdgeCount(final int vertex, final int direction);

    /**
     * Returns the edge that occupies the specified position in the list of
     * edges of the specified direction that are attached to the specified
     * vertex. The valid directions are OUTGOING, INCOMING and UNDIRECTED.
     *
     * @param vertex the id of the vertex.
     * @param direction the direction of the edge.
     * @param position the position of the edge.
     * @return the edge that occupies the specified position in the list of
     * edges of the specified direction that are attached to the specified
     * vertex.
     */
    int getVertexEdge(final int vertex, final int direction, final int position);

    /**
     * Returns the vertex id of the neighbouring vertex that occupies the
     * specified position in the list of all vertices that are neighbours of the
     * specified vertex.
     * <p>
     * This can be used to iterate through all neighbours of a vertex:
     *
     * <pre><code>
     *     final int vertexId = ...
     *     final int neighbourCount = graph.getVertexNeighbourCount(vertexId);
     *     for (int position = 0; position &lt; neighbourCount; position++) {
     *         final int neighbourId = graph.getVertexNeighbour(vertexId, position);
     *         ...
     *     }
     * </code></pre>
     *
     * @param vertex the id of the vertex.
     * @param position the position in the list of neighbours.
     * @return the vertex id of the neighbouring vertex that occupies the
     * specified position in the list of all vertices that are neighbours of the
     * specified vertex.
     */
    int getVertexNeighbour(final int vertex, final int position);

    /**
     * Returns the id of the transaction that occupies the specified position in
     * the list of transactions adjacent to the specified vertex (in any
     * direction)
     *
     * This can be used to iterate through all transactions adjacent to a
     * specified vertex:
     *
     * <pre><code>
     *     final int vertexId = ...
     *     final int transactionCount = graph.getVertexTransactionCount(vertexId);
     *     for (int position = 0; position &lt; transactionCount; position++) {
     *         final int transactionId = graph.getVertexTransaction(vertexId, position);
     *         ...
     *     }
     * </code></pre>
     *
     * @param vertex the vertex adjacent to the transactions.
     * @param position the position the transaction occupies in the list of
     * transactions.
     * @return the id of the transaction that occupies the specified position in
     * the list of transactions adjacent to the specified vertex (in any
     * direction)
     */
    int getVertexTransaction(final int vertex, final int position);

    /**
     * Returns the id of the transaction at occupies the specified position in
     * the list of transactions adjacent to the specified vertex in the
     * specified direction.
     *
     * The accepted directions are Graph.OUTGOING, Graph.INCOMING and
     * Graph.UNDIRECTED.
     *
     * @param vertex the vertex adjacent to the transactions.
     * @param direction the direction of the transactions relative to the
     * vertex.
     * @param position the position of the transaction in the list of
     * transactions.
     * @return the id of the transaction at occupies the specified position in
     * the list of transactions adjacent to the specified vertex in the
     * specified direction.
     */
    int getVertexTransaction(final int vertex, final int direction, final int position);

    /**
     * Return the count of all transactions adjacent to the specified vertex.
     *
     * This can be used to iterate through all transactions adjacent to a
     * specified vertex:
     *
     * <pre><code>
     *     final int vertexId = ...
     *     final int transactionCount = graph.getVertexTransactionCount(vertexId);
     *     for (int position = 0; position &lt; transactionCount; position++) {
     *         final int transactionId = graph.getVertexTransaction(vertexId, position);
     *         ...
     *     }
     * </code></pre>
     *
     * @param vertex the id of the vertex.
     *
     * @return the count of all transactions adjacent to the specified vertex.
     */
    int getVertexTransactionCount(final int vertex);

    /**
     * Returns the number of transactions adjacent to the specified vertex that
     * have the specified direction relative to that vertex.
     *
     * The accepted directions are Graph.OUTGOING, Graph.INCOMING and
     * Graph.UNDIRECTED.
     *
     * @param vertex the vertex.
     * @param direction the direction the transactions have relative to that
     * vertex.
     * @return the number of transactions adjacent to the specified vertex that
     * have the specified direction relative to that vertex.
     */
    int getVertexTransactionCount(final int vertex, final int direction);

    /**
     * Returns the position the specified vertex occupies in the list of all
     * vertices in the graph.
     *
     * @param vertex the vertex.
     * @return the position the specified vertex occupies in the list of all
     * vertices in the graph.
     */
    int getVertexPosition(final int vertex);

    /**
     * Returns a UID for this vertex that will be unique in this graph for all
     * vertices with this vertex id. This allows you to distinguish between
     * vertices that happen to use the same vertex id due to vertices being
     * added and removed.
     *
     * @param vertex the vertex id.
     * @return the vertex UID.
     */
    long getVertexUID(final int vertex);

    /**
     * Returns the link between 2 specified vertices or Graph.NOT_FOUND if no
     * such link exists in the graph. As a link has no direction, the order in
     * which the two vertices are provided does not matter.
     *
     * @param vertex1 the id of the first vertex adjacent to the link.
     * @param vertex2 the id of the second vertex adjacent to the link.
     * @return the link between 2 specified vertices or Graph.NOT_FOUND if no
     * such link exists in the graph.
     */
    int getLink(final int vertex1, final int vertex2);

    /**
     * Returns the source vertex of this transaction. If the transaction is
     * undirected, the source vertex will always be the vertex with the lower
     * id. If the transaction represents a loop, the source and destination
     * vertices will be the same.
     *
     * @param transaction the id of the transaction.
     * @return the source vertex of this transaction.
     */
    int getTransactionSourceVertex(final int transaction);

    /**
     * Returns the destination vertex of this transaction. If the transaction is
     * undirected, the destination vertex will always be the vertex with the
     * higher id. If the transaction represents a loop, the source and
     * destination vertices will be the same.
     *
     * @param transaction the id of the transaction.
     * @return the destination vertex of this transaction.
     */
    int getTransactionDestinationVertex(final int transaction);

    /**
     * Returns true if a link with the specified id exists in the graph. If this
     * method returns true, then all other methods that expect a link id as a
     * parameter are guaranteed to give well defined results. If this method
     * returns false, it is illegal to call any of these methods and the results
     * of doing so are undefined. In general, most link ids are gained from
     * querying the graph (such as getLink(...) etc) meaning that it is already
     * clear that a candidate link id exists. This means that this method is
     * hardly ever required.
     *
     * @param link the id of the link.
     * @return true if a link with the specified id exists in the graph.
     */
    boolean linkExists(final int link);

    /**
     * Returns true if a transaction with the specified id exists in the graph.
     * If this method returns true, then all other methods that expect a
     * transaction id as a parameter are guaranteed to give well defined
     * results. If this method returns false, it is illegal to call any of these
     * methods and the results of doing so are undefined. In general, most
     * transaction ids are gained from querying the graph (such as
     * getTransaction(...) etc) meaning that it is already clear that a
     * candidate transaction id exists. This means that this method is hardly
     * ever required.
     *
     * @param transaction the id of the transaction.
     * @return true if a transaction with the specified id exists in the graph.
     */
    boolean transactionExists(final int transaction);

    /**
     * Returns true if a vertex with the specified id exists in the graph. If
     * this method returns true, then all other methods that expect a vertex id
     * as a parameter are guaranteed to give well defined results. If this
     * method returns false, it is illegal to call any of these methods and the
     * results of doing so are undefined. In general, most vertex ids are gained
     * from querying the graph (such as getVertex() etc) meaning that it is
     * already clear that a candidate vertex id exists. This means that this
     * method is hardly ever required.
     *
     * @param vertex the id of the vertex.
     * @return true if a vertex with the specified id exists in the graph.
     */
    boolean vertexExists(final int vertex);

    /**
     * Returns a count of the number of attributes that exist in the graph for
     * the specified element type.
     *
     * @param elementType the number of attributes for this element type will be
     * returned.
     *
     * @return a count of the number of attributes that exist in the graph for
     * the specified element type.
     */
    int getAttributeCount(final GraphElementType elementType);

    /**
     * Returns the number of attributes this graph is currently capable of
     * storing. The capacity automatically expands as new attributes are added
     * to the graph so there is no need to explicitly expand the capacity.
     *
     * @return the number of attributes this graph is currently capable of
     * storing. The capacity automatically expands as new attributes are added
     * to the graph so there is no need to explicitly expand the capacity.
     */
    int getAttributeCapacity();

    /**
     * Returns the id of the attribute that occupies the specified position in
     * the list of all attributes for the specified element type.
     *
     * @param elementType the element type.
     * @param position the position of the attribute in the element type's list
     * of attributes.
     * @return the id of the attribute that occupies the specified position in
     * the list of all attributes for the specified element type.
     */
    int getAttribute(final GraphElementType elementType, final int position);

    /**
     * Returns the id of the attribute of the specified element type with the
     * specified name.
     *
     * @param elementType the element type.
     * @param name the name of the attribute.
     * @return the id of the attribute of the specified element type with the
     * specified name.
     */
    int getAttribute(final GraphElementType elementType, final String name);

    /**
     * Returns the {@link NativeAttributeType} of the attribute with the
     * specified id.
     *
     * @param attribute the id of the attribute.
     *
     * @return the {@link NativeAttributeType} of the attribute with the
     * specified id.
     */
    NativeAttributeType getNativeAttributeType(final int attribute);

    /**
     * Return the name of the attribute. This name will be unique for all
     * attributes associated with the same element type in a graph. This is the
     * value that is presented to the user in the UI and the most common way in
     * which attributes are looked up in the graph.
     *
     * @param attribute the id of the attribute.
     *
     * @return the name of the attribute.
     */
    public String getAttributeName(final int attribute);

    /**
     * The type of this attribute.
     * <p>
     * This is a String as returned by
     * {@link au.gov.asd.tac.constellation.graph.attribute.AttributeDescription#getName()}
     * from one of the registered AttributeDescription instances.
     *
     * @param attribute the id of the attribute.
     *
     * @return The type of this attribute.
     */
    public String getAttributeType(final int attribute);

    /**
     * Returns the description of an attribute. The description provides more
     * detailed information about the attribute such as how it is being used or
     * and constraints that should be observed.
     *
     * @param attribute the id of the attribute.
     *
     * @return the description of an attribute.
     */
    public String getAttributeDescription(final int attribute);

    /**
     * Returns the element type that this attribute is associated with.
     *
     * @param attribute the id of the attribute.
     *
     * @return the element type that this attribute is associated with.
     */
    public GraphElementType getAttributeElementType(final int attribute);

    /**
     * Returns the class of the attribute description that defines this
     * attribute.
     *
     * @param attribute the id of the attribute.
     *
     * @return the class of the attribute description that defines this
     * attribute.
     */
    public Class<? extends AttributeDescription> getAttributeDataType(final int attribute);

    /**
     * Returns the attribute merger for the specified attribute.
     *
     * @param attribute the id of the attribute.
     *
     * @return the attribute merger for the specified attribute.
     */
    public GraphAttributeMerger getAttributeMerger(final int attribute);

    /**
     * Returns the current default value for this attribute. This is the value
     * that new elements will get when they are created.
     *
     * @param attribute the id of the attribute.
     *
     * @return the current default value for this attribute.
     */
    public Object getAttributeDefaultValue(final int attribute);

    /**
     * Returns a UID for this attribute that will be unique in this graph for
     * all attribute with this attribute id. This allows you to distinguish
     * between attributes that happen to use the same attribute id due to
     * attributes being added and removed.
     *
     * @param attribute the attribute id.
     * @return the attribute UID.
     */
    long getAttributeUID(final int attribute);
<<<<<<< HEAD

    <V> V createAttributeValue(final int attribute);
    
    <V> void readAttributeValue(final int attribute, final int id, final V value);
=======
    
    Object createReadAttributeObject(final int attribute, IntReadable indexReadable);
>>>>>>> 120a5d6d
    
    /**
     * Returns true if the value of this attribute for the specified element is
     * equal to the default value for that attribute. For attributes that hold
     * object values, this is often null, but not necessarily so.
     *
     * @param attribute the id of the attribute.
     * @param id the id of the element.
     * @return true if the value of this attribute for the specified element is
     * equal to the default value for that attribute.
     */
    abstract boolean isDefaultValue(final int attribute, final int id);

    /**
     * Returns the value of the specified attribute for the specified element as
     * a primitive byte value. In general, the native type of the attribute will
     * be of a different type and the attribute will be converted by the
     * attribute each time it is requested. Therefore, value requests where the
     * conversion might be expensive should be avoided when possible.
     *
     * @param attribute the id of the attribute.
     * @param id the id of the element.
     * @return the value of the specified attribute for the specified element as
     * a primitive byte value.
     *
     * @throws IllegalArgumentException if the attribute is unable to represent
     * its values as a byte.
     */
    abstract byte getByteValue(final int attribute, final int id);

    /**
     * Returns the value of the specified attribute for the specified element as
     * a primitive short value. In general, the native type of the attribute
     * will be of a different type and the attribute will be converted by the
     * attribute each time it is requested. Therefore, value requests where the
     * conversion might be expensive should be avoided when possible.
     *
     * @param attribute the id of the attribute.
     * @param id the id of the element.
     * @return the value of the specified attribute for the specified element as
     * a primitive short value.
     *
     * @throws IllegalArgumentException if the attribute is unable to represent
     * its values as a short.
     */
    abstract short getShortValue(final int attribute, final int id);

    /**
     * Returns the value of the specified attribute for the specified element as
     * a primitive int value. In general, the native type of the attribute will
     * be of a different type and the attribute will be converted by the
     * attribute each time it is requested. Therefore, value requests where the
     * conversion might be expensive should be avoided when possible.
     *
     * @param attribute the id of the attribute.
     * @param id the id of the element.
     * @return the value of the specified attribute for the specified element as
     * a primitive int value.
     *
     * @throws IllegalArgumentException if the attribute is unable to represent
     * its values as a int.
     */
    abstract int getIntValue(final int attribute, final int id);

    /**
     * Returns the value of the specified attribute for the specified element as
     * a primitive long value. In general, the native type of the attribute will
     * be of a different type and the attribute will be converted by the
     * attribute each time it is requested. Therefore, value requests where the
     * conversion might be expensive should be avoided when possible.
     *
     * @param attribute the id of the attribute.
     * @param id the id of the element.
     * @return the value of the specified attribute for the specified element as
     * a primitive long value.
     *
     * @throws IllegalArgumentException if the attribute is unable to represent
     * its values as a long.
     */
    abstract long getLongValue(final int attribute, final int id);

    /**
     * Returns the value of the specified attribute for the specified element as
     * a primitive float value. In general, the native type of the attribute
     * will be of a different type and the attribute will be converted by the
     * attribute each time it is requested. Therefore, value requests where the
     * conversion might be expensive should be avoided when possible.
     *
     * @param attribute the id of the attribute.
     * @param id the id of the element.
     * @return the value of the specified attribute for the specified element as
     * a primitive float value.
     *
     * @throws IllegalArgumentException if the attribute is unable to represent
     * its values as a float.
     */
    abstract float getFloatValue(final int attribute, final int id);

    /**
     * Returns the value of the specified attribute for the specified element as
     * a primitive double value. In general, the native type of the attribute
     * will be of a different type and the attribute will be converted by the
     * attribute each time it is requested. Therefore, value requests where the
     * conversion might be expensive should be avoided when possible.
     *
     * @param attribute the id of the attribute.
     * @param id the id of the element.
     * @return the value of the specified attribute for the specified element as
     * a primitive double value.
     *
     * @throws IllegalArgumentException if the attribute is unable to represent
     * its values as a double.
     */
    abstract double getDoubleValue(final int attribute, final int id);

    /**
     * Returns the value of the specified attribute for the specified element as
     * a primitive boolean value. In general, the native type of the attribute
     * will be of a different type and the attribute will be converted by the
     * attribute each time it is requested. Therefore, value requests where the
     * conversion might be expensive should be avoided when possible.
     *
     * @param attribute the id of the attribute.
     * @param id the id of the element.
     * @return the value of the specified attribute for the specified element as
     * a primitive boolean value.
     *
     * @throws IllegalArgumentException if the attribute is unable to represent
     * its values as a boolean.
     */
    abstract boolean getBooleanValue(final int attribute, final int id);

    /**
     * Returns the value of the specified attribute for the specified element as
     * a primitive char value. In general, the native type of the attribute will
     * be of a different type and the attribute will be converted by the
     * attribute each time it is requested. Therefore, value requests where the
     * conversion might be expensive should be avoided when possible.
     *
     * @param attribute the id of the attribute.
     * @param id the id of the element.
     * @return the value of the specified attribute for the specified element as
     * a primitive char value.
     *
     * @throws IllegalArgumentException if the attribute is unable to represent
     * its values as a char.
     */
    abstract char getCharValue(final int attribute, final int id);

    /**
     * Returns the value of the specified attribute for the specified element as
     * a String value. In general, the native type of the attribute will be of a
     * different type and the attribute will be converted by the attribute each
     * time it is requested. Therefore, value requests where the conversion
     * might be expensive should be avoided when possible.
     *
     * All attributes must be able to represent their values as strings with the
     * added requirement that any value returned by this method must be a valid
     * input to the corresponding setString() call and produce the same
     * underlying value in the attribute. For instance:
     *
     * <pre><code>
     *      final int attributeId = ...
     *      final int elementId = ...
     *      final String stringValue = graph.getStringValue(attributeId, elementId);
     *      graph.setXXXValue(attributeId, elementId, ...);
     *      graph.setStringValue(attributeId, elementId, stringValue);
     * </code></pre>
     *
     * must result in the attribute value for the specified element returning to
     * the same value it had originally.
     *
     * @param attribute the id of the attribute.
     * @param id the id of the element.
     * @return the value of the specified attribute for the specified element as
     * a primitive byte value.
     *
     */
    abstract String getStringValue(final int attribute, final int id);

    /**
     * Returns the value of the specified attribute for the specified element as
     * an Object. In general, the native type of the attribute will be of a
     * different type and the attribute will be converted by the attribute each
     * time it is requested. Therefore, value requests where the conversion
     * might be expensive should be avoided when possible.
     *
     * @param <T> the type of object value to return.
     * @param attribute the id of the attribute.
     * @param id the id of the element.
     * @return the value of the specified attribute for the specified element as
     * an Object.
     *
     * @throws IllegalArgumentException if the attribute is unable to represent
     * its values as an Object.
     */
    abstract <T> T getObjectValue(final int attribute, final int id);

    /**
     * Returns true if the specified attribute is part of the primary key for
     * its element type.
     *
     * @param attribute the id of the attribute.
     *
     * @return true if the specified attribute is part of the primary key for
     * its element type.
     */
    abstract boolean isPrimaryKey(final int attribute);

    /**
     * Returns true if the specified attribute will accept the specified string
     * as an input value to the setString() method. If true is returned, it can
     * be guaranteed that setString() will not throw an error when passed this
     * value. For example:
     *
     * <pre><code>
     *      final int attributeId = ...
     *      final String stringValue = ...
     *      final int elementId = ...
     *      if (graph.acceptsStringValue(attributeId, stringValue) {
     *          graph.setString(attributeId, elementId, stringValue);
     *      } else {
     *          // Handle invalid values here.
     *      }
     * </code></pre>
     *
     * @param attribute the id of the attribute.
     * @param value a candidate string value to setString().
     * @return true if the specified attribute will accept the specified string
     * as an input value to the setString() method.
     */
    abstract String acceptsStringValue(final int attribute, final String value);

    /**
     * Returns an object that holds all the information necessary to restore the
     * attribute values for this attribute.
     *
     * @param attribute the id of the attribute.
     *
     * @return an object that holds all the information necessary to restore the
     * attribute values for this attribute.
     */
    public Object copyAttribute(final int attribute);

    /**
     * Returns a GraphKey object that represent the key value attributes for the
     * specified element. The returned GraphKey object.
     *
     * @param elementType the element type of the element.
     * @param id the id of the element.
     * @return a GraphKey object that represent the key value attributes for the
     * specified element. The returned GraphKey object.
     */
    public GraphKey getPrimaryKeyValue(final GraphElementType elementType, final int id);

    /**
     * Returns the attribute ids for the attributes in the primary key for the
     * specified element type.
     * <p>
     * For instance, the vertex key attributes can be accessed by:
     *
     * <pre><code>
     *      final int [] keyAttributeIds = graph.getPrimaryKey(GraphElementType.VERTEX);
     *      for (int keyAttributeId : keyAttributeIds) {
     *          final Attribute keyAttribute = graph.getAttribute(keyAttributeId);
     *          ...
     *      }
     * </code></pre>
     *
     * @param elementType the element type.
     * @return the attribute ids for the attributes in the primary key for the
     * specified element type.
     */
    public int[] getPrimaryKey(final GraphElementType elementType);

    /**
     * Returns true if the specified attribute supports the specified index
     * type.
     *
     * @param attribute the id of the attribute.
     * @param indexType the index type.
     * @return true if the specified attribute supports the specified index
     * type.
     */
    public boolean attributeSupportsIndexType(final int attribute, final GraphIndexType indexType);

    /**
     * Returns the type of index that is currently operating on the specified
     * attribute.
     *
     * The type of index determines which types of queries can be performed
     * efficiently on the attribute. The attribute must be able to perform both
     * exact match queries and range queries but unless an enabling index is
     * currently operating, these queries generally resort to scanning all the
     * data meaning that the query will be very inefficient.
     *
     * See GraphIndexType for a description of the different index types
     * available and the types of queries they enable.
     *
     * @param attribute the id of the attribute.
     * @return the type of index that is currently operating on the specified
     * attribute.
     * @see GraphIndexType
     */
    public GraphIndexType getAttributeIndexType(final int attribute);

    /**
     * Returns a GraphIndexResult containing all elements that have a value for
     * the specified attribute that is an exact match to the specified value.
     * While this query will always work, unless either an UNORDERED or ORDERED
     * index has been created on the attribute this operation will resort to a
     * full scan of all the element values and therefore be extremely
     * inefficient.
     * <p>
     * Unless performance is not a concern, callers should first call
     * getAttributeIndexType() before calling this method to determine what
     * index is in operation and therefore if this query will be efficient.
     *
     * @param attribute the id of the attribute.
     * @param value the value to match against.
     * @return a GraphIndexResult containing all elements that have a value for
     * the specified attribute that is an exact match to the specified value.
     */
    public GraphIndexResult getElementsWithAttributeValue(final int attribute, final Object value);

    /**
     * Returns a GraphIndexResult containing all elements that have a value for
     * the specified attribute that is within the range defined by the specified
     * start and end values, inclusively. While this query will always work,
     * unless an ORDERED index has been created on the attribute this operation
     * will resort to a full scan of all the element values and therefore be
     * extremely inefficient.
     * <p>
     * Unless performance is not a concern, callers should first call
     * getAttributeIndexType() before calling this method to determine what
     * index is in operation and therefore if this query will be efficient.
     *
     * @param attribute the id of the attribute.
     * @param start the start of the range (inclusive).
     * @param end the end of the range (inclusive).
     * @return a GraphIndexResult containing all elements that have a value for
     * the specified attribute that is within the range defined by the specified
     * start and end values, inclusively.
     */
    public GraphIndexResult getElementsWithAttributeValueRange(final int attribute, final Object start, final Object end);

    /**
     * Returns a stream containing all vertices in the graph.
     *
     * @return a stream containing all vertices in the graph.
     */
    public IntStream vertexStream();

    /**
     * Returns a stream containing all links in the graph.
     *
     * @return a stream containing all links in the graph.
     */
    public IntStream linkStream();

    /**
     * Returns a stream containing all edges in the graph.
     *
     * @return a stream containing all edges in the graph.
     */
    public IntStream edgeStream();

    /**
     * Returns a stream containing all transactions in the graph.
     *
     * @return a stream containing all transactions in the graph.
     */
    public IntStream transactionStream();
}<|MERGE_RESOLUTION|>--- conflicted
+++ resolved
@@ -1418,16 +1418,9 @@
      * @return the attribute UID.
      */
     long getAttributeUID(final int attribute);
-<<<<<<< HEAD
-
-    <V> V createAttributeValue(final int attribute);
-    
-    <V> void readAttributeValue(final int attribute, final int id, final V value);
-=======
-    
+
     Object createReadAttributeObject(final int attribute, IntReadable indexReadable);
->>>>>>> 120a5d6d
-    
+
     /**
      * Returns true if the value of this attribute for the specified element is
      * equal to the default value for that attribute. For attributes that hold
