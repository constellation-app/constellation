--- conflicted
+++ resolved
@@ -27,11 +27,8 @@
 import au.gov.asd.tac.constellation.graph.schema.Schema;
 import au.gov.asd.tac.constellation.graph.undo.GraphEdit;
 import au.gov.asd.tac.constellation.graph.utilities.MultiValueStore;
-<<<<<<< HEAD
-=======
 import au.gov.asd.tac.constellation.graph.value.readables.IntReadable;
 import au.gov.asd.tac.constellation.utilities.camera.Camera;
->>>>>>> 120a5d6d
 import au.gov.asd.tac.constellation.utilities.datastructure.IntHashSet;
 import au.gov.asd.tac.constellation.utilities.memory.MemoryManager;
 import java.io.Serializable;
@@ -1746,27 +1743,27 @@
     public NativeAttributeType getNativeAttributeType(final int attribute) {
         return attributeDescriptions[attribute].getNativeType();
     }
-    
+
     @Override
     public Object createReadAttributeObject(final int attribute, IntReadable indexReadable) {
         return attributeDescriptions[attribute].createReadObject(indexReadable);
     }
-    
+
     @Override
     public Object createWriteAttributeObject(final int attribute, IntReadable indexReadable) {
         return attributeDescriptions[attribute].createWriteObject(this, attribute, indexReadable);
     }
-    
+
     @Override
     public <V> V createAttributeValue(final int attribute) {
         return (V)attributeDescriptions[attribute].createValue();
     }
-    
+
     @Override
     public <V> void readAttributeValue(final int attribute, final int id, final V value) {
         attributeDescriptions[attribute].read(id, value);
     }
-    
+
     @Override
     public boolean isDefaultValue(final int attribute, final int id) {
         return attributeDescriptions[attribute].isClear(id);
