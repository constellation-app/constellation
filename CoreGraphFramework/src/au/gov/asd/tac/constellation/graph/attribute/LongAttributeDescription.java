/*
 * Copyright 2010-2020 Australian Signals Directorate
 *
 * Licensed under the Apache License, Version 2.0 (the "License");
 * you may not use this file except in compliance with the License.
 * You may obtain a copy of the License at
 *
 *     http://www.apache.org/licenses/LICENSE-2.0
 *
 * Unless required by applicable law or agreed to in writing, software
 * distributed under the License is distributed on an "AS IS" BASIS,
 * WITHOUT WARRANTIES OR CONDITIONS OF ANY KIND, either express or implied.
 * See the License for the specific language governing permissions and
 * limitations under the License.
 */
package au.gov.asd.tac.constellation.graph.attribute;

import au.gov.asd.tac.constellation.graph.GraphReadMethods;
import au.gov.asd.tac.constellation.graph.GraphWriteMethods;
import au.gov.asd.tac.constellation.graph.NativeAttributeType;
import au.gov.asd.tac.constellation.graph.locking.ParameterReadAccess;
import au.gov.asd.tac.constellation.graph.locking.ParameterWriteAccess;
<<<<<<< HEAD
import au.gov.asd.tac.constellation.graph.value.types.longType.LongValue;
=======
import au.gov.asd.tac.constellation.graph.value.readables.IntReadable;
import au.gov.asd.tac.constellation.graph.value.readables.LongReadable;
import au.gov.asd.tac.constellation.graph.value.variables.LongVariable;
>>>>>>> 120a5d6d
import java.util.Arrays;
import org.apache.commons.lang3.StringUtils;
import org.openide.util.lookup.ServiceProvider;

/**
 * This describes a type of attribute whose values are primitive longs.
 * <p>
 *
 * When setting these attribute values from numeric types, the values are
 * implicitly or explicitly cast as necessary. The
 * {@link #setString setString()} method will utilise {@link Long#parseLong}.
 * The {@link #setBoolean setBoolean()} method will yield 1 for true and 0 for
 * false.
 * <p>
 * When retrieving these attribute values as numeric types the values are
 * implicitly or explicitly cast as necessary. The
 * {@link #getString getString()} method will utilise {@link String#valueOf}.
 * The {@link #getBoolean getBoolean()} method will return false for 0, and true
 * for any other value.
 *
 * @author sirius
 */
@ServiceProvider(service = AttributeDescription.class)
public final class LongAttributeDescription extends AbstractAttributeDescription<LongValue> {

    public static final String ATTRIBUTE_NAME = "long";
    public static final Class<Long> NATIVE_CLASS = long.class;
    public static final NativeAttributeType NATIVE_TYPE = NativeAttributeType.LONG;
    private static final long DEFAULT_VALUE = 0L;

    private long[] data = new long[0];
    private long defaultValue = DEFAULT_VALUE;

    @SuppressWarnings("unchecked") // Casts are manually checked
    private long convertFromObject(final Object object) throws IllegalArgumentException {
        if (object == null) {
            return (long) getDefault();
        } else if (object instanceof Number) {
            return ((Number) object).longValue();
        } else if (object instanceof Boolean) {
            return ((Boolean) object) ? 1L : 0L;
        } else if (object instanceof Character) {
            return (long) ((Character) object);
        } else if (object instanceof String) {
            return convertFromString((String) object);
        } else {
            throw new IllegalArgumentException(String.format(
                    "Error converting Object '%s' to long", object.getClass()));
        }
    }

    private long convertFromString(final String string) throws IllegalArgumentException {
        if (StringUtils.isBlank(string)) {
            return (long) getDefault();
        } else {
            try {
                return Long.parseLong(string);
            } catch (final NumberFormatException ex) {
                throw new IllegalArgumentException(String.format(
                        "Error converting String '%s' to short", string), ex);
            }
        }
    }

    @Override
    public String getName() {
        return ATTRIBUTE_NAME;
    }

    @Override
    public Class<?> getNativeClass() {
        return long.class;
    }

    @Override
    public NativeAttributeType getNativeType() {
        return NATIVE_TYPE;
    }

    @Override
    public Object getDefault() {
        return defaultValue;
    }

    @Override
    public void setDefault(final Object value) {
        defaultValue = convertFromObject(value);
    }

    @Override
    public int getCapacity() {
        return data.length;
    }

    @Override
    public void setCapacity(final int capacity) {
        final int len = data.length;
        data = Arrays.copyOf(data, capacity);
        if (capacity > len) {
            Arrays.fill(data, len, capacity, defaultValue);
        }
    }

    private static long setObject(final Object value) {
        if (value instanceof Number) {
            return ((Number) value).longValue();
        } else if (value instanceof String) {
            return Long.parseLong((String) value);
        } else if (value instanceof Boolean) {
            return ((Boolean) value) ? 1L : 0L;
        } else if (value instanceof Character) {
            return (char) value;
        } else {
            return DEFAULT_VALUE;
        }
    }

    @Override
    public byte getByte(final int id) {
        return (byte) data[id];
    }

    @Override
    public void setByte(final int id, final byte value) {
        data[id] = (long) value;
    }

    @Override
    public short getShort(final int id) {
        return (short) data[id];
    }

    @Override
    public void setShort(final int id, final short value) {
        data[id] = (long) value;
    }

    @Override
    public int getInt(final int id) {
        return (int) data[id];
    }

    @Override
    public void setInt(final int id, final int value) {
        data[id] = (long) value;
    }

    @Override
    public long getLong(final int id) {
        return data[id];
    }

    @Override
    public void setLong(final int id, final long value) {
        data[id] = value;
    }

    @Override
    public float getFloat(final int id) {
        return (float) data[id];
    }

    @Override
    public void setFloat(final int id, final float value) {
        data[id] = (long) value;
    }

    @Override
    public double getDouble(final int id) {
        return (double) data[id];
    }

    @Override
    public void setDouble(final int id, final double value) {
        data[id] = (long) value;
    }

    @Override
    public boolean getBoolean(final int id) {
        return data[id] != 0L;
    }

    @Override
    public void setBoolean(final int id, final boolean value) {
        data[id] = value ? 1L : 0L;
    }

    @Override
    public char getChar(final int id) {
        return (char) data[id];
    }

    @Override
    public void setChar(final int id, final char value) {
        data[id] = (long) value;
    }

    @Override
    public String getString(final int id) {
        return String.valueOf(data[id]);
    }

    @Override
    public void setString(final int id, final String value) {
        data[id] = convertFromString(value);
    }

    @Override
    public String acceptsString(final String value) {
        try {
            convertFromString(value);
            return null;
        } catch (final IllegalArgumentException ex) {
            return ex.getMessage();
        }
    }

    @Override
    public Object getObject(final int id) {
        return data[id];
    }

    @Override
    public void setObject(final int id, final Object value) {
        data[id] = convertFromObject(value);
    }

    @Override
    public boolean isClear(final int id) {
        return data[id] == defaultValue;
    }

    @Override
    public void clear(final int id) {
        data[id] = defaultValue;
    }

    @Override
    public AttributeDescription copy(final GraphReadMethods graph) {
        final LongAttributeDescription attribute = new LongAttributeDescription();
        attribute.data = Arrays.copyOf(data, data.length);
        attribute.defaultValue = this.defaultValue;
        attribute.graph = graph;
        return attribute;
    }

    @Override
    public int hashCode(final int id) {
        return (int) data[id];
    }

    @Override
    public boolean equals(final int id1, final int id2) {
        return data[id1] == data[id2];
    }

    @Override
    public void save(final int id, final ParameterWriteAccess access) {
        access.setLong(data[id]);
    }

    @Override
    public void restore(final int id, final ParameterReadAccess access) {
        data[id] = access.getUndoLong();
    }

    @Override
    public Object saveData() {
        return Arrays.copyOf(data, data.length);
    }

    @Override
    public void restoreData(final Object savedData) {
        final long[] sd = (long[]) savedData;
        data = Arrays.copyOf(sd, sd.length);
    }
<<<<<<< HEAD
    
    @Override
    public LongValue createValue() {
        return new LongValue();
    }
    
    @Override
    public void read(int index, LongValue value) {
        value.writeLong(data[index]);
=======

    @Override
    public Object createReadObject(IntReadable indexReadable) {
        return (LongReadable) () -> data[indexReadable.readInt()];
    }
    
    @Override
    public Object createWriteObject(GraphWriteMethods graph, int attribute, IntReadable indexReadable) {
        return new LongVariable() {
            @Override
            public long readLong() {
                return data[indexReadable.readInt()];
            }
            @Override
            public void writeLong(long value) {
                graph.setLongValue(attribute, indexReadable.readInt(), value);
            }
        };
>>>>>>> 120a5d6d
    }
}<|MERGE_RESOLUTION|>--- conflicted
+++ resolved
@@ -20,13 +20,9 @@
 import au.gov.asd.tac.constellation.graph.NativeAttributeType;
 import au.gov.asd.tac.constellation.graph.locking.ParameterReadAccess;
 import au.gov.asd.tac.constellation.graph.locking.ParameterWriteAccess;
-<<<<<<< HEAD
-import au.gov.asd.tac.constellation.graph.value.types.longType.LongValue;
-=======
 import au.gov.asd.tac.constellation.graph.value.readables.IntReadable;
 import au.gov.asd.tac.constellation.graph.value.readables.LongReadable;
 import au.gov.asd.tac.constellation.graph.value.variables.LongVariable;
->>>>>>> 120a5d6d
 import java.util.Arrays;
 import org.apache.commons.lang3.StringUtils;
 import org.openide.util.lookup.ServiceProvider;
@@ -303,23 +299,12 @@
         final long[] sd = (long[]) savedData;
         data = Arrays.copyOf(sd, sd.length);
     }
-<<<<<<< HEAD
-    
-    @Override
-    public LongValue createValue() {
-        return new LongValue();
-    }
-    
-    @Override
-    public void read(int index, LongValue value) {
-        value.writeLong(data[index]);
-=======
 
     @Override
     public Object createReadObject(IntReadable indexReadable) {
         return (LongReadable) () -> data[indexReadable.readInt()];
     }
-    
+
     @Override
     public Object createWriteObject(GraphWriteMethods graph, int attribute, IntReadable indexReadable) {
         return new LongVariable() {
@@ -332,6 +317,5 @@
                 graph.setLongValue(attribute, indexReadable.readInt(), value);
             }
         };
->>>>>>> 120a5d6d
     }
 }