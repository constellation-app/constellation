/*
 * Copyright 2010-2020 Australian Signals Directorate
 *
 * Licensed under the Apache License, Version 2.0 (the "License");
 * you may not use this file except in compliance with the License.
 * You may obtain a copy of the License at
 *
 *     http://www.apache.org/licenses/LICENSE-2.0
 *
 * Unless required by applicable law or agreed to in writing, software
 * distributed under the License is distributed on an "AS IS" BASIS,
 * WITHOUT WARRANTIES OR CONDITIONS OF ANY KIND, either express or implied.
 * See the License for the specific language governing permissions and
 * limitations under the License.
 */
package au.gov.asd.tac.constellation.graph.attribute;

import au.gov.asd.tac.constellation.graph.GraphReadMethods;
import au.gov.asd.tac.constellation.graph.GraphWriteMethods;
import au.gov.asd.tac.constellation.graph.locking.ParameterReadAccess;
import au.gov.asd.tac.constellation.graph.locking.ParameterWriteAccess;
<<<<<<< HEAD
import au.gov.asd.tac.constellation.graph.value.IndexedReadable;
import au.gov.asd.tac.constellation.graph.value.types.objectType.ObjectValue;
=======
import au.gov.asd.tac.constellation.graph.value.readables.IntReadable;
import au.gov.asd.tac.constellation.graph.value.readables.ObjectReadable;
import au.gov.asd.tac.constellation.graph.value.variables.ObjectVariable;
>>>>>>> 120a5d6d
import java.lang.reflect.InvocationTargetException;
import java.security.SecureRandom;
import java.util.Arrays;

/**
 * Describes an attribute backed by a class which extends Object. This provides
 * many default implementations to make attribute type creation quick and easy.
 *
 * @param <T> the type of object stored by this description.
 * @author cygnus_x-1
 */
public abstract class AbstractObjectAttributeDescription<T extends Object> extends AbstractAttributeDescription<ObjectValue<T>> {

    protected final SecureRandom random = new SecureRandom();
    protected final int nullHash = random.nextInt();

    protected final String name;
    protected final Class<T> nativeClass;
    protected T defaultValue;
    protected Object[] data = new Object[0];

    public AbstractObjectAttributeDescription(final String name, final Class<T> nativeClass, final T defaultValue) {
        this.name = name;
        this.nativeClass = nativeClass;
        this.defaultValue = defaultValue;
    }

    @SuppressWarnings("unchecked") // Casts are manually checked
    protected T convertFromObject(final Object object) throws IllegalArgumentException {
        if (object == null) {
            return defaultValue;
        } else if (nativeClass.isAssignableFrom(object.getClass())) {
            return (T) object;
        } else if (object instanceof String) {
            return convertFromString((String) object);
        } else {
            throw new IllegalArgumentException(String.format(
                    "Error converting Object '%s' to %s", object.getClass(), nativeClass));
        }
    }

    protected T convertFromString(final String string) throws IllegalArgumentException {
        throw new IllegalArgumentException(String.format("Error converting String to %s", nativeClass));
    }

    @Override
    public String getName() {
        return name;
    }

    @Override
    public Class<T> getNativeClass() {
        return nativeClass;
    }

    @Override
    public T getDefault() {
        return defaultValue;
    }

    @Override
    public void setDefault(final Object value) {
        defaultValue = convertFromObject(value);
    }

    @Override
    public int getCapacity() {
        return data.length;
    }

    @Override
    public void setCapacity(final int capacity) {
        final int len = data.length;
        data = Arrays.copyOf(data, capacity);
        if (capacity > len) {
            Arrays.fill(data, len, capacity, defaultValue);
        }
    }

    @Override
    public String getString(final int id) {
        return data[id] != null ? String.valueOf((T) data[id]) : null;
    }

    @Override
    public void setString(final int id, final String value) {
        data[id] = convertFromString(value);
    }

    @Override
    public String acceptsString(final String value) {
        try {
            convertFromString(value);
            return null;
        } catch (final IllegalArgumentException ex) {
            return ex.getMessage();
        }
    }

    @Override
    @SuppressWarnings("unchecked") // idData will be of type T which extends from Object type
    public T getObject(final int id) {
        return (T) data[id];
    }

    @Override
    public void setObject(final int id, final Object value) {
        data[id] = convertFromObject(value);
    }

    @Override
    public boolean isClear(final int id) {
        return equals(data[id], defaultValue);
    }

    @Override
    public void clear(final int id) {
        data[id] = defaultValue;
    }

    @Override
    public AttributeDescription copy(final GraphReadMethods graph) {
        final AbstractObjectAttributeDescription<T> attribute;
        try {
            attribute = this.getClass().getDeclaredConstructor().newInstance();
        } catch (final IllegalAccessException | IllegalArgumentException
                | InstantiationException | NoSuchMethodException
                | SecurityException | InvocationTargetException ex) {
            throw new RuntimeException("Unable to create instance of " + this.getClass().getCanonicalName(), ex);
        }
        attribute.data = Arrays.copyOf(data, data.length);
        attribute.graph = graph;

        return attribute;
    }

    @Override
    public int hashCode(final int id) {
        return data[id] == null ? 0 : data[id].hashCode();
    }

    @Override
    public boolean equals(final int id1, final int id2) {
        return data[id1] == null ? data[id2] == null : data[id1].equals(data[id2]);
    }

    @Override
    public void save(final int id, final ParameterWriteAccess access) {
        access.setObject((T) data[id]);
    }

    @Override
    public void restore(final int id, final ParameterReadAccess access) {
        data[id] = (T) access.getUndoObject();
    }

    @Override
    public Object saveData() {
        return Arrays.copyOf(data, data.length);
    }

    @Override
    public void restoreData(final Object savedData) {
        final Object[] arrayData = (Object[]) savedData;
        data = Arrays.copyOf(arrayData, arrayData.length);
    }
    
    @Override
<<<<<<< HEAD
    public ObjectValue<T> createValue() {
        return new ObjectValue<>();
    }
    
    @Override
    public void read(int id, ObjectValue<T> value) {
        value.writeObject((T)data[id]);
=======
    public Object createReadObject(IntReadable indexReadable) {
        return (ObjectReadable) () -> data[indexReadable.readInt()];
    }
    
    @Override
    public Object createWriteObject(GraphWriteMethods graph, int attribute, IntReadable indexReadable) {
        return new ObjectVariable() {
            @Override
            public Object readObject() {
                return data[indexReadable.readInt()];
            }
            @Override
            public void writeObject(Object value) {
                graph.setObjectValue(attribute, indexReadable.readInt(), value);
            }
        };
>>>>>>> 120a5d6d
    }
}<|MERGE_RESOLUTION|>--- conflicted
+++ resolved
@@ -19,14 +19,9 @@
 import au.gov.asd.tac.constellation.graph.GraphWriteMethods;
 import au.gov.asd.tac.constellation.graph.locking.ParameterReadAccess;
 import au.gov.asd.tac.constellation.graph.locking.ParameterWriteAccess;
-<<<<<<< HEAD
-import au.gov.asd.tac.constellation.graph.value.IndexedReadable;
-import au.gov.asd.tac.constellation.graph.value.types.objectType.ObjectValue;
-=======
 import au.gov.asd.tac.constellation.graph.value.readables.IntReadable;
 import au.gov.asd.tac.constellation.graph.value.readables.ObjectReadable;
 import au.gov.asd.tac.constellation.graph.value.variables.ObjectVariable;
->>>>>>> 120a5d6d
 import java.lang.reflect.InvocationTargetException;
 import java.security.SecureRandom;
 import java.util.Arrays;
@@ -193,21 +188,12 @@
         final Object[] arrayData = (Object[]) savedData;
         data = Arrays.copyOf(arrayData, arrayData.length);
     }
-    
-    @Override
-<<<<<<< HEAD
-    public ObjectValue<T> createValue() {
-        return new ObjectValue<>();
-    }
-    
-    @Override
-    public void read(int id, ObjectValue<T> value) {
-        value.writeObject((T)data[id]);
-=======
+
+    @Override
     public Object createReadObject(IntReadable indexReadable) {
         return (ObjectReadable) () -> data[indexReadable.readInt()];
     }
-    
+
     @Override
     public Object createWriteObject(GraphWriteMethods graph, int attribute, IntReadable indexReadable) {
         return new ObjectVariable() {
@@ -220,6 +206,5 @@
                 graph.setObjectValue(attribute, indexReadable.readInt(), value);
             }
         };
->>>>>>> 120a5d6d
     }
 }