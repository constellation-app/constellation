/*
 * Copyright 2010-2021 Australian Signals Directorate
 *
 * Licensed under the Apache License, Version 2.0 (the "License");
 * you may not use this file except in compliance with the License.
 * You may obtain a copy of the License at
 *
 *     http://www.apache.org/licenses/LICENSE-2.0
 *
 * Unless required by applicable law or agreed to in writing, software
 * distributed under the License is distributed on an "AS IS" BASIS,
 * WITHOUT WARRANTIES OR CONDITIONS OF ANY KIND, either express or implied.
 * See the License for the specific language governing permissions and
 * limitations under the License.
 */
package au.gov.asd.tac.constellation.views.notes;

import au.gov.asd.tac.constellation.views.notes.utilities.DateTimeRangePicker;
import au.gov.asd.tac.constellation.views.notes.utilities.NewNotePane;
import au.gov.asd.tac.constellation.graph.Graph;
import au.gov.asd.tac.constellation.graph.GraphElementType;
import au.gov.asd.tac.constellation.graph.ReadableGraph;
import au.gov.asd.tac.constellation.graph.manager.GraphManager;
import au.gov.asd.tac.constellation.graph.schema.visual.concept.VisualConcept;
import au.gov.asd.tac.constellation.graph.visual.VisualGraphPluginRegistry;
import au.gov.asd.tac.constellation.graph.visual.plugins.select.ChangeSelectionPlugin;
import au.gov.asd.tac.constellation.graph.visual.plugins.select.SelectionMode;
import au.gov.asd.tac.constellation.plugins.PluginExecution;
import au.gov.asd.tac.constellation.plugins.parameters.types.ElementTypeParameterValue;
import au.gov.asd.tac.constellation.plugins.reporting.GraphReport;
import au.gov.asd.tac.constellation.plugins.reporting.GraphReportManager;
import au.gov.asd.tac.constellation.plugins.reporting.PluginReport;
import au.gov.asd.tac.constellation.utilities.color.ConstellationColor;
import au.gov.asd.tac.constellation.utilities.font.FontUtilities;
import au.gov.asd.tac.constellation.utilities.icon.UserInterfaceIconProvider;
import au.gov.asd.tac.constellation.views.notes.state.NotesViewEntry;
import au.gov.asd.tac.constellation.views.notes.utilities.MarkdownTree;
import au.gov.asd.tac.constellation.views.notes.utilities.TextHelper;
import java.text.SimpleDateFormat;
import java.time.ZoneId;
import java.time.ZonedDateTime;
import java.util.ArrayList;
import java.util.BitSet;
import java.util.Collections;
import java.util.Comparator;
import java.util.Date;
import java.util.HashMap;
import java.util.HashSet;
import java.util.List;
import java.util.Map;
import java.util.Optional;
import java.util.Set;
import java.util.logging.Level;
import java.util.logging.Logger;
import javafx.application.Platform;
import javafx.collections.FXCollections;
import javafx.collections.ListChangeListener;
import javafx.collections.ObservableList;
import javafx.geometry.Insets;
import javafx.geometry.Pos;
import javafx.scene.control.Alert;
import javafx.scene.control.Alert.AlertType;
import javafx.scene.control.Button;
import javafx.scene.control.ButtonType;
import javafx.scene.control.ColorPicker;
import javafx.scene.control.ContextMenu;
import javafx.scene.control.Label;
import javafx.scene.control.MenuItem;
import javafx.scene.control.ScrollPane;
import javafx.scene.control.TextArea;
import javafx.scene.control.TextField;
import javafx.scene.control.ToolBar;
import javafx.scene.control.Tooltip;
import javafx.scene.image.ImageView;
import javafx.scene.layout.BorderPane;
import javafx.scene.layout.HBox;
import javafx.scene.layout.Priority;
import javafx.scene.layout.Region;
import javafx.scene.layout.VBox;
import javafx.scene.paint.Color;
<<<<<<< HEAD
import javafx.scene.text.TextAlignment;
import javafx.scene.text.TextFlow;
=======
import javafx.stage.Screen;
import javafx.stage.Window;
>>>>>>> 5f067964
import javax.swing.JOptionPane;
import javax.swing.SwingUtilities;
import org.apache.commons.collections4.CollectionUtils;
import org.apache.commons.lang3.StringUtils;
import org.controlsfx.control.CheckComboBox;
import org.openide.util.HelpCtx;
import org.openide.windows.TopComponent;
import org.openide.windows.WindowManager;

/**
 * Handles generating UI elements for the Notes View pane and its notes.
 *
 * @author sol695510
 */
public class NotesViewPane extends BorderPane {
    private final NotesViewController notesViewController;
    private final List<NotesViewEntry> notesViewEntries;

    /**
     * A cache of NotesViewEntry datetimes cache to quickly check if a note
     * exists in notesViewEntries. This is a necessary optimisation.
     */
    private final Set<String> notesDateTimeCache;

    private TextFlow contentTextFlow;
    private final ObservableList<String> availableFilters;
    private final List<String> selectedFilters;
    private final CheckComboBox filterCheckComboBox;
    private CheckComboBox autoFilterCheckComboBox;
    private boolean isSelectedFiltersUpdating = false;
    private boolean isAutoSelectedFiltersUpdating = false;

    private final VBox notesListVBox;
    private final ScrollPane notesListScrollPane;
<<<<<<< HEAD

    private static final int DEFAULT_SPACING = 10;
    private static final int EDIT_SPACING = 110;
    private final static String SHOW_MORE = "Show more";
    private final static String SHOW_LESS = "Show less";
=======
    private static final double NOTE_HEIGHT = 157.0;
    private static final int DEFAULT_SPACING = 5;
    private static final int EDIT_SPACING = 10;
    private static final String SHOW_MORE = "Show more";
    private static final String SHOW_LESS = "Show less";
>>>>>>> 5f067964
    private static final String USER_COLOR = "#942483";
    private static final String AUTO_COLOR = "#1c5aa6";
    private static String USER_CHOSEN_COLOUR = USER_COLOR;
    private static final String DATETIME_PATTERN = "hh:mm:ss a 'on' dd/MM/yyyy"; // TODO: make this a preference so that we can support their local timestamp format instead.

    private static final String AUTO_NOTES_FILTER = "Auto Notes";
    private static final String USER_NOTES_FILTER = "User Notes";
    private static final String SELECTED_FILTER = "Selected";

    private static final String PADDING_BG_COLOUR_STYLE = "-fx-padding: 5px; -fx-background-color: ";
    private static final String BG_RADIUS_STYLE = "; -fx-background-radius: 10 10 10 10;";

    private static final Object LOCK = new Object();

    private final String fontStyle = String.format("-fx-font-size:%d;", FontUtilities.getApplicationFontSize());
    private static final String BOLD_STYLE = "-fx-font-weight: bold;";

    private final List<Integer> nodesSelected = new ArrayList<>();
    private final List<Integer> transactionsSelected = new ArrayList<>();
    private final List<String> tagsUpdater = new ArrayList<>();
    private ObservableList<String> tagsFiltersList;
    private final List<String> tagsSelectedFiltersList = new ArrayList<>();

<<<<<<< HEAD

=======
>>>>>>> 5f067964
    private final DateTimeRangePicker dateTimeRangePicker = new DateTimeRangePicker();
    private final Button createNewNoteButton = new Button();
    private boolean creatingFirstNote = true;
    private final NewNotePane newNotePane;
    private int noteID = 0;
    private final Map<Integer, String> previouseColourMap = new HashMap<>();
<<<<<<< HEAD
    private final static int NOTE_DESCRIPTION_CAP = 500;
=======
>>>>>>> 5f067964

    public static final Logger LOGGER = Logger.getLogger(NotesViewPane.class.getName());

    /**
     * NotesViewPane constructor.
     *
     * @param controller
     */
    public NotesViewPane(final NotesViewController controller) {
        notesViewController = controller;
        notesViewEntries = new ArrayList<>();
        notesDateTimeCache = new HashSet<>();

        availableFilters = FXCollections.observableArrayList(USER_NOTES_FILTER, AUTO_NOTES_FILTER, SELECTED_FILTER);
        selectedFilters = new ArrayList<>();
        selectedFilters.add(USER_NOTES_FILTER); // Only user notes are selected by default.

        // CheckComboBox to select and deselect various filters for note rendering.
        filterCheckComboBox = new CheckComboBox(availableFilters);
        filterCheckComboBox.setTitle("Select a filter...");
        filterCheckComboBox.setMinWidth(165);
        filterCheckComboBox.setMaxWidth(165);
        filterCheckComboBox.setStyle(String.format("-fx-font-size:%d;", FontUtilities.getApplicationFontSize()));
        filterCheckComboBox.getCheckModel().getCheckedItems().addListener((final ListChangeListener.Change event) -> {
            if (!isSelectedFiltersUpdating) {               
                setFilters(filterCheckComboBox.getCheckModel().getCheckedItems());
                
                final Graph activeGraph = GraphManager.getDefault().getActiveGraph();
                if (activeGraph != null) {
                    updateNotesUI();
                    controller.writeState(activeGraph);
                }
            }
            final ObservableList<String> filters = filterCheckComboBox.getCheckModel().getCheckedItems();
            final String checkedFilters = String.join(", ", filters);
            filterCheckComboBox.setTitle(filters.isEmpty()? "Select a filter..." : checkedFilters);
        });

        notesViewEntries.forEach(entry -> {
            if (!entry.isUserCreated()) {

                final List<String> tags = entry.getTags();
                for (final String tag : tags) {
                    if (!tagsUpdater.contains(tag)) {
                        tagsUpdater.add(tag);
                    }
                }
            }
        });

        tagsFiltersList = FXCollections.observableArrayList(tagsUpdater);

        // CheckComboBox for the Auto Note filters.
        autoFilterCheckComboBox = new CheckComboBox(tagsFiltersList);
        autoFilterCheckComboBox.setStyle(String.format("-fx-font-size:%d;", FontUtilities.getApplicationFontSize()));
        autoFilterCheckComboBox.getCheckModel().getCheckedItems().addListener((final ListChangeListener.Change event) -> {
            if (!isAutoSelectedFiltersUpdating) {
                updateSelectedTagsCombo(autoFilterCheckComboBox.getCheckModel().getCheckedItems());

                final Graph activeGraph = GraphManager.getDefault().getActiveGraph();
                if (activeGraph != null) {
                    updateNotesUI();
                    controller.writeState(activeGraph);
                }
            }
        });
        autoFilterCheckComboBox.setTitle("Select tag(s)...");
        autoFilterCheckComboBox.setDisable(true);

        // Set whether or not a time filter should even be applied
        dateTimeRangePicker.getClearButton().setOnAction(event -> {
            dateTimeRangePicker.setActive(false);
            dateTimeRangePicker.disableAll(false);
            final Graph activeGraph = GraphManager.getDefault().getActiveGraph();
            if (activeGraph != null) {
                updateNotesUI();
                controller.writeState(activeGraph);
            }
            event.consume();
        });

        // Hide/show notes based on their entry time
        dateTimeRangePicker.getApplyButton().setOnAction(event -> {
            dateTimeRangePicker.setActive(true);
            dateTimeRangePicker.disableAll(true);
            dateTimeRangePicker.showClearButton();
            final Graph activeGraph = GraphManager.getDefault().getActiveGraph();
            if (activeGraph != null) {
                updateNotesUI();
                controller.writeState(activeGraph);
            }
            event.consume();
        });

        final Button helpButton = new Button("", new ImageView(UserInterfaceIconProvider.HELP.buildImage(16, ConstellationColor.BLUEBERRY.getJavaColor())));
        helpButton.paddingProperty().set(new Insets(2, 0, 0, 0));
        helpButton.setTooltip(new Tooltip("Display help for Notes View"));
        helpButton.setOnAction(event -> new HelpCtx(NotesViewTopComponent.class.getName()).display());
        // Get rid of the ugly button look so the icon stands alone.
        helpButton.setStyle("-fx-border-color: transparent;-fx-background-color: transparent;");

<<<<<<< HEAD
        // VBox to store control items used to filter notes.
        filterNotesHBox = new HBox(DEFAULT_SPACING, filterCheckComboBox, autoFilterCheckComboBox, dateTimeRangePicker.getTimeRangeAccordian(), helpButton);
        filterNotesHBox.setAlignment(Pos.TOP_LEFT);
        filterNotesHBox.setStyle("-fx-padding: 5px;");

        // Create the actual note that allows user to add new notes
        newNotePane = new NewNotePane(userChosenColour);
=======
        // FlowPane to store control items used to filter notes.
        final ToolBar toolBar = new ToolBar();
        toolBar.getItems().addAll(createNewNoteButton, filterCheckComboBox, autoFilterCheckComboBox, dateTimeRangePicker.getTimeFilterMenu(), helpButton);
        // Create the actual node that allows user to add new notes
        newNotePane = new NewNotePane(USER_CHOSEN_COLOUR);
>>>>>>> 5f067964

        // Button to trigger pop-up window to make a new note
        createNewNoteButton.setText("Create Note");
        createNewNoteButton.setStyle(String.format("-fx-font-size:%d;", FontUtilities.getApplicationFontSize()));
<<<<<<< HEAD
=======
        createNewNoteButton.setStyle("-fx-text-fill: #00FF00;");
>>>>>>> 5f067964

        createNewNoteButton.setOnAction(event -> {
            if (creatingFirstNote) {
                newNotePane.setParent(this.getScene().getWindow());
                creatingFirstNote = false;
            }
<<<<<<< HEAD
            newNotePane.showPopUp();
=======
            newNotePane.showPopUp(this.getScene().getWindow());
>>>>>>> 5f067964
        });

        // Event handler to add new note
        newNotePane.getAddButtion().setOnAction(event -> {
<<<<<<< HEAD
            MarkdownTree mdTree = new MarkdownTree(newNotePane.getContentField().getText());
            mdTree.parse();
            mdTree.print();
            final Graph activeGraph = GraphManager.getDefault().getActiveGraph();
            if (activeGraph != null) {
                if ((newNotePane.getTitleField().getText().isBlank() && newNotePane.getTitleField().getText().isEmpty())
                        || (newNotePane.getContentField().getText().isBlank() && newNotePane.getContentField().getText().isEmpty())) {
                    newNotePane.closePopUp();
                    JOptionPane.showMessageDialog(null, "Type in missing fields.", "Invalid Text", JOptionPane.WARNING_MESSAGE);
                    newNotePane.showPopUp();
=======
            final Graph activeGraph = GraphManager.getDefault().getActiveGraph();
            if (activeGraph != null) {
                if (newNotePane.getTitleField().getText().isBlank()
                        || newNotePane.getContentField().getText().isBlank()) {
                    newNotePane.closePopUp();
                    final Window w = this.getScene().getWindow();
                    final List<Screen> screens = Screen.getScreensForRectangle(w.getX(), w.getY(), w.widthProperty().get(), w.heightProperty().get());

                    final int popUpWidth = 300;
                    final int popUpHeight = 150;

                    final int xPos = (int) (screens.get(0).getVisualBounds().getMinX() + screens.get(0).getVisualBounds().getWidth() / 2) - popUpWidth / 2;
                    final int yPos = (int) (screens.get(0).getVisualBounds().getMinY() + screens.get(0).getVisualBounds().getHeight() / 2) - popUpHeight / 2;

                    final Alert warningAlert = new Alert(AlertType.WARNING);
                    warningAlert.setTitle("Invalid Text");
                    warningAlert.setContentText("Type in missing fields.");
                    warningAlert.setX(xPos);
                    warningAlert.setY(yPos);
                    warningAlert.setWidth(popUpWidth);
                    warningAlert.setHeight(popUpHeight);
                    final Optional o = warningAlert.showAndWait();
                    newNotePane.showPopUp(this.getScene().getWindow());
>>>>>>> 5f067964
                } else {
                    synchronized (LOCK) {
                        notesViewEntries.add(new NotesViewEntry(
                                Long.toString(ZonedDateTime.now().toInstant().toEpochMilli()),
                                newNotePane.getTitleField().getText(),
                                newNotePane.getContentField().getText(),
                                true,
                                !newNotePane.isApplySelected(),
                                newNotePane.getUserChosenColour()
                        ));
                        if (newNotePane.isApplySelected()) {
                            LOGGER.log(Level.SEVERE, "Selecting nodes to link to note");
                            // Get selected nodes from the graph.
                            final List<Integer> selectedNodes = new ArrayList<>();
                            // Get selected transactions from the graph.
                            final List<Integer> selectedTransactions = new ArrayList<>();

                            final ReadableGraph rg = activeGraph.getReadableGraph();
                            try {
                                // Add selected nodes.
                                final int vxSelectedAttr = rg.getAttribute(GraphElementType.VERTEX, VisualConcept.VertexAttribute.SELECTED.getName());
                                if (vxSelectedAttr != Graph.NOT_FOUND) {
                                    final int vxCount = rg.getVertexCount();
                                    for (int position = 0; position < vxCount; position++) {
                                        final int vxId = rg.getVertex(position);
                                        if (rg.getBooleanValue(vxSelectedAttr, vxId)) {
                                            selectedNodes.add(vxId);
                                        }
                                    }
                                }

                                // Add selected transactions.
                                final int txSelectedAttr = rg.getAttribute(GraphElementType.TRANSACTION, VisualConcept.TransactionAttribute.SELECTED.getName());
                                if (txSelectedAttr != Graph.NOT_FOUND) {
                                    final int txCount = rg.getTransactionCount();
                                    for (int position = 0; position < txCount; position++) {
                                        final int txId = rg.getTransaction(position);
                                        if (rg.getBooleanValue(txSelectedAttr, txId)) {
                                            selectedTransactions.add(txId);
                                        }
                                    }
                                }

                                // If there are no selected nodes or transactions on the graph, set the graph attribute to true.
                                if (selectedNodes.isEmpty() && selectedTransactions.isEmpty()) {
                                    notesViewEntries.get(notesViewEntries.size() - 1).setGraphAttribute(true);
                                } else {
                                    // Add selected nodes to the note entry.
                                    notesViewEntries.get(notesViewEntries.size() - 1).setNodesSelected(selectedNodes);
                                    // Add selected transactions to the node entry.
                                    notesViewEntries.get(notesViewEntries.size() - 1).setTransactionsSelected(selectedTransactions);
                                }

                            } finally {
                                rg.release();
                            }
                        }
                    }
                    newNotePane.clearTextFields();
<<<<<<< HEAD
=======
                    newNotePane.closePopUp();
>>>>>>> 5f067964
                    updateNotesUI();
                    controller.writeState(activeGraph);
                    newNotePane.closePopUp();
                    event.consume();
                }
            }
        });
<<<<<<< HEAD


        // HBox to store the control items at the bottom of the view.
        final HBox noteHBox = new HBox(createNewNoteButton);

        // VBox to store control items used to add new note.
        addNoteVBox = new VBox(DEFAULT_SPACING, noteHBox);
        addNoteVBox.setAlignment(Pos.CENTER_RIGHT);
        addNoteVBox.setStyle(fontStyle + "-fx-padding: 5px;");
=======
>>>>>>> 5f067964

        // VBox in a ScrollPane for holding expanding list of user and plugin generated notes.
        notesListVBox = new VBox(DEFAULT_SPACING);
        notesListVBox.setAlignment(Pos.BOTTOM_CENTER);
        notesListScrollPane = new ScrollPane();
        notesListScrollPane.setContent(notesListVBox);
        notesListScrollPane.setStyle(fontStyle + "-fx-padding: 5px; -fx-background-color: transparent;");
        notesListScrollPane.setFitToWidth(true);

        setTop(toolBar);
        setCenter(notesListScrollPane);
    }

    /**
     * Set the plugin reports that have executed on the current graph report.
     */
    protected void setGraphReport(final Graph graph, final NotesViewController controller) {
        if (graph != null) {
            final GraphReport currentGraphReport = GraphReportManager.getGraphReport(graph.getId());

            if (currentGraphReport != null) {
                // Iterates the list of currently executed plugins.
                currentGraphReport.getPluginReports().forEach(pluginReport -> {
                    // Omit low level plugins which are not useful as notes.
                    if (!pluginReport.hasLowLevelTag()) {
                        addPluginReport(pluginReport);
                    }
                });
                
                SwingUtilities.invokeLater(() -> {
                    final TopComponent tc = WindowManager.getDefault().findTopComponent(NotesViewTopComponent.class.getSimpleName());
                    if (tc != null && tc.isOpened()) {
                        // Update the Notes View UI.
                        updateNotesUI();
                        updateFilters();
                    }                   
                });
                
                controller.writeState(graph);
            }
        }
    }

    /**
     * Adds a plugin report to notesViewEntries as a Notes View Entry object.
     *
     * @param pluginReport Plugin report to be added.
     */
    protected void addPluginReport(final PluginReport pluginReport) {
        if (!isExistingNote(pluginReport)) {
            final NotesViewEntry note = new NotesViewEntry(
                    Long.toString(pluginReport.getStartTime()),
                    pluginReport.getPluginName(),
                    pluginReport.getMessage(),
                    false,
                    false,
                    "#ffffff"
            );

            final String[] tags = pluginReport.getTags();
            final List<String> tagsList = new ArrayList<>();
            for (final String tag : tags) {
                tagsList.add(tag);
            }
            note.setTags(tagsList);

            /**
             * Listener monitors changes to the plugin report as it executes and
             * finishes. Affects the output of getMessage().
             */
            pluginReport.addPluginReportListener(note);

            synchronized (LOCK) {
                addNote(note);
            }
            updateTagsFiltersAvailable();
        }
    }

    /**
     * Returns an unmodifiable view backed by notesViewEntries.
     *
     * @return Unmodifiable view backed by notesViewEntries.
     */
    protected List<NotesViewEntry> getNotes() {
        return Collections.unmodifiableList(notesViewEntries);
    }

    /**
     * Returns an unmodifiable view backed by selectedFilters.
     *
     * @return Unmodifiable view backed by selectedFilters.
     */
    protected List<String> getFilters() {
        return Collections.unmodifiableList(selectedFilters);
    }

    /**
     * Sets notesViewEntries.
     *
     * @param notesViewEntries A list of NotesViewEntry objects to add to
     * notesViewEntries.
     */
    protected void setNotes(final List<NotesViewEntry> notesViewEntries) {
        synchronized (LOCK) {
            this.notesViewEntries.clear();
            notesViewEntries.forEach(this::addNote);
        }

        SwingUtilities.invokeLater(() -> {
            final TopComponent tc = WindowManager.getDefault().findTopComponent(NotesViewTopComponent.class.getSimpleName());
            if (tc != null && tc.isOpened()) {
                updateNotesUI();
            }                   
        });
    }

    /**
     * Sets selectedFilters.
     *
     * @param selectFilters A list of String objects to add to selectedFilters.
     */
    protected void setFilters(final List<String> selectedFilters) {
        if (this.selectedFilters.contains(SELECTED_FILTER) && (selectedFilters.contains(USER_NOTES_FILTER) || selectedFilters.contains(AUTO_NOTES_FILTER))) {
            this.selectedFilters.clear();

            selectedFilters.forEach(filter -> {
                if (!filter.equals(SELECTED_FILTER)) {
                    this.selectedFilters.add(filter);
                }
            });
        } else {
            this.selectedFilters.clear();
            selectedFilters.forEach(filter -> {
                if (selectedFilters.contains(SELECTED_FILTER)) {
                    this.selectedFilters.add(SELECTED_FILTER);
                } else {
                    this.selectedFilters.add(filter);
                }
            });
        }
        if (this.selectedFilters.contains(AUTO_NOTES_FILTER)) {
            Platform.runLater(() -> autoFilterCheckComboBox.setDisable(false));
            updateTagsFiltersAvailable();
        } else {
            Platform.runLater(() -> autoFilterCheckComboBox.setDisable(true));
        }
        updateFilters();
    }

    /**
     * Updates the UI of the notes currently being displayed in the Notes View.
     */
    protected synchronized void updateNotesUI() {
        final List<NotesViewEntry> notesToRender = new ArrayList<>();
        updateSelectedElements();
        
        synchronized (LOCK) {
            notesViewEntries.forEach(entry -> {
                if (dateTimeRangePicker.isActive()) {
                    // Get date time of entry in proper format
                    final String dateFormat = new SimpleDateFormat(DATETIME_PATTERN).format(new Date(Long.parseLong(entry.getDateTime())));

                    // Extract date components
                    final String[] dateTimeComponents = dateFormat.split(" ");
                    final String time = dateTimeComponents[0];
                    final String date = dateTimeComponents[3];

                    // Split time into hour, minute and day
                    final String[] timeComponents = time.split(":");
                    int hour = Integer.parseInt(timeComponents[0]);
                    final int min = Integer.parseInt(timeComponents[1]);
                    final int sec = Integer.parseInt(timeComponents[2]);

                    if ("pm".equals(dateTimeComponents[1]) && hour < 12) {
                        hour = 12 + hour;
                    } else if ("am".equals(dateTimeComponents[1]) && hour > 11) {
                        hour = 0;
                    }

                    // Split date into day, month and year
                    final String[] dateComponents = date.split("/");
                    final int day = Integer.parseInt(dateComponents[0]);
                    final int month = Integer.parseInt(dateComponents[1]);
                    final int year = Integer.parseInt(dateComponents[2]);

                    // Convert time of notes to user specified time zone
                    final ZonedDateTime entryTime = ZonedDateTime.of(year, month, day, hour, min, sec, 0, ZoneId.of(ZoneId.systemDefault().getId()));

                    entry.setShowing(dateTimeRangePicker.checkIsWithinRange(entryTime));

                } else {
                    entry.setShowing(true);
                }

                // Add note to render list if its respective filter is selected.
                if ((selectedFilters.contains(USER_NOTES_FILTER) && entry.isUserCreated() && entry.getShowing())) {
                    notesToRender.add(entry);

                } else if (selectedFilters.contains(AUTO_NOTES_FILTER) && !entry.isUserCreated() && entry.getShowing()) {
                    if (updateAutoNotesDisplayed(entry)) {
                        notesToRender.add(entry);
                    }

                } else if (selectedFilters.contains(SELECTED_FILTER) && entry.isUserCreated() && entry.getShowing()) {
                    // If no nodes or transactions are selected, show notes applied to the whole graph.
                    if (entry.isGraphAttribute()) {
                        notesToRender.add(entry);
                    }
                    // Show notes related to the selected nodes.
                    for (final int node : nodesSelected) {
                        if (entry.getNodesSelected() != null && entry.getNodesSelected().contains(node) && !notesToRender.contains(entry)) {
                            notesToRender.add(entry);
                        }
                    }
                    // Shows notes related to the selected transactions.
                    for (final int transaction : transactionsSelected) {
                        if (entry.getTransactionsSelected() != null && entry.getTransactionsSelected().contains(transaction)
                                && !notesToRender.contains(entry)) {
                            notesToRender.add(entry);
                        }
                    }
                }

            });
        }
        
        Platform.runLater(() -> {
            notesListVBox.getChildren().removeAll(notesListVBox.getChildren());

            if (CollectionUtils.isNotEmpty(notesToRender)) {
                notesToRender.sort(Comparator.comparing(NotesViewEntry::getDateTime));
                notesToRender.forEach(note -> createNote(note));
            }
            notesListScrollPane.applyCss();
            notesListScrollPane.layout();
            // Keeps the scroll bar at the bottom?
            notesListScrollPane.setVvalue(notesListScrollPane.getVmax());
        });
    }

    /**
     * Updates the UI of the filters currently being selected in the Notes View.
     */
    protected synchronized void updateFilters() {
        Platform.runLater(() -> {
            isSelectedFiltersUpdating = true;

            filterCheckComboBox.getCheckModel().clearChecks();
            selectedFilters.forEach(filter -> filterCheckComboBox.getCheckModel().check(filter));

            isSelectedFiltersUpdating = false;
            updateTagFilters();
        });
    }

    /**
     * Check if the PluginReport was already added.
     *
     * @param pluginReport The PluginReport to add.
     *
     * @return True if plugin report was already added, False otherwise.
     */
    private boolean isExistingNote(final PluginReport pluginReport) {
        final String startTime = Long.toString(pluginReport.getStartTime());
        return notesDateTimeCache.contains(startTime);
    }

    /**
     * A convenient method to add a note to the various lists that are used to
     * track them.
     *
     * @param note A new NoteViewEntry to be added.
     */
    private void addNote(final NotesViewEntry note) {
        notesViewEntries.add(note);
        notesDateTimeCache.add(note.getDateTime());
    }

    /**
     * Clears UI elements in the Notes View.
     */
    protected void clearNotes() {
        Platform.runLater(() -> notesListVBox.getChildren().removeAll(notesListVBox.getChildren()));
        synchronized (LOCK) {
            notesViewEntries.clear();
            notesDateTimeCache.clear();
        }
    }

    /**
     * Takes a NoteEntry object and creates the UI for it in the Notes View.
     *
     * @param newNote NoteEntry object used to create a the note UI in the Notes
     * View.
     */
    private void createNote(final NotesViewEntry newNote) {
        if (!Platform.isFxApplicationThread()) {
            throw new IllegalStateException("Not processing on the JavaFX Application Thread");
        }

        if (newNote.getID() < 0) {
            newNote.setID(++noteID);
        }

        if (!previouseColourMap.containsKey(newNote.getID())) {
            previouseColourMap.put(newNote.getID(), newNote.getNodeColour());
        }

        // Define dateTime label
        final Label dateTimeLabel = new Label((new SimpleDateFormat(DATETIME_PATTERN).format(new Date(Long.parseLong(newNote.getDateTime())))));
        dateTimeLabel.setWrapText(true);
        dateTimeLabel.setStyle(BOLD_STYLE + fontStyle);
        dateTimeLabel.setMinWidth(185);
        dateTimeLabel.setMaxWidth(185);
        dateTimeLabel.setPadding(new Insets(0, 0, 0, 0));
        // Define title text box
        final TextField titleText = new TextField(newNote.getNoteTitle());
        titleText.setStyle(BOLD_STYLE);

        // Define title label
        final Label titleLabel = new Label(newNote.getNoteTitle());
        titleLabel.setWrapText(true);
        titleLabel.setStyle(BOLD_STYLE + fontStyle);
        titleLabel.setStyle("-fx-font-color: #FFFFFF;");

        // Define content label
        final Label contentLabel = new Label(newNote.getNoteContent());

        if (newNote.getNoteContent().length() > NOTE_DESCRIPTION_CAP && !newNote.getEditMode()) {
            contentLabel.setText(newNote.getNoteContent().substring(0, NOTE_DESCRIPTION_CAP - 1));
        }

        contentLabel.setWrapText(true);
        contentLabel.setMinWidth(50);
        contentLabel.setAlignment(Pos.TOP_LEFT);

        // Define content text area
        final TextArea contentTextArea = new TextArea(newNote.getNoteContent());
        contentTextArea.setWrapText(true);
        contentTextArea.positionCaret(contentTextArea.getText() == null ? 0 : contentTextArea.getText().length());

        final MarkdownTree md = new MarkdownTree(newNote.getNoteTitle() + "\n\n" + newNote.getNoteContent());
        md.parse();

        contentTextFlow = md.getRenderedText();
        contentTextFlow.setMinWidth(50);
        final VBox noteInformation;

        // Define selection label
        String selectionLabelText = "";
        final Label selectionLabel = new Label(selectionLabelText);

        // If the note is user created add the selection details.
        if (newNote.isUserCreated()) {
            if (newNote.isGraphAttribute()) {
                selectionLabelText = "Note linked to: the graph.";
            } else {
                selectionLabelText = "Note linked to: ";
                if (newNote.getNodesSelected().size() == 1) {
                    selectionLabelText += newNote.getNodesSelected().size() + " node, ";
                } else {
                    selectionLabelText += newNote.getNodesSelected().size() + " nodes, ";
                }
                if (newNote.getTransactionsSelected().size() == 1) {
                    selectionLabelText += newNote.getTransactionsSelected().size() + " transaction. ";
                } else {
                    selectionLabelText += newNote.getTransactionsSelected().size() + " transactions. ";
                }
            }
            selectionLabel.setText(selectionLabelText);
            selectionLabel.setWrapText(true);
            selectionLabel.setStyle("-fx-font-weight: bold; -fx-font-style: italic; " + fontStyle);
            selectionLabel.setMinWidth(300);
            selectionLabel.setAlignment(Pos.CENTER_RIGHT);

            // If the note to be created is in edit mode, ensure it is created
            // with the correct java fx elements
<<<<<<< HEAD
            if (newNote.getEditMode()) {
                noteInformation = new VBox(DEFAULT_SPACING, dateTimeLabel, titleText, contentTextArea, selectionLabel);
            } else {
                noteInformation = new VBox(DEFAULT_SPACING, dateTimeLabel, contentTextFlow, selectionLabel);
            }
=======
            noteInformation = new VBox(DEFAULT_SPACING, newNote.getEditMode() ? titleText : titleLabel,
                    newNote.getEditMode() ? contentTextArea : contentLabel);
>>>>>>> 5f067964

            HBox.setHgrow(noteInformation, Priority.ALWAYS);
        } else {
            // If the note to be created is in edit mode, ensure it is created
            // with the correct java fx elements
            noteInformation = new VBox(DEFAULT_SPACING, newNote.getEditMode() ? titleText : titleLabel,
                    newNote.getEditMode() ? contentTextArea : contentLabel);
            HBox.setHgrow(noteInformation, Priority.ALWAYS);
        }

        // Define buttons (edit, save, add, renove, delete)
        final Button editTextButton = new Button("Edit");
        editTextButton.setMinWidth(92);
        editTextButton.setStyle(String.format("-fx-font-size:%d;", FontUtilities.getApplicationFontSize()));

        final Button saveTextButton = new Button("Save");
        saveTextButton.setMinWidth(92);
        saveTextButton.setStyle(String.format("-fx-font-size:%d;", FontUtilities.getApplicationFontSize()));

        final Button deleteButton = new Button("Delete Note");
        deleteButton.setMinWidth(92);
        deleteButton.setStyle(String.format("-fx-font-size:%d;", FontUtilities.getApplicationFontSize()));

        final Button cancelButton = new Button("Cancel");
        cancelButton.setMinWidth(92);
        cancelButton.setStyle(String.format("-fx-font-size:%d;", FontUtilities.getApplicationFontSize()));

        final HBox editScreenButtons = new HBox(DEFAULT_SPACING, saveTextButton, cancelButton);
        editScreenButtons.setAlignment(Pos.CENTER);

        // If the note to be created is in edit mode, ensure it is created with
        // the correct java fx elements
        final HBox noteButtons;
<<<<<<< HEAD

        if (newNote.getNodeColour().isBlank() || newNote.getNodeColour().isEmpty()) {
=======
        final Region gap = new Region();
        final Region gap2 = new Region();
        final Region topGap = new Region();

        gap.setPrefWidth(615);
        gap2.setPrefWidth(650);
        topGap.setPrefWidth(650);
        topGap.setMinWidth(10);
        gap.setMinWidth(10);
        gap2.setMinWidth(10);

        if (newNote.getNodeColour().isBlank()) {
>>>>>>> 5f067964
            newNote.setNodeColour(USER_COLOR);
        }

        HBox.setHgrow(dateTimeLabel, Priority.NEVER);
        HBox.setHgrow(editScreenButtons, Priority.ALWAYS);

        final ColorPicker colourPicker = new ColorPicker(ConstellationColor.fromHtmlColor(newNote.getNodeColour()).getJavaFXColor());
        colourPicker.setMinWidth(100);
        colourPicker.setMaxWidth(100);
        HBox.setHgrow(colourPicker, Priority.NEVER);
        final Button showMoreButton = new Button(SHOW_MORE);
        showMoreButton.setMinWidth(100);
        showMoreButton.setMaxWidth(100);
        showMoreButton.setVisible(false);
        if (newNote.getEditMode()) {
<<<<<<< HEAD
            noteButtons = new HBox(EDIT_SPACING, colourPicker, editScreenButtons);
            newNote.setEditMode(true);
        } else {
            newNote.setEditMode(false);
            noteButtons = new HBox(DEFAULT_SPACING, editTextButton, deleteButton);
        }

        noteButtons.setAlignment(Pos.CENTER_RIGHT);
        final Button showMoreButton = new Button(SHOW_MORE);

        showMoreButton.setOnAction(event -> {
            if (showMoreButton.getText().equals(SHOW_MORE)) {
                contentLabel.setText(newNote.getNoteContent());
                showMoreButton.setText(SHOW_LESS);
            } else if (showMoreButton.getText().equals(SHOW_LESS)) {
                contentLabel.setText(newNote.getNoteContent().substring(0, NOTE_DESCRIPTION_CAP - 1));
                showMoreButton.setText(SHOW_MORE);
            }
        });

        final VBox noteBody = newNote.isUserCreated() ? new VBox(DEFAULT_SPACING, noteButtons, noteInformation) : new VBox(DEFAULT_SPACING, noteInformation);
        noteBody.prefWidthProperty().bind(this.widthProperty());
        //contentTextFlow.prefWidthProperty().bind(noteBody.widthProperty().subtract(15));
=======
            noteButtons = new HBox(EDIT_SPACING, colourPicker, gap2, editScreenButtons);
            newNote.setEditMode(true);
        } else {
            newNote.setEditMode(false);
            noteButtons = new HBox(DEFAULT_SPACING, showMoreButton, gap, editTextButton, deleteButton);
        }

        HBox.setHgrow(gap, Priority.ALWAYS);
        HBox.setHgrow(gap2, Priority.ALWAYS);

        noteButtons.setAlignment(Pos.CENTER_RIGHT);

        final HBox noteTop = new HBox(dateTimeLabel, topGap, selectionLabel);
        noteTop.setAlignment(Pos.CENTER_RIGHT);
        HBox.setHgrow(topGap, Priority.ALWAYS);

        final VBox noteBody = newNote.isUserCreated() ? new VBox(DEFAULT_SPACING, noteTop, noteInformation, noteButtons) : new VBox(DEFAULT_SPACING, dateTimeLabel, noteInformation);
        noteBody.prefWidthProperty().bind(this.widthProperty());
        noteBody.setMinWidth(500);
        noteBody.setMaxHeight(Double.MAX_VALUE);

        noteBody.heightProperty().addListener((obs, oldVal, newVal) -> {
            if (obs.getValue().doubleValue() >= NOTE_HEIGHT - 10) {
                if (!showMoreButton.isVisible()) {
                    showMoreButton.setVisible(true);
                    showMoreButton.setText(SHOW_MORE);
                    noteBody.setMaxHeight(NOTE_HEIGHT - 5);
                }
            } else if (showMoreButton.isVisible()) {
                showMoreButton.setVisible(false);
            }
        });

>>>>>>> 5f067964
        if (newNote.isUserCreated()) {
            noteBody.setStyle(PADDING_BG_COLOUR_STYLE + newNote.getNodeColour() + BG_RADIUS_STYLE);
            if (newNote.getNoteContent().length() > NOTE_DESCRIPTION_CAP && !newNote.getEditMode()) {
                noteInformation.getChildren().add(showMoreButton);
            }
            notesListVBox.getChildren().add(noteBody);

        } else {
            noteBody.setStyle(PADDING_BG_COLOUR_STYLE + AUTO_COLOR + BG_RADIUS_STYLE);
            notesListVBox.getChildren().add(noteBody);
        }

        noteBody.prefWidthProperty().bind(this.widthProperty());

        showMoreButton.setOnAction(event -> {
            if (showMoreButton.getText().equals(SHOW_MORE)) {
                contentLabel.setText(newNote.getNoteContent());
                noteBody.setMaxHeight(Double.MAX_VALUE);
                showMoreButton.setText(SHOW_LESS);
            } else if (showMoreButton.getText().equals(SHOW_LESS)) {
                contentLabel.setText(newNote.getNoteContent());
                noteBody.setMaxHeight(NOTE_HEIGHT - 5);
                showMoreButton.setText(SHOW_MORE);
            }
        });

        // Change colour of note to whatever user sleects
        colourPicker.setOnAction(event -> {
            final Color col = colourPicker.getValue();
            noteBody.setStyle(PADDING_BG_COLOUR_STYLE + ConstellationColor.fromFXColor(col).getHtmlColor() + BG_RADIUS_STYLE);
            newNote.setNodeColour(ConstellationColor.fromFXColor(col).getHtmlColor());
        });

        if (newNote.isUserCreated()) {
            // Add a right click context menu to user notes.
            final MenuItem selectOnGraphMenuItem = new MenuItem("Select on Graph");
            selectOnGraphMenuItem.setOnAction(event -> {
                final BitSet elementIdsTx = new BitSet();
                final BitSet elementIdsVx = new BitSet();

                final Graph activeGraph = GraphManager.getDefault().getActiveGraph();
                if (newNote.isGraphAttribute()) {
                    // Select all elements with right click menu if the user note is applied to the whole graph.
                    final ReadableGraph rg = activeGraph.getReadableGraph();
                    try {
                        final int vxCount = rg.getVertexCount();
                        for (int position = 0; position < vxCount; position++) {
                            final int vxId = rg.getVertex(position);
                            elementIdsVx.set(vxId);
                        }
                        final int txCount = rg.getTransactionCount();
                        for (int position = 0; position < txCount; position++) {
                            final int txId = rg.getTransaction(position);
                            elementIdsTx.set(txId);
                        }
                    } finally {
                        rg.release();
                    }
                } else {
                    // Select the specific nodes and/or transactions applied to the note.
                    // Add nodes that are selected to the note.
                    final int nodesLength = newNote.getNodesSelected().size();
                    final List<Integer> selectedNodes = newNote.getNodesSelected();
                    for (int i = 0; i < nodesLength; i++) {
                        elementIdsVx.set(selectedNodes.get(i));
                    }

                    // Add transactions that are selected to the note.
                    final int transactionsLength = newNote.getTransactionsSelected().size();
                    final List<Integer> selectedTransactions = newNote.getTransactionsSelected();
                    for (int i = 0; i < transactionsLength; i++) {
                        elementIdsTx.set(selectedTransactions.get(i));
                    }
                }

                PluginExecution.withPlugin(VisualGraphPluginRegistry.CHANGE_SELECTION)
                        .withParameter(ChangeSelectionPlugin.ELEMENT_BIT_SET_PARAMETER_ID, elementIdsTx)
                        .withParameter(ChangeSelectionPlugin.ELEMENT_TYPE_PARAMETER_ID, new ElementTypeParameterValue(GraphElementType.TRANSACTION))
                        .withParameter(ChangeSelectionPlugin.SELECTION_MODE_PARAMETER_ID, SelectionMode.REPLACE)
                        .executeLater(activeGraph);

                PluginExecution.withPlugin(VisualGraphPluginRegistry.CHANGE_SELECTION)
                        .withParameter(ChangeSelectionPlugin.ELEMENT_BIT_SET_PARAMETER_ID, elementIdsVx)
                        .withParameter(ChangeSelectionPlugin.ELEMENT_TYPE_PARAMETER_ID, new ElementTypeParameterValue(GraphElementType.VERTEX))
                        .withParameter(ChangeSelectionPlugin.SELECTION_MODE_PARAMETER_ID, SelectionMode.REPLACE)
                        .executeLater(activeGraph);
            });
            final MenuItem addOnGraphMenuItem = new MenuItem("Add Selected");
            addOnGraphMenuItem.setOnAction(event -> {
                // Save the current text in the text fields so they are not reset on updateNotesUI
                newNote.setNoteTitle(titleText.getText());
                newNote.setNoteContent(contentTextArea.getText());

                addToSelectedElements(newNote);
                final Graph activeGraph = GraphManager.getDefault().getActiveGraph();
                if (activeGraph != null) {
                    updateNotesUI();
                    notesViewController.writeState(activeGraph);
                }
            });

            final MenuItem removeOnGraphMenuItem = new MenuItem("Remove Selected");
            removeOnGraphMenuItem.setOnAction(event -> {
                // Save the current text in the text fields so they are not reset on updateNotesUI
                newNote.setNoteTitle(titleText.getText());
                newNote.setNoteContent(contentTextArea.getText());

                removeFromSelectedElements(newNote);
                final Graph activeGraph = GraphManager.getDefault().getActiveGraph();
                if (activeGraph != null) {
                    updateNotesUI();
                    notesViewController.writeState(activeGraph);
                }
            });

            if (newNote.getNodesSelected() != null && newNote.getTransactionsSelected() != null && newNote.getNodesSelected().isEmpty() && newNote.getTransactionsSelected().isEmpty()) {
                addOnGraphMenuItem.disableProperty().set(true);
                removeOnGraphMenuItem.disableProperty().set(true);
            }

            // Context menu is only added to user created notes.
            final ContextMenu contextMenu = new ContextMenu();
            contextMenu.getItems().addAll(selectOnGraphMenuItem, addOnGraphMenuItem, removeOnGraphMenuItem);

            noteBody.setOnContextMenuRequested(event -> contextMenu.show(this, event.getScreenX(), event.getScreenY()));
        }

        deleteButton.setOnAction(event -> {
            final Alert deleteAlert = new Alert(Alert.AlertType.CONFIRMATION);
            deleteAlert.setHeaderText("Delete Note");
            deleteAlert.setContentText("Are you sure you want to delete \"" + titleLabel.getText() + "\"?");

            deleteAlert.showAndWait();
            if (deleteAlert.getResult() == ButtonType.OK) {
                if (previouseColourMap.containsKey(newNote.getID())) {
                    previouseColourMap.remove(newNote.getID());
                }
                synchronized (LOCK) {
                    if (notesViewEntries.removeIf(note -> note.getDateTime().equals(newNote.getDateTime()))) {
                        notesDateTimeCache.remove(newNote.getDateTime());

                        final Graph activeGraph = GraphManager.getDefault().getActiveGraph();
                        if (activeGraph != null) {
                            updateNotesUI();
                            notesViewController.writeState(activeGraph);
                        }
                    }
                }
                event.consume();
            }
            deleteAlert.close();
        });

        // Edit button activates editable text boxs for title and label
        editTextButton.setOnAction(event -> {
            noteButtons.getChildren().removeAll(showMoreButton, gap, editTextButton, deleteButton);
            noteButtons.getChildren().addAll(colourPicker, gap2, editScreenButtons);
            noteButtons.setSpacing(EDIT_SPACING);

<<<<<<< HEAD
            noteInformation.getChildren().removeAll(dateTimeLabel, contentTextFlow, selectionLabel);

            if (noteInformation.getChildren().contains(showMoreButton)) {
                noteInformation.getChildren().remove(showMoreButton);
            }

            noteInformation.getChildren().addAll(dateTimeLabel, titleText, contentTextArea, selectionLabel);
            newNote.setEditMode(true);
=======
            noteInformation.getChildren().removeAll(titleLabel, contentLabel);
            titleText.setText(titleLabel.getText());
            contentTextArea.setText(contentLabel.getText());
            newNote.setNoteTitle(titleLabel.getText());
            newNote.setNoteContent(contentLabel.getText());
            noteInformation.getChildren().addAll(titleText, contentTextArea);
            newNote.setEditMode(true);

>>>>>>> 5f067964
        });

        cancelButton.setOnAction(cancelEvent -> {
            final String currentColour = previouseColourMap.get(newNote.getID());
            colourPicker.setValue(ConstellationColor.fromHtmlColor(currentColour).getJavaFXColor());
            noteButtons.getChildren().removeAll(colourPicker, gap2, editScreenButtons);
            noteButtons.getChildren().addAll(showMoreButton, gap, editTextButton, deleteButton);
            noteButtons.setSpacing(DEFAULT_SPACING);
<<<<<<< HEAD
            noteInformation.getChildren().removeAll(dateTimeLabel, titleText, contentTextArea, selectionLabel);

            noteInformation.getChildren().addAll(dateTimeLabel, contentTextFlow, selectionLabel);

            if (newNote.getNoteContent().length() > NOTE_DESCRIPTION_CAP) {
                noteInformation.getChildren().add(showMoreButton);
                contentLabel.setText(newNote.getNoteContent().substring(0, NOTE_DESCRIPTION_CAP - 1));
            }
=======

            titleText.setText(titleLabel.getText());
            contentTextArea.setText(contentLabel.getText());

            noteInformation.getChildren().removeAll(titleText, contentTextArea);
            noteInformation.getChildren().addAll(titleLabel, contentLabel);

>>>>>>> 5f067964
            newNote.setEditMode(false);
            noteBody.setStyle(PADDING_BG_COLOUR_STYLE
                    + currentColour + BG_RADIUS_STYLE);
            newNote.setNodeColour(currentColour);
        });

        // Save button deactivates editable text boxs for title and label
        saveTextButton.setOnAction(event -> {
            // Check if either the title or content text boxs are empty
            if (StringUtils.isBlank(titleText.getText()) || StringUtils.isBlank(contentTextArea.getText())) {
                JOptionPane.showMessageDialog(null, "Type in missing fields.", "Invalid Text", JOptionPane.WARNING_MESSAGE);
            } else {
<<<<<<< HEAD
                contentTextFlow.getChildren().clear();

                final MarkdownTree mdTree = new MarkdownTree(titleText.getText() + "\n\n" + contentTextArea.getText());
                mdTree.parse();
                contentTextFlow = mdTree.getRenderedText();
=======
                newNote.setEditMode(false);
                titleLabel.setText(titleText.getText());
                contentLabel.setText(contentTextArea.getText());
>>>>>>> 5f067964

                newNote.setNoteTitle(titleText.getText());
                newNote.setNoteContent(contentTextArea.getText());
                previouseColourMap.replace(newNote.getID(), newNote.getNodeColour());

                noteInformation.getChildren().removeAll(titleText, contentTextArea);
                noteButtons.getChildren().removeAll(colourPicker, gap2, editScreenButtons);

                noteInformation.getChildren().addAll(titleLabel, contentLabel);
                noteButtons.getChildren().addAll(showMoreButton, gap, editTextButton, deleteButton);
                noteButtons.setSpacing(DEFAULT_SPACING);

<<<<<<< HEAD
                noteInformation.getChildren().removeAll(dateTimeLabel, titleText, contentTextArea, selectionLabel);
                noteInformation.getChildren().addAll(dateTimeLabel, contentTextFlow, selectionLabel);

                if (newNote.getNoteContent().length() > NOTE_DESCRIPTION_CAP) {
                    noteInformation.getChildren().add(showMoreButton);
                    contentLabel.setText(newNote.getNoteContent().substring(0, NOTE_DESCRIPTION_CAP - 1));
                }
                newNote.setEditMode(false);
=======
>>>>>>> 5f067964
            }
        });
    }

    /**
     * Updates the arrays of what nodes and transactions are currently selected.
     */
    public void updateSelectedElements() {
        nodesSelected.clear();
        transactionsSelected.clear();

        final Graph activeGraph = GraphManager.getDefault().getActiveGraph();
        final ReadableGraph rg = activeGraph.getReadableGraph();
        try {
            // Get all currently selected nodes.
            final int vxSelectedAttr = rg.getAttribute(GraphElementType.VERTEX, VisualConcept.VertexAttribute.SELECTED.getName());
            if (vxSelectedAttr != Graph.NOT_FOUND) {
                final int vxCount = rg.getVertexCount();
                for (int position = 0; position < vxCount; position++) {
                    final int vxId = rg.getVertex(position);
                    if (rg.getBooleanValue(vxSelectedAttr, vxId)) {
                        nodesSelected.add(vxId);
                    }
                }
            }

            // Get all currently selected transactions.
            final int txSelectedAttr = rg.getAttribute(GraphElementType.TRANSACTION, VisualConcept.TransactionAttribute.SELECTED.getName());
            if (txSelectedAttr != Graph.NOT_FOUND) {
                final int txCount = rg.getTransactionCount();
                for (int position = 0; position < txCount; position++) {
                    final int txId = rg.getTransaction(position);
                    if (rg.getBooleanValue(txSelectedAttr, txId)) {
                        transactionsSelected.add(txId);
                    }
                }
            }            
        } finally {
            rg.release();
        }
    }

    /**
     * Add what is currently selected on the graph to the note's selected
     * elements.
     */
    public void addToSelectedElements(final NotesViewEntry noteToEdit) {
        updateSelectedElements();

        if (!nodesSelected.isEmpty()) {
            if (noteToEdit.isGraphAttribute()) {
                noteToEdit.setGraphAttribute(false);
            }
            final List<Integer> originalNodes = noteToEdit.getNodesSelected();
            for (final int node : nodesSelected) {
                if (!originalNodes.contains(node)) {
                    originalNodes.add(node);
                }
            }
            noteToEdit.setNodesSelected(originalNodes);
        }

        if (!transactionsSelected.isEmpty()) {
            if (noteToEdit.isGraphAttribute()) {
                noteToEdit.setGraphAttribute(false);
            }
            final List<Integer> originalTransactions = noteToEdit.getTransactionsSelected();
            for (final int transaction : transactionsSelected) {
                if (!originalTransactions.contains(transaction)) {
                    originalTransactions.add(transaction);
                }
            }
            noteToEdit.setTransactionsSelected(originalTransactions);
        }
    }

    /**
     * Remove what is currently selected on the graph from the note's selected
     * elements.
     */
    public void removeFromSelectedElements(final NotesViewEntry noteToEdit) {
        updateSelectedElements();

        if (!nodesSelected.isEmpty()) {
            final List<Integer> originalNodes = noteToEdit.getNodesSelected();
            for (final int node : nodesSelected) {
                if (originalNodes.contains(node)) {
                    final int index = originalNodes.indexOf(node);
                    originalNodes.remove(index);
                }
            }
            noteToEdit.setNodesSelected(originalNodes);
        }

        if (!transactionsSelected.isEmpty()) {
            final List<Integer> originalTransactions = noteToEdit.getTransactionsSelected();
            for (final int transaction : transactionsSelected) {
                if (originalTransactions.contains(transaction)) {
                    final int index = originalTransactions.indexOf(transaction);
                    originalTransactions.remove(index);
                }
            }
            noteToEdit.setTransactionsSelected(originalTransactions);
        }

        if (noteToEdit.getNodesSelected().isEmpty() && noteToEdit.getTransactionsSelected().isEmpty()) {
            noteToEdit.setGraphAttribute(true);
        }
    }

    /**
     * Updates the tags filters array with what tags are currently available.
     */
    public void updateTagsFiltersAvailable() {
        notesViewEntries.forEach(entry -> {
            if (!entry.isUserCreated()) {
                final List<String> tags = entry.getTags();
                for (final String tag : tags) {
                    if (!tagsUpdater.contains(tag)) {
                        tagsUpdater.add(tag);
                    }
                }
            }
        });

        tagsFiltersList = FXCollections.observableArrayList(tagsUpdater);
        Platform.runLater(() -> {
            autoFilterCheckComboBox.getItems().clear();
            autoFilterCheckComboBox.getItems().addAll(tagsFiltersList);
        });
    }

    /**
     * Updates what tags filters are currently selected.
     *
     * @param selectedTagsFilters
     */
    public void updateSelectedTagsCombo(final List<String> selectedTagsFilters) {
        Platform.runLater(() -> {
            this.tagsSelectedFiltersList.clear();
            selectedTagsFilters.forEach(filter -> this.tagsSelectedFiltersList.add(filter));
            updateTagFilters();
        });
    }

    /**
     * Updates UI with what tags filters are selected.
     */
    public void updateTagFilters() {
        if (!Platform.isFxApplicationThread()) {
            throw new IllegalStateException("Not processing on the JavaFX Application Thread");
        }
        
        isAutoSelectedFiltersUpdating = true;

        autoFilterCheckComboBox.getCheckModel().clearChecks();
        tagsSelectedFiltersList.forEach(filter -> autoFilterCheckComboBox.getCheckModel().check(filter));

        isAutoSelectedFiltersUpdating = false;
    }

    /**
     * Decides what Auto Notes are shown depending on what filters are selected.
     *
     * @param entry
     * @return boolean
     */
    public boolean updateAutoNotesDisplayed(final NotesViewEntry entry) {
        if (tagsSelectedFiltersList.isEmpty()) {
            return true;
        }
        for (final String filter : tagsSelectedFiltersList) {
            if (entry.getTags().contains(filter)) {
                return true;
            }
        }
        return false;
    }

    /**
     * Returns an unmodifiable view backed by tagsSelectedFiltersList.
     *
     * @return Unmodifiable view backed by tagsSelectedFiltersList.
     */
    protected List<String> getTagsFilters() {
        return Collections.unmodifiableList(tagsSelectedFiltersList);
    }

    public Button getCreateNewNoteButton() {
        return createNewNoteButton;
    }

}<|MERGE_RESOLUTION|>--- conflicted
+++ resolved
@@ -16,7 +16,7 @@
 package au.gov.asd.tac.constellation.views.notes;
 
 import au.gov.asd.tac.constellation.views.notes.utilities.DateTimeRangePicker;
-import au.gov.asd.tac.constellation.views.notes.utilities.NewNotePane;
+import au.gov.asd.tac.constellation.views.notes.NewNotePane;
 import au.gov.asd.tac.constellation.graph.Graph;
 import au.gov.asd.tac.constellation.graph.GraphElementType;
 import au.gov.asd.tac.constellation.graph.ReadableGraph;
@@ -78,13 +78,10 @@
 import javafx.scene.layout.Region;
 import javafx.scene.layout.VBox;
 import javafx.scene.paint.Color;
-<<<<<<< HEAD
 import javafx.scene.text.TextAlignment;
 import javafx.scene.text.TextFlow;
-=======
 import javafx.stage.Screen;
 import javafx.stage.Window;
->>>>>>> 5f067964
 import javax.swing.JOptionPane;
 import javax.swing.SwingUtilities;
 import org.apache.commons.collections4.CollectionUtils;
@@ -119,19 +116,13 @@
 
     private final VBox notesListVBox;
     private final ScrollPane notesListScrollPane;
-<<<<<<< HEAD
-
-    private static final int DEFAULT_SPACING = 10;
-    private static final int EDIT_SPACING = 110;
-    private final static String SHOW_MORE = "Show more";
-    private final static String SHOW_LESS = "Show less";
-=======
+
     private static final double NOTE_HEIGHT = 157.0;
     private static final int DEFAULT_SPACING = 5;
     private static final int EDIT_SPACING = 10;
     private static final String SHOW_MORE = "Show more";
     private static final String SHOW_LESS = "Show less";
->>>>>>> 5f067964
+
     private static final String USER_COLOR = "#942483";
     private static final String AUTO_COLOR = "#1c5aa6";
     private static String USER_CHOSEN_COLOUR = USER_COLOR;
@@ -155,20 +146,16 @@
     private ObservableList<String> tagsFiltersList;
     private final List<String> tagsSelectedFiltersList = new ArrayList<>();
 
-<<<<<<< HEAD
-
-=======
->>>>>>> 5f067964
+
     private final DateTimeRangePicker dateTimeRangePicker = new DateTimeRangePicker();
     private final Button createNewNoteButton = new Button();
     private boolean creatingFirstNote = true;
     private final NewNotePane newNotePane;
     private int noteID = 0;
     private final Map<Integer, String> previouseColourMap = new HashMap<>();
-<<<<<<< HEAD
+
     private final static int NOTE_DESCRIPTION_CAP = 500;
-=======
->>>>>>> 5f067964
+
 
     public static final Logger LOGGER = Logger.getLogger(NotesViewPane.class.getName());
 
@@ -270,56 +257,35 @@
         // Get rid of the ugly button look so the icon stands alone.
         helpButton.setStyle("-fx-border-color: transparent;-fx-background-color: transparent;");
 
-<<<<<<< HEAD
-        // VBox to store control items used to filter notes.
-        filterNotesHBox = new HBox(DEFAULT_SPACING, filterCheckComboBox, autoFilterCheckComboBox, dateTimeRangePicker.getTimeRangeAccordian(), helpButton);
-        filterNotesHBox.setAlignment(Pos.TOP_LEFT);
-        filterNotesHBox.setStyle("-fx-padding: 5px;");
-
-        // Create the actual note that allows user to add new notes
-        newNotePane = new NewNotePane(userChosenColour);
-=======
         // FlowPane to store control items used to filter notes.
         final ToolBar toolBar = new ToolBar();
         toolBar.getItems().addAll(createNewNoteButton, filterCheckComboBox, autoFilterCheckComboBox, dateTimeRangePicker.getTimeFilterMenu(), helpButton);
         // Create the actual node that allows user to add new notes
         newNotePane = new NewNotePane(USER_CHOSEN_COLOUR);
->>>>>>> 5f067964
 
         // Button to trigger pop-up window to make a new note
         createNewNoteButton.setText("Create Note");
         createNewNoteButton.setStyle(String.format("-fx-font-size:%d;", FontUtilities.getApplicationFontSize()));
-<<<<<<< HEAD
-=======
         createNewNoteButton.setStyle("-fx-text-fill: #00FF00;");
->>>>>>> 5f067964
 
         createNewNoteButton.setOnAction(event -> {
             if (creatingFirstNote) {
                 newNotePane.setParent(this.getScene().getWindow());
                 creatingFirstNote = false;
             }
-<<<<<<< HEAD
-            newNotePane.showPopUp();
-=======
+
             newNotePane.showPopUp(this.getScene().getWindow());
->>>>>>> 5f067964
+
         });
 
         // Event handler to add new note
         newNotePane.getAddButtion().setOnAction(event -> {
-<<<<<<< HEAD
+
             MarkdownTree mdTree = new MarkdownTree(newNotePane.getContentField().getText());
             mdTree.parse();
             mdTree.print();
-            final Graph activeGraph = GraphManager.getDefault().getActiveGraph();
-            if (activeGraph != null) {
-                if ((newNotePane.getTitleField().getText().isBlank() && newNotePane.getTitleField().getText().isEmpty())
-                        || (newNotePane.getContentField().getText().isBlank() && newNotePane.getContentField().getText().isEmpty())) {
-                    newNotePane.closePopUp();
-                    JOptionPane.showMessageDialog(null, "Type in missing fields.", "Invalid Text", JOptionPane.WARNING_MESSAGE);
-                    newNotePane.showPopUp();
-=======
+
+
             final Graph activeGraph = GraphManager.getDefault().getActiveGraph();
             if (activeGraph != null) {
                 if (newNotePane.getTitleField().getText().isBlank()
@@ -343,7 +309,7 @@
                     warningAlert.setHeight(popUpHeight);
                     final Optional o = warningAlert.showAndWait();
                     newNotePane.showPopUp(this.getScene().getWindow());
->>>>>>> 5f067964
+
                 } else {
                     synchronized (LOCK) {
                         notesViewEntries.add(new NotesViewEntry(
@@ -403,10 +369,7 @@
                         }
                     }
                     newNotePane.clearTextFields();
-<<<<<<< HEAD
-=======
-                    newNotePane.closePopUp();
->>>>>>> 5f067964
+
                     updateNotesUI();
                     controller.writeState(activeGraph);
                     newNotePane.closePopUp();
@@ -414,18 +377,7 @@
                 }
             }
         });
-<<<<<<< HEAD
-
-
-        // HBox to store the control items at the bottom of the view.
-        final HBox noteHBox = new HBox(createNewNoteButton);
-
-        // VBox to store control items used to add new note.
-        addNoteVBox = new VBox(DEFAULT_SPACING, noteHBox);
-        addNoteVBox.setAlignment(Pos.CENTER_RIGHT);
-        addNoteVBox.setStyle(fontStyle + "-fx-padding: 5px;");
-=======
->>>>>>> 5f067964
+
 
         // VBox in a ScrollPane for holding expanding list of user and plugin generated notes.
         notesListVBox = new VBox(DEFAULT_SPACING);
@@ -437,7 +389,9 @@
 
         setTop(toolBar);
         setCenter(notesListScrollPane);
-    }
+
+    }
+
 
     /**
      * Set the plugin reports that have executed on the current graph report.
@@ -804,16 +758,12 @@
 
             // If the note to be created is in edit mode, ensure it is created
             // with the correct java fx elements
-<<<<<<< HEAD
             if (newNote.getEditMode()) {
                 noteInformation = new VBox(DEFAULT_SPACING, dateTimeLabel, titleText, contentTextArea, selectionLabel);
             } else {
                 noteInformation = new VBox(DEFAULT_SPACING, dateTimeLabel, contentTextFlow, selectionLabel);
             }
-=======
-            noteInformation = new VBox(DEFAULT_SPACING, newNote.getEditMode() ? titleText : titleLabel,
-                    newNote.getEditMode() ? contentTextArea : contentLabel);
->>>>>>> 5f067964
+
 
             HBox.setHgrow(noteInformation, Priority.ALWAYS);
         } else {
@@ -847,13 +797,11 @@
         // If the note to be created is in edit mode, ensure it is created with
         // the correct java fx elements
         final HBox noteButtons;
-<<<<<<< HEAD
-
-        if (newNote.getNodeColour().isBlank() || newNote.getNodeColour().isEmpty()) {
-=======
+
         final Region gap = new Region();
         final Region gap2 = new Region();
         final Region topGap = new Region();
+
 
         gap.setPrefWidth(615);
         gap2.setPrefWidth(650);
@@ -863,7 +811,6 @@
         gap2.setMinWidth(10);
 
         if (newNote.getNodeColour().isBlank()) {
->>>>>>> 5f067964
             newNote.setNodeColour(USER_COLOR);
         }
 
@@ -879,31 +826,6 @@
         showMoreButton.setMaxWidth(100);
         showMoreButton.setVisible(false);
         if (newNote.getEditMode()) {
-<<<<<<< HEAD
-            noteButtons = new HBox(EDIT_SPACING, colourPicker, editScreenButtons);
-            newNote.setEditMode(true);
-        } else {
-            newNote.setEditMode(false);
-            noteButtons = new HBox(DEFAULT_SPACING, editTextButton, deleteButton);
-        }
-
-        noteButtons.setAlignment(Pos.CENTER_RIGHT);
-        final Button showMoreButton = new Button(SHOW_MORE);
-
-        showMoreButton.setOnAction(event -> {
-            if (showMoreButton.getText().equals(SHOW_MORE)) {
-                contentLabel.setText(newNote.getNoteContent());
-                showMoreButton.setText(SHOW_LESS);
-            } else if (showMoreButton.getText().equals(SHOW_LESS)) {
-                contentLabel.setText(newNote.getNoteContent().substring(0, NOTE_DESCRIPTION_CAP - 1));
-                showMoreButton.setText(SHOW_MORE);
-            }
-        });
-
-        final VBox noteBody = newNote.isUserCreated() ? new VBox(DEFAULT_SPACING, noteButtons, noteInformation) : new VBox(DEFAULT_SPACING, noteInformation);
-        noteBody.prefWidthProperty().bind(this.widthProperty());
-        //contentTextFlow.prefWidthProperty().bind(noteBody.widthProperty().subtract(15));
-=======
             noteButtons = new HBox(EDIT_SPACING, colourPicker, gap2, editScreenButtons);
             newNote.setEditMode(true);
         } else {
@@ -937,7 +859,6 @@
             }
         });
 
->>>>>>> 5f067964
         if (newNote.isUserCreated()) {
             noteBody.setStyle(PADDING_BG_COLOUR_STYLE + newNote.getNodeColour() + BG_RADIUS_STYLE);
             if (newNote.getNoteContent().length() > NOTE_DESCRIPTION_CAP && !newNote.getEditMode()) {
@@ -1097,17 +1018,7 @@
             noteButtons.getChildren().addAll(colourPicker, gap2, editScreenButtons);
             noteButtons.setSpacing(EDIT_SPACING);
 
-<<<<<<< HEAD
-            noteInformation.getChildren().removeAll(dateTimeLabel, contentTextFlow, selectionLabel);
-
-            if (noteInformation.getChildren().contains(showMoreButton)) {
-                noteInformation.getChildren().remove(showMoreButton);
-            }
-
-            noteInformation.getChildren().addAll(dateTimeLabel, titleText, contentTextArea, selectionLabel);
-            newNote.setEditMode(true);
-=======
-            noteInformation.getChildren().removeAll(titleLabel, contentLabel);
+            noteInformation.getChildren().removeAll(titleLabel, contentTextFlow);
             titleText.setText(titleLabel.getText());
             contentTextArea.setText(contentLabel.getText());
             newNote.setNoteTitle(titleLabel.getText());
@@ -1115,7 +1026,6 @@
             noteInformation.getChildren().addAll(titleText, contentTextArea);
             newNote.setEditMode(true);
 
->>>>>>> 5f067964
         });
 
         cancelButton.setOnAction(cancelEvent -> {
@@ -1124,24 +1034,14 @@
             noteButtons.getChildren().removeAll(colourPicker, gap2, editScreenButtons);
             noteButtons.getChildren().addAll(showMoreButton, gap, editTextButton, deleteButton);
             noteButtons.setSpacing(DEFAULT_SPACING);
-<<<<<<< HEAD
-            noteInformation.getChildren().removeAll(dateTimeLabel, titleText, contentTextArea, selectionLabel);
-
-            noteInformation.getChildren().addAll(dateTimeLabel, contentTextFlow, selectionLabel);
-
-            if (newNote.getNoteContent().length() > NOTE_DESCRIPTION_CAP) {
-                noteInformation.getChildren().add(showMoreButton);
-                contentLabel.setText(newNote.getNoteContent().substring(0, NOTE_DESCRIPTION_CAP - 1));
-            }
-=======
+
 
             titleText.setText(titleLabel.getText());
             contentTextArea.setText(contentLabel.getText());
 
             noteInformation.getChildren().removeAll(titleText, contentTextArea);
-            noteInformation.getChildren().addAll(titleLabel, contentLabel);
-
->>>>>>> 5f067964
+            noteInformation.getChildren().addAll(titleLabel, contentTextFlow);
+
             newNote.setEditMode(false);
             noteBody.setStyle(PADDING_BG_COLOUR_STYLE
                     + currentColour + BG_RADIUS_STYLE);
@@ -1154,17 +1054,12 @@
             if (StringUtils.isBlank(titleText.getText()) || StringUtils.isBlank(contentTextArea.getText())) {
                 JOptionPane.showMessageDialog(null, "Type in missing fields.", "Invalid Text", JOptionPane.WARNING_MESSAGE);
             } else {
-<<<<<<< HEAD
                 contentTextFlow.getChildren().clear();
 
                 final MarkdownTree mdTree = new MarkdownTree(titleText.getText() + "\n\n" + contentTextArea.getText());
                 mdTree.parse();
                 contentTextFlow = mdTree.getRenderedText();
-=======
-                newNote.setEditMode(false);
-                titleLabel.setText(titleText.getText());
-                contentLabel.setText(contentTextArea.getText());
->>>>>>> 5f067964
+
 
                 newNote.setNoteTitle(titleText.getText());
                 newNote.setNoteContent(contentTextArea.getText());
@@ -1177,21 +1072,15 @@
                 noteButtons.getChildren().addAll(showMoreButton, gap, editTextButton, deleteButton);
                 noteButtons.setSpacing(DEFAULT_SPACING);
 
-<<<<<<< HEAD
                 noteInformation.getChildren().removeAll(dateTimeLabel, titleText, contentTextArea, selectionLabel);
                 noteInformation.getChildren().addAll(dateTimeLabel, contentTextFlow, selectionLabel);
 
-                if (newNote.getNoteContent().length() > NOTE_DESCRIPTION_CAP) {
-                    noteInformation.getChildren().add(showMoreButton);
-                    contentLabel.setText(newNote.getNoteContent().substring(0, NOTE_DESCRIPTION_CAP - 1));
-                }
                 newNote.setEditMode(false);
-=======
->>>>>>> 5f067964
-            }
-        });
-    }
-
+
+            }
+        });
+    
+    }
     /**
      * Updates the arrays of what nodes and transactions are currently selected.
      */
