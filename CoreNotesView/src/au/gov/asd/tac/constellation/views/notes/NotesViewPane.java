/*
 * Copyright 2010-2021 Australian Signals Directorate
 *
 * Licensed under the Apache License, Version 2.0 (the "License");
 * you may not use this file except in compliance with the License.
 * You may obtain a copy of the License at
 *
 *     http://www.apache.org/licenses/LICENSE-2.0
 *
 * Unless required by applicable law or agreed to in writing, software
 * distributed under the License is distributed on an "AS IS" BASIS,
 * WITHOUT WARRANTIES OR CONDITIONS OF ANY KIND, either express or implied.
 * See the License for the specific language governing permissions and
 * limitations under the License.
 */
package au.gov.asd.tac.constellation.views.notes;

import au.gov.asd.tac.constellation.views.notes.utilities.NewNotePane;
import au.gov.asd.tac.constellation.views.notes.utilities.DateTimeRangePicker;
import au.gov.asd.tac.constellation.graph.Graph;
import au.gov.asd.tac.constellation.graph.GraphElementType;
import au.gov.asd.tac.constellation.graph.ReadableGraph;
import static au.gov.asd.tac.constellation.graph.locking.LockingManager.UNDO;
import au.gov.asd.tac.constellation.graph.manager.GraphManager;
import au.gov.asd.tac.constellation.graph.reporting.UndoRedoReport;
import au.gov.asd.tac.constellation.graph.schema.visual.concept.VisualConcept;
import au.gov.asd.tac.constellation.graph.visual.VisualGraphPluginRegistry;
import au.gov.asd.tac.constellation.graph.visual.plugins.select.ChangeSelectionPlugin;
import au.gov.asd.tac.constellation.graph.visual.plugins.select.SelectionMode;
import au.gov.asd.tac.constellation.plugins.PluginExecution;
import au.gov.asd.tac.constellation.plugins.parameters.types.ElementTypeParameterValue;
import au.gov.asd.tac.constellation.plugins.reporting.GraphReport;
import au.gov.asd.tac.constellation.plugins.reporting.GraphReportManager;
import au.gov.asd.tac.constellation.plugins.reporting.PluginReport;
import au.gov.asd.tac.constellation.utilities.color.ConstellationColor;
import au.gov.asd.tac.constellation.utilities.font.FontUtilities;
import au.gov.asd.tac.constellation.utilities.gui.MultiChoiceInputField;
import au.gov.asd.tac.constellation.utilities.icon.UserInterfaceIconProvider;
import au.gov.asd.tac.constellation.views.notes.state.NotesViewEntry;
import au.gov.asd.tac.constellation.views.notes.utilities.MarkdownTree;
import java.text.SimpleDateFormat;
import java.time.ZoneId;
import java.time.ZonedDateTime;
import java.util.ArrayList;
import java.util.BitSet;
import java.util.Collections;
import java.util.Comparator;
import java.util.Date;
import java.util.HashMap;
import java.util.HashSet;
import java.util.List;
import java.util.Map;
import java.util.Optional;
import java.util.Set;
import java.util.logging.Level;
import java.util.logging.Logger;
import javafx.application.Platform;
import javafx.collections.FXCollections;
import javafx.collections.ListChangeListener;
import javafx.collections.ObservableList;
import javafx.geometry.Insets;
import javafx.geometry.Pos;
import javafx.scene.control.Alert;
import javafx.scene.control.Alert.AlertType;
import javafx.scene.control.Button;
import javafx.scene.control.ButtonType;
import javafx.scene.control.ColorPicker;
import javafx.scene.control.ContextMenu;
import javafx.scene.control.Label;
import javafx.scene.control.MenuItem;
import javafx.scene.control.ScrollPane;
import javafx.scene.control.ToolBar;
import javafx.scene.control.Tooltip;
import javafx.scene.image.ImageView;
import javafx.scene.layout.BorderPane;
import javafx.scene.layout.HBox;
import javafx.scene.layout.Pane;
import javafx.scene.layout.Priority;
import javafx.scene.layout.Region;
import javafx.scene.layout.StackPane;
import javafx.scene.layout.VBox;
import javafx.scene.shape.Rectangle;
import javafx.stage.Screen;
import javafx.stage.Window;
import javax.swing.JOptionPane;
import javax.swing.SwingUtilities;
import org.apache.commons.collections4.CollectionUtils;
import org.apache.commons.lang3.StringUtils;
import org.openide.util.HelpCtx;
import org.openide.windows.TopComponent;
import org.openide.windows.WindowManager;

/**
 * Handles generating UI elements for the Notes View pane and its notes.
 *
 * @author sol695510
 */
public class NotesViewPane extends BorderPane {
    private final NotesViewController notesViewController;
    private final List<NotesViewEntry> notesViewEntries;

    /**
     * A cache of NotesViewEntry datetimes cache to quickly check if a note
     * exists in notesViewEntries. This is a necessary optimisation.
     */
    private final Set<String> notesDateTimeCache;
    private final ObservableList<String> availableFilters;
    private final List<String> selectedFilters;
    private final MultiChoiceInputField filterSelectionMultiChoiceInput;
    private MultiChoiceInputField autoFilterCheckComboBox;
    private boolean isSelectedFiltersUpdating = false;
    private boolean isAutoSelectedFiltersUpdating = false;

    private final VBox notesListVBox;
    private final ScrollPane notesListScrollPane;

    private static final double NOTE_HEIGHT = 147.0;
    private static final double NOTE_INFO_SPACING = 1;
    private static final double NOTE_BODY_SPACING = 5;
    private static final int DEFAULT_BUTTON_SPACING = 10;
    private static final String SHOW_MORE = "Show more";
    private static final String SHOW_LESS = "Show less";

    private static final String USER_COLOR = "#942483";
    private static final String AUTO_COLOR = "#1c5aa6";
    private static String USER_CHOSEN_COLOUR = USER_COLOR;
    private static final String DATETIME_PATTERN = "hh:mm:ss a 'on' dd/MM/yyyy"; // TODO: make this a preference so that we can support their local timestamp format instead.

    private static final String AUTO_NOTES_FILTER = "Auto Notes";
    private static final String USER_NOTES_FILTER = "User Notes";
    private static final String SELECTED_FILTER = "Selected";

    private static final String PADDING_BG_COLOUR_STYLE = "-fx-padding: 5px; -fx-background-color: ";
    private static final String BG_RADIUS_STYLE = "; -fx-background-radius: 10 10 10 10;";

    private static final Object LOCK = new Object();

    private final String fontStyle = String.format("-fx-font-size:%d;", FontUtilities.getApplicationFontSize());
    private static final String BOLD_STYLE = "-fx-font-weight: bold;";

    private final List<Integer> nodesSelected = new ArrayList<>();
    private final List<Integer> transactionsSelected = new ArrayList<>();
    private final List<String> tagsUpdater = new ArrayList<>();
    private ObservableList<String> tagsFiltersList;
    private final List<String> tagsSelectedFiltersList = new ArrayList<>();


    private final DateTimeRangePicker dateTimeRangePicker = new DateTimeRangePicker();
    private final Button createNewNoteButton = new Button();
    private boolean creatingFirstNote = true;
    private final NewNotePane newNotePane;
    private int noteID = 0;
    private final Map<Integer, String> previouseColourMap = new HashMap<>();


    private static final Logger LOGGER = Logger.getLogger(NotesViewPane.class.getName());

    /**
     * NotesViewPane constructor.
     *
     * @param controller
     */
    public NotesViewPane(final NotesViewController controller) {
        notesViewController = controller;
        notesViewEntries = new ArrayList<>();
        notesDateTimeCache = new HashSet<>();

        availableFilters = FXCollections.observableArrayList(USER_NOTES_FILTER, AUTO_NOTES_FILTER, SELECTED_FILTER);
        selectedFilters = new ArrayList<>();
        selectedFilters.add(USER_NOTES_FILTER); // Only user notes are selected by default.

        // CheckComboBox to select and deselect various filters for note rendering.
        filterSelectionMultiChoiceInput = new MultiChoiceInputField(availableFilters);
        filterSelectionMultiChoiceInput.setTitle("Select a filter...");
        filterSelectionMultiChoiceInput.setMinWidth(165);
        filterSelectionMultiChoiceInput.setMaxWidth(165);
        filterSelectionMultiChoiceInput.setStyle(String.format("-fx-font-size:%d;", FontUtilities.getApplicationFontSize()));
        filterSelectionMultiChoiceInput.getCheckModel().getCheckedItems().addListener((final ListChangeListener.Change event) -> {
            if (!isSelectedFiltersUpdating) {
                setFilters(filterSelectionMultiChoiceInput.getCheckModel().getCheckedItems());

                final Graph activeGraph = GraphManager.getDefault().getActiveGraph();
                if (activeGraph != null) {
                    updateNotesUI();
                    controller.writeState(activeGraph);
                }
            }
            final ObservableList<String> filters = filterSelectionMultiChoiceInput.getCheckModel().getCheckedItems();
            final String checkedFilters = String.join(", ", filters);
            filterSelectionMultiChoiceInput.setTitle(filters.isEmpty()? "Select a filter..." : checkedFilters);
        });
        
        notesViewEntries.forEach(entry -> {
            if (!entry.isUserCreated()) {

                final List<String> tags = entry.getTags();
                for (final String tag : tags) {
                    if (!tagsUpdater.contains(tag)) {
                        tagsUpdater.add(tag);
                    }
                }
            }
        });

        tagsFiltersList = FXCollections.observableArrayList(tagsUpdater);

        // CheckComboBox for the Auto Note filters.
        autoFilterCheckComboBox = new MultiChoiceInputField(tagsFiltersList);
        autoFilterCheckComboBox.setStyle(String.format("-fx-font-size:%d;", FontUtilities.getApplicationFontSize()));
        autoFilterCheckComboBox.getCheckModel().getCheckedItems().addListener((final ListChangeListener.Change event) -> {
            if (!isAutoSelectedFiltersUpdating) {
                updateSelectedTagsCombo(autoFilterCheckComboBox.getCheckModel().getCheckedItems());

                final Graph activeGraph = GraphManager.getDefault().getActiveGraph();
                if (activeGraph != null) {
                    updateNotesUI();
                    controller.writeState(activeGraph);
                }
            }
        });
        autoFilterCheckComboBox.setTitle("Select tag(s)...");
        autoFilterCheckComboBox.setDisable(true);

        // Set whether or not a time filter should even be applied
        dateTimeRangePicker.getClearButton().setOnAction(event -> {
            dateTimeRangePicker.setActive(false);
            dateTimeRangePicker.disableAll(false);
            final Graph activeGraph = GraphManager.getDefault().getActiveGraph();
            if (activeGraph != null) {
                updateNotesUI();
                controller.writeState(activeGraph);
            }
            event.consume();
        });

        // Hide/show notes based on their entry time
        dateTimeRangePicker.getApplyButton().setOnAction(event -> {
            dateTimeRangePicker.setActive(true);
            dateTimeRangePicker.disableAll(true);
            dateTimeRangePicker.showClearButton();
            final Graph activeGraph = GraphManager.getDefault().getActiveGraph();
            if (activeGraph != null) {
                updateNotesUI();
                controller.writeState(activeGraph);
            }
            event.consume();
        });

        final Button helpButton = new Button("", new ImageView(UserInterfaceIconProvider.HELP.buildImage(16, ConstellationColor.BLUEBERRY.getJavaColor())));
        helpButton.paddingProperty().set(new Insets(2, 0, 0, 0));
        helpButton.setTooltip(new Tooltip("Display help for Notes View"));
        helpButton.setOnAction(event -> new HelpCtx(NotesViewTopComponent.class.getName()).display());
        // Get rid of the ugly button look so the icon stands alone.
        helpButton.setStyle("-fx-border-color: transparent;-fx-background-color: transparent;");

        // FlowPane to store control items used to filter notes.
        final ToolBar toolBar = new ToolBar();
        toolBar.getItems().addAll(createNewNoteButton, filterSelectionMultiChoiceInput, autoFilterCheckComboBox, dateTimeRangePicker.getTimeFilterMenu(), helpButton);
        // Create the actual node that allows user to add new notes
        newNotePane = new NewNotePane(USER_CHOSEN_COLOUR);

        // Button to trigger pop-up window to make a new note
        createNewNoteButton.setText("Create Note");
        createNewNoteButton.setStyle(String.format("-fx-font-size:%d;", FontUtilities.getApplicationFontSize()));
        createNewNoteButton.setStyle("-fx-text-fill: #00FF00;");

        createNewNoteButton.setOnAction(event -> {
            if (creatingFirstNote) {
                newNotePane.setParent(this.getScene().getWindow());
                creatingFirstNote = false;
            }

            newNotePane.getColourPicker().setValue(ConstellationColor.fromHtmlColor(newNotePane.getPreviousColour()).getJavaFXColor());
            newNotePane.setEditMode(false);
            newNotePane.showPopUp();
        });

        // Event handler to add new note
        newNotePane.getAddButtion().setOnAction(event -> {
            final Graph activeGraph = GraphManager.getDefault().getActiveGraph();
            if (activeGraph != null) {
                newNotePane.getColourPicker().setValue(ConstellationColor.fromHtmlColor(USER_COLOR).getJavaFXColor());
                if (newNotePane.getTitleField().getText().isBlank()
                        || newNotePane.getContentField().getText().isBlank()) {
                    newNotePane.closePopUp();
                    final Window w = this.getScene().getWindow();
                    final List<Screen> screens = Screen.getScreensForRectangle(w.getX(), w.getY(), w.widthProperty().get(), w.heightProperty().get());

                    final int popUpWidth = 300;
                    final int popUpHeight = 150;

                    final int xPos = (int) (screens.get(0).getVisualBounds().getMinX() + screens.get(0).getVisualBounds().getWidth() / 2) - popUpWidth / 2;
                    final int yPos = (int) (screens.get(0).getVisualBounds().getMinY() + screens.get(0).getVisualBounds().getHeight() / 2) - popUpHeight / 2;

                    final Alert warningAlert = new Alert(AlertType.WARNING);
                    warningAlert.setTitle("Invalid Text");
                    warningAlert.setContentText("Type in missing fields.");
                    warningAlert.setX(xPos);
                    warningAlert.setY(yPos);
                    warningAlert.setWidth(popUpWidth);
                    warningAlert.setHeight(popUpHeight);
                    final Optional o = warningAlert.showAndWait();
                    newNotePane.setEditMode(false);
                    newNotePane.showPopUp();

                } else {
                    synchronized (LOCK) {
                        notesViewEntries.add(new NotesViewEntry(
                                Long.toString(ZonedDateTime.now().toInstant().toEpochMilli()),
                                newNotePane.getTitleField().getText(),
                                newNotePane.getContentField().getText(),
                                true,
                                !newNotePane.isApplySelected(),
                                newNotePane.getUserChosenColour(),
                                newNotePane.isMarkdownSelected())
                        );
                        newNotePane.setPreviousColour(newNotePane.getUserChosenColour());
                        if (newNotePane.isApplySelected()) {
                            LOGGER.log(Level.SEVERE, "Selecting nodes to link to note");
                            // Get selected nodes from the graph.
                            final List<Integer> selectedNodes = new ArrayList<>();
                            // Get selected transactions from the graph.
                            final List<Integer> selectedTransactions = new ArrayList<>();

                            final ReadableGraph rg = activeGraph.getReadableGraph();
                            try {
                                // Add selected nodes.
                                final int vxSelectedAttr = rg.getAttribute(GraphElementType.VERTEX, VisualConcept.VertexAttribute.SELECTED.getName());
                                if (vxSelectedAttr != Graph.NOT_FOUND) {
                                    final int vxCount = rg.getVertexCount();
                                    for (int position = 0; position < vxCount; position++) {
                                        final int vxId = rg.getVertex(position);
                                        if (rg.getBooleanValue(vxSelectedAttr, vxId)) {
                                            selectedNodes.add(vxId);
                                        }
                                    }
                                }

                                // Add selected transactions.
                                final int txSelectedAttr = rg.getAttribute(GraphElementType.TRANSACTION, VisualConcept.TransactionAttribute.SELECTED.getName());
                                if (txSelectedAttr != Graph.NOT_FOUND) {
                                    final int txCount = rg.getTransactionCount();
                                    for (int position = 0; position < txCount; position++) {
                                        final int txId = rg.getTransaction(position);
                                        if (rg.getBooleanValue(txSelectedAttr, txId)) {
                                            selectedTransactions.add(txId);
                                        }
                                    }
                                }

                                // If there are no selected nodes or transactions on the graph, set the graph attribute to true.
                                if (selectedNodes.isEmpty() && selectedTransactions.isEmpty()) {
                                    notesViewEntries.get(notesViewEntries.size() - 1).setGraphAttribute(true);
                                } else {
                                    // Add selected nodes to the note entry.
                                    notesViewEntries.get(notesViewEntries.size() - 1).setNodesSelected(selectedNodes);
                                    // Add selected transactions to the node entry.
                                    notesViewEntries.get(notesViewEntries.size() - 1).setTransactionsSelected(selectedTransactions);
                                }

                            } finally {
                                rg.release();
                            }
                        }
                    }
                    newNotePane.clearTextFields();

                    updateNotesUI();
                    controller.writeState(activeGraph);
                    newNotePane.closePopUp();
                    event.consume();
                }
            }
        });

        newNotePane.getSaveButton().setOnAction(e -> {
            final int edited = newNotePane.getCurrentlyEditedNoteId();

            // Check if either the title or content text boxs are empty
            if (StringUtils.isBlank(newNotePane.getTitleField().getText()) || StringUtils.isBlank(newNotePane.getContentField().getText())) {
                JOptionPane.showMessageDialog(null, "Type in missing fields.", "Invalid Text", JOptionPane.WARNING_MESSAGE);
            } else {
                notesViewEntries.forEach(note -> {
                    if (note.getID() == edited) {
                        newNotePane.closePopUp();
                        note.setNoteTitle(newNotePane.getTitleField().getText());
                        note.setNoteContent(newNotePane.getContentField().getText());
                        note.setNodeColour(ConstellationColor.fromFXColor(newNotePane.getColourPicker().getValue()).getHtmlColor());
                        note.setInMarkdown(newNotePane.isMarkdownSelected());

                        final MarkdownTree mdTree = new MarkdownTree(newNotePane.getTitleField().getText() + "\n\n" + newNotePane.getContentField().getText());
                        mdTree.parse();
                        note.setContentTextFlow(mdTree.getRenderedText());

                        previouseColourMap.replace(note.getID(), note.getNodeColour());

                        note.setEditMode(false);
                        newNotePane.clearTextFields();
                        newNotePane.closePopUp();
                        synchronized (LOCK) {
                            final Graph activeGraph = GraphManager.getDefault().getActiveGraph();
                            if (activeGraph != null) {
                                updateNotesUI();
                                notesViewController.writeState(activeGraph);
                            }
                        }
                        return;
                    }
                });
            }

        });


        // VBox in a ScrollPane for holding expanding list of user and plugin generated notes.
        notesListVBox = new VBox(DEFAULT_BUTTON_SPACING);
        notesListVBox.setAlignment(Pos.BOTTOM_CENTER);
        notesListScrollPane = new ScrollPane();
        notesListScrollPane.setContent(notesListVBox);
        notesListScrollPane.setStyle(fontStyle + "-fx-padding: 5px; -fx-background-color: transparent;");
        notesListScrollPane.setFitToWidth(true);

        setTop(toolBar);
        setCenter(notesListScrollPane);

    }


    /**
     * Set the plugin reports that have executed on the current graph report.
     */
    protected void setGraphReport() {
        setGraphReport(GraphManager.getDefault().getActiveGraph());
    }

    protected void setGraphReport(final Graph graph) {
        if (graph != null) {
            final GraphReport currentGraphReport = GraphReportManager.getGraphReport(graph.getId());

            if (currentGraphReport != null) {
                // Iterates the list of currently executed plugins.
                currentGraphReport.getPluginReports().forEach(pluginReport -> {
                    // Omit low level plugins which are not useful as notes.
                    if (!pluginReport.hasLowLevelTag()) {
                        addPluginReport(pluginReport);
                    }
                });
                updateNotesAndFiltersUI();
                notesViewController.writeState(graph);
            }
        }
    }

    private void updateNotesAndFiltersUI() {
        SwingUtilities.invokeLater(() -> {
            final TopComponent tc = WindowManager.getDefault().findTopComponent(NotesViewTopComponent.class.getSimpleName());
            if (tc != null && tc.isOpened()) {
                // Update the Notes View UI.
                updateNotesUI();
                updateFilters();
            }
        });
    }

    /**
     * Adds a plugin report to notesViewEntries as a Notes View Entry object.
     *
     * @param pluginReport Plugin report to be added.
     */
    protected void addPluginReport(final PluginReport pluginReport) {
        if (!isExistingNote(pluginReport)) {
            final NotesViewEntry note = new NotesViewEntry(
                    Long.toString(pluginReport.getStartTime()),
                    pluginReport.getPluginName(),
                    pluginReport.getLastMessage(),
                    false,
                    false,
                    "#ffffff",
                    false
            );

            note.setUndone(pluginReport.isUndone());
            final String[] tags = pluginReport.getTags();
            final List<String> tagsList = new ArrayList<>();
            for (final String tag : tags) {
                tagsList.add(tag);
            }
            note.setTags(tagsList);

            /**
             * Listener monitors changes to the plugin report as it executes and
             * finishes. Affects the output of getMessage().
             */
            pluginReport.addPluginReportListener(note);

            synchronized (LOCK) {
                addNote(note);
            }
            updateTagsFiltersAvailable();
        }

    }

    /**
     * Adds details of the Undo or Redo action to the Notes
     * View Entry object in notesViewEntries
     *
     * @param undoRedoReport UndoRedoReport report to be added.
     */
    protected void processNewUndoRedoReport(final UndoRedoReport undoRedoReport) {
        if (hasMatchingNote(undoRedoReport)) {
            getMatchingNoteOfUndoRedoReport(undoRedoReport).setUndone(undoRedoReport.getActionType() == UNDO);
            updateTagsFiltersAvailable();
            updateNotesAndFiltersUI();
        }

    }

    /**
     * Returns an unmodifiable view backed by notesViewEntries.
     *
     * @return Unmodifiable view backed by notesViewEntries.
     */
    protected List<NotesViewEntry> getNotes() {
        return Collections.unmodifiableList(notesViewEntries);
    }

    /**
     * Returns an unmodifiable view backed by selectedFilters.
     *
     * @return Unmodifiable view backed by selectedFilters.
     */
    protected List<String> getFilters() {
        return Collections.unmodifiableList(selectedFilters);
    }

    /**
     * Sets notesViewEntries.
     *
     * @param notesViewEntries A list of NotesViewEntry objects to add to
     * notesViewEntries.
     */
    protected void setNotes(final List<NotesViewEntry> notesViewEntries) {
        synchronized (LOCK) {
            this.notesViewEntries.clear();
            notesViewEntries.forEach(this::addNote);
        }

        SwingUtilities.invokeLater(() -> {
            final TopComponent tc = WindowManager.getDefault().findTopComponent(NotesViewTopComponent.class.getSimpleName());
            if (tc != null && tc.isOpened()) {
                updateNotesUI();
            }
        });
    }

    /**
     * Sets selectedFilters.
     *
     * @param selectFilters A list of String objects to add to selectedFilters.
     */
    protected void setFilters(final List<String> selectedFilters) {
        if (this.selectedFilters.contains(SELECTED_FILTER) && (selectedFilters.contains(USER_NOTES_FILTER) || selectedFilters.contains(AUTO_NOTES_FILTER))) {
            this.selectedFilters.clear();

            selectedFilters.forEach(filter -> {
                if (!filter.equals(SELECTED_FILTER)) {
                    this.selectedFilters.add(filter);
                }
            });
        } else {
            this.selectedFilters.clear();
            selectedFilters.forEach(filter -> {
                if (selectedFilters.contains(SELECTED_FILTER)) {
                    this.selectedFilters.add(SELECTED_FILTER);
                } else {
                    this.selectedFilters.add(filter);
                }
            });
        }
        if (this.selectedFilters.contains(AUTO_NOTES_FILTER)) {
            Platform.runLater(() -> autoFilterCheckComboBox.setDisable(false));
            updateTagsFiltersAvailable();
        } else {
            Platform.runLater(() -> autoFilterCheckComboBox.setDisable(true));
        }
        updateFilters();
    }

    /**
     * Updates the UI of the notes currently being displayed in the Notes View.
     */
    protected synchronized void updateNotesUI() {
        final List<NotesViewEntry> notesToRender = new ArrayList<>();

        updateSelectedElements();

        synchronized (LOCK) {
            notesViewEntries.forEach(entry -> {
                if (dateTimeRangePicker.isActive()) {
                    // Get date time of entry in proper format
                    final String dateFormat = new SimpleDateFormat(DATETIME_PATTERN).format(new Date(Long.parseLong(entry.getDateTime())));

                    // Extract date components
                    final String[] dateTimeComponents = dateFormat.split(" ");
                    final String time = dateTimeComponents[0];
                    final String date = dateTimeComponents[3];

                    // Split time into hour, minute and day
                    final String[] timeComponents = time.split(":");
                    int hour = Integer.parseInt(timeComponents[0]);
                    final int min = Integer.parseInt(timeComponents[1]);
                    final int sec = Integer.parseInt(timeComponents[2]);

                    if ("pm".equals(dateTimeComponents[1]) && hour < 12) {
                        hour = 12 + hour;
                    } else if ("am".equals(dateTimeComponents[1]) && hour > 11) {
                        hour = 0;
                    }

                    // Split date into day, month and year
                    final String[] dateComponents = date.split("/");
                    final int day = Integer.parseInt(dateComponents[0]);
                    final int month = Integer.parseInt(dateComponents[1]);
                    final int year = Integer.parseInt(dateComponents[2]);

                    // Convert time of notes to user specified time zone
                    final ZonedDateTime entryTime = ZonedDateTime.of(year, month, day, hour, min, sec, 0, ZoneId.of(ZoneId.systemDefault().getId()));

                    entry.setShowing(dateTimeRangePicker.checkIsWithinRange(entryTime));

                } else {
                    entry.setShowing(true);
                }

                // Add note to render list if its respective filter is selected.
                if ((selectedFilters.contains(USER_NOTES_FILTER) && entry.isUserCreated() && entry.getShowing())) {
                    notesToRender.add(entry);

                } else if (selectedFilters.contains(AUTO_NOTES_FILTER) && !entry.isUserCreated() && entry.getShowing()) {
                    if (updateAutoNotesDisplayed(entry) && !entry.getUndone()) {
                        notesToRender.add(entry);
                    }

                } else if (selectedFilters.contains(SELECTED_FILTER) && entry.isUserCreated() && entry.getShowing()) {
                    // If no nodes or transactions are selected, show notes applied to the whole graph.
                    if (entry.isGraphAttribute()) {
                        notesToRender.add(entry);
                    }
                    // Show notes related to the selected nodes.
                    for (final int node : nodesSelected) {
                        if (entry.getNodesSelected() != null && entry.getNodesSelected().contains(node) && !notesToRender.contains(entry)) {
                            notesToRender.add(entry);
                        }
                    }
                    // Shows notes related to the selected transactions.
                    for (final int transaction : transactionsSelected) {
                        if (entry.getTransactionsSelected() != null && entry.getTransactionsSelected().contains(transaction)
                                && !notesToRender.contains(entry)) {
                            notesToRender.add(entry);
                        }
                    }
                }

            });
        }

        Platform.runLater(() -> {
            boolean foundNoteInEdit = false;

            for (final NotesViewEntry entry : notesToRender) {
                if (entry.getEditMode()) {
                    foundNoteInEdit = true;
                    break;
                }
            }

            if (!foundNoteInEdit) {
                notesListVBox.getChildren().removeAll(notesListVBox.getChildren());

                if (CollectionUtils.isNotEmpty(notesToRender)) {
                    notesToRender.sort(Comparator.comparing(NotesViewEntry::getDateTime));
                    notesToRender.forEach(note -> createNote(note));
                }
                notesListScrollPane.applyCss();
                notesListScrollPane.layout();
                // Keeps the scroll bar at the bottom?
                notesListScrollPane.setVvalue(notesListScrollPane.getVmax());
            }
        });
    }

    /**
     * Updates the UI of the filters currently being selected in the Notes View.
     */
    protected synchronized void updateFilters() {
        Platform.runLater(() -> {
            isSelectedFiltersUpdating = true;

            filterSelectionMultiChoiceInput.getCheckModel().clearChecks();
            selectedFilters.forEach(filter -> filterSelectionMultiChoiceInput.getCheckModel().check(filter));

            isSelectedFiltersUpdating = false;
            updateTagFilters();
        });
    }

    /**
     * Check if the PluginReport was already added.
     *
     * @param pluginReport The PluginReport to add.
     *
     * @return True if plugin report was already added, False otherwise.
     */
    private boolean isExistingNote(final PluginReport pluginReport) {
        final String startTime = Long.toString(pluginReport.getStartTime());
        return notesDateTimeCache.contains(startTime);
    }

    /**
     * Check if the action in the UndoRedoReport has a matching note already
     * added for the original execution. This is to prevent undo redo notes
     * added for actions that don't have notes of the original executions. E.g.
     * Activities on the graph that are not run by a plugin such as Drag, Zoom.
     *
     * @param undoRedoReport The UndoRedoReport to check.
     *
     * @return True if UndoRedoReport has a matching note already added for the
     * original action.
     */
    private boolean hasMatchingNote(final UndoRedoReport undoRedoReport) {
        return notesViewEntries.stream().anyMatch(entry -> undoRedoReport.getActionDescription().equals(entry.getNoteTitle()));
    }

    private NotesViewEntry getMatchingNoteOfUndoRedoReport(final UndoRedoReport undoRedoReport) {
        if (undoRedoReport.getActionType() == UNDO) {
            return notesViewEntries.stream()
                    .filter(entry -> undoRedoReport.getActionDescription().equals(entry.getNoteTitle()) && !entry.getUndone())
                    .max(Comparator.comparing(NotesViewEntry::getDateTime)).get();

        } else {
            return notesViewEntries.stream()
                    .filter(entry -> undoRedoReport.getActionDescription().equals(entry.getNoteTitle()) && entry.getUndone())
                    .min(Comparator.comparing(NotesViewEntry::getDateTime)).get();
        }
    }


    /**
     * A convenient method to add a note to the various lists that are used to
     * track them.
     *
     * @param note A new NoteViewEntry to be added.
     */
    private void addNote(final NotesViewEntry note) {
        notesViewEntries.add(note);
        notesDateTimeCache.add(note.getDateTime());
    }

    /**
     * Clears UI elements in the Notes View.
     */
    protected void clearNotes() {
        Platform.runLater(() -> notesListVBox.getChildren().removeAll(notesListVBox.getChildren()));
        synchronized (LOCK) {
            notesViewEntries.clear();
            notesDateTimeCache.clear();
        }
    }

    /**
     * Takes a NoteEntry object and creates the UI for it in the Notes View.
     *
     * @param newNote NoteEntry object used to create a the note UI in the Notes
     * View.
     */
    private void createNote(final NotesViewEntry newNote) {
        LOGGER.log(Level.INFO, "Creating note");
        if (!Platform.isFxApplicationThread()) {
            throw new IllegalStateException("Not processing on the JavaFX Application Thread");
        }

        if (newNote.getID() < 0) {
            newNote.setID(++noteID);
        }

        if (!previouseColourMap.containsKey(newNote.getID())) {
            previouseColourMap.put(newNote.getID(), newNote.getNodeColour());
        }

        // Define dateTime label
        final Label dateTimeLabel = new Label((new SimpleDateFormat(DATETIME_PATTERN).format(new Date(Long.parseLong(newNote.getDateTime())))));
        dateTimeLabel.setWrapText(true);
        dateTimeLabel.setStyle(BOLD_STYLE + fontStyle);
        dateTimeLabel.setMinWidth(185);
        dateTimeLabel.setMaxWidth(185);
        dateTimeLabel.setPadding(new Insets(0, 0, 0, 0));

        // Define title label
        final Label titleLabel = new Label(newNote.getNoteTitle());
        titleLabel.setWrapText(true);
        titleLabel.setStyle(BOLD_STYLE + fontStyle);
        titleLabel.setStyle("-fx-font-color: #FFFFFF;");

        // Define content label
        final Label contentLabel = new Label(newNote.getNoteContent());

        contentLabel.setWrapText(true);
        contentLabel.setMinWidth(50);
        contentLabel.setAlignment(Pos.TOP_LEFT);

        final MarkdownTree md = new MarkdownTree(newNote.getNoteTitle() + "\n\n" + newNote.getNoteContent());
        md.setMarkdownEnabled(newNote.isInMarkdown());
        md.parse();
        newNote.setContentTextFlow(md.getRenderedText());
        newNote.getContentTextFlow().setMinWidth(50);

        final StackPane containerPane = new StackPane();

        final Pane textFlowPane = new Pane();
        textFlowPane.getChildren().add(newNote.getContentTextFlow());

        final Rectangle clipRect = new Rectangle();
        textFlowPane.setClip(clipRect);

        textFlowPane.layoutBoundsProperty().addListener((obs, oldValue, newValue) -> {
            clipRect.setWidth(newValue.getWidth());
            clipRect.setHeight(newValue.getHeight() + 13);
        });

        final VBox contentPaneVBox = new VBox(newNote.getContentTextFlow());
        containerPane.getChildren().add(contentPaneVBox);

        final VBox noteInformation;

        // Define selection label
        String selectionLabelText = "";
        final Label selectionLabel = new Label(selectionLabelText);

        // If the note is user created add the selection details.
        if (newNote.isUserCreated()) {
            if (newNote.isGraphAttribute()) {
                selectionLabelText = "Note linked to: the graph.";
            } else {
                selectionLabelText = "Note linked to: ";
                if (newNote.getNodesSelected().size() == 1) {
                    selectionLabelText += newNote.getNodesSelected().size() + " node, ";
                } else {
                    selectionLabelText += newNote.getNodesSelected().size() + " nodes, ";
                }
                if (newNote.getTransactionsSelected().size() == 1) {
                    selectionLabelText += newNote.getTransactionsSelected().size() + " transaction. ";
                } else {
                    selectionLabelText += newNote.getTransactionsSelected().size() + " transactions. ";
                }
            }
            selectionLabel.setText(selectionLabelText);
            selectionLabel.setWrapText(true);
            selectionLabel.setStyle("-fx-font-weight: bold; -fx-font-style: italic; " + fontStyle);
            selectionLabel.setMinWidth(300);
            selectionLabel.setAlignment(Pos.CENTER_RIGHT);

            // If the note to be created is in edit mode, ensure it is created
            // with the correct java fx elements
            noteInformation = new VBox(NOTE_INFO_SPACING, containerPane);

            HBox.setHgrow(noteInformation, Priority.ALWAYS);
        } else {
            // If the note to be created is in edit mode, ensure it is created
            // with the correct java fx elements
            noteInformation = new VBox(DEFAULT_BUTTON_SPACING, titleLabel, contentLabel);
            HBox.setHgrow(noteInformation, Priority.ALWAYS);
        }

        // Define buttons (edit, save, add, renove, delete)
        final Button editTextButton = new Button("Edit");
        editTextButton.setMinWidth(92);
        editTextButton.setStyle(String.format("-fx-font-size:%d;", FontUtilities.getApplicationFontSize()));

        final Button deleteButton = new Button("Delete Note");
        deleteButton.setMinWidth(92);
        deleteButton.setStyle(String.format("-fx-font-size:%d;", FontUtilities.getApplicationFontSize()));


        // If the note to be created is in edit mode, ensure it is created with
        // the correct java fx elements
        final HBox noteButtons;

        final Region gap = new Region();
        final Region gap2 = new Region();
        final Region topGap = new Region();

        gap.setPrefWidth(615);
        gap2.setPrefWidth(650);
        topGap.setPrefWidth(650);
        topGap.setMinWidth(10);
        gap.setMinWidth(10);
        gap2.setMinWidth(10);

        if (newNote.getNodeColour().isBlank()) {
            newNote.setNodeColour(USER_COLOR);
        }

        HBox.setHgrow(dateTimeLabel, Priority.NEVER);

        final ColorPicker colourPicker = new ColorPicker(ConstellationColor.fromHtmlColor(newNote.getNodeColour()).getJavaFXColor());
        colourPicker.setMinWidth(100);
        colourPicker.setMaxWidth(100);
        HBox.setHgrow(colourPicker, Priority.NEVER);
        final Button showMoreButton = new Button(SHOW_MORE);
        showMoreButton.setMinWidth(100);
        showMoreButton.setMaxWidth(100);
        showMoreButton.setVisible(false);

        noteButtons = new HBox(15, showMoreButton, gap, editTextButton, deleteButton);

        HBox.setHgrow(gap, Priority.ALWAYS);
        HBox.setHgrow(gap2, Priority.ALWAYS);

        noteButtons.setAlignment(Pos.CENTER_RIGHT);

        final HBox noteTop = new HBox(dateTimeLabel, topGap, selectionLabel);
        noteTop.setAlignment(Pos.CENTER_RIGHT);
        HBox.setHgrow(topGap, Priority.ALWAYS);

        final VBox noteBody = newNote.isUserCreated() ? new VBox(NOTE_BODY_SPACING, noteTop, noteInformation, noteButtons) : new VBox(DEFAULT_BUTTON_SPACING, dateTimeLabel, noteInformation);
        noteBody.prefWidthProperty().bind(this.widthProperty());
        noteBody.setMinWidth(500);
        noteBody.setMaxHeight(Double.MAX_VALUE);

        noteBody.heightProperty().addListener((obs, oldVal, newVal) -> {
            if (obs.getValue().doubleValue() > NOTE_HEIGHT - 3 && !showMoreButton.isVisible()) {
                showMoreButton.setVisible(true);
                showMoreButton.setText(SHOW_MORE);
                noteBody.setMaxHeight(NOTE_HEIGHT - 3);
                // Run events as if show less button had been clicked
                containerPane.getChildren().clear();
                noteBody.setMaxHeight(NOTE_HEIGHT - 3);
                noteBody.setMinHeight(NOTE_HEIGHT - 3);
                textFlowPane.getChildren().add(newNote.getContentTextFlow());
                containerPane.getChildren().add(textFlowPane);
            } else if (obs.getValue().doubleValue() < NOTE_HEIGHT - 10 && showMoreButton.isVisible()) {
                showMoreButton.setVisible(false);
            }
        });

        if (newNote.isUserCreated()) {
            noteBody.setStyle(PADDING_BG_COLOUR_STYLE + newNote.getNodeColour() + BG_RADIUS_STYLE);
            notesListVBox.getChildren().add(noteBody);
        } else {
            noteBody.setStyle(PADDING_BG_COLOUR_STYLE + AUTO_COLOR + BG_RADIUS_STYLE);
            notesListVBox.getChildren().add(noteBody);
        }

        noteBody.prefWidthProperty().bind(this.widthProperty());
        newNote.getContentTextFlow().prefWidthProperty().bind(noteBody.widthProperty().subtract(10));

        showMoreButton.setOnAction(event -> {
            if (showMoreButton.getText().equals(SHOW_MORE)) {
                contentLabel.setText(newNote.getNoteContent());
                noteBody.setMaxHeight(Double.MAX_VALUE);
                showMoreButton.setText(SHOW_LESS);
                containerPane.getChildren().clear();
                final VBox textFlowVBox = new VBox(newNote.getContentTextFlow());
                containerPane.getChildren().add(textFlowVBox);
                noteInformation.setSpacing(1);
            } else if (showMoreButton.getText().equals(SHOW_LESS)) {
                contentLabel.setText(newNote.getNoteContent());
                showMoreButton.setText(SHOW_MORE);
                containerPane.getChildren().clear();
                noteBody.setMaxHeight(NOTE_HEIGHT - 3);
                noteBody.setMinHeight(NOTE_HEIGHT - 3);
                textFlowPane.getChildren().add(newNote.getContentTextFlow());
                containerPane.getChildren().add(textFlowPane);
            }
        });

        if (newNote.isUserCreated()) {
            // Add a right click context menu to user notes.
            final MenuItem selectOnGraphMenuItem = new MenuItem("Select on Graph");
            selectOnGraphMenuItem.setOnAction(event -> {
                final BitSet elementIdsTx = new BitSet();
                final BitSet elementIdsVx = new BitSet();

                final Graph activeGraph = GraphManager.getDefault().getActiveGraph();
                if (newNote.isGraphAttribute()) {
                    // Select all elements with right click menu if the user note is applied to the whole graph.
                    final ReadableGraph rg = activeGraph.getReadableGraph();
                    try {
                        final int vxCount = rg.getVertexCount();
                        for (int position = 0; position < vxCount; position++) {
                            final int vxId = rg.getVertex(position);
                            elementIdsVx.set(vxId);
                        }
                        final int txCount = rg.getTransactionCount();
                        for (int position = 0; position < txCount; position++) {
                            final int txId = rg.getTransaction(position);
                            elementIdsTx.set(txId);
                        }
                    } finally {
                        rg.release();
                    }
                } else {
                    // Select the specific nodes and/or transactions applied to the note.
                    // Add nodes that are selected to the note.
                    final int nodesLength = newNote.getNodesSelected().size();
                    final List<Integer> selectedNodes = newNote.getNodesSelected();
                    for (int i = 0; i < nodesLength; i++) {
                        elementIdsVx.set(selectedNodes.get(i));
                    }

                    // Add transactions that are selected to the note.
                    final int transactionsLength = newNote.getTransactionsSelected().size();
                    final List<Integer> selectedTransactions = newNote.getTransactionsSelected();
                    for (int i = 0; i < transactionsLength; i++) {
                        elementIdsTx.set(selectedTransactions.get(i));
                    }
                }

                PluginExecution.withPlugin(VisualGraphPluginRegistry.CHANGE_SELECTION)
                        .withParameter(ChangeSelectionPlugin.ELEMENT_BIT_SET_PARAMETER_ID, elementIdsTx)
                        .withParameter(ChangeSelectionPlugin.ELEMENT_TYPE_PARAMETER_ID, new ElementTypeParameterValue(GraphElementType.TRANSACTION))
                        .withParameter(ChangeSelectionPlugin.SELECTION_MODE_PARAMETER_ID, SelectionMode.REPLACE)
                        .executeLater(activeGraph);

                PluginExecution.withPlugin(VisualGraphPluginRegistry.CHANGE_SELECTION)
                        .withParameter(ChangeSelectionPlugin.ELEMENT_BIT_SET_PARAMETER_ID, elementIdsVx)
                        .withParameter(ChangeSelectionPlugin.ELEMENT_TYPE_PARAMETER_ID, new ElementTypeParameterValue(GraphElementType.VERTEX))
                        .withParameter(ChangeSelectionPlugin.SELECTION_MODE_PARAMETER_ID, SelectionMode.REPLACE)
                        .executeLater(activeGraph);
            });
            final MenuItem addOnGraphMenuItem = new MenuItem("Add Selected");
            addOnGraphMenuItem.setOnAction(event -> {
                addToSelectedElements(newNote);
                final Graph activeGraph = GraphManager.getDefault().getActiveGraph();
                if (activeGraph != null) {
                    updateNotesUI();
                    notesViewController.writeState(activeGraph);
                }
            });

            final MenuItem removeOnGraphMenuItem = new MenuItem("Remove Selected");
            removeOnGraphMenuItem.setOnAction(event -> {
                removeFromSelectedElements(newNote);
                final Graph activeGraph = GraphManager.getDefault().getActiveGraph();
                if (activeGraph != null) {
                    updateNotesUI();
                    notesViewController.writeState(activeGraph);
                }
            });

            if (newNote.getNodesSelected() != null && newNote.getTransactionsSelected() != null && newNote.getNodesSelected().isEmpty() && newNote.getTransactionsSelected().isEmpty()) {
                addOnGraphMenuItem.disableProperty().set(true);
                removeOnGraphMenuItem.disableProperty().set(true);
            }

            // Context menu is only added to user created notes.
            final ContextMenu contextMenu = new ContextMenu();
            contextMenu.getItems().addAll(selectOnGraphMenuItem, addOnGraphMenuItem, removeOnGraphMenuItem);

            noteBody.setOnContextMenuRequested(event -> contextMenu.show(this, event.getScreenX(), event.getScreenY()));
        }

        deleteButton.setOnAction(event -> {
            final Alert deleteAlert = new Alert(Alert.AlertType.CONFIRMATION);
            deleteAlert.setHeaderText("Delete Note");
            deleteAlert.setContentText("Are you sure you want to delete \"" + titleLabel.getText() + "\"?");

            deleteAlert.showAndWait();
            if (deleteAlert.getResult() == ButtonType.OK) {
                if (previouseColourMap.containsKey(newNote.getID())) {
                    previouseColourMap.remove(newNote.getID());
                }
                synchronized (LOCK) {
                    if (notesViewEntries.removeIf(note -> note.getDateTime().equals(newNote.getDateTime()))) {
                        notesDateTimeCache.remove(newNote.getDateTime());

                        final Graph activeGraph = GraphManager.getDefault().getActiveGraph();
                        if (activeGraph != null) {
                            updateNotesUI();
                            notesViewController.writeState(activeGraph);
                        }
                    }
                }
                event.consume();
            }
            deleteAlert.close();
        });

        // Edit button activates editable text boxs for title and label
        editTextButton.setOnAction(event -> {
<<<<<<< HEAD
            newNote.setTempTitle(newNote.getNoteTitle());
            newNote.setTempContent(newNote.getNoteContent());
            noteButtons.getChildren().removeAll(showMoreButton, gap, editTextButton, deleteButton);
            noteButtons.getChildren().addAll(colourPicker, gap2, editScreenButtons);
            noteButtons.setSpacing(EDIT_SPACING);

            noteInformation.getChildren().removeAll(titleLabel, contentLabel);
            titleText.setText(titleLabel.getText());
            contentTextArea.setText(contentLabel.getText());
            newNote.setNoteTitle(titleLabel.getText());
            newNote.setNoteContent(contentLabel.getText());
            noteInformation.getChildren().addAll(titleText, contentTextArea);
            newNote.setEditMode(true);

        });

        cancelButton.setOnAction(cancelEvent -> {
            final String currentColour = previouseColourMap.get(newNote.getID());
            colourPicker.setValue(ConstellationColor.fromHtmlColor(currentColour).getJavaFXColor());
            noteButtons.getChildren().removeAll(colourPicker, gap2, editScreenButtons);
            noteButtons.getChildren().addAll(showMoreButton, gap, editTextButton, deleteButton);
            noteButtons.setSpacing(DEFAULT_SPACING);

            titleText.setText(titleLabel.getText());
            contentTextArea.setText(contentLabel.getText());

            noteInformation.getChildren().removeAll(titleText, contentTextArea);
            noteInformation.getChildren().addAll(titleLabel, contentLabel);

            newNote.setEditMode(false);
            newNote.setWasInEditMode(false);
            noteBody.setStyle(PADDING_BG_COLOUR_STYLE
                    + currentColour + BG_RADIUS_STYLE);
            newNote.setNodeColour(currentColour);
        });

        // Save button deactivates editable text boxs for title and label
        saveTextButton.setOnAction(event -> {
            // Check if either the title or content text boxs are empty
            if (StringUtils.isBlank(titleText.getText()) || StringUtils.isBlank(contentTextArea.getText())) {
                JOptionPane.showMessageDialog(null, "Type in missing fields.", "Invalid Text", JOptionPane.WARNING_MESSAGE);
            } else {
                newNote.setEditMode(false);
                titleLabel.setText(titleText.getText());
                contentLabel.setText(contentTextArea.getText());

                newNote.setNoteTitle(titleText.getText());
                newNote.setNoteContent(contentTextArea.getText());
                previouseColourMap.replace(newNote.getID(), newNote.getNodeColour());

                noteInformation.getChildren().removeAll(titleText, contentTextArea);
                noteButtons.getChildren().removeAll(colourPicker, gap2, editScreenButtons);

                noteInformation.getChildren().addAll(titleLabel, contentLabel);
                noteButtons.getChildren().addAll(showMoreButton, gap, editTextButton, deleteButton);
                noteButtons.setSpacing(DEFAULT_SPACING);

                newNote.setWasInEditMode(false);

                synchronized (LOCK) {
                    final Graph activeGraph = GraphManager.getDefault().getActiveGraph();
                    if (activeGraph != null) {
                        updateNotesUI();
                        notesViewController.writeState(activeGraph);
                    }
                }

            }
=======
            newNotePane.getTitleField().setText(newNote.getNoteTitle());
            newNotePane.getContentField().setText(newNote.getNoteContent());
            newNotePane.setCurrentlyEditedNoteId(newNote.getID());
            newNotePane.getColourPicker().setValue(ConstellationColor.fromHtmlColor(newNote.getNodeColour()).getJavaFXColor());
            newNotePane.getMarkdownCheckbox().setSelected(newNote.isInMarkdown());
            newNotePane.setEditMode(true);
            newNotePane.setParent(this.getScene().getWindow());
            newNotePane.showPopUp();
>>>>>>> 70551cb8
        });
    
    }

    /**
     * Updates the arrays of what nodes and transactions are currently selected.
     */
    public void updateSelectedElements() {
        nodesSelected.clear();
        transactionsSelected.clear();

        final Graph activeGraph = GraphManager.getDefault().getActiveGraph();
        final ReadableGraph rg = activeGraph.getReadableGraph();
        try {
            // Get all currently selected nodes.
            final int vxSelectedAttr = rg.getAttribute(GraphElementType.VERTEX, VisualConcept.VertexAttribute.SELECTED.getName());
            if (vxSelectedAttr != Graph.NOT_FOUND) {
                final int vxCount = rg.getVertexCount();
                for (int position = 0; position < vxCount; position++) {
                    final int vxId = rg.getVertex(position);
                    if (rg.getBooleanValue(vxSelectedAttr, vxId)) {
                        nodesSelected.add(vxId);
                    }
                }
            }

            // Get all currently selected transactions.
            final int txSelectedAttr = rg.getAttribute(GraphElementType.TRANSACTION, VisualConcept.TransactionAttribute.SELECTED.getName());
            if (txSelectedAttr != Graph.NOT_FOUND) {
                final int txCount = rg.getTransactionCount();
                for (int position = 0; position < txCount; position++) {
                    final int txId = rg.getTransaction(position);
                    if (rg.getBooleanValue(txSelectedAttr, txId)) {
                        transactionsSelected.add(txId);
                    }
                }
            }
        } finally {
            rg.release();
        }
    }

    /**
     * Add what is currently selected on the graph to the note's selected
     * elements.
     */
    public void addToSelectedElements(final NotesViewEntry noteToEdit) {
        updateSelectedElements();

        if (!nodesSelected.isEmpty()) {
            if (noteToEdit.isGraphAttribute()) {
                noteToEdit.setGraphAttribute(false);
            }
            final List<Integer> originalNodes = noteToEdit.getNodesSelected();
            for (final int node : nodesSelected) {
                if (!originalNodes.contains(node)) {
                    originalNodes.add(node);
                }
            }
            noteToEdit.setNodesSelected(originalNodes);
        }

        if (!transactionsSelected.isEmpty()) {
            if (noteToEdit.isGraphAttribute()) {
                noteToEdit.setGraphAttribute(false);
            }
            final List<Integer> originalTransactions = noteToEdit.getTransactionsSelected();
            for (final int transaction : transactionsSelected) {
                if (!originalTransactions.contains(transaction)) {
                    originalTransactions.add(transaction);
                }
            }
            noteToEdit.setTransactionsSelected(originalTransactions);
        }
    }

    /**
     * Remove what is currently selected on the graph from the note's selected
     * elements.
     */
    public void removeFromSelectedElements(final NotesViewEntry noteToEdit) {
        updateSelectedElements();

        if (!nodesSelected.isEmpty()) {
            final List<Integer> originalNodes = noteToEdit.getNodesSelected();
            for (final int node : nodesSelected) {
                if (originalNodes.contains(node)) {
                    final int index = originalNodes.indexOf(node);
                    originalNodes.remove(index);
                }
            }
            noteToEdit.setNodesSelected(originalNodes);
        }

        if (!transactionsSelected.isEmpty()) {
            final List<Integer> originalTransactions = noteToEdit.getTransactionsSelected();
            for (final int transaction : transactionsSelected) {
                if (originalTransactions.contains(transaction)) {
                    final int index = originalTransactions.indexOf(transaction);
                    originalTransactions.remove(index);
                }
            }
            noteToEdit.setTransactionsSelected(originalTransactions);
        }

        if (noteToEdit.getNodesSelected().isEmpty() && noteToEdit.getTransactionsSelected().isEmpty()) {
            noteToEdit.setGraphAttribute(true);
        }
    }

    /**
     * Updates the tags filters array with what tags are currently available.
     */
    public void updateTagsFiltersAvailable() {
        tagsUpdater.clear();
        notesViewEntries.forEach(entry -> {
            if (!entry.isUserCreated() && !entry.getUndone()) {
                final List<String> tags = entry.getTags();
                for (final String tag : tags) {
                    if (!tagsUpdater.contains(tag)) {
                        tagsUpdater.add(tag);
                    }
                }
            }
        });

        tagsFiltersList = FXCollections.observableArrayList(tagsUpdater);
        Platform.runLater(() -> {
            autoFilterCheckComboBox.getItems().clear();
            autoFilterCheckComboBox.getItems().addAll(tagsFiltersList);
            autoFilterCheckComboBox.autosize();

        });
    }

    /**
     * Updates what tags filters are currently selected.
     *
     * @param selectedTagsFilters
     */
    public void updateSelectedTagsCombo(final List<String> selectedTagsFilters) {
        this.tagsSelectedFiltersList.clear();
        selectedTagsFilters.forEach(filter -> this.tagsSelectedFiltersList.add(filter));
        updateTagFilters();
    }

    /**
     * Updates UI with what tags filters are selected.
     */
    public void updateTagFilters() {
        if (!Platform.isFxApplicationThread()) {
            throw new IllegalStateException("Not processing on the JavaFX Application Thread");
        }

        isAutoSelectedFiltersUpdating = true;

        autoFilterCheckComboBox.getCheckModel().clearChecks();
        tagsSelectedFiltersList.forEach(filter -> autoFilterCheckComboBox.getCheckModel().check(filter));

        isAutoSelectedFiltersUpdating = false;
    }

    /**
     * Decides what Auto Notes are shown depending on what filters are selected.
     *
     * @param entry
     * @return boolean
     */
    public boolean updateAutoNotesDisplayed(final NotesViewEntry entry) {
        if (tagsSelectedFiltersList.isEmpty()) {
            return true;
        }
        for (final String filter : tagsSelectedFiltersList) {
            if (entry.getTags().contains(filter)) {
                return true;
            }
        }
        return false;
    }

    /**
     * Returns an unmodifiable view backed by tagsSelectedFiltersList.
     *
     * @return Unmodifiable view backed by tagsSelectedFiltersList.
     */
    protected List<String> getTagsFilters() {
        return Collections.unmodifiableList(tagsSelectedFiltersList);
    }

    public Button getCreateNewNoteButton() {
        return createNewNoteButton;
    }

}<|MERGE_RESOLUTION|>--- conflicted
+++ resolved
@@ -1089,76 +1089,6 @@
 
         // Edit button activates editable text boxs for title and label
         editTextButton.setOnAction(event -> {
-<<<<<<< HEAD
-            newNote.setTempTitle(newNote.getNoteTitle());
-            newNote.setTempContent(newNote.getNoteContent());
-            noteButtons.getChildren().removeAll(showMoreButton, gap, editTextButton, deleteButton);
-            noteButtons.getChildren().addAll(colourPicker, gap2, editScreenButtons);
-            noteButtons.setSpacing(EDIT_SPACING);
-
-            noteInformation.getChildren().removeAll(titleLabel, contentLabel);
-            titleText.setText(titleLabel.getText());
-            contentTextArea.setText(contentLabel.getText());
-            newNote.setNoteTitle(titleLabel.getText());
-            newNote.setNoteContent(contentLabel.getText());
-            noteInformation.getChildren().addAll(titleText, contentTextArea);
-            newNote.setEditMode(true);
-
-        });
-
-        cancelButton.setOnAction(cancelEvent -> {
-            final String currentColour = previouseColourMap.get(newNote.getID());
-            colourPicker.setValue(ConstellationColor.fromHtmlColor(currentColour).getJavaFXColor());
-            noteButtons.getChildren().removeAll(colourPicker, gap2, editScreenButtons);
-            noteButtons.getChildren().addAll(showMoreButton, gap, editTextButton, deleteButton);
-            noteButtons.setSpacing(DEFAULT_SPACING);
-
-            titleText.setText(titleLabel.getText());
-            contentTextArea.setText(contentLabel.getText());
-
-            noteInformation.getChildren().removeAll(titleText, contentTextArea);
-            noteInformation.getChildren().addAll(titleLabel, contentLabel);
-
-            newNote.setEditMode(false);
-            newNote.setWasInEditMode(false);
-            noteBody.setStyle(PADDING_BG_COLOUR_STYLE
-                    + currentColour + BG_RADIUS_STYLE);
-            newNote.setNodeColour(currentColour);
-        });
-
-        // Save button deactivates editable text boxs for title and label
-        saveTextButton.setOnAction(event -> {
-            // Check if either the title or content text boxs are empty
-            if (StringUtils.isBlank(titleText.getText()) || StringUtils.isBlank(contentTextArea.getText())) {
-                JOptionPane.showMessageDialog(null, "Type in missing fields.", "Invalid Text", JOptionPane.WARNING_MESSAGE);
-            } else {
-                newNote.setEditMode(false);
-                titleLabel.setText(titleText.getText());
-                contentLabel.setText(contentTextArea.getText());
-
-                newNote.setNoteTitle(titleText.getText());
-                newNote.setNoteContent(contentTextArea.getText());
-                previouseColourMap.replace(newNote.getID(), newNote.getNodeColour());
-
-                noteInformation.getChildren().removeAll(titleText, contentTextArea);
-                noteButtons.getChildren().removeAll(colourPicker, gap2, editScreenButtons);
-
-                noteInformation.getChildren().addAll(titleLabel, contentLabel);
-                noteButtons.getChildren().addAll(showMoreButton, gap, editTextButton, deleteButton);
-                noteButtons.setSpacing(DEFAULT_SPACING);
-
-                newNote.setWasInEditMode(false);
-
-                synchronized (LOCK) {
-                    final Graph activeGraph = GraphManager.getDefault().getActiveGraph();
-                    if (activeGraph != null) {
-                        updateNotesUI();
-                        notesViewController.writeState(activeGraph);
-                    }
-                }
-
-            }
-=======
             newNotePane.getTitleField().setText(newNote.getNoteTitle());
             newNotePane.getContentField().setText(newNote.getNoteContent());
             newNotePane.setCurrentlyEditedNoteId(newNote.getID());
@@ -1167,7 +1097,6 @@
             newNotePane.setEditMode(true);
             newNotePane.setParent(this.getScene().getWindow());
             newNotePane.showPopUp();
->>>>>>> 70551cb8
         });
     
     }
