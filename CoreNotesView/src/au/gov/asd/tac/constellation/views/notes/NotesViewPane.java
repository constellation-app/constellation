/*
 * Copyright 2010-2021 Australian Signals Directorate
 *
 * Licensed under the Apache License, Version 2.0 (the "License");
 * you may not use this file except in compliance with the License.
 * You may obtain a copy of the License at
 *
 *     http://www.apache.org/licenses/LICENSE-2.0
 *
 * Unless required by applicable law or agreed to in writing, software
 * distributed under the License is distributed on an "AS IS" BASIS,
 * WITHOUT WARRANTIES OR CONDITIONS OF ANY KIND, either express or implied.
 * See the License for the specific language governing permissions and
 * limitations under the License.
 */
package au.gov.asd.tac.constellation.views.notes;

import au.gov.asd.tac.constellation.views.notes.utilities.NewNotePane;
import au.gov.asd.tac.constellation.views.notes.utilities.DateTimeRangePicker;
import au.gov.asd.tac.constellation.graph.Graph;
import au.gov.asd.tac.constellation.graph.GraphElementType;
import au.gov.asd.tac.constellation.graph.ReadableGraph;
import au.gov.asd.tac.constellation.graph.manager.GraphManager;
import au.gov.asd.tac.constellation.graph.schema.visual.concept.VisualConcept;
import au.gov.asd.tac.constellation.graph.visual.VisualGraphPluginRegistry;
import au.gov.asd.tac.constellation.graph.visual.plugins.select.ChangeSelectionPlugin;
import au.gov.asd.tac.constellation.graph.visual.plugins.select.SelectionMode;
import au.gov.asd.tac.constellation.plugins.PluginExecution;
import au.gov.asd.tac.constellation.plugins.parameters.types.ElementTypeParameterValue;
import au.gov.asd.tac.constellation.plugins.reporting.GraphReport;
import au.gov.asd.tac.constellation.plugins.reporting.GraphReportManager;
import au.gov.asd.tac.constellation.plugins.reporting.PluginReport;
import au.gov.asd.tac.constellation.utilities.color.ConstellationColor;
import au.gov.asd.tac.constellation.utilities.font.FontUtilities;
import au.gov.asd.tac.constellation.utilities.icon.UserInterfaceIconProvider;
import au.gov.asd.tac.constellation.views.notes.state.NotesViewEntry;
import au.gov.asd.tac.constellation.views.notes.utilities.MarkdownTree;
import java.text.SimpleDateFormat;
import java.time.ZoneId;
import java.time.ZonedDateTime;
import java.util.ArrayList;
import java.util.BitSet;
import java.util.Collections;
import java.util.Comparator;
import java.util.Date;
import java.util.HashMap;
import java.util.HashSet;
import java.util.List;
import java.util.Map;
import java.util.Optional;
import java.util.Set;
import java.util.logging.Level;
import java.util.logging.Logger;
import javafx.application.Platform;
import javafx.collections.FXCollections;
import javafx.collections.ListChangeListener;
import javafx.collections.ObservableList;
import javafx.geometry.Insets;
import javafx.geometry.Pos;
import javafx.scene.control.Alert;
import javafx.scene.control.Alert.AlertType;
import javafx.scene.control.Button;
import javafx.scene.control.ButtonType;
import javafx.scene.control.ColorPicker;
import javafx.scene.control.ContextMenu;
import javafx.scene.control.Label;
import javafx.scene.control.MenuItem;
import javafx.scene.control.ScrollPane;
import javafx.scene.control.TextArea;
import javafx.scene.control.TextField;
import javafx.scene.control.ToolBar;
import javafx.scene.control.Tooltip;
import javafx.scene.image.ImageView;
import javafx.scene.layout.BorderPane;
import javafx.scene.layout.HBox;
import javafx.scene.layout.Pane;
import javafx.scene.layout.Priority;
import javafx.scene.layout.Region;
import javafx.scene.layout.StackPane;
import javafx.scene.layout.VBox;
import javafx.scene.paint.Color;
import javafx.scene.shape.Rectangle;
import javafx.stage.Screen;
import javafx.stage.Window;
import javax.swing.JOptionPane;
import javax.swing.SwingUtilities;
import org.apache.commons.collections4.CollectionUtils;
import org.apache.commons.lang3.StringUtils;
import org.controlsfx.control.CheckComboBox;
import org.openide.util.HelpCtx;
import org.openide.windows.TopComponent;
import org.openide.windows.WindowManager;

/**
 * Handles generating UI elements for the Notes View pane and its notes.
 *
 * @author sol695510
 */
public class NotesViewPane extends BorderPane {
    private final NotesViewController notesViewController;
    private final List<NotesViewEntry> notesViewEntries;

    /**
     * A cache of NotesViewEntry datetimes cache to quickly check if a note
     * exists in notesViewEntries. This is a necessary optimisation.
     */
    private final Set<String> notesDateTimeCache;
    private final ObservableList<String> availableFilters;
    private final List<String> selectedFilters;
    private final CheckComboBox filterCheckComboBox;
    private CheckComboBox autoFilterCheckComboBox;
    private boolean isSelectedFiltersUpdating = false;
    private boolean isAutoSelectedFiltersUpdating = false;

    private final VBox notesListVBox;
    private final ScrollPane notesListScrollPane;

    private static final double NOTE_HEIGHT = 147.0;
    private static final double NOTE_INFO_SPACING = 5;
    private static final double NOTE_BODY_SPACING = 15;
    private static final int DEFAULT_BUTTON_SPACING = 18;
    private static final int EDIT_SPACING = 8;
    private static final String SHOW_MORE = "Show more";
    private static final String SHOW_LESS = "Show less";

    private static final String USER_COLOR = "#942483";
    private static final String AUTO_COLOR = "#1c5aa6";
    private static String USER_CHOSEN_COLOUR = USER_COLOR;
    private static final String DATETIME_PATTERN = "hh:mm:ss a 'on' dd/MM/yyyy"; // TODO: make this a preference so that we can support their local timestamp format instead.

    private static final String AUTO_NOTES_FILTER = "Auto Notes";
    private static final String USER_NOTES_FILTER = "User Notes";
    private static final String SELECTED_FILTER = "Selected";

    private static final String PADDING_BG_COLOUR_STYLE = "-fx-padding: 5px; -fx-background-color: ";
    private static final String BG_RADIUS_STYLE = "; -fx-background-radius: 10 10 10 10;";

    private static final Object LOCK = new Object();

    private final String fontStyle = String.format("-fx-font-size:%d;", FontUtilities.getApplicationFontSize());
    private static final String BOLD_STYLE = "-fx-font-weight: bold;";

    private final List<Integer> nodesSelected = new ArrayList<>();
    private final List<Integer> transactionsSelected = new ArrayList<>();
    private final List<String> tagsUpdater = new ArrayList<>();
    private ObservableList<String> tagsFiltersList;
    private final List<String> tagsSelectedFiltersList = new ArrayList<>();


    private final DateTimeRangePicker dateTimeRangePicker = new DateTimeRangePicker();
    private final Button createNewNoteButton = new Button();
    private boolean creatingFirstNote = true;
    private final NewNotePane newNotePane;
    private int noteID = 0;
    private final Map<Integer, String> previouseColourMap = new HashMap<>();


    private static final Logger LOGGER = Logger.getLogger(NotesViewPane.class.getName());

    /**
     * NotesViewPane constructor.
     *
     * @param controller
     */
    public NotesViewPane(final NotesViewController controller) {
        notesViewController = controller;
        notesViewEntries = new ArrayList<>();
        notesDateTimeCache = new HashSet<>();

        availableFilters = FXCollections.observableArrayList(USER_NOTES_FILTER, AUTO_NOTES_FILTER, SELECTED_FILTER);
        selectedFilters = new ArrayList<>();
        selectedFilters.add(USER_NOTES_FILTER); // Only user notes are selected by default.

        // CheckComboBox to select and deselect various filters for note rendering.
        filterCheckComboBox = new CheckComboBox(availableFilters);
        filterCheckComboBox.setTitle("Select a filter...");
        filterCheckComboBox.setMinWidth(165);
        filterCheckComboBox.setMaxWidth(165);
        filterCheckComboBox.setStyle(String.format("-fx-font-size:%d;", FontUtilities.getApplicationFontSize()));
        filterCheckComboBox.getCheckModel().getCheckedItems().addListener((final ListChangeListener.Change event) -> {
            if (!isSelectedFiltersUpdating) {
                setFilters(filterCheckComboBox.getCheckModel().getCheckedItems());

                final Graph activeGraph = GraphManager.getDefault().getActiveGraph();
                if (activeGraph != null) {
                    updateNotesUI();
                    controller.writeState(activeGraph);
                }
            }
            final ObservableList<String> filters = filterCheckComboBox.getCheckModel().getCheckedItems();
            final String checkedFilters = String.join(", ", filters);
            filterCheckComboBox.setTitle(filters.isEmpty()? "Select a filter..." : checkedFilters);
        });

        notesViewEntries.forEach(entry -> {
            if (!entry.isUserCreated()) {

                final List<String> tags = entry.getTags();
                for (final String tag : tags) {
                    if (!tagsUpdater.contains(tag)) {
                        tagsUpdater.add(tag);
                    }
                }
            }
        });

        tagsFiltersList = FXCollections.observableArrayList(tagsUpdater);

        // CheckComboBox for the Auto Note filters.
        autoFilterCheckComboBox = new CheckComboBox(tagsFiltersList);
        autoFilterCheckComboBox.setStyle(String.format("-fx-font-size:%d;", FontUtilities.getApplicationFontSize()));
        autoFilterCheckComboBox.getCheckModel().getCheckedItems().addListener((final ListChangeListener.Change event) -> {
            if (!isAutoSelectedFiltersUpdating) {
                updateSelectedTagsCombo(autoFilterCheckComboBox.getCheckModel().getCheckedItems());

                final Graph activeGraph = GraphManager.getDefault().getActiveGraph();
                if (activeGraph != null) {
                    updateNotesUI();
                    controller.writeState(activeGraph);
                }
            }
        });
        autoFilterCheckComboBox.setTitle("Select tag(s)...");
        autoFilterCheckComboBox.setDisable(true);

        // Set whether or not a time filter should even be applied
        dateTimeRangePicker.getClearButton().setOnAction(event -> {
            dateTimeRangePicker.setActive(false);
            dateTimeRangePicker.disableAll(false);
            final Graph activeGraph = GraphManager.getDefault().getActiveGraph();
            if (activeGraph != null) {
                updateNotesUI();
                controller.writeState(activeGraph);
            }
            event.consume();
        });

        // Hide/show notes based on their entry time
        dateTimeRangePicker.getApplyButton().setOnAction(event -> {
            dateTimeRangePicker.setActive(true);
            dateTimeRangePicker.disableAll(true);
            dateTimeRangePicker.showClearButton();
            final Graph activeGraph = GraphManager.getDefault().getActiveGraph();
            if (activeGraph != null) {
                updateNotesUI();
                controller.writeState(activeGraph);
            }
            event.consume();
        });

        final Button helpButton = new Button("", new ImageView(UserInterfaceIconProvider.HELP.buildImage(16, ConstellationColor.BLUEBERRY.getJavaColor())));
        helpButton.paddingProperty().set(new Insets(2, 0, 0, 0));
        helpButton.setTooltip(new Tooltip("Display help for Notes View"));
        helpButton.setOnAction(event -> new HelpCtx(NotesViewTopComponent.class.getName()).display());
        // Get rid of the ugly button look so the icon stands alone.
        helpButton.setStyle("-fx-border-color: transparent;-fx-background-color: transparent;");

        // FlowPane to store control items used to filter notes.
        final ToolBar toolBar = new ToolBar();
        toolBar.getItems().addAll(createNewNoteButton, filterCheckComboBox, autoFilterCheckComboBox, dateTimeRangePicker.getTimeFilterMenu(), helpButton);
        // Create the actual node that allows user to add new notes
        newNotePane = new NewNotePane(USER_CHOSEN_COLOUR);

        // Button to trigger pop-up window to make a new note
        createNewNoteButton.setText("Create Note");
        createNewNoteButton.setStyle(String.format("-fx-font-size:%d;", FontUtilities.getApplicationFontSize()));
        createNewNoteButton.setStyle("-fx-text-fill: #00FF00;");

        createNewNoteButton.setOnAction(event -> {
            if (creatingFirstNote) {
                newNotePane.setParent(this.getScene().getWindow());
                creatingFirstNote = false;
            }

            newNotePane.showPopUp(this.getScene().getWindow());

        });

        // Event handler to add new note
        newNotePane.getAddButtion().setOnAction(event -> {
            final Graph activeGraph = GraphManager.getDefault().getActiveGraph();
            if (activeGraph != null) {
                if (newNotePane.getTitleField().getText().isBlank()
                        || newNotePane.getContentField().getText().isBlank()) {
                    newNotePane.closePopUp();
                    final Window w = this.getScene().getWindow();
                    final List<Screen> screens = Screen.getScreensForRectangle(w.getX(), w.getY(), w.widthProperty().get(), w.heightProperty().get());

                    final int popUpWidth = 300;
                    final int popUpHeight = 150;

                    final int xPos = (int) (screens.get(0).getVisualBounds().getMinX() + screens.get(0).getVisualBounds().getWidth() / 2) - popUpWidth / 2;
                    final int yPos = (int) (screens.get(0).getVisualBounds().getMinY() + screens.get(0).getVisualBounds().getHeight() / 2) - popUpHeight / 2;

                    final Alert warningAlert = new Alert(AlertType.WARNING);
                    warningAlert.setTitle("Invalid Text");
                    warningAlert.setContentText("Type in missing fields.");
                    warningAlert.setX(xPos);
                    warningAlert.setY(yPos);
                    warningAlert.setWidth(popUpWidth);
                    warningAlert.setHeight(popUpHeight);
                    final Optional o = warningAlert.showAndWait();
                    newNotePane.showPopUp(this.getScene().getWindow());

                } else {
                    synchronized (LOCK) {
                        notesViewEntries.add(new NotesViewEntry(
                                Long.toString(ZonedDateTime.now().toInstant().toEpochMilli()),
                                newNotePane.getTitleField().getText(),
                                newNotePane.getContentField().getText(),
                                true,
                                !newNotePane.isApplySelected(),
                                newNotePane.getUserChosenColour()
                        ));
                        if (newNotePane.isApplySelected()) {
                            LOGGER.log(Level.SEVERE, "Selecting nodes to link to note");
                            // Get selected nodes from the graph.
                            final List<Integer> selectedNodes = new ArrayList<>();
                            // Get selected transactions from the graph.
                            final List<Integer> selectedTransactions = new ArrayList<>();

                            final ReadableGraph rg = activeGraph.getReadableGraph();
                            try {
                                // Add selected nodes.
                                final int vxSelectedAttr = rg.getAttribute(GraphElementType.VERTEX, VisualConcept.VertexAttribute.SELECTED.getName());
                                if (vxSelectedAttr != Graph.NOT_FOUND) {
                                    final int vxCount = rg.getVertexCount();
                                    for (int position = 0; position < vxCount; position++) {
                                        final int vxId = rg.getVertex(position);
                                        if (rg.getBooleanValue(vxSelectedAttr, vxId)) {
                                            selectedNodes.add(vxId);
                                        }
                                    }
                                }

                                // Add selected transactions.
                                final int txSelectedAttr = rg.getAttribute(GraphElementType.TRANSACTION, VisualConcept.TransactionAttribute.SELECTED.getName());
                                if (txSelectedAttr != Graph.NOT_FOUND) {
                                    final int txCount = rg.getTransactionCount();
                                    for (int position = 0; position < txCount; position++) {
                                        final int txId = rg.getTransaction(position);
                                        if (rg.getBooleanValue(txSelectedAttr, txId)) {
                                            selectedTransactions.add(txId);
                                        }
                                    }
                                }

                                // If there are no selected nodes or transactions on the graph, set the graph attribute to true.
                                if (selectedNodes.isEmpty() && selectedTransactions.isEmpty()) {
                                    notesViewEntries.get(notesViewEntries.size() - 1).setGraphAttribute(true);
                                } else {
                                    // Add selected nodes to the note entry.
                                    notesViewEntries.get(notesViewEntries.size() - 1).setNodesSelected(selectedNodes);
                                    // Add selected transactions to the node entry.
                                    notesViewEntries.get(notesViewEntries.size() - 1).setTransactionsSelected(selectedTransactions);
                                }

                            } finally {
                                rg.release();
                            }
                        }
                    }
                    newNotePane.clearTextFields();

                    updateNotesUI();
                    controller.writeState(activeGraph);
                    newNotePane.closePopUp();
                    event.consume();
                }
            }
        });


        // VBox in a ScrollPane for holding expanding list of user and plugin generated notes.
        notesListVBox = new VBox(DEFAULT_BUTTON_SPACING);
        notesListVBox.setAlignment(Pos.BOTTOM_CENTER);
        notesListScrollPane = new ScrollPane();
        notesListScrollPane.setContent(notesListVBox);
        notesListScrollPane.setStyle(fontStyle + "-fx-padding: 5px; -fx-background-color: transparent;");
        notesListScrollPane.setFitToWidth(true);

        setTop(toolBar);
        setCenter(notesListScrollPane);

    }


    /**
     * Set the plugin reports that have executed on the current graph report.
     */
    protected void setGraphReport(final Graph graph, final NotesViewController controller) {
        if (graph != null) {
            final GraphReport currentGraphReport = GraphReportManager.getGraphReport(graph.getId());

            if (currentGraphReport != null) {
                // Iterates the list of currently executed plugins.
                currentGraphReport.getPluginReports().forEach(pluginReport -> {
                    // Omit low level plugins which are not useful as notes.
                    if (!pluginReport.hasLowLevelTag()) {
                        addPluginReport(pluginReport);
                    }
                });

                SwingUtilities.invokeLater(() -> {
                    final TopComponent tc = WindowManager.getDefault().findTopComponent(NotesViewTopComponent.class.getSimpleName());
                    if (tc != null && tc.isOpened()) {
                        // Update the Notes View UI.
                        updateNotesUI();
                        updateFilters();
                    }
                });

                controller.writeState(graph);
            }
        }
    }

    /**
     * Adds a plugin report to notesViewEntries as a Notes View Entry object.
     *
     * @param pluginReport Plugin report to be added.
     */
    protected void addPluginReport(final PluginReport pluginReport) {
        if (!isExistingNote(pluginReport)) {
            final NotesViewEntry note = new NotesViewEntry(
                    Long.toString(pluginReport.getStartTime()),
                    pluginReport.getPluginName(),
                    pluginReport.getMessage(),
                    false,
                    false,
                    "#ffffff"
            );

            final String[] tags = pluginReport.getTags();
            final List<String> tagsList = new ArrayList<>();
            for (final String tag : tags) {
                tagsList.add(tag);
            }
            note.setTags(tagsList);

            /**
             * Listener monitors changes to the plugin report as it executes and
             * finishes. Affects the output of getMessage().
             */
            pluginReport.addPluginReportListener(note);

            synchronized (LOCK) {
                addNote(note);
            }
            updateTagsFiltersAvailable();
        }
    }

    /**
     * Returns an unmodifiable view backed by notesViewEntries.
     *
     * @return Unmodifiable view backed by notesViewEntries.
     */
    protected List<NotesViewEntry> getNotes() {
        return Collections.unmodifiableList(notesViewEntries);
    }

    /**
     * Returns an unmodifiable view backed by selectedFilters.
     *
     * @return Unmodifiable view backed by selectedFilters.
     */
    protected List<String> getFilters() {
        return Collections.unmodifiableList(selectedFilters);
    }

    /**
     * Sets notesViewEntries.
     *
     * @param notesViewEntries A list of NotesViewEntry objects to add to
     * notesViewEntries.
     */
    protected void setNotes(final List<NotesViewEntry> notesViewEntries) {
        synchronized (LOCK) {
            this.notesViewEntries.clear();
            notesViewEntries.forEach(this::addNote);
        }

        SwingUtilities.invokeLater(() -> {
            final TopComponent tc = WindowManager.getDefault().findTopComponent(NotesViewTopComponent.class.getSimpleName());
            if (tc != null && tc.isOpened()) {
                updateNotesUI();
            }
        });
    }

    /**
     * Sets selectedFilters.
     *
     * @param selectFilters A list of String objects to add to selectedFilters.
     */
    protected void setFilters(final List<String> selectedFilters) {
        if (this.selectedFilters.contains(SELECTED_FILTER) && (selectedFilters.contains(USER_NOTES_FILTER) || selectedFilters.contains(AUTO_NOTES_FILTER))) {
            this.selectedFilters.clear();

            selectedFilters.forEach(filter -> {
                if (!filter.equals(SELECTED_FILTER)) {
                    this.selectedFilters.add(filter);
                }
            });
        } else {
            this.selectedFilters.clear();
            selectedFilters.forEach(filter -> {
                if (selectedFilters.contains(SELECTED_FILTER)) {
                    this.selectedFilters.add(SELECTED_FILTER);
                } else {
                    this.selectedFilters.add(filter);
                }
            });
        }
        if (this.selectedFilters.contains(AUTO_NOTES_FILTER)) {
            Platform.runLater(() -> autoFilterCheckComboBox.setDisable(false));
            updateTagsFiltersAvailable();
        } else {
            Platform.runLater(() -> autoFilterCheckComboBox.setDisable(true));
        }
        updateFilters();
    }

    /**
     * Updates the UI of the notes currently being displayed in the Notes View.
     */
    protected synchronized void updateNotesUI() {
        final List<NotesViewEntry> notesToRender = new ArrayList<>();

        updateSelectedElements();

        synchronized (LOCK) {
            notesViewEntries.forEach(entry -> {
                if (dateTimeRangePicker.isActive()) {
                    // Get date time of entry in proper format
                    final String dateFormat = new SimpleDateFormat(DATETIME_PATTERN).format(new Date(Long.parseLong(entry.getDateTime())));

                    // Extract date components
                    final String[] dateTimeComponents = dateFormat.split(" ");
                    final String time = dateTimeComponents[0];
                    final String date = dateTimeComponents[3];

                    // Split time into hour, minute and day
                    final String[] timeComponents = time.split(":");
                    int hour = Integer.parseInt(timeComponents[0]);
                    final int min = Integer.parseInt(timeComponents[1]);
                    final int sec = Integer.parseInt(timeComponents[2]);

                    if ("pm".equals(dateTimeComponents[1]) && hour < 12) {
                        hour = 12 + hour;
                    } else if ("am".equals(dateTimeComponents[1]) && hour > 11) {
                        hour = 0;
                    }

                    // Split date into day, month and year
                    final String[] dateComponents = date.split("/");
                    final int day = Integer.parseInt(dateComponents[0]);
                    final int month = Integer.parseInt(dateComponents[1]);
                    final int year = Integer.parseInt(dateComponents[2]);

                    // Convert time of notes to user specified time zone
                    final ZonedDateTime entryTime = ZonedDateTime.of(year, month, day, hour, min, sec, 0, ZoneId.of(ZoneId.systemDefault().getId()));

                    entry.setShowing(dateTimeRangePicker.checkIsWithinRange(entryTime));

                } else {
                    entry.setShowing(true);
                }

                // Add note to render list if its respective filter is selected.
                if ((selectedFilters.contains(USER_NOTES_FILTER) && entry.isUserCreated() && entry.getShowing())) {
                    notesToRender.add(entry);

                } else if (selectedFilters.contains(AUTO_NOTES_FILTER) && !entry.isUserCreated() && entry.getShowing()) {
                    if (updateAutoNotesDisplayed(entry)) {
                        notesToRender.add(entry);
                    }

                } else if (selectedFilters.contains(SELECTED_FILTER) && entry.isUserCreated() && entry.getShowing()) {
                    // If no nodes or transactions are selected, show notes applied to the whole graph.
                    if (entry.isGraphAttribute()) {
                        notesToRender.add(entry);
                    }
                    // Show notes related to the selected nodes.
                    for (final int node : nodesSelected) {
                        if (entry.getNodesSelected() != null && entry.getNodesSelected().contains(node) && !notesToRender.contains(entry)) {
                            notesToRender.add(entry);
                        }
                    }
                    // Shows notes related to the selected transactions.
                    for (final int transaction : transactionsSelected) {
                        if (entry.getTransactionsSelected() != null && entry.getTransactionsSelected().contains(transaction)
                                && !notesToRender.contains(entry)) {
                            notesToRender.add(entry);
                        }
                    }
                }

            });
        }
<<<<<<< HEAD
=======

>>>>>>> f544103e
        Platform.runLater(() -> {
            boolean foundNoteInEdit = false;

            for (final NotesViewEntry entry : notesToRender) {
                if (entry.getEditMode()) {
                    foundNoteInEdit = true;
                    break;
                }
            }

            if (!foundNoteInEdit) {
                notesListVBox.getChildren().removeAll(notesListVBox.getChildren());

                if (CollectionUtils.isNotEmpty(notesToRender)) {
                    notesToRender.sort(Comparator.comparing(NotesViewEntry::getDateTime));
                    notesToRender.forEach(note -> {
                        note.setEditMode(note.checkIfWasInEditMode());
                        createNote(note);
                    });
                }
                notesListScrollPane.applyCss();
                notesListScrollPane.layout();
                // Keeps the scroll bar at the bottom?
                notesListScrollPane.setVvalue(notesListScrollPane.getVmax());
            }
        });
    }

    /**
     * Updates the UI of the filters currently being selected in the Notes View.
     */
    protected synchronized void updateFilters() {
        Platform.runLater(() -> {
            isSelectedFiltersUpdating = true;

            filterCheckComboBox.getCheckModel().clearChecks();
            selectedFilters.forEach(filter -> filterCheckComboBox.getCheckModel().check(filter));

            isSelectedFiltersUpdating = false;
            updateTagFilters();
        });
    }

    /**
     * Check if the PluginReport was already added.
     *
     * @param pluginReport The PluginReport to add.
     *
     * @return True if plugin report was already added, False otherwise.
     */
    private boolean isExistingNote(final PluginReport pluginReport) {
        final String startTime = Long.toString(pluginReport.getStartTime());
        return notesDateTimeCache.contains(startTime);
    }

    /**
     * A convenient method to add a note to the various lists that are used to
     * track them.
     *
     * @param note A new NoteViewEntry to be added.
     */
    private void addNote(final NotesViewEntry note) {
        notesViewEntries.add(note);
        notesDateTimeCache.add(note.getDateTime());
    }

    /**
     * Clears UI elements in the Notes View.
     */
    protected void clearNotes() {
        Platform.runLater(() -> notesListVBox.getChildren().removeAll(notesListVBox.getChildren()));
        synchronized (LOCK) {
            notesViewEntries.forEach(note -> {
                if (note.getEditMode()) {
                    note.setEditMode(false);
                    note.setWasInEditMode(true);
                } else {
                    note.setWasInEditMode(false);
                }
            });
            notesViewEntries.clear();
            notesDateTimeCache.clear();
        }
    }

    /**
     * Takes a NoteEntry object and creates the UI for it in the Notes View.
     *
     * @param newNote NoteEntry object used to create a the note UI in the Notes
     * View.
     */
    private void createNote(final NotesViewEntry newNote) {
        LOGGER.log(Level.INFO, "Creating note");
        if (!Platform.isFxApplicationThread()) {
            throw new IllegalStateException("Not processing on the JavaFX Application Thread");
        }

        if (newNote.getID() < 0) {
            newNote.setID(++noteID);
        }

        if (!previouseColourMap.containsKey(newNote.getID())) {
            previouseColourMap.put(newNote.getID(), newNote.getNodeColour());
        }

        // Define dateTime label
        final Label dateTimeLabel = new Label((new SimpleDateFormat(DATETIME_PATTERN).format(new Date(Long.parseLong(newNote.getDateTime())))));
        dateTimeLabel.setWrapText(true);
        dateTimeLabel.setStyle(BOLD_STYLE + fontStyle);
        dateTimeLabel.setMinWidth(185);
        dateTimeLabel.setMaxWidth(185);
        dateTimeLabel.setPadding(new Insets(0, 0, 0, 0));
        // Define title text box
        final TextField titleText = new TextField(newNote.getNoteTitle());

        titleText.setStyle(BOLD_STYLE);
        titleText.setOnKeyTyped(event -> newNote.setTempTitle(titleText.getText()));

        // Define title label
        final Label titleLabel = new Label(newNote.getNoteTitle());
        titleLabel.setWrapText(true);
        titleLabel.setStyle(BOLD_STYLE + fontStyle);
        titleLabel.setStyle("-fx-font-color: #FFFFFF;");

        // Define content label
        final Label contentLabel = new Label(newNote.getNoteContent());

        contentLabel.setWrapText(true);
        contentLabel.setMinWidth(50);
        contentLabel.setAlignment(Pos.TOP_LEFT);

        // Define content text area
        final TextArea contentTextArea = new TextArea(newNote.getNoteContent());        
        contentTextArea.setWrapText(true);
        contentTextArea.positionCaret(contentTextArea.getText() == null ? 0 : contentTextArea.getText().length());
        //contentTextArea.setMinHeight(25);
        contentTextArea.setOnKeyTyped(event -> newNote.setTempContent(contentTextArea.getText()));

        if (newNote.checkIfWasInEditMode()) {
            titleText.setText(newNote.getTempTitle());
            contentTextArea.setText(newNote.getTempContent());
        }

        final MarkdownTree md = new MarkdownTree(newNote.getNoteTitle() + "\n\n" + newNote.getNoteContent());
        md.parse();
        newNote.setContentTextFlow(md.getRenderedText());
        newNote.getContentTextFlow().setMinWidth(50);

        final StackPane containerPane = new StackPane();

        final Pane textFlowPane = new Pane();
        textFlowPane.getChildren().add(newNote.getContentTextFlow());

        final Rectangle clipRect = new Rectangle();
        textFlowPane.setClip(clipRect);

        textFlowPane.layoutBoundsProperty().addListener((obs, oldValue, newValue) -> {
            clipRect.setWidth(newValue.getWidth());
            clipRect.setHeight(newValue.getHeight() + 13);
        });

        final VBox contentPaneVBox = new VBox(newNote.getContentTextFlow());
        containerPane.getChildren().add(contentPaneVBox);

        final VBox noteInformation;

        // Define selection label
        String selectionLabelText = "";
        final Label selectionLabel = new Label(selectionLabelText);

        // If the note is user created add the selection details.
        if (newNote.isUserCreated()) {
            if (newNote.isGraphAttribute()) {
                selectionLabelText = "Note linked to: the graph.";
            } else {
                selectionLabelText = "Note linked to: ";
                if (newNote.getNodesSelected().size() == 1) {
                    selectionLabelText += newNote.getNodesSelected().size() + " node, ";
                } else {
                    selectionLabelText += newNote.getNodesSelected().size() + " nodes, ";
                }
                if (newNote.getTransactionsSelected().size() == 1) {
                    selectionLabelText += newNote.getTransactionsSelected().size() + " transaction. ";
                } else {
                    selectionLabelText += newNote.getTransactionsSelected().size() + " transactions. ";
                }
            }
            selectionLabel.setText(selectionLabelText);
            selectionLabel.setWrapText(true);
            selectionLabel.setStyle("-fx-font-weight: bold; -fx-font-style: italic; " + fontStyle);
            selectionLabel.setMinWidth(300);
            selectionLabel.setAlignment(Pos.CENTER_RIGHT);

            // If the note to be created is in edit mode, ensure it is created
            // with the correct java fx elements
            noteInformation = newNote.getEditMode() ? new VBox(EDIT_SPACING, titleText, contentTextArea) : new VBox(NOTE_INFO_SPACING, containerPane);

            HBox.setHgrow(noteInformation, Priority.ALWAYS);
        } else {
            // If the note to be created is in edit mode, ensure it is created
            // with the correct java fx elements
            noteInformation = new VBox(DEFAULT_BUTTON_SPACING, newNote.getEditMode() ? titleText : titleLabel,
                    newNote.getEditMode() ? contentTextArea : contentLabel);
            HBox.setHgrow(noteInformation, Priority.ALWAYS);
        }

        // Define buttons (edit, save, add, renove, delete)
        final Button editTextButton = new Button("Edit");
        editTextButton.setMinWidth(92);
        editTextButton.setStyle(String.format("-fx-font-size:%d;", FontUtilities.getApplicationFontSize()));

        final Button saveTextButton = new Button("Save");
        saveTextButton.setMinWidth(92);
        saveTextButton.setStyle(String.format("-fx-font-size:%d;", FontUtilities.getApplicationFontSize()));

        final Button deleteButton = new Button("Delete Note");
        deleteButton.setMinWidth(92);
        deleteButton.setStyle(String.format("-fx-font-size:%d;", FontUtilities.getApplicationFontSize()));

        final Button cancelButton = new Button("Cancel");
        cancelButton.setMinWidth(92);
        cancelButton.setStyle(String.format("-fx-font-size:%d;", FontUtilities.getApplicationFontSize()));

        final HBox editScreenButtons = new HBox(15, saveTextButton, cancelButton);
        editScreenButtons.setAlignment(Pos.CENTER);

        // If the note to be created is in edit mode, ensure it is created with
        // the correct java fx elements
        final HBox noteButtons;

        final Region gap = new Region();
        final Region gap2 = new Region();
        final Region topGap = new Region();

        gap.setPrefWidth(615);
        gap2.setPrefWidth(650);
        topGap.setPrefWidth(650);
        topGap.setMinWidth(10);
        gap.setMinWidth(10);
        gap2.setMinWidth(10);

        if (newNote.getNodeColour().isBlank()) {
            newNote.setNodeColour(USER_COLOR);
        }

        HBox.setHgrow(dateTimeLabel, Priority.NEVER);
        HBox.setHgrow(editScreenButtons, Priority.ALWAYS);

        final ColorPicker colourPicker = new ColorPicker(ConstellationColor.fromHtmlColor(newNote.getNodeColour()).getJavaFXColor());
        colourPicker.setMinWidth(100);
        colourPicker.setMaxWidth(100);
        HBox.setHgrow(colourPicker, Priority.NEVER);
        final Button showMoreButton = new Button(SHOW_MORE);
        showMoreButton.setMinWidth(100);
        showMoreButton.setMaxWidth(100);
        showMoreButton.setVisible(false);
        if (newNote.getEditMode()) {
            noteButtons = new HBox(EDIT_SPACING, colourPicker, gap2, editScreenButtons);
        } else {
            noteButtons = new HBox(15, showMoreButton, gap, editTextButton, deleteButton);
        }

        HBox.setHgrow(gap, Priority.ALWAYS);
        HBox.setHgrow(gap2, Priority.ALWAYS);

        noteButtons.setAlignment(Pos.CENTER_RIGHT);

        final HBox noteTop = new HBox(dateTimeLabel, topGap, selectionLabel);
        noteTop.setAlignment(Pos.CENTER_RIGHT);
        HBox.setHgrow(topGap, Priority.ALWAYS);

        final VBox noteBody = newNote.isUserCreated() ? new VBox(NOTE_BODY_SPACING, noteTop, noteInformation, noteButtons) : new VBox(DEFAULT_BUTTON_SPACING, dateTimeLabel, noteInformation);
        noteBody.prefWidthProperty().bind(this.widthProperty());
        noteBody.setMinWidth(500);
        noteBody.setMaxHeight(Double.MAX_VALUE);

        noteBody.heightProperty().addListener((obs, oldVal, newVal) -> {
            if (obs.getValue().doubleValue() > NOTE_HEIGHT - 3 && !showMoreButton.isVisible()) {
                showMoreButton.setVisible(true);
                showMoreButton.setText(SHOW_MORE);
                noteBody.setMaxHeight(NOTE_HEIGHT - 3);
                LOGGER.log(Level.SEVERE, "Showing show more button");
                // Run events as if show less button had been clicked
                containerPane.getChildren().clear();
                noteBody.setMaxHeight(NOTE_HEIGHT - 3);
                noteBody.setMinHeight(NOTE_HEIGHT - 3);
                textFlowPane.getChildren().add(newNote.getContentTextFlow());
                //textFlowPane.setClip(clipRect);
                containerPane.getChildren().add(textFlowPane);
            } else if (obs.getValue().doubleValue() < NOTE_HEIGHT - 10 && showMoreButton.isVisible()) {
                LOGGER.log(Level.SEVERE, "NOT Showing show more button");
                showMoreButton.setVisible(false);
            }
        });

        if (newNote.isUserCreated()) {
            noteBody.setStyle(PADDING_BG_COLOUR_STYLE + newNote.getNodeColour() + BG_RADIUS_STYLE);
            notesListVBox.getChildren().add(noteBody);
        } else {
            noteBody.setStyle(PADDING_BG_COLOUR_STYLE + AUTO_COLOR + BG_RADIUS_STYLE);
            notesListVBox.getChildren().add(noteBody);
        }

        noteBody.prefWidthProperty().bind(this.widthProperty());
        newNote.getContentTextFlow().prefWidthProperty().bind(noteBody.widthProperty().subtract(10));

        showMoreButton.setOnAction(event -> {
            if (showMoreButton.getText().equals(SHOW_MORE)) {
                contentLabel.setText(newNote.getNoteContent());
                noteBody.setMaxHeight(Double.MAX_VALUE);
                showMoreButton.setText(SHOW_LESS);
                containerPane.getChildren().clear();
                final VBox textFlowVBox = new VBox(newNote.getContentTextFlow());
                containerPane.getChildren().add(textFlowVBox);
                noteInformation.setSpacing(3);
            } else if (showMoreButton.getText().equals(SHOW_LESS)) {
                contentLabel.setText(newNote.getNoteContent());
                showMoreButton.setText(SHOW_MORE);
                containerPane.getChildren().clear();
                noteBody.setMaxHeight(NOTE_HEIGHT - 3);
                noteBody.setMinHeight(NOTE_HEIGHT - 3);
                textFlowPane.getChildren().add(newNote.getContentTextFlow());
                containerPane.getChildren().add(textFlowPane);
            }
        });


        // Change colour of note to whatever user sleects
        colourPicker.setOnAction(event -> {
            final Color col = colourPicker.getValue();
            noteBody.setStyle(PADDING_BG_COLOUR_STYLE + ConstellationColor.fromFXColor(col).getHtmlColor() + BG_RADIUS_STYLE);
            newNote.setNodeColour(ConstellationColor.fromFXColor(col).getHtmlColor());
        });

        if (newNote.isUserCreated()) {
            // Add a right click context menu to user notes.
            final MenuItem selectOnGraphMenuItem = new MenuItem("Select on Graph");
            selectOnGraphMenuItem.setOnAction(event -> {
                final BitSet elementIdsTx = new BitSet();
                final BitSet elementIdsVx = new BitSet();

                final Graph activeGraph = GraphManager.getDefault().getActiveGraph();
                if (newNote.isGraphAttribute()) {
                    // Select all elements with right click menu if the user note is applied to the whole graph.
                    final ReadableGraph rg = activeGraph.getReadableGraph();
                    try {
                        final int vxCount = rg.getVertexCount();
                        for (int position = 0; position < vxCount; position++) {
                            final int vxId = rg.getVertex(position);
                            elementIdsVx.set(vxId);
                        }
                        final int txCount = rg.getTransactionCount();
                        for (int position = 0; position < txCount; position++) {
                            final int txId = rg.getTransaction(position);
                            elementIdsTx.set(txId);
                        }
                    } finally {
                        rg.release();
                    }
                } else {
                    // Select the specific nodes and/or transactions applied to the note.
                    // Add nodes that are selected to the note.
                    final int nodesLength = newNote.getNodesSelected().size();
                    final List<Integer> selectedNodes = newNote.getNodesSelected();
                    for (int i = 0; i < nodesLength; i++) {
                        elementIdsVx.set(selectedNodes.get(i));
                    }

                    // Add transactions that are selected to the note.
                    final int transactionsLength = newNote.getTransactionsSelected().size();
                    final List<Integer> selectedTransactions = newNote.getTransactionsSelected();
                    for (int i = 0; i < transactionsLength; i++) {
                        elementIdsTx.set(selectedTransactions.get(i));
                    }
                }

                PluginExecution.withPlugin(VisualGraphPluginRegistry.CHANGE_SELECTION)
                        .withParameter(ChangeSelectionPlugin.ELEMENT_BIT_SET_PARAMETER_ID, elementIdsTx)
                        .withParameter(ChangeSelectionPlugin.ELEMENT_TYPE_PARAMETER_ID, new ElementTypeParameterValue(GraphElementType.TRANSACTION))
                        .withParameter(ChangeSelectionPlugin.SELECTION_MODE_PARAMETER_ID, SelectionMode.REPLACE)
                        .executeLater(activeGraph);

                PluginExecution.withPlugin(VisualGraphPluginRegistry.CHANGE_SELECTION)
                        .withParameter(ChangeSelectionPlugin.ELEMENT_BIT_SET_PARAMETER_ID, elementIdsVx)
                        .withParameter(ChangeSelectionPlugin.ELEMENT_TYPE_PARAMETER_ID, new ElementTypeParameterValue(GraphElementType.VERTEX))
                        .withParameter(ChangeSelectionPlugin.SELECTION_MODE_PARAMETER_ID, SelectionMode.REPLACE)
                        .executeLater(activeGraph);
            });
            final MenuItem addOnGraphMenuItem = new MenuItem("Add Selected");
            addOnGraphMenuItem.setOnAction(event -> {
                // Save the current text in the text fields so they are not reset on updateNotesUI
                newNote.setNoteTitle(titleText.getText());
                newNote.setNoteContent(contentTextArea.getText());

                addToSelectedElements(newNote);
                final Graph activeGraph = GraphManager.getDefault().getActiveGraph();
                if (activeGraph != null) {
                    updateNotesUI();
                    notesViewController.writeState(activeGraph);
                }
            });

            final MenuItem removeOnGraphMenuItem = new MenuItem("Remove Selected");
            removeOnGraphMenuItem.setOnAction(event -> {
                // Save the current text in the text fields so they are not reset on updateNotesUI
                newNote.setNoteTitle(titleText.getText());
                newNote.setNoteContent(contentTextArea.getText());

                removeFromSelectedElements(newNote);
                final Graph activeGraph = GraphManager.getDefault().getActiveGraph();
                if (activeGraph != null) {
                    updateNotesUI();
                    notesViewController.writeState(activeGraph);
                }
            });

            if (newNote.getNodesSelected() != null && newNote.getTransactionsSelected() != null && newNote.getNodesSelected().isEmpty() && newNote.getTransactionsSelected().isEmpty()) {
                addOnGraphMenuItem.disableProperty().set(true);
                removeOnGraphMenuItem.disableProperty().set(true);
            }

            // Context menu is only added to user created notes.
            final ContextMenu contextMenu = new ContextMenu();
            contextMenu.getItems().addAll(selectOnGraphMenuItem, addOnGraphMenuItem, removeOnGraphMenuItem);

            noteBody.setOnContextMenuRequested(event -> contextMenu.show(this, event.getScreenX(), event.getScreenY()));
        }

        deleteButton.setOnAction(event -> {
            final Alert deleteAlert = new Alert(Alert.AlertType.CONFIRMATION);
            deleteAlert.setHeaderText("Delete Note");
            deleteAlert.setContentText("Are you sure you want to delete \"" + titleLabel.getText() + "\"?");

            deleteAlert.showAndWait();
            if (deleteAlert.getResult() == ButtonType.OK) {
                if (previouseColourMap.containsKey(newNote.getID())) {
                    previouseColourMap.remove(newNote.getID());
                }
                synchronized (LOCK) {
                    if (notesViewEntries.removeIf(note -> note.getDateTime().equals(newNote.getDateTime()))) {
                        notesDateTimeCache.remove(newNote.getDateTime());

                        final Graph activeGraph = GraphManager.getDefault().getActiveGraph();
                        if (activeGraph != null) {
                            updateNotesUI();
                            notesViewController.writeState(activeGraph);
                        }
                    }
                }
                event.consume();
            }
            deleteAlert.close();
        });

        // Edit button activates editable text boxs for title and label
        editTextButton.setOnAction(event -> {
            newNote.setTempTitle(newNote.getNoteTitle());
            newNote.setTempContent(newNote.getNoteContent());
            noteButtons.getChildren().removeAll(showMoreButton, gap, editTextButton, deleteButton);
            noteButtons.getChildren().addAll(colourPicker, gap2, editScreenButtons);
            noteButtons.setSpacing(EDIT_SPACING);

            noteInformation.getChildren().clear();
            titleText.setText(titleLabel.getText());
            contentTextArea.setText(contentLabel.getText());

            if (showMoreButton.isVisible() && showMoreButton.getText().equals(SHOW_MORE)) {
                noteBody.setMaxHeight(160);
                noteBody.setMinHeight(160);
            }

            newNote.setNoteTitle(titleLabel.getText());
            newNote.setNoteContent(contentLabel.getText());
            noteInformation.getChildren().addAll(titleText, contentTextArea);
            newNote.setEditMode(true);
        });

        cancelButton.setOnAction(cancelEvent -> {
            final String currentColour = previouseColourMap.get(newNote.getID());
            colourPicker.setValue(ConstellationColor.fromHtmlColor(currentColour).getJavaFXColor());
            noteButtons.getChildren().removeAll(colourPicker, gap2, editScreenButtons);
            noteButtons.getChildren().addAll(showMoreButton, gap, editTextButton, deleteButton);
            noteButtons.setSpacing(DEFAULT_BUTTON_SPACING);


            titleText.setText(titleLabel.getText());
            contentTextArea.setText(contentLabel.getText());

            noteInformation.getChildren().removeAll(titleText, contentTextArea);

            final MarkdownTree mdTree = new MarkdownTree(newNote.getNoteTitle() + "\n\n" + newNote.getNoteContent());
            mdTree.parse();
            newNote.setContentTextFlow(mdTree.getRenderedText());

            noteInformation.getChildren().add(containerPane);
            noteInformation.setSpacing(NOTE_INFO_SPACING);

            if (showMoreButton.isVisible() && showMoreButton.getText().equals(SHOW_MORE)) {
                noteBody.setMaxHeight(NOTE_HEIGHT - 3);
                noteBody.setMinHeight(NOTE_HEIGHT - 3);
            }

            newNote.setEditMode(false);
            newNote.setWasInEditMode(false);
            noteBody.setStyle(PADDING_BG_COLOUR_STYLE
                    + currentColour + BG_RADIUS_STYLE);
            newNote.setNodeColour(currentColour);
        });

        // Save button deactivates editable text boxs for title and label
        saveTextButton.setOnAction(event -> {
            // Check if either the title or content text boxs are empty
            if (StringUtils.isBlank(titleText.getText()) || StringUtils.isBlank(contentTextArea.getText())) {
                JOptionPane.showMessageDialog(null, "Type in missing fields.", "Invalid Text", JOptionPane.WARNING_MESSAGE);
            } else {
                newNote.setNoteTitle(titleText.getText());
                newNote.setNoteContent(contentTextArea.getText());

                final MarkdownTree mdTree = new MarkdownTree(titleText.getText() + "\n\n" + contentTextArea.getText());
                mdTree.parse();
                newNote.setContentTextFlow(mdTree.getRenderedText());

                previouseColourMap.replace(newNote.getID(), newNote.getNodeColour());

                noteInformation.getChildren().removeAll(titleText, contentTextArea);
                noteButtons.getChildren().removeAll(colourPicker, gap2, editScreenButtons);

                noteButtons.getChildren().addAll(showMoreButton, gap, editTextButton, deleteButton);
                noteButtons.setSpacing(DEFAULT_BUTTON_SPACING);

                noteInformation.getChildren().removeAll(titleText, contentTextArea);
                noteInformation.getChildren().addAll(containerPane);

                newNote.setEditMode(false);
                newNote.setWasInEditMode(false);

                synchronized (LOCK) {
                    final Graph activeGraph = GraphManager.getDefault().getActiveGraph();
                    if (activeGraph != null) {
                        updateNotesUI();
                        notesViewController.writeState(activeGraph);
                    }
                }


            }
        });
    
    }

    /**
     * Updates the arrays of what nodes and transactions are currently selected.
     */
    public void updateSelectedElements() {
        nodesSelected.clear();
        transactionsSelected.clear();

        final Graph activeGraph = GraphManager.getDefault().getActiveGraph();
        final ReadableGraph rg = activeGraph.getReadableGraph();
        try {
            // Get all currently selected nodes.
            final int vxSelectedAttr = rg.getAttribute(GraphElementType.VERTEX, VisualConcept.VertexAttribute.SELECTED.getName());
            if (vxSelectedAttr != Graph.NOT_FOUND) {
                final int vxCount = rg.getVertexCount();
                for (int position = 0; position < vxCount; position++) {
                    final int vxId = rg.getVertex(position);
                    if (rg.getBooleanValue(vxSelectedAttr, vxId)) {
                        nodesSelected.add(vxId);
                    }
                }
            }

            // Get all currently selected transactions.
            final int txSelectedAttr = rg.getAttribute(GraphElementType.TRANSACTION, VisualConcept.TransactionAttribute.SELECTED.getName());
            if (txSelectedAttr != Graph.NOT_FOUND) {
                final int txCount = rg.getTransactionCount();
                for (int position = 0; position < txCount; position++) {
                    final int txId = rg.getTransaction(position);
                    if (rg.getBooleanValue(txSelectedAttr, txId)) {
                        transactionsSelected.add(txId);
                    }
                }
            }
        } finally {
            rg.release();
        }
    }

    /**
     * Add what is currently selected on the graph to the note's selected
     * elements.
     */
    public void addToSelectedElements(final NotesViewEntry noteToEdit) {
        updateSelectedElements();

        if (!nodesSelected.isEmpty()) {
            if (noteToEdit.isGraphAttribute()) {
                noteToEdit.setGraphAttribute(false);
            }
            final List<Integer> originalNodes = noteToEdit.getNodesSelected();
            for (final int node : nodesSelected) {
                if (!originalNodes.contains(node)) {
                    originalNodes.add(node);
                }
            }
            noteToEdit.setNodesSelected(originalNodes);
        }

        if (!transactionsSelected.isEmpty()) {
            if (noteToEdit.isGraphAttribute()) {
                noteToEdit.setGraphAttribute(false);
            }
            final List<Integer> originalTransactions = noteToEdit.getTransactionsSelected();
            for (final int transaction : transactionsSelected) {
                if (!originalTransactions.contains(transaction)) {
                    originalTransactions.add(transaction);
                }
            }
            noteToEdit.setTransactionsSelected(originalTransactions);
        }
    }

    /**
     * Remove what is currently selected on the graph from the note's selected
     * elements.
     */
    public void removeFromSelectedElements(final NotesViewEntry noteToEdit) {
        updateSelectedElements();

        if (!nodesSelected.isEmpty()) {
            final List<Integer> originalNodes = noteToEdit.getNodesSelected();
            for (final int node : nodesSelected) {
                if (originalNodes.contains(node)) {
                    final int index = originalNodes.indexOf(node);
                    originalNodes.remove(index);
                }
            }
            noteToEdit.setNodesSelected(originalNodes);
        }

        if (!transactionsSelected.isEmpty()) {
            final List<Integer> originalTransactions = noteToEdit.getTransactionsSelected();
            for (final int transaction : transactionsSelected) {
                if (originalTransactions.contains(transaction)) {
                    final int index = originalTransactions.indexOf(transaction);
                    originalTransactions.remove(index);
                }
            }
            noteToEdit.setTransactionsSelected(originalTransactions);
        }

        if (noteToEdit.getNodesSelected().isEmpty() && noteToEdit.getTransactionsSelected().isEmpty()) {
            noteToEdit.setGraphAttribute(true);
        }
    }

    /**
     * Updates the tags filters array with what tags are currently available.
     */
    public void updateTagsFiltersAvailable() {
        notesViewEntries.forEach(entry -> {
            if (!entry.isUserCreated()) {
                final List<String> tags = entry.getTags();
                for (final String tag : tags) {
                    if (!tagsUpdater.contains(tag)) {
                        tagsUpdater.add(tag);
                    }
                }
            }
        });

        tagsFiltersList = FXCollections.observableArrayList(tagsUpdater);
        Platform.runLater(() -> {
            autoFilterCheckComboBox.getItems().clear();
            autoFilterCheckComboBox.getItems().addAll(tagsFiltersList);
        });
    }

    /**
     * Updates what tags filters are currently selected.
     *
     * @param selectedTagsFilters
     */
    public void updateSelectedTagsCombo(final List<String> selectedTagsFilters) {
        this.tagsSelectedFiltersList.clear();
        selectedTagsFilters.forEach(filter -> this.tagsSelectedFiltersList.add(filter));
        updateTagFilters();
    }

    /**
     * Updates UI with what tags filters are selected.
     */
    public void updateTagFilters() {
        if (!Platform.isFxApplicationThread()) {
            throw new IllegalStateException("Not processing on the JavaFX Application Thread");
        }

        isAutoSelectedFiltersUpdating = true;

        autoFilterCheckComboBox.getCheckModel().clearChecks();
        tagsSelectedFiltersList.forEach(filter -> autoFilterCheckComboBox.getCheckModel().check(filter));

        isAutoSelectedFiltersUpdating = false;
    }

    /**
     * Decides what Auto Notes are shown depending on what filters are selected.
     *
     * @param entry
     * @return boolean
     */
    public boolean updateAutoNotesDisplayed(final NotesViewEntry entry) {
        if (tagsSelectedFiltersList.isEmpty()) {
            return true;
        }
        for (final String filter : tagsSelectedFiltersList) {
            if (entry.getTags().contains(filter)) {
                return true;
            }
        }
        return false;
    }

    /**
     * Returns an unmodifiable view backed by tagsSelectedFiltersList.
     *
     * @return Unmodifiable view backed by tagsSelectedFiltersList.
     */
    protected List<String> getTagsFilters() {
        return Collections.unmodifiableList(tagsSelectedFiltersList);
    }

    public Button getCreateNewNoteButton() {
        return createNewNoteButton;
    }

}<|MERGE_RESOLUTION|>--- conflicted
+++ resolved
@@ -599,10 +599,7 @@
 
             });
         }
-<<<<<<< HEAD
-=======
-
->>>>>>> f544103e
+
         Platform.runLater(() -> {
             boolean foundNoteInEdit = false;
 
