--- conflicted
+++ resolved
@@ -386,21 +386,7 @@
                         pluginReport.getPluginDescription();
                     }
                 });
-<<<<<<< HEAD
                 updateUI(graph);
-=======
-
-                SwingUtilities.invokeLater(() -> {
-                    final TopComponent tc = WindowManager.getDefault().findTopComponent(NotesViewTopComponent.class.getSimpleName());
-                    if (tc != null && tc.isOpened()) {
-                        // Update the Notes View UI.
-                        updateNotesUI();
-                        updateFilters();
-                    }
-                });
-
-                controller.writeState(graph);
->>>>>>> 9a8bcf67
             }
         }
     }
