--- conflicted
+++ resolved
@@ -113,13 +113,10 @@
     private final ScrollPane notesListScrollPane;
     private static final double NOTE_HEIGHT = 157.0;
     private static final int DEFAULT_SPACING = 5;
-<<<<<<< HEAD
     private static final int OPTIONS_SPACING = 150;
-=======
     private static final int EDIT_SPACING = 10;
     private static final String SHOW_MORE = "Show more";
     private static final String SHOW_LESS = "Show less";
->>>>>>> 867b80d1
     private static final String USER_COLOR = "#942483";
     private static final String AUTO_COLOR = "#1c5aa6";
     private static String USER_CHOSEN_COLOUR = USER_COLOR;
@@ -167,15 +164,7 @@
         selectedFilters.add(USER_NOTES_FILTER); // Only user notes are selected by default.
 
         // CheckComboBox to select and deselect various filters for note rendering.
-<<<<<<< HEAD
-        filterCheckComboBox = new CheckComboBox(availableFilters);
-        filterCheckComboBox.setTitle("Select a filter...");
-        filterCheckComboBox.setStyle(fontStyle);
-        filterCheckComboBox.getCheckModel().getCheckedItems().addListener((final ListChangeListener.Change event) -> {
-            if (!isSelectedFiltersUpdating) {               
-                setFilters(filterCheckComboBox.getCheckModel().getCheckedItems());
-                
-=======
+
         filterSelectionMultiChoiceInput = new MultiChoiceInputField(availableFilters);
         filterSelectionMultiChoiceInput.setTitle("Select a filter...");
         filterSelectionMultiChoiceInput.setMinWidth(165);
@@ -184,8 +173,6 @@
         filterSelectionMultiChoiceInput.getCheckModel().getCheckedItems().addListener((final ListChangeListener.Change event) -> {
             if (!isSelectedFiltersUpdating) {
                 setFilters(filterSelectionMultiChoiceInput.getCheckModel().getCheckedItems());
-
->>>>>>> 867b80d1
                 final Graph activeGraph = GraphManager.getDefault().getActiveGraph();
                 if (activeGraph != null) {
                     updateNotesUI();
@@ -212,13 +199,9 @@
         tagsFiltersList = FXCollections.observableArrayList(tagsUpdater);
 
         // CheckComboBox for the Auto Note filters.
-<<<<<<< HEAD
-        autoFilterCheckComboBox = new CheckComboBox(tagsFiltersList);
-        autoFilterCheckComboBox.setStyle(fontStyle);
-=======
+
         autoFilterCheckComboBox = new MultiChoiceInputField(tagsFiltersList);
         autoFilterCheckComboBox.setStyle(String.format("-fx-font-size:%d;", FontUtilities.getApplicationFontSize()));
->>>>>>> 867b80d1
         autoFilterCheckComboBox.getCheckModel().getCheckedItems().addListener((final ListChangeListener.Change event) -> {
             if (!isAutoSelectedFiltersUpdating) {
                 updateSelectedTagsCombo(autoFilterCheckComboBox.getCheckModel().getCheckedItems());
@@ -265,40 +248,13 @@
         // Get rid of the ugly button look so the icon stands alone.
         helpButton.setStyle("-fx-border-color: transparent;-fx-background-color: transparent;");
 
-<<<<<<< HEAD
-        // VBox to store control items used to filter notes.
-        filterNotesHBox = new HBox(DEFAULT_SPACING, filterCheckComboBox, autoFilterCheckComboBox, helpButton);
-        filterNotesHBox.setAlignment(Pos.CENTER_LEFT);
-        filterNotesHBox.setStyle("-fx-padding: 5px;");
-
-        // TextField to enter new note title.
-        final TextField titleField = new TextField();
-        titleField.setPromptText("Type a title...");
-
-        // Checkbox to apply note to selection.
-        final CheckBox applyToSelection = new CheckBox("Link note to graph selection");
-        applyToSelection.setSelected(true);
-        applySelected = true;
-        applyToSelection.selectedProperty().addListener((ov, oldVal, newVal) -> applySelected = applyToSelection.isSelected());
-
-        // TextArea to enter new note content.
-        final TextArea contentField = new TextArea();
-        contentField.setPromptText("Type a note...");
-        contentField.setWrapText(true);
-        contentField.setOnKeyPressed(key -> {
-            // If tab is typed and shift isn't being held dowm.
-            if (key.getCode() == KeyCode.TAB && !key.isShiftDown()) {
-                // Backspace any tabs typed.
-                contentField.fireEvent(new KeyEvent(null, null, KeyEvent.KEY_PRESSED, "", "", KeyCode.BACK_SPACE, false, false, false, false));
-                // Move focus to the next UI element.
-                contentField.getParent().getChildrenUnmodifiable().get(contentField.getParent().getChildrenUnmodifiable().indexOf(contentField) + 1).requestFocus();
-=======
         // FlowPane to store control items used to filter notes.
         final ToolBar toolBar = new ToolBar();
         toolBar.getItems().addAll(createNewNoteButton, filterSelectionMultiChoiceInput, autoFilterCheckComboBox, dateTimeRangePicker.getTimeFilterMenu(), helpButton);
         // Create the actual node that allows user to add new notes
         newNotePane = new NewNotePane(USER_CHOSEN_COLOUR);
 
+
         // Button to trigger pop-up window to make a new note
         createNewNoteButton.setText("Create Note");
         createNewNoteButton.setStyle(String.format("-fx-font-size:%d;", FontUtilities.getApplicationFontSize()));
@@ -308,20 +264,14 @@
             if (creatingFirstNote) {
                 newNotePane.setParent(this.getScene().getWindow());
                 creatingFirstNote = false;
->>>>>>> 867b80d1
             }
             newNotePane.showPopUp(this.getScene().getWindow());
         });
 
-<<<<<<< HEAD
-        // Button to add new note.
-        final Button addNoteButton = new Button("Add Note");
-        addNoteButton.setStyle(fontStyle);
-        addNoteButton.setOnAction(event -> {
-=======
+
         // Event handler to add new note
         newNotePane.getAddButtion().setOnAction(event -> {
->>>>>>> 867b80d1
+
             final Graph activeGraph = GraphManager.getDefault().getActiveGraph();
             if (activeGraph != null) {
                 if (newNotePane.getTitleField().getText().isBlank()
@@ -891,12 +841,6 @@
         noteBody.setMinWidth(500);
         noteBody.setMaxHeight(Double.MAX_VALUE);
 
-<<<<<<< HEAD
-        final HBox noteBody = newNote.isUserCreated() ? new HBox(DEFAULT_SPACING, noteInformation, noteButtons) : new HBox(DEFAULT_SPACING, noteInformation);
-        noteBody.setStyle("-fx-padding: 5px; -fx-text-fill: white; -fx-background-color: "
-                + noteColor + "; -fx-background-radius: 10 10 10 10;");
-        notesListVBox.getChildren().add(noteBody);
-=======
         noteBody.heightProperty().addListener((obs, oldVal, newVal) -> {
             if (obs.getValue().doubleValue() >= NOTE_HEIGHT - 10) {
                 if (!showMoreButton.isVisible()) {
@@ -937,7 +881,7 @@
             noteBody.setStyle(PADDING_BG_COLOUR_STYLE + ConstellationColor.fromFXColor(col).getHtmlColor() + BG_RADIUS_STYLE);
             newNote.setNodeColour(ConstellationColor.fromFXColor(col).getHtmlColor());
         });
->>>>>>> 867b80d1
+
 
         if (newNote.isUserCreated()) {
             // Add a right click context menu to user notes.
