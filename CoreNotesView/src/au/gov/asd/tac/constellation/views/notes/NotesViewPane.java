/*
 * Copyright 2010-2021 Australian Signals Directorate
 *
 * Licensed under the Apache License, Version 2.0 (the "License");
 * you may not use this file except in compliance with the License.
 * You may obtain a copy of the License at
 *
 *     http://www.apache.org/licenses/LICENSE-2.0
 *
 * Unless required by applicable law or agreed to in writing, software
 * distributed under the License is distributed on an "AS IS" BASIS,
 * WITHOUT WARRANTIES OR CONDITIONS OF ANY KIND, either express or implied.
 * See the License for the specific language governing permissions and
 * limitations under the License.
 */
package au.gov.asd.tac.constellation.views.notes;

import au.gov.asd.tac.constellation.graph.Graph;
import au.gov.asd.tac.constellation.graph.manager.GraphManager;
import au.gov.asd.tac.constellation.plugins.reporting.GraphReport;
import au.gov.asd.tac.constellation.plugins.reporting.GraphReportManager;
import au.gov.asd.tac.constellation.plugins.reporting.PluginReport;
import au.gov.asd.tac.constellation.utilities.color.ConstellationColor;
import au.gov.asd.tac.constellation.utilities.font.FontUtilities;
import au.gov.asd.tac.constellation.utilities.icon.UserInterfaceIconProvider;
import au.gov.asd.tac.constellation.views.notes.state.NotesViewEntry;
import java.text.SimpleDateFormat;
import java.time.ZonedDateTime;
import java.util.ArrayList;
import java.util.Collections;
import java.util.Comparator;
import java.util.Date;
import java.util.HashSet;
import java.util.List;
import java.util.Set;
import javafx.application.Platform;
import javafx.collections.FXCollections;
import javafx.collections.ListChangeListener;
import javafx.collections.ObservableList;
import javafx.geometry.Insets;
import javafx.geometry.Pos;
import javafx.scene.Scene;
import javafx.scene.control.Button;
import javafx.scene.control.Label;
import javafx.scene.control.ScrollPane;
import javafx.scene.control.TextArea;
import javafx.scene.control.TextField;
import javafx.scene.control.Tooltip;
import javafx.scene.image.Image;
import javafx.scene.image.ImageView;
import javafx.scene.input.KeyCode;
import javafx.scene.input.KeyEvent;
import javafx.scene.layout.BorderPane;
import javafx.scene.layout.HBox;
import javafx.scene.layout.Priority;
import javafx.scene.layout.VBox;
import javafx.stage.Stage;
import javax.swing.JOptionPane;
import org.apache.commons.collections4.CollectionUtils;
import org.controlsfx.control.CheckComboBox;
import org.openide.util.HelpCtx;

/**
 * Handles generating UI elements for the Notes View pane and its notes.
 *
 * @author sol695510
 */
public class NotesViewPane extends BorderPane {

    private final NotesViewController notesViewController;
    private final List<NotesViewEntry> notesViewEntries;

    /**
     * A cache of NotesViewEntry datetimes cache to quickly check if a note
     * exists in notesViewEntries. This is a necessary optimisation.
     */
    private final Set<String> notesDateTimeCache;

    private final ObservableList<String> availableFilters;
    private final List<String> selectedFilters;
    private final CheckComboBox filterCheckComboBox;
    private Boolean isSelectedFiltersUpdating = false;

    private final HBox filterNotesHBox;
    private final VBox notesViewPaneVBox;
    private final VBox addNoteVBox;
    private final VBox notesListVBox;
    private final ScrollPane notesListScrollPane;
    private Stage editStage;

    private final int DEFAULT_SPACING = 5;
    private final String PROMPT_COLOUR = "#909090";
    private final String USER_COLOUR = "#942483";
    private final String AUTO_COLOUR = "#1c5aa6";
    private final String DATETIME_PATTERN = "hh:mm:ss a 'on' dd/MM/yyyy"; // TODO: make this a preference so that we can support their local timestamp format instead

    private static final String AUTO_NOTES_FILTER = "Auto Notes";
    private static final String USER_NOTES_FILTER = "User Notes";

    private static final String NOTES_VIEW_ICON = "resources/notes-view.png";

    private final Object LOCK = new Object();

    private final String fontStyle = String.format("-fx-font-size:%d;", FontUtilities.getApplicationFontSize());

    /**
     * NotesViewPane constructor.
     *
     * @param controller
     */
    public NotesViewPane(final NotesViewController controller) {

        notesViewController = controller;
        notesViewEntries = new ArrayList<>();
        notesDateTimeCache = new HashSet<>();

        availableFilters = FXCollections.observableArrayList(USER_NOTES_FILTER, AUTO_NOTES_FILTER);
        selectedFilters = new ArrayList<>(availableFilters); // By default all filters are selected.

        // CheckComboBox to select and deselect various filters for note rendering.
        filterCheckComboBox = new CheckComboBox(availableFilters);
        filterCheckComboBox.setTitle("Select a filter...");
        filterCheckComboBox.setStyle(String.format("-fx-font-size:%d;", FontUtilities.getApplicationFontSize()));
        filterCheckComboBox.getCheckModel().getCheckedItems().addListener(new ListChangeListener() {
            @Override
            public void onChanged(final ListChangeListener.Change event) {
                if (!isSelectedFiltersUpdating) {

                    setFilters(filterCheckComboBox.getCheckModel().getCheckedItems());

                    final Graph activeGraph = GraphManager.getDefault().getActiveGraph();
                    if (activeGraph != null) {
                        updateNotesUI();
                        controller.writeState(activeGraph);
                    }
                }
            }
        });

        // create help button
        final Button helpButton = new Button("", new ImageView(UserInterfaceIconProvider.HELP.buildImage(16, ConstellationColor.BLUEBERRY.getJavaColor())));
        helpButton.paddingProperty().set(new Insets(2, 0, 0, 0));
        helpButton.setTooltip(new Tooltip("Display help for Notes View"));
        helpButton.setOnAction(event -> {
            new HelpCtx(NotesViewTopComponent.class.getName()).display();
        });
        // Get rid of the ugly button look so the icon stands alone.
        helpButton.setStyle("-fx-border-color: transparent;-fx-background-color: transparent;");

        // VBox to store control items used to filter notes.
        filterNotesHBox = new HBox(DEFAULT_SPACING, filterCheckComboBox, helpButton);
        filterNotesHBox.setAlignment(Pos.CENTER_LEFT);
        filterNotesHBox.setStyle("-fx-padding: 5px;");

        // TextField to enter new note title.
        final TextField titleField = new TextField();
        titleField.setPromptText("Type a title...");
        titleField.setStyle(fontStyle + "-fx-prompt-text-fill: " + PROMPT_COLOUR + ";");

        // TextArea to enter new note content.
        final TextArea contentField = new TextArea();
        contentField.setPromptText("Type a note...");
        contentField.setStyle(fontStyle + "-fx-prompt-text-fill: " + PROMPT_COLOUR + ";");
        contentField.setWrapText(true);
        contentField.setOnKeyPressed(key -> {
            // If tab is typed and shift isn't being held dowm.
            if (key.getCode() == KeyCode.TAB && !key.isShiftDown()) {
                // Backspace any tabs typed.
                contentField.fireEvent(new KeyEvent(null, null, KeyEvent.KEY_PRESSED, "", "", KeyCode.BACK_SPACE, false, false, false, false));
                // Move focus to the next UI element.
                contentField.getParent().getChildrenUnmodifiable().get(contentField.getParent().getChildrenUnmodifiable().indexOf(contentField) + 1).requestFocus();
            }
        });

        // Button to add new note.
        final Button addNoteButton = new Button("Add Note");
        addNoteButton.setStyle(String.format("-fx-font-size:%d;", FontUtilities.getApplicationFontSize()));
        addNoteButton.setOnAction(event -> {
            final Graph activeGraph = GraphManager.getDefault().getActiveGraph();
            if (activeGraph != null) {
                if ((titleField.getText().isBlank() && titleField.getText().isEmpty())
                        || (contentField.getText().isBlank() && contentField.getText().isEmpty())) {
                    JOptionPane.showMessageDialog(null, "Type in missing fields.", "Invalid Text", JOptionPane.WARNING_MESSAGE);
                } else {
                    synchronized (LOCK) {
                        notesViewEntries.add(new NotesViewEntry(
                                Long.toString(ZonedDateTime.now().toInstant().toEpochMilli()),
                                titleField.getText(),
                                contentField.getText(),
                                true
                        ));
                    }

                    titleField.clear();
                    contentField.clear();
                    updateNotesUI();
                    controller.writeState(activeGraph);
                    event.consume();
                }
            }
        });

        // VBox to store control items used to add new note.
        addNoteVBox = new VBox(DEFAULT_SPACING, titleField, contentField, addNoteButton);
        addNoteVBox.setAlignment(Pos.CENTER_RIGHT);
        addNoteVBox.setStyle(fontStyle + "-fx-padding: 5px;");
        addNoteVBox.setMinHeight(200);

        // VBox in a ScrollPane for holding expanding list of user and plugin generated notes.
        notesListVBox = new VBox(DEFAULT_SPACING);
        notesListVBox.setAlignment(Pos.BOTTOM_CENTER);
        notesListScrollPane = new ScrollPane();
        notesListScrollPane.setContent(notesListVBox);
        notesListScrollPane.setStyle(fontStyle + "-fx-padding: 5px; -fx-background-color: transparent;");
        notesListScrollPane.setFitToWidth(true);
        VBox.setVgrow(notesListScrollPane, Priority.ALWAYS);

        // Main Notes View Pane VBox.
        notesViewPaneVBox = new VBox(DEFAULT_SPACING, filterNotesHBox, notesListScrollPane, addNoteVBox);
        notesViewPaneVBox.setAlignment(Pos.BOTTOM_CENTER);
        setCenter(notesViewPaneVBox);
<<<<<<< HEAD
=======

        this.setStyle(String.format("-fx-font-family:\"%s\";", FontUtilities.getApplicationFontFamily()));
        this.setStyle(String.format("-fx-font-size:%d;", FontUtilities.getApplicationFontSize()));
>>>>>>> df24feff
    }

    /**
     * Set the plugin reports that have executed on the current graph report.
     */
    protected void setGraphReport(final NotesViewController controller) {
        final Graph activeGraph = GraphManager.getDefault().getActiveGraph();
        final GraphReport currentGraphReport = GraphReportManager.getGraphReport(activeGraph.getId());

        if (currentGraphReport != null) {
            // Iterates the list of currently executed plugins.
            currentGraphReport.getPluginReports().forEach(pluginReport -> {
                // omit low level plugins which are not useful as notes
                if (!pluginReport.hasLowLevelTag()) {
                    addPluginReport(pluginReport);
                }
            });

            // Update the Notes View UI.
            if (activeGraph != null) {
                updateNotesUI();
                updateFilters();
                controller.writeState(activeGraph);
            }
        }
    }

    /**
     * Adds a plugin report to notesViewEntries as a Notes View Entry object.
     *
     * @param pluginReport Plugin report to be added.
     */
    protected void addPluginReport(final PluginReport pluginReport) {
        if (!isExistingNote(pluginReport)) {
            final NotesViewEntry note = new NotesViewEntry(
                    Long.toString(pluginReport.getStartTime()),
                    pluginReport.getPluginName(),
                    pluginReport.getMessage(),
                    false
            );

            /**
             * Listener monitors changes to the plugin report as it executes and
             * finishes. Affects the output of getMessage().
             */
            pluginReport.addPluginReportListener(note);

            synchronized (LOCK) {
                addNote(note);
            }
        }
    }

    /**
     * Returns an unmodifiable view backed by notesViewEntries.
     *
     * @return Unmodifiable view backed by notesViewEntries.
     */
    protected List<NotesViewEntry> getNotes() {
        return Collections.unmodifiableList(notesViewEntries);
    }

    /**
     * Returns an unmodifiable view backed by selectedFilters.
     *
     * @return Unmodifiable view backed by selectedFilters.
     */
    protected List<String> getFilters() {
        return Collections.unmodifiableList(selectedFilters);
    }

    /**
     * Sets notesViewEntries.
     *
     * @param notesViewEntries A list of NotesViewEntry objects to add to
     * notesViewEntries.
     */
    protected void setNotes(final List<NotesViewEntry> notesViewEntries) {
        Platform.runLater(() -> {
            synchronized (LOCK) {
                this.notesViewEntries.clear();

                notesViewEntries.forEach(note -> {
                    addNote(note);
                });
            }

            updateNotesUI();
        });
    }

    /**
     * Sets selectedFilters.
     *
     * @param selectFilters A list of String objects to add to selectedFilters.
     */
    protected void setFilters(final List<String> selectedFilters) {
        Platform.runLater(() -> {
            this.selectedFilters.clear();

            selectedFilters.forEach(filter -> {
                this.selectedFilters.add(filter);
            });

            updateFilters();
        });
    }

    /**
     * Updates the UI of the notes currently being displayed in the Notes View.
     */
    protected synchronized void updateNotesUI() {
        Platform.runLater(() -> {
            notesListVBox.getChildren().removeAll(notesListVBox.getChildren());

            final List<NotesViewEntry> notesToRender = new ArrayList<>();

            synchronized (LOCK) {
                notesViewEntries.forEach(entry -> {
                    // Add note to render list if its respective filter is selected.
                    if ((selectedFilters.contains(USER_NOTES_FILTER) && entry.isUserCreated())
                            || (selectedFilters.contains(AUTO_NOTES_FILTER) && !entry.isUserCreated())) {
                        notesToRender.add(entry);
                    }
                });
            }

            if (CollectionUtils.isNotEmpty(notesToRender)) {
                notesToRender.sort(Comparator.comparing(NotesViewEntry::getDateTime));
                notesToRender.forEach(note -> {
                    createNote(note);
                });
            }

            // Keeps the scroll bar at the bottom?
            notesListScrollPane.setVvalue(notesListScrollPane.getVmax());
        });
    }

    /**
     * Updates the UI of the filters currently being selected in the Notes View.
     */
    protected synchronized void updateFilters() {
        Platform.runLater(() -> {
            isSelectedFiltersUpdating = true;

            filterCheckComboBox.getCheckModel().clearChecks();

            selectedFilters.forEach(filter -> {
                filterCheckComboBox.getCheckModel().check(filter);
            });

            isSelectedFiltersUpdating = false;
        });
    }

    /**
     * Check if the PluginReport was already added
     *
     * @param pluginReport The PluginReport to add
     *
     * @return True if plugin report was already added, False otherwise
     */
    private boolean isExistingNote(final PluginReport pluginReport) {
        final String startTime = Long.toString(pluginReport.getStartTime());
        return notesDateTimeCache.contains(startTime);
    }

    /**
     * A convenient method to add a note to the various lists that are used to
     * track them.
     *
     * @param note A new NoteViewEntry to be added
     */
    private void addNote(final NotesViewEntry note) {
        notesViewEntries.add(note);
        notesDateTimeCache.add(note.getDateTime());
    }

    /**
     * Clears UI elements in the Notes View and clears the list of NoteEntry
     * objects.
     */
    protected void clearAllNotes() {
        Platform.runLater(() -> {
            notesListVBox.getChildren().removeAll(notesListVBox.getChildren());
        });

        synchronized (LOCK) {
            notesViewEntries.clear();
            notesDateTimeCache.clear();
        }
    }

    /**
     * Adds all available filters to selectedFilters.
     */
    protected void selectAllFilters() {
        setFilters(availableFilters);
    }

    /**
     * Takes a NoteEntry object and creates the UI for it in the Notes View.
     *
     * @param newNote NoteEntry object used to create a the note UI in the Notes
     * View.
     */
    private void createNote(final NotesViewEntry newNote) {

        final String noteColour = newNote.isUserCreated() ? USER_COLOUR : AUTO_COLOUR;

        final Label dateTimeLabel = new Label((new SimpleDateFormat(DATETIME_PATTERN).format(new Date(Long.parseLong(newNote.getDateTime())))));
        dateTimeLabel.setWrapText(true);
        dateTimeLabel.setStyle("-fx-font-weight: bold; " + fontStyle);

        final Label titleLabel = new Label(newNote.getNoteTitle());
        titleLabel.setWrapText(true);
        titleLabel.setStyle("-fx-font-weight: bold; " + fontStyle);

        final Label contentLabel = new Label(newNote.getNoteContent());
        contentLabel.setWrapText(true);

        final VBox noteInformation = new VBox(DEFAULT_SPACING, dateTimeLabel, titleLabel, contentLabel);
        HBox.setHgrow(noteInformation, Priority.ALWAYS);

        final Button editButton = new Button("Edit");
        editButton.setMinWidth(55);
        editButton.setStyle(String.format("-fx-font-size:%d;", FontUtilities.getApplicationFontSize()));
        editButton.setOnAction(event -> {
            openEdit(newNote.getNoteTitle(), newNote.getNoteContent(), newNote);
            event.consume();
        });

        final Button deleteButton = new Button("Delete");
        deleteButton.setMinWidth(55);
        deleteButton.setStyle(String.format("-fx-font-size:%d;", FontUtilities.getApplicationFontSize()));

        final VBox noteButtons = new VBox(DEFAULT_SPACING, editButton, deleteButton);
        noteButtons.setAlignment(Pos.CENTER);

        final HBox noteBody = newNote.isUserCreated() ? new HBox(DEFAULT_SPACING, noteInformation, noteButtons) : new HBox(DEFAULT_SPACING, noteInformation);
<<<<<<< HEAD
        noteBody.setStyle("-fx-padding: 5px; -fx-background-color: "
=======
        noteBody.setStyle(fontStyle + " -fx-padding: 5px; -fx-background-color: "
>>>>>>> df24feff
                + noteColour + "; -fx-background-radius: 10 10 10 10;");
        notesListVBox.getChildren().add(noteBody);

        deleteButton.setOnAction(event -> {
            synchronized (LOCK) {
                if (notesViewEntries.removeIf(note -> note.getDateTime().equals(newNote.getDateTime()))) {
                    notesDateTimeCache.remove(newNote.getDateTime());

                    final Graph activeGraph = GraphManager.getDefault().getActiveGraph();
                    if (activeGraph != null) {
                        updateNotesUI();
                        notesViewController.writeState(activeGraph);
                    }
                }
            }

            event.consume();
        });
    }

    /**
     * Pop-up window for editing user created notes.
     *
     * @param title
     * @param content
     * @param noteToEdit
     */
    private void openEdit(final String title, final String content, final NotesViewEntry noteToEdit) {
        Platform.runLater(() -> {
            editStage = new Stage();
            editStage.getIcons().add(new Image(NotesViewPane.class.getResourceAsStream(NOTES_VIEW_ICON)));
            editStage.setTitle("Edit Note");

            final TextField newTitle = new TextField(title);
            newTitle.setPromptText("Edit title...");
            newTitle.setStyle("-fx-prompt-text-fill: " + PROMPT_COLOUR + ";");
            newTitle.setText(title);

            final TextArea newContent = new TextArea(content);
            newContent.setPromptText("Edit note...");
            newContent.setStyle("-fx-prompt-text-fill: " + PROMPT_COLOUR + ";");
            newContent.setText(content);
            newContent.setWrapText(true);
            newContent.setOnKeyPressed(key -> {
                // If tab is typed and shift isn't being held dowm.
                if (key.getCode() == KeyCode.TAB && !key.isShiftDown()) {
                    // Backspace any tabs typed.
                    newContent.fireEvent(new KeyEvent(null, null, KeyEvent.KEY_PRESSED, "", "", KeyCode.BACK_SPACE, false, false, false, false));
                    // Move focus to the next UI element.
                    newContent.getParent().getChildrenUnmodifiable().get(newContent.getParent().getChildrenUnmodifiable().indexOf(newContent) + 1).requestFocus();
                }
            });

            final Button saveButton = new Button("Save");
            saveButton.setOnAction(event -> {
                if ((newTitle.getText().isBlank() && newTitle.getText().isEmpty())
                        || (newContent.getText().isBlank() && newContent.getText().isEmpty())) {
                    JOptionPane.showMessageDialog(null, "Type in missing fields.", "Invalid Text", JOptionPane.WARNING_MESSAGE);
                } else {
                    noteToEdit.setNoteTitle(newTitle.getText());
                    noteToEdit.setNoteContent(newContent.getText());

                    final Graph activeGraph = GraphManager.getDefault().getActiveGraph();
                    if (activeGraph != null) {
                        updateNotesUI();
                        notesViewController.writeState(activeGraph);
                    }

                    closeEdit();
                }

                event.consume();
            });

            final VBox editNoteVBox = new VBox(DEFAULT_SPACING, newTitle, newContent, saveButton);
            editNoteVBox.setAlignment(Pos.CENTER_RIGHT);
            editNoteVBox.setStyle("-fx-padding: 5px;");

            final Scene scene = new Scene(editNoteVBox, 250, 200);
            editStage.setScene(scene);
            editStage.show();
        });
    }

    /**
     * Convenience method to close the pop-up window for editing user created
     * notes.
     */
    protected void closeEdit() {
        Platform.runLater(() -> {
            if (editStage != null && editStage.isShowing()) {
                editStage.close();
            }
        });
    }
}<|MERGE_RESOLUTION|>--- conflicted
+++ resolved
@@ -219,12 +219,6 @@
         notesViewPaneVBox = new VBox(DEFAULT_SPACING, filterNotesHBox, notesListScrollPane, addNoteVBox);
         notesViewPaneVBox.setAlignment(Pos.BOTTOM_CENTER);
         setCenter(notesViewPaneVBox);
-<<<<<<< HEAD
-=======
-
-        this.setStyle(String.format("-fx-font-family:\"%s\";", FontUtilities.getApplicationFontFamily()));
-        this.setStyle(String.format("-fx-font-size:%d;", FontUtilities.getApplicationFontSize()));
->>>>>>> df24feff
     }
 
     /**
@@ -466,11 +460,7 @@
         noteButtons.setAlignment(Pos.CENTER);
 
         final HBox noteBody = newNote.isUserCreated() ? new HBox(DEFAULT_SPACING, noteInformation, noteButtons) : new HBox(DEFAULT_SPACING, noteInformation);
-<<<<<<< HEAD
         noteBody.setStyle("-fx-padding: 5px; -fx-background-color: "
-=======
-        noteBody.setStyle(fontStyle + " -fx-padding: 5px; -fx-background-color: "
->>>>>>> df24feff
                 + noteColour + "; -fx-background-radius: 10 10 10 10;");
         notesListVBox.getChildren().add(noteBody);
 
