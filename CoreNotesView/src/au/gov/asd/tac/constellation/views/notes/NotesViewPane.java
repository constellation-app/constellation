--- conflicted
+++ resolved
@@ -1054,10 +1054,9 @@
                 noteButtons.getChildren().addAll(showMoreButton, gap, editTextButton, deleteButton);
                 noteButtons.setSpacing(DEFAULT_SPACING);
 
-<<<<<<< HEAD
+
                 newNote.setWasInEditMode(false);
-                updateNotesUI();
-=======
+
                 synchronized (LOCK) {
                     final Graph activeGraph = GraphManager.getDefault().getActiveGraph();
                     if (activeGraph != null) {
@@ -1066,7 +1065,6 @@
                     }
                 }
 
->>>>>>> f7f58fe7
             }
         });
     }
