/*
 * Copyright 2010-2021 Australian Signals Directorate
 *
 * Licensed under the Apache License, Version 2.0 (the "License");
 * you may not use this file except in compliance with the License.
 * You may obtain a copy of the License at
 *
 *     http://www.apache.org/licenses/LICENSE-2.0
 *
 * Unless required by applicable law or agreed to in writing, software
 * distributed under the License is distributed on an "AS IS" BASIS,
 * WITHOUT WARRANTIES OR CONDITIONS OF ANY KIND, either express or implied.
 * See the License for the specific language governing permissions and
 * limitations under the License.
 */
package au.gov.asd.tac.constellation.views.notes;

import au.gov.asd.tac.constellation.views.notes.utilities.NewNotePane;
import au.gov.asd.tac.constellation.views.notes.utilities.DateTimeRangePicker;
import au.gov.asd.tac.constellation.graph.Graph;
import au.gov.asd.tac.constellation.graph.GraphElementType;
import au.gov.asd.tac.constellation.graph.ReadableGraph;
import au.gov.asd.tac.constellation.graph.manager.GraphManager;
import au.gov.asd.tac.constellation.graph.schema.visual.concept.VisualConcept;
import au.gov.asd.tac.constellation.graph.visual.VisualGraphPluginRegistry;
import au.gov.asd.tac.constellation.graph.visual.plugins.select.ChangeSelectionPlugin;
import au.gov.asd.tac.constellation.graph.visual.plugins.select.SelectionMode;
import au.gov.asd.tac.constellation.plugins.PluginExecution;
import au.gov.asd.tac.constellation.plugins.parameters.types.ElementTypeParameterValue;
import au.gov.asd.tac.constellation.plugins.reporting.GraphReport;
import au.gov.asd.tac.constellation.plugins.reporting.GraphReportManager;
import au.gov.asd.tac.constellation.plugins.reporting.PluginReport;
import au.gov.asd.tac.constellation.utilities.color.ConstellationColor;
import au.gov.asd.tac.constellation.utilities.font.FontUtilities;
import au.gov.asd.tac.constellation.utilities.icon.UserInterfaceIconProvider;
import au.gov.asd.tac.constellation.views.notes.state.NotesViewEntry;
import au.gov.asd.tac.constellation.views.notes.utilities.MarkdownTree;
import java.text.SimpleDateFormat;
import java.time.ZoneId;
import java.time.ZonedDateTime;
import java.util.ArrayList;
import java.util.BitSet;
import java.util.Collections;
import java.util.Comparator;
import java.util.Date;
import java.util.HashMap;
import java.util.HashSet;
import java.util.List;
import java.util.Map;
import java.util.Optional;
import java.util.Set;
import java.util.logging.Level;
import java.util.logging.Logger;
import javafx.application.Platform;
import javafx.beans.property.BooleanProperty;
import javafx.beans.property.SimpleBooleanProperty;
import javafx.beans.value.ChangeListener;
import javafx.collections.FXCollections;
import javafx.collections.ListChangeListener;
import javafx.collections.ObservableList;
import javafx.geometry.Insets;
import javafx.geometry.Pos;
import javafx.scene.control.Alert;
import javafx.scene.control.Alert.AlertType;
import javafx.scene.control.Button;
import javafx.scene.control.ButtonType;
import javafx.scene.control.ColorPicker;
import javafx.scene.control.ContextMenu;
import javafx.scene.control.Label;
import javafx.scene.control.MenuItem;
import javafx.scene.control.ScrollPane;
import javafx.scene.control.TextArea;
import javafx.scene.control.TextField;
import javafx.scene.control.ToolBar;
import javafx.scene.control.Tooltip;
import javafx.scene.image.ImageView;
import javafx.scene.layout.BorderPane;
import javafx.scene.layout.HBox;
import javafx.scene.layout.Pane;
import javafx.scene.layout.Priority;
import javafx.scene.layout.Region;
import javafx.scene.layout.StackPane;
import javafx.scene.layout.VBox;
import javafx.scene.paint.Color;
import javafx.scene.shape.Rectangle;
import javafx.stage.Screen;
import javafx.stage.Window;
import javax.swing.JOptionPane;
import javax.swing.SwingUtilities;
import org.apache.commons.collections4.CollectionUtils;
import org.apache.commons.lang3.StringUtils;
import org.controlsfx.control.CheckComboBox;
import org.openide.util.HelpCtx;
import org.openide.windows.TopComponent;
import org.openide.windows.WindowManager;

/**
 * Handles generating UI elements for the Notes View pane and its notes.
 *
 * @author sol695510
 */
public class NotesViewPane extends BorderPane {
    private final NotesViewController notesViewController;
    private final List<NotesViewEntry> notesViewEntries;

    /**
     * A cache of NotesViewEntry datetimes cache to quickly check if a note
     * exists in notesViewEntries. This is a necessary optimisation.
     */
    private final Set<String> notesDateTimeCache;
    private final ObservableList<String> availableFilters;
    private final List<String> selectedFilters;
    private final CheckComboBox filterCheckComboBox;
    private CheckComboBox autoFilterCheckComboBox;
    private boolean isSelectedFiltersUpdating = false;
    private boolean isAutoSelectedFiltersUpdating = false;

    private final VBox notesListVBox;
    private final ScrollPane notesListScrollPane;

    private static final double NOTE_HEIGHT = 157.0;
    private static final int DEFAULT_SPACING = 5;
    private static final int EDIT_SPACING = 10;
    private static final String SHOW_MORE = "Show more";
    private static final String SHOW_LESS = "Show less";

    private static final String USER_COLOR = "#942483";
    private static final String AUTO_COLOR = "#1c5aa6";
    private static String USER_CHOSEN_COLOUR = USER_COLOR;
    private static final String DATETIME_PATTERN = "hh:mm:ss a 'on' dd/MM/yyyy"; // TODO: make this a preference so that we can support their local timestamp format instead.

    private static final String AUTO_NOTES_FILTER = "Auto Notes";
    private static final String USER_NOTES_FILTER = "User Notes";
    private static final String SELECTED_FILTER = "Selected";

    private static final String PADDING_BG_COLOUR_STYLE = "-fx-padding: 5px; -fx-background-color: ";
    private static final String BG_RADIUS_STYLE = "; -fx-background-radius: 10 10 10 10;";

    private static final Object LOCK = new Object();

    private final String fontStyle = String.format("-fx-font-size:%d;", FontUtilities.getApplicationFontSize());
    private static final String BOLD_STYLE = "-fx-font-weight: bold;";

    private final List<Integer> nodesSelected = new ArrayList<>();
    private final List<Integer> transactionsSelected = new ArrayList<>();
    private final List<String> tagsUpdater = new ArrayList<>();
    private ObservableList<String> tagsFiltersList;
    private final List<String> tagsSelectedFiltersList = new ArrayList<>();


    private final DateTimeRangePicker dateTimeRangePicker = new DateTimeRangePicker();
    private final Button createNewNoteButton = new Button();
    private boolean creatingFirstNote = true;
    private final NewNotePane newNotePane;
    private int noteID = 0;
    private final Map<Integer, String> previouseColourMap = new HashMap<>();


    private static final Logger LOGGER = Logger.getLogger(NotesViewPane.class.getName());

    /**
     * NotesViewPane constructor.
     *
     * @param controller
     */
    public NotesViewPane(final NotesViewController controller) {
        notesViewController = controller;
        notesViewEntries = new ArrayList<>();
        notesDateTimeCache = new HashSet<>();

        availableFilters = FXCollections.observableArrayList(USER_NOTES_FILTER, AUTO_NOTES_FILTER, SELECTED_FILTER);
        selectedFilters = new ArrayList<>();
        selectedFilters.add(USER_NOTES_FILTER); // Only user notes are selected by default.

        // CheckComboBox to select and deselect various filters for note rendering.
        filterCheckComboBox = new CheckComboBox(availableFilters);
        filterCheckComboBox.setTitle("Select a filter...");
        filterCheckComboBox.setMinWidth(165);
        filterCheckComboBox.setMaxWidth(165);
        filterCheckComboBox.setStyle(String.format("-fx-font-size:%d;", FontUtilities.getApplicationFontSize()));
        filterCheckComboBox.getCheckModel().getCheckedItems().addListener((final ListChangeListener.Change event) -> {
            if (!isSelectedFiltersUpdating) {               
                setFilters(filterCheckComboBox.getCheckModel().getCheckedItems());
                
                final Graph activeGraph = GraphManager.getDefault().getActiveGraph();
                if (activeGraph != null) {
                    updateNotesUI();
                    controller.writeState(activeGraph);
                }
            }
            final ObservableList<String> filters = filterCheckComboBox.getCheckModel().getCheckedItems();
            final String checkedFilters = String.join(", ", filters);
            filterCheckComboBox.setTitle(filters.isEmpty()? "Select a filter..." : checkedFilters);
        });

        notesViewEntries.forEach(entry -> {
            if (!entry.isUserCreated()) {

                final List<String> tags = entry.getTags();
                for (final String tag : tags) {
                    if (!tagsUpdater.contains(tag)) {
                        tagsUpdater.add(tag);
                    }
                }
            }
        });

        tagsFiltersList = FXCollections.observableArrayList(tagsUpdater);

        // CheckComboBox for the Auto Note filters.
        autoFilterCheckComboBox = new CheckComboBox(tagsFiltersList);
        autoFilterCheckComboBox.setStyle(String.format("-fx-font-size:%d;", FontUtilities.getApplicationFontSize()));
        autoFilterCheckComboBox.getCheckModel().getCheckedItems().addListener((final ListChangeListener.Change event) -> {
            if (!isAutoSelectedFiltersUpdating) {
                updateSelectedTagsCombo(autoFilterCheckComboBox.getCheckModel().getCheckedItems());

                final Graph activeGraph = GraphManager.getDefault().getActiveGraph();
                if (activeGraph != null) {
                    updateNotesUI();
                    controller.writeState(activeGraph);
                }
            }
        });
        autoFilterCheckComboBox.setTitle("Select tag(s)...");
        autoFilterCheckComboBox.setDisable(true);

        // Set whether or not a time filter should even be applied
        dateTimeRangePicker.getClearButton().setOnAction(event -> {
            dateTimeRangePicker.setActive(false);
            dateTimeRangePicker.disableAll(false);
            final Graph activeGraph = GraphManager.getDefault().getActiveGraph();
            if (activeGraph != null) {
                updateNotesUI();
                controller.writeState(activeGraph);
            }
            event.consume();
        });

        // Hide/show notes based on their entry time
        dateTimeRangePicker.getApplyButton().setOnAction(event -> {
            dateTimeRangePicker.setActive(true);
            dateTimeRangePicker.disableAll(true);
            dateTimeRangePicker.showClearButton();
            final Graph activeGraph = GraphManager.getDefault().getActiveGraph();
            if (activeGraph != null) {
                updateNotesUI();
                controller.writeState(activeGraph);
            }
            event.consume();
        });

        final Button helpButton = new Button("", new ImageView(UserInterfaceIconProvider.HELP.buildImage(16, ConstellationColor.BLUEBERRY.getJavaColor())));
        helpButton.paddingProperty().set(new Insets(2, 0, 0, 0));
        helpButton.setTooltip(new Tooltip("Display help for Notes View"));
        helpButton.setOnAction(event -> new HelpCtx(NotesViewTopComponent.class.getName()).display());
        // Get rid of the ugly button look so the icon stands alone.
        helpButton.setStyle("-fx-border-color: transparent;-fx-background-color: transparent;");

        // FlowPane to store control items used to filter notes.
        final ToolBar toolBar = new ToolBar();
        toolBar.getItems().addAll(createNewNoteButton, filterCheckComboBox, autoFilterCheckComboBox, dateTimeRangePicker.getTimeFilterMenu(), helpButton);
        // Create the actual node that allows user to add new notes
        newNotePane = new NewNotePane(USER_CHOSEN_COLOUR);

        // Button to trigger pop-up window to make a new note
        createNewNoteButton.setText("Create Note");
        createNewNoteButton.setStyle(String.format("-fx-font-size:%d;", FontUtilities.getApplicationFontSize()));
        createNewNoteButton.setStyle("-fx-text-fill: #00FF00;");

        createNewNoteButton.setOnAction(event -> {
            if (creatingFirstNote) {
                newNotePane.setParent(this.getScene().getWindow());
                creatingFirstNote = false;
            }

            newNotePane.showPopUp(this.getScene().getWindow());

        });

        // Event handler to add new note
        newNotePane.getAddButtion().setOnAction(event -> {
            final Graph activeGraph = GraphManager.getDefault().getActiveGraph();
            if (activeGraph != null) {
                if (newNotePane.getTitleField().getText().isBlank()
                        || newNotePane.getContentField().getText().isBlank()) {
                    newNotePane.closePopUp();
                    final Window w = this.getScene().getWindow();
                    final List<Screen> screens = Screen.getScreensForRectangle(w.getX(), w.getY(), w.widthProperty().get(), w.heightProperty().get());

                    final int popUpWidth = 300;
                    final int popUpHeight = 150;

                    final int xPos = (int) (screens.get(0).getVisualBounds().getMinX() + screens.get(0).getVisualBounds().getWidth() / 2) - popUpWidth / 2;
                    final int yPos = (int) (screens.get(0).getVisualBounds().getMinY() + screens.get(0).getVisualBounds().getHeight() / 2) - popUpHeight / 2;

                    final Alert warningAlert = new Alert(AlertType.WARNING);
                    warningAlert.setTitle("Invalid Text");
                    warningAlert.setContentText("Type in missing fields.");
                    warningAlert.setX(xPos);
                    warningAlert.setY(yPos);
                    warningAlert.setWidth(popUpWidth);
                    warningAlert.setHeight(popUpHeight);
                    final Optional o = warningAlert.showAndWait();
                    newNotePane.showPopUp(this.getScene().getWindow());

                } else {
                    synchronized (LOCK) {
                        notesViewEntries.add(new NotesViewEntry(
                                Long.toString(ZonedDateTime.now().toInstant().toEpochMilli()),
                                newNotePane.getTitleField().getText(),
                                newNotePane.getContentField().getText(),
                                true,
                                !newNotePane.isApplySelected(),
                                newNotePane.getUserChosenColour()
                        ));
                        if (newNotePane.isApplySelected()) {
                            LOGGER.log(Level.SEVERE, "Selecting nodes to link to note");
                            // Get selected nodes from the graph.
                            final List<Integer> selectedNodes = new ArrayList<>();
                            // Get selected transactions from the graph.
                            final List<Integer> selectedTransactions = new ArrayList<>();

                            final ReadableGraph rg = activeGraph.getReadableGraph();
                            try {
                                // Add selected nodes.
                                final int vxSelectedAttr = rg.getAttribute(GraphElementType.VERTEX, VisualConcept.VertexAttribute.SELECTED.getName());
                                if (vxSelectedAttr != Graph.NOT_FOUND) {
                                    final int vxCount = rg.getVertexCount();
                                    for (int position = 0; position < vxCount; position++) {
                                        final int vxId = rg.getVertex(position);
                                        if (rg.getBooleanValue(vxSelectedAttr, vxId)) {
                                            selectedNodes.add(vxId);
                                        }
                                    }
                                }

                                // Add selected transactions.
                                final int txSelectedAttr = rg.getAttribute(GraphElementType.TRANSACTION, VisualConcept.TransactionAttribute.SELECTED.getName());
                                if (txSelectedAttr != Graph.NOT_FOUND) {
                                    final int txCount = rg.getTransactionCount();
                                    for (int position = 0; position < txCount; position++) {
                                        final int txId = rg.getTransaction(position);
                                        if (rg.getBooleanValue(txSelectedAttr, txId)) {
                                            selectedTransactions.add(txId);
                                        }
                                    }
                                }

                                // If there are no selected nodes or transactions on the graph, set the graph attribute to true.
                                if (selectedNodes.isEmpty() && selectedTransactions.isEmpty()) {
                                    notesViewEntries.get(notesViewEntries.size() - 1).setGraphAttribute(true);
                                } else {
                                    // Add selected nodes to the note entry.
                                    notesViewEntries.get(notesViewEntries.size() - 1).setNodesSelected(selectedNodes);
                                    // Add selected transactions to the node entry.
                                    notesViewEntries.get(notesViewEntries.size() - 1).setTransactionsSelected(selectedTransactions);
                                }

                            } finally {
                                rg.release();
                            }
                        }
                    }
                    newNotePane.clearTextFields();

                    updateNotesUI();
                    controller.writeState(activeGraph);
                    newNotePane.closePopUp();
                    event.consume();
                }
            }
        });


        // VBox in a ScrollPane for holding expanding list of user and plugin generated notes.
        notesListVBox = new VBox(DEFAULT_SPACING);
        notesListVBox.setAlignment(Pos.BOTTOM_CENTER);
        notesListScrollPane = new ScrollPane();
        notesListScrollPane.setContent(notesListVBox);
        notesListScrollPane.setStyle(fontStyle + "-fx-padding: 5px; -fx-background-color: transparent;");
        notesListScrollPane.setFitToWidth(true);

        setTop(toolBar);
        setCenter(notesListScrollPane);

    }


    /**
     * Set the plugin reports that have executed on the current graph report.
     */
    protected void setGraphReport(final Graph graph, final NotesViewController controller) {
        if (graph != null) {
            final GraphReport currentGraphReport = GraphReportManager.getGraphReport(graph.getId());

            if (currentGraphReport != null) {
                // Iterates the list of currently executed plugins.
                currentGraphReport.getPluginReports().forEach(pluginReport -> {
                    // Omit low level plugins which are not useful as notes.
                    if (!pluginReport.hasLowLevelTag()) {
                        addPluginReport(pluginReport);
                    }
                });
                
                SwingUtilities.invokeLater(() -> {
                    final TopComponent tc = WindowManager.getDefault().findTopComponent(NotesViewTopComponent.class.getSimpleName());
                    if (tc != null && tc.isOpened()) {
                        // Update the Notes View UI.
                        updateNotesUI();
                        updateFilters();
                    }                   
                });
                
                controller.writeState(graph);
            }
        }
    }

    /**
     * Adds a plugin report to notesViewEntries as a Notes View Entry object.
     *
     * @param pluginReport Plugin report to be added.
     */
    protected void addPluginReport(final PluginReport pluginReport) {
        if (!isExistingNote(pluginReport)) {
            final NotesViewEntry note = new NotesViewEntry(
                    Long.toString(pluginReport.getStartTime()),
                    pluginReport.getPluginName(),
                    pluginReport.getMessage(),
                    false,
                    false,
                    "#ffffff"
            );

            final String[] tags = pluginReport.getTags();
            final List<String> tagsList = new ArrayList<>();
            for (final String tag : tags) {
                tagsList.add(tag);
            }
            note.setTags(tagsList);

            /**
             * Listener monitors changes to the plugin report as it executes and
             * finishes. Affects the output of getMessage().
             */
            pluginReport.addPluginReportListener(note);

            synchronized (LOCK) {
                addNote(note);
            }
            updateTagsFiltersAvailable();
        }
    }

    /**
     * Returns an unmodifiable view backed by notesViewEntries.
     *
     * @return Unmodifiable view backed by notesViewEntries.
     */
    protected List<NotesViewEntry> getNotes() {
        return Collections.unmodifiableList(notesViewEntries);
    }

    /**
     * Returns an unmodifiable view backed by selectedFilters.
     *
     * @return Unmodifiable view backed by selectedFilters.
     */
    protected List<String> getFilters() {
        return Collections.unmodifiableList(selectedFilters);
    }

    /**
     * Sets notesViewEntries.
     *
     * @param notesViewEntries A list of NotesViewEntry objects to add to
     * notesViewEntries.
     */
    protected void setNotes(final List<NotesViewEntry> notesViewEntries) {
        synchronized (LOCK) {
            this.notesViewEntries.clear();
            notesViewEntries.forEach(this::addNote);
        }

        SwingUtilities.invokeLater(() -> {
            final TopComponent tc = WindowManager.getDefault().findTopComponent(NotesViewTopComponent.class.getSimpleName());
            if (tc != null && tc.isOpened()) {
                updateNotesUI();
            }                   
        });
    }

    /**
     * Sets selectedFilters.
     *
     * @param selectFilters A list of String objects to add to selectedFilters.
     */
    protected void setFilters(final List<String> selectedFilters) {
        if (this.selectedFilters.contains(SELECTED_FILTER) && (selectedFilters.contains(USER_NOTES_FILTER) || selectedFilters.contains(AUTO_NOTES_FILTER))) {
            this.selectedFilters.clear();

            selectedFilters.forEach(filter -> {
                if (!filter.equals(SELECTED_FILTER)) {
                    this.selectedFilters.add(filter);
                }
            });
        } else {
            this.selectedFilters.clear();
            selectedFilters.forEach(filter -> {
                if (selectedFilters.contains(SELECTED_FILTER)) {
                    this.selectedFilters.add(SELECTED_FILTER);
                } else {
                    this.selectedFilters.add(filter);
                }
            });
        }
        if (this.selectedFilters.contains(AUTO_NOTES_FILTER)) {
            Platform.runLater(() -> autoFilterCheckComboBox.setDisable(false));
            updateTagsFiltersAvailable();
        } else {
            Platform.runLater(() -> autoFilterCheckComboBox.setDisable(true));
        }
        updateFilters();
    }

    /**
     * Updates the UI of the notes currently being displayed in the Notes View.
     */
    protected synchronized void updateNotesUI() {
        final List<NotesViewEntry> notesToRender = new ArrayList<>();

        updateSelectedElements();
        
        synchronized (LOCK) {
            notesViewEntries.forEach(entry -> {
                if (dateTimeRangePicker.isActive()) {
                    // Get date time of entry in proper format
                    final String dateFormat = new SimpleDateFormat(DATETIME_PATTERN).format(new Date(Long.parseLong(entry.getDateTime())));

                    // Extract date components
                    final String[] dateTimeComponents = dateFormat.split(" ");
                    final String time = dateTimeComponents[0];
                    final String date = dateTimeComponents[3];

                    // Split time into hour, minute and day
                    final String[] timeComponents = time.split(":");
                    int hour = Integer.parseInt(timeComponents[0]);
                    final int min = Integer.parseInt(timeComponents[1]);
                    final int sec = Integer.parseInt(timeComponents[2]);

                    if ("pm".equals(dateTimeComponents[1]) && hour < 12) {
                        hour = 12 + hour;
                    } else if ("am".equals(dateTimeComponents[1]) && hour > 11) {
                        hour = 0;
                    }

                    // Split date into day, month and year
                    final String[] dateComponents = date.split("/");
                    final int day = Integer.parseInt(dateComponents[0]);
                    final int month = Integer.parseInt(dateComponents[1]);
                    final int year = Integer.parseInt(dateComponents[2]);

                    // Convert time of notes to user specified time zone
                    final ZonedDateTime entryTime = ZonedDateTime.of(year, month, day, hour, min, sec, 0, ZoneId.of(ZoneId.systemDefault().getId()));

                    entry.setShowing(dateTimeRangePicker.checkIsWithinRange(entryTime));

                } else {
                    entry.setShowing(true);
                }

                // Add note to render list if its respective filter is selected.
                if ((selectedFilters.contains(USER_NOTES_FILTER) && entry.isUserCreated() && entry.getShowing())) {
                    notesToRender.add(entry);

                } else if (selectedFilters.contains(AUTO_NOTES_FILTER) && !entry.isUserCreated() && entry.getShowing()) {
                    if (updateAutoNotesDisplayed(entry)) {
                        notesToRender.add(entry);
                    }

                } else if (selectedFilters.contains(SELECTED_FILTER) && entry.isUserCreated() && entry.getShowing()) {
                    // If no nodes or transactions are selected, show notes applied to the whole graph.
                    if (entry.isGraphAttribute()) {
                        notesToRender.add(entry);
                    }
                    // Show notes related to the selected nodes.
                    for (final int node : nodesSelected) {
                        if (entry.getNodesSelected() != null && entry.getNodesSelected().contains(node) && !notesToRender.contains(entry)) {
                            notesToRender.add(entry);
                        }
                    }
                    // Shows notes related to the selected transactions.
                    for (final int transaction : transactionsSelected) {
                        if (entry.getTransactionsSelected() != null && entry.getTransactionsSelected().contains(transaction)
                                && !notesToRender.contains(entry)) {
                            notesToRender.add(entry);
                        }
                    }
                }

            });
        }
        Platform.runLater(() -> {
            boolean foundNoteInEdit = false;
<<<<<<< HEAD
            for (int i = 0; i < notesToRender.size(); i++) {
                if (notesToRender.get(i).getEditMode()) {
=======
            for (final NotesViewEntry entry : notesToRender) {
                if (entry.getEditMode()) {
>>>>>>> 107fa622
                    foundNoteInEdit = true;
                    break;
                }
            }

<<<<<<< HEAD

            if (!foundNoteInEdit) {
                notesListVBox.getChildren().removeAll(notesListVBox.getChildren());

=======
            if (!foundNoteInEdit) {
                notesListVBox.getChildren().removeAll(notesListVBox.getChildren());

>>>>>>> 107fa622
                if (CollectionUtils.isNotEmpty(notesToRender)) {
                    notesToRender.sort(Comparator.comparing(NotesViewEntry::getDateTime));
                    notesToRender.forEach(note -> {
                        note.setEditMode(note.checkIfWasInEditMode());
                        createNote(note);
                    });
                }
                notesListScrollPane.applyCss();
                notesListScrollPane.layout();
                // Keeps the scroll bar at the bottom?
                notesListScrollPane.setVvalue(notesListScrollPane.getVmax());
            }
        });
    }

    /**
     * Updates the UI of the filters currently being selected in the Notes View.
     */
    protected synchronized void updateFilters() {
        Platform.runLater(() -> {
            isSelectedFiltersUpdating = true;

            filterCheckComboBox.getCheckModel().clearChecks();
            selectedFilters.forEach(filter -> filterCheckComboBox.getCheckModel().check(filter));

            isSelectedFiltersUpdating = false;
            updateTagFilters();
        });
    }

    /**
     * Check if the PluginReport was already added.
     *
     * @param pluginReport The PluginReport to add.
     *
     * @return True if plugin report was already added, False otherwise.
     */
    private boolean isExistingNote(final PluginReport pluginReport) {
        final String startTime = Long.toString(pluginReport.getStartTime());
        return notesDateTimeCache.contains(startTime);
    }

    /**
     * A convenient method to add a note to the various lists that are used to
     * track them.
     *
     * @param note A new NoteViewEntry to be added.
     */
    private void addNote(final NotesViewEntry note) {
        notesViewEntries.add(note);
        notesDateTimeCache.add(note.getDateTime());
    }

    /**
     * Clears UI elements in the Notes View.
     */
    protected void clearNotes() {
        Platform.runLater(() -> notesListVBox.getChildren().removeAll(notesListVBox.getChildren()));
        synchronized (LOCK) {
            notesViewEntries.forEach(note -> {
                if (note.getEditMode()) {
                    note.setEditMode(false);
                    note.setWasInEditMode(true);
                } else {
                    note.setWasInEditMode(false);
                }
            });
            notesViewEntries.clear();
            notesDateTimeCache.clear();
        }
    }

    /**
     * Takes a NoteEntry object and creates the UI for it in the Notes View.
     *
     * @param newNote NoteEntry object used to create a the note UI in the Notes
     * View.
     */
    private void createNote(final NotesViewEntry newNote) {
        LOGGER.log(Level.INFO, "Creating note");
        if (!Platform.isFxApplicationThread()) {
            throw new IllegalStateException("Not processing on the JavaFX Application Thread");
        }

        if (newNote.getID() < 0) {
            newNote.setID(++noteID);
        }

        if (!previouseColourMap.containsKey(newNote.getID())) {
            previouseColourMap.put(newNote.getID(), newNote.getNodeColour());
        }

        // Define dateTime label
        final Label dateTimeLabel = new Label((new SimpleDateFormat(DATETIME_PATTERN).format(new Date(Long.parseLong(newNote.getDateTime())))));
        dateTimeLabel.setWrapText(true);
        dateTimeLabel.setStyle(BOLD_STYLE + fontStyle);
        dateTimeLabel.setMinWidth(185);
        dateTimeLabel.setMaxWidth(185);
        dateTimeLabel.setPadding(new Insets(0, 0, 0, 0));
        // Define title text box
        final TextField titleText = new TextField(newNote.getNoteTitle());


        titleText.setStyle(BOLD_STYLE);
        titleText.setOnKeyTyped(event -> newNote.setTempTitle(titleText.getText()));

        // Define title label
        final Label titleLabel = new Label(newNote.getNoteTitle());
        titleLabel.setWrapText(true);
        titleLabel.setStyle(BOLD_STYLE + fontStyle);
        titleLabel.setStyle("-fx-font-color: #FFFFFF;");

        // Define content label
        final Label contentLabel = new Label(newNote.getNoteContent());

        contentLabel.setWrapText(true);
        contentLabel.setMinWidth(50);
        contentLabel.setAlignment(Pos.TOP_LEFT);

        // Define content text area
        final TextArea contentTextArea = new TextArea(newNote.getNoteContent());        
        contentTextArea.setWrapText(true);
        contentTextArea.positionCaret(contentTextArea.getText() == null ? 0 : contentTextArea.getText().length());
        contentTextArea.setOnKeyTyped(event -> newNote.setTempContent(contentTextArea.getText()));

        if (newNote.checkIfWasInEditMode()) {
            titleText.setText(newNote.getTempTitle());
            contentTextArea.setText(newNote.getTempContent());
        }

<<<<<<< HEAD
        final MarkdownTree md = new MarkdownTree(newNote.getNoteTitle() + "\n\n" + newNote.getNoteContent());
        md.parse();
        newNote.setContentTextFlow(md.getRenderedText());
        newNote.getContentTextFlow().setMinWidth(50);

        final StackPane containerPane = new StackPane();

        final Pane textFlowPane = new Pane();
        textFlowPane.getChildren().add(newNote.getContentTextFlow());

        final Rectangle clipRect = new Rectangle();
        textFlowPane.setClip(clipRect);

        textFlowPane.layoutBoundsProperty().addListener((obs, oldValue, newValue) -> {
            clipRect.setWidth(newValue.getWidth());
            clipRect.setHeight(newValue.getHeight() - 10);
        });

        containerPane.getChildren().add(textFlowPane);

=======
>>>>>>> 107fa622
        final VBox noteInformation;

        // Define selection label
        String selectionLabelText = "";
        final Label selectionLabel = new Label(selectionLabelText);

        // If the note is user created add the selection details.
        if (newNote.isUserCreated()) {
            if (newNote.isGraphAttribute()) {
                selectionLabelText = "Note linked to: the graph.";
            } else {
                selectionLabelText = "Note linked to: ";
                if (newNote.getNodesSelected().size() == 1) {
                    selectionLabelText += newNote.getNodesSelected().size() + " node, ";
                } else {
                    selectionLabelText += newNote.getNodesSelected().size() + " nodes, ";
                }
                if (newNote.getTransactionsSelected().size() == 1) {
                    selectionLabelText += newNote.getTransactionsSelected().size() + " transaction. ";
                } else {
                    selectionLabelText += newNote.getTransactionsSelected().size() + " transactions. ";
                }
            }
            selectionLabel.setText(selectionLabelText);
            selectionLabel.setWrapText(true);
            selectionLabel.setStyle("-fx-font-weight: bold; -fx-font-style: italic; " + fontStyle);
            selectionLabel.setMinWidth(300);
            selectionLabel.setAlignment(Pos.CENTER_RIGHT);

            // If the note to be created is in edit mode, ensure it is created
            // with the correct java fx elements
            noteInformation = newNote.getEditMode() ? new VBox(DEFAULT_SPACING, titleText, contentTextArea) : new VBox(DEFAULT_SPACING, containerPane);

            HBox.setHgrow(noteInformation, Priority.ALWAYS);
        } else {
            // If the note to be created is in edit mode, ensure it is created
            // with the correct java fx elements
            noteInformation = new VBox(DEFAULT_SPACING, newNote.getEditMode() ? titleText : titleLabel,
                    newNote.getEditMode() ? contentTextArea : contentLabel);
            HBox.setHgrow(noteInformation, Priority.ALWAYS);
        }

        // Define buttons (edit, save, add, renove, delete)
        final Button editTextButton = new Button("Edit");
        editTextButton.setMinWidth(92);
        editTextButton.setStyle(String.format("-fx-font-size:%d;", FontUtilities.getApplicationFontSize()));

        final Button saveTextButton = new Button("Save");
        saveTextButton.setMinWidth(92);
        saveTextButton.setStyle(String.format("-fx-font-size:%d;", FontUtilities.getApplicationFontSize()));

        final Button deleteButton = new Button("Delete Note");
        deleteButton.setMinWidth(92);
        deleteButton.setStyle(String.format("-fx-font-size:%d;", FontUtilities.getApplicationFontSize()));

        final Button cancelButton = new Button("Cancel");
        cancelButton.setMinWidth(92);
        cancelButton.setStyle(String.format("-fx-font-size:%d;", FontUtilities.getApplicationFontSize()));

        final HBox editScreenButtons = new HBox(DEFAULT_SPACING, saveTextButton, cancelButton);
        editScreenButtons.setAlignment(Pos.CENTER);

        // If the note to be created is in edit mode, ensure it is created with
        // the correct java fx elements
        final HBox noteButtons;

        final Region gap = new Region();
        final Region gap2 = new Region();
        final Region topGap = new Region();


        gap.setPrefWidth(615);
        gap2.setPrefWidth(650);
        topGap.setPrefWidth(650);
        topGap.setMinWidth(10);
        gap.setMinWidth(10);
        gap2.setMinWidth(10);

        if (newNote.getNodeColour().isBlank()) {
            newNote.setNodeColour(USER_COLOR);
        }

        HBox.setHgrow(dateTimeLabel, Priority.NEVER);
        HBox.setHgrow(editScreenButtons, Priority.ALWAYS);

        final ColorPicker colourPicker = new ColorPicker(ConstellationColor.fromHtmlColor(newNote.getNodeColour()).getJavaFXColor());
        colourPicker.setMinWidth(100);
        colourPicker.setMaxWidth(100);
        HBox.setHgrow(colourPicker, Priority.NEVER);
        final Button showMoreButton = new Button(SHOW_MORE);
        showMoreButton.setMinWidth(100);
        showMoreButton.setMaxWidth(100);
        showMoreButton.setVisible(false);
        if (newNote.getEditMode()) {
            noteButtons = new HBox(EDIT_SPACING, colourPicker, gap2, editScreenButtons);
            newNote.setEditMode(true);
        } else {
            newNote.setEditMode(false);
            noteButtons = new HBox(DEFAULT_SPACING, showMoreButton, gap, editTextButton, deleteButton);
        }

        HBox.setHgrow(gap, Priority.ALWAYS);
        HBox.setHgrow(gap2, Priority.ALWAYS);

        noteButtons.setAlignment(Pos.CENTER_RIGHT);

        final HBox noteTop = new HBox(dateTimeLabel, topGap, selectionLabel);
        noteTop.setAlignment(Pos.CENTER_RIGHT);
        HBox.setHgrow(topGap, Priority.ALWAYS);

        final VBox noteBody = newNote.isUserCreated() ? new VBox(DEFAULT_SPACING, noteTop, noteInformation, noteButtons) : new VBox(DEFAULT_SPACING, dateTimeLabel, noteInformation);
        noteBody.prefWidthProperty().bind(this.widthProperty());
        noteBody.setMinWidth(500);
        noteBody.setMaxHeight(Double.MAX_VALUE);

        noteBody.heightProperty().addListener((obs, oldVal, newVal) -> {

            if (obs.getValue().doubleValue() >= NOTE_HEIGHT - 10 && !showMoreButton.isVisible()) {
                showMoreButton.setVisible(true);
                showMoreButton.setText(SHOW_MORE);
                noteBody.setMaxHeight(NOTE_HEIGHT - 5);

            } else if (obs.getValue().doubleValue() < NOTE_HEIGHT - 10 && showMoreButton.isVisible()) {
                showMoreButton.setVisible(false);
            }

        });


        if (newNote.isUserCreated()) {
            noteBody.setStyle(PADDING_BG_COLOUR_STYLE + newNote.getNodeColour() + BG_RADIUS_STYLE);
            notesListVBox.getChildren().add(noteBody);
        } else {
            noteBody.setStyle(PADDING_BG_COLOUR_STYLE + AUTO_COLOR + BG_RADIUS_STYLE);
            notesListVBox.getChildren().add(noteBody);
        }

        noteBody.prefWidthProperty().bind(this.widthProperty());
        newNote.getContentTextFlow().prefWidthProperty().bind(noteBody.widthProperty().subtract(10));

        showMoreButton.setOnAction(event -> {
            if (showMoreButton.getText().equals(SHOW_MORE)) {
                contentLabel.setText(newNote.getNoteContent());
                noteBody.setMaxHeight(Double.MAX_VALUE);
                showMoreButton.setText(SHOW_LESS);
                noteBody.setMinHeight(newNote.getContentTextFlow().getHeight());

                containerPane.getChildren().clear();
                final VBox textFlowVBox = new VBox(newNote.getContentTextFlow());
                containerPane.getChildren().add(textFlowVBox);

            } else if (showMoreButton.getText().equals(SHOW_LESS)) {
                contentLabel.setText(newNote.getNoteContent());
                showMoreButton.setText(SHOW_MORE);
                containerPane.getChildren().clear();
                noteBody.setMaxHeight(NOTE_HEIGHT - 5);
                noteBody.setMinHeight(NOTE_HEIGHT - 5);
                textFlowPane.getChildren().add(newNote.getContentTextFlow());
                textFlowPane.setClip(clipRect);
                containerPane.getChildren().add(textFlowPane);
            }
        });

        // Change colour of note to whatever user sleects
        colourPicker.setOnAction(event -> {
            final Color col = colourPicker.getValue();
            noteBody.setStyle(PADDING_BG_COLOUR_STYLE + ConstellationColor.fromFXColor(col).getHtmlColor() + BG_RADIUS_STYLE);
            newNote.setNodeColour(ConstellationColor.fromFXColor(col).getHtmlColor());
        });

        if (newNote.isUserCreated()) {
            // Add a right click context menu to user notes.
            final MenuItem selectOnGraphMenuItem = new MenuItem("Select on Graph");
            selectOnGraphMenuItem.setOnAction(event -> {
                final BitSet elementIdsTx = new BitSet();
                final BitSet elementIdsVx = new BitSet();

                final Graph activeGraph = GraphManager.getDefault().getActiveGraph();
                if (newNote.isGraphAttribute()) {
                    // Select all elements with right click menu if the user note is applied to the whole graph.
                    final ReadableGraph rg = activeGraph.getReadableGraph();
                    try {
                        final int vxCount = rg.getVertexCount();
                        for (int position = 0; position < vxCount; position++) {
                            final int vxId = rg.getVertex(position);
                            elementIdsVx.set(vxId);
                        }
                        final int txCount = rg.getTransactionCount();
                        for (int position = 0; position < txCount; position++) {
                            final int txId = rg.getTransaction(position);
                            elementIdsTx.set(txId);
                        }
                    } finally {
                        rg.release();
                    }
                } else {
                    // Select the specific nodes and/or transactions applied to the note.
                    // Add nodes that are selected to the note.
                    final int nodesLength = newNote.getNodesSelected().size();
                    final List<Integer> selectedNodes = newNote.getNodesSelected();
                    for (int i = 0; i < nodesLength; i++) {
                        elementIdsVx.set(selectedNodes.get(i));
                    }

                    // Add transactions that are selected to the note.
                    final int transactionsLength = newNote.getTransactionsSelected().size();
                    final List<Integer> selectedTransactions = newNote.getTransactionsSelected();
                    for (int i = 0; i < transactionsLength; i++) {
                        elementIdsTx.set(selectedTransactions.get(i));
                    }
                }

                PluginExecution.withPlugin(VisualGraphPluginRegistry.CHANGE_SELECTION)
                        .withParameter(ChangeSelectionPlugin.ELEMENT_BIT_SET_PARAMETER_ID, elementIdsTx)
                        .withParameter(ChangeSelectionPlugin.ELEMENT_TYPE_PARAMETER_ID, new ElementTypeParameterValue(GraphElementType.TRANSACTION))
                        .withParameter(ChangeSelectionPlugin.SELECTION_MODE_PARAMETER_ID, SelectionMode.REPLACE)
                        .executeLater(activeGraph);

                PluginExecution.withPlugin(VisualGraphPluginRegistry.CHANGE_SELECTION)
                        .withParameter(ChangeSelectionPlugin.ELEMENT_BIT_SET_PARAMETER_ID, elementIdsVx)
                        .withParameter(ChangeSelectionPlugin.ELEMENT_TYPE_PARAMETER_ID, new ElementTypeParameterValue(GraphElementType.VERTEX))
                        .withParameter(ChangeSelectionPlugin.SELECTION_MODE_PARAMETER_ID, SelectionMode.REPLACE)
                        .executeLater(activeGraph);
            });
            final MenuItem addOnGraphMenuItem = new MenuItem("Add Selected");
            addOnGraphMenuItem.setOnAction(event -> {
                // Save the current text in the text fields so they are not reset on updateNotesUI
                newNote.setNoteTitle(titleText.getText());
                newNote.setNoteContent(contentTextArea.getText());

                addToSelectedElements(newNote);
                final Graph activeGraph = GraphManager.getDefault().getActiveGraph();
                if (activeGraph != null) {
                    updateNotesUI();
                    notesViewController.writeState(activeGraph);
                }
            });

            final MenuItem removeOnGraphMenuItem = new MenuItem("Remove Selected");
            removeOnGraphMenuItem.setOnAction(event -> {
                // Save the current text in the text fields so they are not reset on updateNotesUI
                newNote.setNoteTitle(titleText.getText());
                newNote.setNoteContent(contentTextArea.getText());

                removeFromSelectedElements(newNote);
                final Graph activeGraph = GraphManager.getDefault().getActiveGraph();
                if (activeGraph != null) {
                    updateNotesUI();
                    notesViewController.writeState(activeGraph);
                }
            });

            if (newNote.getNodesSelected() != null && newNote.getTransactionsSelected() != null && newNote.getNodesSelected().isEmpty() && newNote.getTransactionsSelected().isEmpty()) {
                addOnGraphMenuItem.disableProperty().set(true);
                removeOnGraphMenuItem.disableProperty().set(true);
            }

            // Context menu is only added to user created notes.
            final ContextMenu contextMenu = new ContextMenu();
            contextMenu.getItems().addAll(selectOnGraphMenuItem, addOnGraphMenuItem, removeOnGraphMenuItem);

            noteBody.setOnContextMenuRequested(event -> contextMenu.show(this, event.getScreenX(), event.getScreenY()));
        }

        deleteButton.setOnAction(event -> {
            final Alert deleteAlert = new Alert(Alert.AlertType.CONFIRMATION);
            deleteAlert.setHeaderText("Delete Note");
            deleteAlert.setContentText("Are you sure you want to delete \"" + titleLabel.getText() + "\"?");

            deleteAlert.showAndWait();
            if (deleteAlert.getResult() == ButtonType.OK) {
                if (previouseColourMap.containsKey(newNote.getID())) {
                    previouseColourMap.remove(newNote.getID());
                }
                synchronized (LOCK) {
                    if (notesViewEntries.removeIf(note -> note.getDateTime().equals(newNote.getDateTime()))) {
                        notesDateTimeCache.remove(newNote.getDateTime());

                        final Graph activeGraph = GraphManager.getDefault().getActiveGraph();
                        if (activeGraph != null) {
                            updateNotesUI();
                            notesViewController.writeState(activeGraph);
                        }
                    }
                }
                event.consume();
            }
            deleteAlert.close();
        });

        // Edit button activates editable text boxs for title and label
        editTextButton.setOnAction(event -> {
            newNote.setTempTitle(newNote.getNoteTitle());
            newNote.setTempContent(newNote.getNoteContent());
            noteButtons.getChildren().removeAll(showMoreButton, gap, editTextButton, deleteButton);
            noteButtons.getChildren().addAll(colourPicker, gap2, editScreenButtons);
            noteButtons.setSpacing(EDIT_SPACING);

            noteInformation.getChildren().clear();
            titleText.setText(titleLabel.getText());
            contentTextArea.setText(contentLabel.getText());
            newNote.setNoteTitle(titleLabel.getText());
            newNote.setNoteContent(contentLabel.getText());
            noteInformation.getChildren().addAll(titleText, contentTextArea);
            newNote.setEditMode(true);

        });

        cancelButton.setOnAction(cancelEvent -> {
            final String currentColour = previouseColourMap.get(newNote.getID());
            colourPicker.setValue(ConstellationColor.fromHtmlColor(currentColour).getJavaFXColor());
            noteButtons.getChildren().removeAll(colourPicker, gap2, editScreenButtons);
            noteButtons.getChildren().addAll(showMoreButton, gap, editTextButton, deleteButton);
            noteButtons.setSpacing(DEFAULT_SPACING);


            titleText.setText(titleLabel.getText());
            contentTextArea.setText(contentLabel.getText());

            noteInformation.getChildren().removeAll(titleText, contentTextArea);

            final MarkdownTree mdTree = new MarkdownTree(newNote.getNoteTitle() + "\n\n" + newNote.getNoteContent());
            mdTree.parse();
            newNote.setContentTextFlow(mdTree.getRenderedText());

            noteInformation.getChildren().add(containerPane);

            newNote.setEditMode(false);
            newNote.setWasInEditMode(false);
            noteBody.setStyle(PADDING_BG_COLOUR_STYLE
                    + currentColour + BG_RADIUS_STYLE);
            newNote.setNodeColour(currentColour);
        });

        // Save button deactivates editable text boxs for title and label
        saveTextButton.setOnAction(event -> {
            // Check if either the title or content text boxs are empty
            if (StringUtils.isBlank(titleText.getText()) || StringUtils.isBlank(contentTextArea.getText())) {
                JOptionPane.showMessageDialog(null, "Type in missing fields.", "Invalid Text", JOptionPane.WARNING_MESSAGE);
            } else {
                newNote.setNoteTitle(titleText.getText());
                newNote.setNoteContent(contentTextArea.getText());

                final MarkdownTree mdTree = new MarkdownTree(titleText.getText() + "\n\n" + contentTextArea.getText());
                mdTree.parse();
                newNote.setContentTextFlow(mdTree.getRenderedText());

                previouseColourMap.replace(newNote.getID(), newNote.getNodeColour());

                noteInformation.getChildren().removeAll(titleText, contentTextArea);
                noteButtons.getChildren().removeAll(colourPicker, gap2, editScreenButtons);

                noteButtons.getChildren().addAll(showMoreButton, gap, editTextButton, deleteButton);
                noteButtons.setSpacing(DEFAULT_SPACING);

<<<<<<< HEAD
                noteInformation.getChildren().removeAll(titleText, contentTextArea);
                noteInformation.getChildren().addAll(containerPane);

                newNote.setEditMode(false);
                newNote.setWasInEditMode(false);
                updateNotesUI();
=======

                newNote.setWasInEditMode(false);

                synchronized (LOCK) {
                    final Graph activeGraph = GraphManager.getDefault().getActiveGraph();
                    if (activeGraph != null) {
                        updateNotesUI();
                        notesViewController.writeState(activeGraph);
                    }
                }

>>>>>>> 107fa622
            }
        });
    
    }

    /**
     * Updates the arrays of what nodes and transactions are currently selected.
     */
    public void updateSelectedElements() {
        nodesSelected.clear();
        transactionsSelected.clear();

        final Graph activeGraph = GraphManager.getDefault().getActiveGraph();
        final ReadableGraph rg = activeGraph.getReadableGraph();
        try {
            // Get all currently selected nodes.
            final int vxSelectedAttr = rg.getAttribute(GraphElementType.VERTEX, VisualConcept.VertexAttribute.SELECTED.getName());
            if (vxSelectedAttr != Graph.NOT_FOUND) {
                final int vxCount = rg.getVertexCount();
                for (int position = 0; position < vxCount; position++) {
                    final int vxId = rg.getVertex(position);
                    if (rg.getBooleanValue(vxSelectedAttr, vxId)) {
                        nodesSelected.add(vxId);
                    }
                }
            }

            // Get all currently selected transactions.
            final int txSelectedAttr = rg.getAttribute(GraphElementType.TRANSACTION, VisualConcept.TransactionAttribute.SELECTED.getName());
            if (txSelectedAttr != Graph.NOT_FOUND) {
                final int txCount = rg.getTransactionCount();
                for (int position = 0; position < txCount; position++) {
                    final int txId = rg.getTransaction(position);
                    if (rg.getBooleanValue(txSelectedAttr, txId)) {
                        transactionsSelected.add(txId);
                    }
                }
            }            
        } finally {
            rg.release();
        }
    }

    /**
     * Add what is currently selected on the graph to the note's selected
     * elements.
     */
    public void addToSelectedElements(final NotesViewEntry noteToEdit) {
        updateSelectedElements();

        if (!nodesSelected.isEmpty()) {
            if (noteToEdit.isGraphAttribute()) {
                noteToEdit.setGraphAttribute(false);
            }
            final List<Integer> originalNodes = noteToEdit.getNodesSelected();
            for (final int node : nodesSelected) {
                if (!originalNodes.contains(node)) {
                    originalNodes.add(node);
                }
            }
            noteToEdit.setNodesSelected(originalNodes);
        }

        if (!transactionsSelected.isEmpty()) {
            if (noteToEdit.isGraphAttribute()) {
                noteToEdit.setGraphAttribute(false);
            }
            final List<Integer> originalTransactions = noteToEdit.getTransactionsSelected();
            for (final int transaction : transactionsSelected) {
                if (!originalTransactions.contains(transaction)) {
                    originalTransactions.add(transaction);
                }
            }
            noteToEdit.setTransactionsSelected(originalTransactions);
        }
    }

    /**
     * Remove what is currently selected on the graph from the note's selected
     * elements.
     */
    public void removeFromSelectedElements(final NotesViewEntry noteToEdit) {
        updateSelectedElements();

        if (!nodesSelected.isEmpty()) {
            final List<Integer> originalNodes = noteToEdit.getNodesSelected();
            for (final int node : nodesSelected) {
                if (originalNodes.contains(node)) {
                    final int index = originalNodes.indexOf(node);
                    originalNodes.remove(index);
                }
            }
            noteToEdit.setNodesSelected(originalNodes);
        }

        if (!transactionsSelected.isEmpty()) {
            final List<Integer> originalTransactions = noteToEdit.getTransactionsSelected();
            for (final int transaction : transactionsSelected) {
                if (originalTransactions.contains(transaction)) {
                    final int index = originalTransactions.indexOf(transaction);
                    originalTransactions.remove(index);
                }
            }
            noteToEdit.setTransactionsSelected(originalTransactions);
        }

        if (noteToEdit.getNodesSelected().isEmpty() && noteToEdit.getTransactionsSelected().isEmpty()) {
            noteToEdit.setGraphAttribute(true);
        }
    }

    /**
     * Updates the tags filters array with what tags are currently available.
     */
    public void updateTagsFiltersAvailable() {
        notesViewEntries.forEach(entry -> {
            if (!entry.isUserCreated()) {
                final List<String> tags = entry.getTags();
                for (final String tag : tags) {
                    if (!tagsUpdater.contains(tag)) {
                        tagsUpdater.add(tag);
                    }
                }
            }
        });

        tagsFiltersList = FXCollections.observableArrayList(tagsUpdater);
        Platform.runLater(() -> {
            autoFilterCheckComboBox.getItems().clear();
            autoFilterCheckComboBox.getItems().addAll(tagsFiltersList);
        });
    }

    /**
     * Updates what tags filters are currently selected.
     *
     * @param selectedTagsFilters
     */
    public void updateSelectedTagsCombo(final List<String> selectedTagsFilters) {
        Platform.runLater(() -> {
            this.tagsSelectedFiltersList.clear();
            selectedTagsFilters.forEach(filter -> this.tagsSelectedFiltersList.add(filter));
            updateTagFilters();
        });
    }

    /**
     * Updates UI with what tags filters are selected.
     */
    public void updateTagFilters() {
        if (!Platform.isFxApplicationThread()) {
            throw new IllegalStateException("Not processing on the JavaFX Application Thread");
        }
        
        isAutoSelectedFiltersUpdating = true;

        autoFilterCheckComboBox.getCheckModel().clearChecks();
        tagsSelectedFiltersList.forEach(filter -> autoFilterCheckComboBox.getCheckModel().check(filter));

        isAutoSelectedFiltersUpdating = false;
    }

    /**
     * Decides what Auto Notes are shown depending on what filters are selected.
     *
     * @param entry
     * @return boolean
     */
    public boolean updateAutoNotesDisplayed(final NotesViewEntry entry) {
        if (tagsSelectedFiltersList.isEmpty()) {
            return true;
        }
        for (final String filter : tagsSelectedFiltersList) {
            if (entry.getTags().contains(filter)) {
                return true;
            }
        }
        return false;
    }

    /**
     * Returns an unmodifiable view backed by tagsSelectedFiltersList.
     *
     * @return Unmodifiable view backed by tagsSelectedFiltersList.
     */
    protected List<String> getTagsFilters() {
        return Collections.unmodifiableList(tagsSelectedFiltersList);
    }

    public Button getCreateNewNoteButton() {
        return createNewNoteButton;
    }

}<|MERGE_RESOLUTION|>--- conflicted
+++ resolved
@@ -602,28 +602,17 @@
         }
         Platform.runLater(() -> {
             boolean foundNoteInEdit = false;
-<<<<<<< HEAD
-            for (int i = 0; i < notesToRender.size(); i++) {
-                if (notesToRender.get(i).getEditMode()) {
-=======
+
             for (final NotesViewEntry entry : notesToRender) {
                 if (entry.getEditMode()) {
->>>>>>> 107fa622
                     foundNoteInEdit = true;
                     break;
                 }
             }
 
-<<<<<<< HEAD
-
             if (!foundNoteInEdit) {
                 notesListVBox.getChildren().removeAll(notesListVBox.getChildren());
 
-=======
-            if (!foundNoteInEdit) {
-                notesListVBox.getChildren().removeAll(notesListVBox.getChildren());
-
->>>>>>> 107fa622
                 if (CollectionUtils.isNotEmpty(notesToRender)) {
                     notesToRender.sort(Comparator.comparing(NotesViewEntry::getDateTime));
                     notesToRender.forEach(note -> {
@@ -754,7 +743,7 @@
             contentTextArea.setText(newNote.getTempContent());
         }
 
-<<<<<<< HEAD
+
         final MarkdownTree md = new MarkdownTree(newNote.getNoteTitle() + "\n\n" + newNote.getNoteContent());
         md.parse();
         newNote.setContentTextFlow(md.getRenderedText());
@@ -775,8 +764,7 @@
 
         containerPane.getChildren().add(textFlowPane);
 
-=======
->>>>>>> 107fa622
+
         final VBox noteInformation;
 
         // Define selection label
@@ -1132,15 +1120,11 @@
                 noteButtons.getChildren().addAll(showMoreButton, gap, editTextButton, deleteButton);
                 noteButtons.setSpacing(DEFAULT_SPACING);
 
-<<<<<<< HEAD
+
                 noteInformation.getChildren().removeAll(titleText, contentTextArea);
                 noteInformation.getChildren().addAll(containerPane);
 
                 newNote.setEditMode(false);
-                newNote.setWasInEditMode(false);
-                updateNotesUI();
-=======
-
                 newNote.setWasInEditMode(false);
 
                 synchronized (LOCK) {
@@ -1151,7 +1135,7 @@
                     }
                 }
 
->>>>>>> 107fa622
+
             }
         });
     
