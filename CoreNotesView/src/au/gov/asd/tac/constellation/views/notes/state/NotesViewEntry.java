/*
 * Copyright 2010-2021 Australian Signals Directorate
 *
 * Licensed under the Apache License, Version 2.0 (the "License");
 * you may not use this file except in compliance with the License.
 * You may obtain a copy of the License at
 *
 *     http://www.apache.org/licenses/LICENSE-2.0
 *
 * Unless required by applicable law or agreed to in writing, software
 * distributed under the License is distributed on an "AS IS" BASIS,
 * WITHOUT WARRANTIES OR CONDITIONS OF ANY KIND, either express or implied.
 * See the License for the specific language governing permissions and
 * limitations under the License.
 */
package au.gov.asd.tac.constellation.views.notes.state;

import au.gov.asd.tac.constellation.plugins.reporting.PluginReport;
import au.gov.asd.tac.constellation.plugins.reporting.PluginReportListener;
import au.gov.asd.tac.constellation.views.notes.utilities.MarkdownTree;
import java.util.ArrayList;
import java.util.List;
import javafx.geometry.Insets;
import javafx.scene.text.TextFlow;

/**
 * Holds the information for a note in the Notes View.
 *
 * @author sol695510
 */
public class NotesViewEntry implements PluginReportListener {

    private int id = -99;

    private final String dateTime;
    private String noteTitle;
    private String noteContent;

    private String nodeColour = "#942483";
    private final boolean userCreated;
    private Boolean graphAttribute;
    private List<Integer> nodesSelected;
    private List<Integer> transactionsSelected;
    private List<String> tags = new ArrayList<>();
    private boolean editMode;
    private boolean wasInEditMode = false;
    private boolean isShowing = true;

<<<<<<< HEAD
    private String tempContent;
    private String tempTitle;

    public NotesViewEntry(final String dateTime, final String noteTitle, final String noteContent, final boolean userCreated, final boolean graphAttribute, final String nodeColour) {
=======
    private boolean inMarkdown = false;
    private TextFlow contentTextFlow;

    private boolean isUndone = false;

    private String tempContent;
    private String tempTitle;


    public NotesViewEntry(final String dateTime, final String noteTitle, final String noteContent, final boolean userCreated, final boolean graphAttribute, final String nodeColour, final boolean inMarkdown) {
>>>>>>> 2606aff8
        this.dateTime = dateTime;
        this.noteTitle = noteTitle;
        this.noteContent = noteContent;
        contentTextFlow = new TextFlow();
      
        tempContent = "";
        tempTitle = "";

        tempContent = "";
        tempTitle = "";

        if (nodeColour != null) {
            this.nodeColour = nodeColour;
        }
        this.userCreated = userCreated;
        this.graphAttribute = graphAttribute;
        this.editMode = false;
        if (userCreated) {
            this.nodesSelected = new ArrayList<>();
            this.transactionsSelected = new ArrayList<>();
        }
        this.inMarkdown = inMarkdown;
    }

    public TextFlow getContentTextFlow() {
        return contentTextFlow;
    }

    public void setContentTextFlow(final TextFlow renderedTextFlow) {
        contentTextFlow.setPadding(new Insets(0, 0, 0, 0));
        contentTextFlow = renderedTextFlow;
    }

    public String getDateTime() {
        return dateTime;
    }

    public String getNoteTitle() {
        return noteTitle;
    }

    public String getNoteContent() {
        return noteContent;
    }

    public boolean isUserCreated() {
        return userCreated;
    }

    public Boolean isGraphAttribute() {
        return graphAttribute;
    }

    public void setGraphAttribute(final boolean graphAttribute) {
        this.graphAttribute = graphAttribute;
    }

    public List<Integer> getNodesSelected() {
        return nodesSelected;
    }

    public List<Integer> getTransactionsSelected() {
        return transactionsSelected;
    }

    public void setNodesSelected(final List<Integer> nodesSelected) {
        this.nodesSelected = nodesSelected;
    }

    public void setTransactionsSelected(final List<Integer> transactionsSelected) {
        this.transactionsSelected = transactionsSelected;
    }

    public void setNoteTitle(final String noteTitle) {
        this.noteTitle = noteTitle;
    }

    public void setNoteContent(final String noteContent) {
        this.noteContent = noteContent;
    }

    public List<String> getTags() {
        return tags;
    }

    public String getNodeColour() {
        return nodeColour;
    }

    public void setNodeColour(final String nodeColour) {
        this.nodeColour = nodeColour;
    }

    public void setTags(final List<String> tags) {
        this.tags = tags;
    }

    public boolean getEditMode() {
        return editMode;
    }

    public void setEditMode(final boolean editMode) {
        this.editMode = editMode;
    }


    public void setShowing(final boolean showing) {
        isShowing = showing;
    }

    public boolean getShowing() {
        return isShowing;
    }

    public int getID() {
        return id;
    }

    public void setID(final int id) {
        this.id = id;

    }

<<<<<<< HEAD
    public boolean checkIfWasInEditMode() {
        return wasInEditMode;
    }

    public void setWasInEditMode(final boolean wasInEditMode) {
        this.wasInEditMode = wasInEditMode;
=======
    public void refreshTextFlow() {
        contentTextFlow.getChildren().clear();

        final MarkdownTree md = new MarkdownTree(noteTitle + "\n\n" + noteContent);
        md.parse();
        contentTextFlow = md.getRenderedText();
        contentTextFlow.autosize();
>>>>>>> 2606aff8
    }

    public String getTempContent() {
        return tempContent;
<<<<<<< HEAD
=======

>>>>>>> 2606aff8
    }

    public void setTempContent(final String tempContent) {
        this.tempContent = tempContent;
    }

<<<<<<< HEAD
=======
    public void setTempTitle(final String tempTitle) {
        this.tempTitle = tempTitle;
    }


>>>>>>> 2606aff8
    public String getTempTitle() {
        return tempTitle;
    }

<<<<<<< HEAD
    public void setTempTitle(final String tempTitle) {
        this.tempTitle = tempTitle;
    }

=======
    public void setInMarkdown(final boolean inMarkdown) {
        this.inMarkdown = inMarkdown;
    }

    public boolean isInMarkdown() {
        return inMarkdown;
    }
  
    public boolean getUndone() {
        return isUndone;
    }

    public void setUndone(final boolean isUndone) {
        this.isUndone = isUndone;
    }
>>>>>>> 2606aff8

    @Override
    public void pluginReportChanged(final PluginReport pluginReport) {
        this.noteContent = pluginReport.getLastMessage();
    }

    @Override
    public void addedChildReport(final PluginReport parentReport, final PluginReport childReport) {
        // Intentionally left blank. Ignoring child plugin reports.
    }
}<|MERGE_RESOLUTION|>--- conflicted
+++ resolved
@@ -43,34 +43,23 @@
     private List<Integer> transactionsSelected;
     private List<String> tags = new ArrayList<>();
     private boolean editMode;
-    private boolean wasInEditMode = false;
     private boolean isShowing = true;
 
-<<<<<<< HEAD
+    private boolean inMarkdown = false;
+    private TextFlow contentTextFlow;
+
+    private boolean isUndone = false;
+
     private String tempContent;
     private String tempTitle;
 
-    public NotesViewEntry(final String dateTime, final String noteTitle, final String noteContent, final boolean userCreated, final boolean graphAttribute, final String nodeColour) {
-=======
-    private boolean inMarkdown = false;
-    private TextFlow contentTextFlow;
-
-    private boolean isUndone = false;
-
-    private String tempContent;
-    private String tempTitle;
-
 
     public NotesViewEntry(final String dateTime, final String noteTitle, final String noteContent, final boolean userCreated, final boolean graphAttribute, final String nodeColour, final boolean inMarkdown) {
->>>>>>> 2606aff8
         this.dateTime = dateTime;
         this.noteTitle = noteTitle;
         this.noteContent = noteContent;
         contentTextFlow = new TextFlow();
       
-        tempContent = "";
-        tempTitle = "";
-
         tempContent = "";
         tempTitle = "";
 
@@ -186,14 +175,6 @@
 
     }
 
-<<<<<<< HEAD
-    public boolean checkIfWasInEditMode() {
-        return wasInEditMode;
-    }
-
-    public void setWasInEditMode(final boolean wasInEditMode) {
-        this.wasInEditMode = wasInEditMode;
-=======
     public void refreshTextFlow() {
         contentTextFlow.getChildren().clear();
 
@@ -201,39 +182,26 @@
         md.parse();
         contentTextFlow = md.getRenderedText();
         contentTextFlow.autosize();
->>>>>>> 2606aff8
     }
 
     public String getTempContent() {
         return tempContent;
-<<<<<<< HEAD
-=======
-
->>>>>>> 2606aff8
+
     }
 
     public void setTempContent(final String tempContent) {
         this.tempContent = tempContent;
     }
 
-<<<<<<< HEAD
-=======
     public void setTempTitle(final String tempTitle) {
         this.tempTitle = tempTitle;
     }
 
 
->>>>>>> 2606aff8
     public String getTempTitle() {
         return tempTitle;
     }
 
-<<<<<<< HEAD
-    public void setTempTitle(final String tempTitle) {
-        this.tempTitle = tempTitle;
-    }
-
-=======
     public void setInMarkdown(final boolean inMarkdown) {
         this.inMarkdown = inMarkdown;
     }
@@ -249,7 +217,6 @@
     public void setUndone(final boolean isUndone) {
         this.isUndone = isUndone;
     }
->>>>>>> 2606aff8
 
     @Override
     public void pluginReportChanged(final PluginReport pluginReport) {
