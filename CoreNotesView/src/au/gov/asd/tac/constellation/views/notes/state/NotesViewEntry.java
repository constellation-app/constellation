--- conflicted
+++ resolved
@@ -44,12 +44,11 @@
     private List<String> tags = new ArrayList<>();
     private boolean editMode;
     private boolean isShowing = true;
-<<<<<<< HEAD
+
     private boolean inMarkdown = false;
     private TextFlow contentTextFlow;
-=======
+
     private boolean isUndone = false;
->>>>>>> b6efcb17
 
     private String tempContent;
     private String tempTitle;
@@ -207,17 +206,16 @@
         this.inMarkdown = inMarkdown;
     }
 
-<<<<<<< HEAD
     public boolean isInMarkdown() {
         return inMarkdown;
-=======
+    }
+  
     public boolean getUndone() {
         return isUndone;
     }
 
     public void setUndone(final boolean isUndone) {
         this.isUndone = isUndone;
->>>>>>> b6efcb17
     }
 
     @Override
