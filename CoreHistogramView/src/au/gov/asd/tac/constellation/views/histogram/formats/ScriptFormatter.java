--- conflicted
+++ resolved
@@ -85,13 +85,8 @@
             engine = manager.getEngineByName(LANGUAGES.get("Python"));
             bindings = engine.getBindings(ScriptContext.ENGINE_SCOPE);
             compiledScript = ((Compilable) engine).compile(script);
-<<<<<<< HEAD
-        } catch (ScriptException e) {
-            // Do Nothing
-=======
         } catch (final ScriptException e) {
             LOGGER.log(Level.WARNING, "Error occurred while compiling script");
->>>>>>> 16bab7b7
         }
 
         return new ScriptFormatBin(bin, bindings, compiledScript);
