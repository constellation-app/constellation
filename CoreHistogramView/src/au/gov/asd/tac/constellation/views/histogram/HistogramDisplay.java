/*
 * Copyright 2010-2021 Australian Signals Directorate
 *
 * Licensed under the Apache License, Version 2.0 (the "License");
 * you may not use this file except in compliance with the License.
 * You may obtain a copy of the License at
 *
 *     http://www.apache.org/licenses/LICENSE-2.0
 *
 * Unless required by applicable law or agreed to in writing, software
 * distributed under the License is distributed on an "AS IS" BASIS,
 * WITHOUT WARRANTIES OR CONDITIONS OF ANY KIND, either express or implied.
 * See the License for the specific language governing permissions and
 * limitations under the License.
 */
package au.gov.asd.tac.constellation.views.histogram;

import au.gov.asd.tac.constellation.utilities.clipboard.ConstellationClipboardOwner;
import au.gov.asd.tac.constellation.utilities.font.FontUtilities;
import java.awt.Color;
import java.awt.Dimension;
import java.awt.Font;
import java.awt.FontMetrics;
import java.awt.GradientPaint;
import java.awt.Graphics;
import java.awt.Graphics2D;
import java.awt.GraphicsEnvironment;
import java.awt.Paint;
import java.awt.Point;
import java.awt.Rectangle;
import java.awt.RenderingHints;
import java.awt.Toolkit;
import java.awt.datatransfer.Clipboard;
import java.awt.datatransfer.StringSelection;
import java.awt.event.ComponentEvent;
import java.awt.event.ComponentListener;
import java.awt.event.InputEvent;
import java.awt.event.KeyEvent;
import java.awt.event.KeyListener;
import java.awt.event.MouseEvent;
import java.awt.event.MouseWheelEvent;
import java.awt.event.MouseWheelListener;
import java.awt.geom.Rectangle2D;
import java.beans.PropertyChangeEvent;
import java.beans.PropertyChangeListener;
import javax.swing.JMenuItem;
import javax.swing.JPanel;
import javax.swing.JPopupMenu;
import javax.swing.JViewport;
import javax.swing.event.MouseInputListener;

/**
 * The HistogramDisplay provides a panel the actually shows the histogram bins
 * with their associated bars and labels.
 *
 * @author sirius
 * @author antares
 * @author sol695510
 */
public class HistogramDisplay extends JPanel implements MouseInputListener, MouseWheelListener, KeyListener, PropertyChangeListener, ComponentListener {

    public static final Color BACKGROUND_COLOR = new Color(0x44, 0x44, 0x44);
    public static final Color BAR_COLOR = new Color(0.1176F, 0.5647F, 1.0F);
    public static final Color SELECTED_COLOR = Color.RED.darker();
    public static final Color ACTIVE_COLOR = Color.YELLOW;

    static final String NO_VALUE = "<No Value>";
    private static final String PROPERTY_VALUE = "Property Value";
    private static final String COUNT = "Count";
    private static final String TOTAL_BINS_COUNT = "Total Bin Count: ";

    // The color that shows where a bar would be if it was bigger.
    // This provides a guide to the user so they can click anywhere level with a bar,
    // even if the bar is really short.
    private static final Color CLICK_AREA_COLOR = BACKGROUND_COLOR.brighter();
    private static final Color ACTIVE_AREA_COLOR = CLICK_AREA_COLOR.brighter();
    private static final String NO_DATA = "<No Data>";
    private static final Font FONT = FontUtilities.getOutputFont();
    private static final int GAP_BETWEEN_BARS = 5;
    static final int MINIMUM_BAR_HEIGHT = FontUtilities.getApplicationFontSize() <= 18 ? 18 : FontUtilities.getApplicationFontSize();
    static final int MAXIMUM_BAR_HEIGHT = FontUtilities.getApplicationFontSize() <= 18 ? 18 : FontUtilities.getApplicationFontSize() + 10;
    private static final int PREFERRED_BAR_LENGTH = 250;
    private static final int MINIMUM_BAR_WIDTH = 4;
    private static final int MINIMUM_SELECTED_WIDTH = 3;
    private static final int MINIMUM_TEXT_WIDTH = 80;
    private static final int PREFERRED_HEIGHT = 600;
    private static final int MIN_FONT_SIZE = FontUtilities.getApplicationFontSize();
    private static final int TOP_MARGIN = 3;
    private static final int BOTTOM_MARGIN = 3;
    private static final int LEFT_MARGIN = 3;
    private static final int RIGHT_MARGIN = 3;
    private static final int TEXT_TO_BAR_GAP = 10;
    private static final int MAX_USER_SET_BAR_HEIGHT = 99;
    private static final int MIN_USER_SET_BAR_HEIGHT = 2;
    private final HistogramTopComponent topComponent;
    private int preferredHeight;
    private int iconPadding;
    private int barHeight;   // the vertical thickness of the bars
    private int userSetBarHeight = -1;   // the vertical thickness of the bars as set by the user
    private int barsWidth; // the length of the longest bar
    private int textWidth; // the width of the space allocated to text
    private int preferredTextWidth = 80; // this will be modified when the component is painted and the actual size of the text is measured.
    private final Dimension preferredSize = new Dimension(MINIMUM_TEXT_WIDTH + PREFERRED_BAR_LENGTH + TEXT_TO_BAR_GAP + 2, PREFERRED_HEIGHT);
    private BinCollection binCollection = null;
    private BinIconMode binIconMode = BinIconMode.NONE;
    private BinSelectionMode binSelectionMode;
    private int activeBin = -1;
    private int dragStart = -1;
    private int dragEnd = -1;
    private boolean shiftDown;
    private boolean controlDown;
    private boolean binCollectionOutOfDate = true;
    private final JPopupMenu copyMenu = new JPopupMenu();

    public HistogramDisplay(HistogramTopComponent topComponent) {
        this.topComponent = topComponent;

        initializeSettings();
        initializeListeners();

        final JMenuItem copyValuesMenuItem = new JMenuItem("Copy Selected Property Values");
        copyValuesMenuItem.addActionListener(e -> copySelectedToClipboard(false));
        copyMenu.add(copyValuesMenuItem);

        final JMenuItem copyValuesAndCountsMenuItem = new JMenuItem("Copy Selected Property Values & Counts");
        copyValuesAndCountsMenuItem.addActionListener(e -> copySelectedToClipboard(true));
        copyMenu.add(copyValuesAndCountsMenuItem);
    }

    public final void initializeSettings() {
        setBackground(BACKGROUND_COLOR);
        this.setFocusable(true); // Set the Histogram View able to be focused.
        this.requestFocus(); // Focus the Histogram View so 'key' actions can be registered.
    }

    public final void initializeListeners() {
        addMouseListener(this);
        addMouseMotionListener(this);
        addMouseWheelListener(this);
        addComponentListener(this);
        addKeyListener(this);
    }

    @Override
    public Dimension getMinimumSize() {
        return new Dimension(0, 0);
    }

    @Override
    public Dimension getPreferredSize() {
        if (binCollection != null) {
            preferredHeight = preferredSize.height = calculateHeightAndBarWidth()[0];
        }

        return preferredSize;
    }

    public void setBinCollection(BinCollection binCollection, BinIconMode binIconMode) {
        this.binCollection = binCollection;
        this.binIconMode = binIconMode;
        binCollectionOutOfDate = true;
        activeBin = -1;
        repaint();
    }

    public void updateBinCollection() {
        binCollection.deactivateBins();
        activeBin = -1;
        repaint();
    }

    public void setBinSelectionMode(BinSelectionMode binSelectionMode) {
        this.binSelectionMode = binSelectionMode;
    }

    /**
     *
     *
     * @return {height,barwidth}
     */
    private int[] calculateHeightAndBarWidth() {
        int[] result = new int[2];
        int n = binCollection.getBins().length + 1;

        int sizeAtMinBarThickness = TOP_MARGIN + (n * MINIMUM_BAR_HEIGHT) + ((n - 1) * GAP_BETWEEN_BARS) + BOTTOM_MARGIN;
        if (sizeAtMinBarThickness > PREFERRED_HEIGHT) {
            result[0] = sizeAtMinBarThickness;
            result[1] = MINIMUM_BAR_HEIGHT;
        } else {
            result[0] = PREFERRED_HEIGHT;
            if (n == 0) {
                result[1] = 0;
            } else {
                int barThickness = ((PREFERRED_HEIGHT - TOP_MARGIN - BOTTOM_MARGIN) - (n * GAP_BETWEEN_BARS)) / n;
                result[1] = Math.min(MAXIMUM_BAR_HEIGHT, barThickness);
            }
        }

        return result;
    }

    private int setFontToFit(final Graphics g, final int barSize) {
        int fontSize = MAXIMUM_BAR_HEIGHT - 4;
        int size;
        Font font;
        FontMetrics metrics;

        do {
            font = FONT.deriveFont((float) fontSize);
            metrics = g.getFontMetrics(font);
            size = metrics.getMaxAscent() + metrics.getMaxDescent();
        } while (--fontSize > MIN_FONT_SIZE && size > barSize - 4);

        g.setFont(font);
        return Math.round(size / 2F) - metrics.getMaxDescent();
    }

    private int getPreferredTextWidth(Graphics g) {
        FontMetrics metrics = g.getFontMetrics();
        int maxWidth = metrics.stringWidth(PROPERTY_VALUE); // Property Value is the largest string that always appears in a histogram
        for (Bin bin : binCollection.getBins()) {
            final String label = bin.toString();
            int width = label == null ? 0 : metrics.stringWidth(label);
<<<<<<< HEAD
            if (width > maxWidth) {
                maxWidth = width;
=======
            if (width > minWidth) {
                minWidth = width + 10;
>>>>>>> 1c29dec1
            }
        }

        return maxWidth;
    }

    /**
     * * calculate how large to draw the bars and the text. If the total width
     * is not wide enough for the minimum text length and the preferred bar
     * length then draw the text at minimum length and give the rest to the
     * bars. If the total width is greater than the minimum text length +
     * preferred bar length but not long enough for the preferred text length +
     * preferred bar length then set the bars to preferred length and give the
     * rest to the text. Finally if the total width is greater than the
     * preferred text length + preferred bar length then set the text to the
     * preferred length and give the rest to the bars.**
     */
    private void calculateTextAndBarLength(Graphics g, int padding) {
<<<<<<< HEAD
        int parentWidth = getParent().getWidth();
        preferredTextWidth = getPreferredTextWidth(g);
=======
        final int parentWidth = getParent().getWidth();
        final int preferredTextWidth = getPreferredTextWidth(g);
        textWidth = MINIMUM_TEXT_WIDTH;
>>>>>>> 1c29dec1

        if (parentWidth < LEFT_MARGIN + padding + MINIMUM_TEXT_WIDTH + TEXT_TO_BAR_GAP + PREFERRED_BAR_LENGTH + RIGHT_MARGIN) {
            barsWidth = Math.max(1, parentWidth - LEFT_MARGIN - padding - MINIMUM_TEXT_WIDTH - TEXT_TO_BAR_GAP - RIGHT_MARGIN);

        } else { // Bars are at desired length. Expand text space unless it is already sufficient

            if (parentWidth < LEFT_MARGIN + padding + preferredTextWidth + TEXT_TO_BAR_GAP + PREFERRED_BAR_LENGTH + RIGHT_MARGIN) {
                barsWidth = PREFERRED_BAR_LENGTH;
                textWidth = parentWidth - LEFT_MARGIN - padding - PREFERRED_BAR_LENGTH - TEXT_TO_BAR_GAP - RIGHT_MARGIN;
            } else {
                textWidth = preferredTextWidth;
                barsWidth = parentWidth - LEFT_MARGIN - padding - preferredTextWidth - TEXT_TO_BAR_GAP - RIGHT_MARGIN;
            }
        }
    }

    @Override
    public void paintComponent(Graphics g) {
        super.paintComponent(g);
        Graphics2D g2 = (Graphics2D) g;
        g2.setRenderingHint(RenderingHints.KEY_ANTIALIASING, RenderingHints.VALUE_ANTIALIAS_ON);
        g2.setRenderingHint(RenderingHints.KEY_TEXT_ANTIALIASING, RenderingHints.VALUE_TEXT_ANTIALIAS_GASP);
        g2.setRenderingHint(RenderingHints.KEY_ALPHA_INTERPOLATION, RenderingHints.VALUE_ALPHA_INTERPOLATION_QUALITY);
        g2.setRenderingHint(RenderingHints.KEY_RENDERING, RenderingHints.VALUE_RENDER_QUALITY);
        if (binCollection == null) {

            // Not have rendering hints set here is deliberate.
            // The PropertySheet does the same thing.
            final FontMetrics fm = g2.getFontMetrics();
            final int w = this.getParent().getWidth();
            final int h = getParent().getHeight();
            final Rectangle2D bounds = fm.getStringBounds(NO_DATA, g2);
            g2.setColor(Color.LIGHT_GRAY);

            g2.drawString(NO_DATA, (int) (w - bounds.getWidth()) / 2, (int) (h - bounds.getHeight()) / 2);

        } else if (binCollection.getBins().length == 0) {
            // Draw nothing: there is data, but the user doesn't want to see it.
        } else {

            Bin[] bins = binCollection.getBins();

            if (binCollectionOutOfDate) {

                final int[] dims = calculateHeightAndBarWidth();
                preferredHeight = dims[0];
                barHeight = dims[1];
                if (userSetBarHeight != -1) {
                    barHeight = userSetBarHeight;
                }

                iconPadding = (int) (binIconMode.getWidth() * barHeight);

                calculateTextAndBarLength(g2, iconPadding);
                binCollectionOutOfDate = false;
            }

            // We want to get the width of the widest text so we know how much space to reserve for text.
            final int correction = setFontToFit(g2, barHeight);

            g2.setColor(BACKGROUND_COLOR);
            g2.fillRect(0, 0, getWidth(), preferredHeight - 1);
            calculateTextAndBarLength(g2, iconPadding);

            final int arc = barHeight / 3;

            final int maxCount = binCollection.getMaxElementCount();
            if (maxCount > 0) {

                // the scale factor from histogram count to bar length in pixels
                final float scaleFactor = barsWidth / (float) maxCount;

                // Only draw the bars that are visible
                JViewport viewPort = (JViewport) getParent();
                Rectangle viewSize = viewPort.getViewRect();
                final int firstBar = this.getBarAtPoint(new Point(0, viewSize.y), true);
                final int lastBar = this.getBarAtPoint(new Point(0, viewSize.y + viewSize.height), true);

                final int barOffset = GAP_BETWEEN_BARS + barHeight;

                final int barLeft = LEFT_MARGIN + iconPadding + textWidth + TEXT_TO_BAR_GAP;
                int barTop = TOP_MARGIN + barOffset * (firstBar + 1); // (firstBar+1) to account for header

                Color barColor = binSelectionMode.getBarColor();
                Color darkerBarColor = barColor.darker();

                Color activatedBarColor = binSelectionMode.getActivatedBarColor();
                Color darkerActivatedBarColor = activatedBarColor.darker();

                Color selectedColor = binSelectionMode.getSelectedColor();
                Color darkerSelectedColor = selectedColor.darker();

                Color activatedSelectedColor = binSelectionMode.getActivatedSelectedColor();
                Color darkerActivatedSelectedColor = activatedSelectedColor.darker();

                // Draw the histogram headers
                g2.setColor(Color.WHITE);

                final String headerStringValue = getStringToFit(PROPERTY_VALUE, textWidth, g2);
                final String headerStringCount = getStringToFit(COUNT, barsWidth, g2);
                final String headerStringTotalBins = getStringToFit(TOTAL_BINS_COUNT + bins.length, barsWidth, g2);

                final int countTextWidth = g2.getFontMetrics().stringWidth(headerStringTotalBins);

                g2.drawString(headerStringValue, LEFT_MARGIN + iconPadding, TOP_MARGIN + (barHeight / 2) + correction);
                g2.drawString(headerStringCount, barLeft, TOP_MARGIN + (barHeight / 2) + correction);
                g2.drawString(headerStringTotalBins, getParent().getWidth() - countTextWidth,
                        TOP_MARGIN + (barHeight / 2) + correction);

                // Draw the visible bars.
                for (int bar = firstBar; bar <= lastBar; bar++) {
                    Bin bin = bins[bar];

                    final int selectedCount = bin.selectedCount;
                    final int elementCount = bin.elementCount;

                    // Always draw something, even if there aren't enough pixels to draw the actual length.
                    final int barLength = Math.max((int) (elementCount * scaleFactor), MINIMUM_BAR_WIDTH);

                    // Draw the background
                    if (elementCount < maxCount) {
                        g2.setColor(bar == activeBin ? ACTIVE_AREA_COLOR : CLICK_AREA_COLOR);
                        int backgroundStart = Math.max(0, barLength - 10);
                        g2.fillRoundRect(barLeft + backgroundStart, barTop, barsWidth - backgroundStart, barHeight, arc, arc);
                    }

                    // Calculate the length of the selected component of the bar
                    int selectedLength = 0;
                    if (selectedCount > 0) {
                        selectedLength = Math.max(barLength * selectedCount / elementCount, MINIMUM_SELECTED_WIDTH);
                    }

                    // Draw the unselected component of the bar
                    if (selectedLength < barLength) {
                        Paint paint = bin.activated
                                ? new GradientPaint(0, barTop, activatedBarColor, 0, (float) barTop + barHeight, darkerActivatedBarColor)
                                : new GradientPaint(0, barTop, barColor, 0, (float) barTop + barHeight, darkerBarColor);
                        g2.setPaint(paint);
                        int unselectedStart = Math.max(0, selectedLength - 10);
                        g2.fillRoundRect(barLeft + unselectedStart, barTop, barLength - unselectedStart, barHeight, arc, arc);
                    }

                    // Draw the selected component of the bar
                    if (selectedLength > 0) {
                        Paint paint = bin.activated
                                ? new GradientPaint(0, barTop, activatedSelectedColor, 0, (float) barTop + barHeight, darkerActivatedSelectedColor)
                                : new GradientPaint(0, barTop, selectedColor, 0, (float) barTop + barHeight, darkerSelectedColor);
                        g2.setPaint(paint);
                        g2.fillRoundRect(barLeft, barTop, selectedLength, barHeight, arc, arc);
                    }

                    binIconMode.draw(g2, bin, LEFT_MARGIN, barTop, barHeight);

                    // Move to the next bar
                    barTop += barOffset;
                }

                // Draw the text.
                if (correction != Integer.MAX_VALUE) {
                    final FontMetrics fm = g2.getFontMetrics();
                    final int parentWidth = getParent().getWidth();
                    g2.setColor(Color.LIGHT_GRAY);
                    GraphicsEnvironment.getLocalGraphicsEnvironment();

                    for (int bar = firstBar; bar <= lastBar; bar++) {
                        Bin bin = bins[bar];

                        final int y = TOP_MARGIN + ((bar + 1) * barOffset) + (barHeight / 2) + correction; // (bar+1) to account for header

                        // Category label text.
                        String category = bin.getLabel();
                        if (category == null) {
                            g2.setColor(Color.YELLOW);
                            final String fittingString = getStringToFit(NO_VALUE, textWidth, g2);
                            g2.drawString(fittingString, LEFT_MARGIN + iconPadding, y);
                            g2.setColor(Color.LIGHT_GRAY);
                        } else {
                            final String fittingString = getStringToFit(category, textWidth, g2);
                            g2.drawString(fittingString, LEFT_MARGIN + iconPadding, y);
                        }

                        // Bin count text.
                        String binCount = Integer.toString(bin.elementCount);
                        if (bin.selectedCount > 0) {
                            binCount = Integer.toString(bin.selectedCount) + "/" + binCount;
                        }
                        final Rectangle2D bounds = fm.getStringBounds(binCount, g2);
                        g2.drawString(binCount, (int) (parentWidth - bounds.getWidth() - RIGHT_MARGIN - 2), y);
                    }
                }
            }
        }

        // We need to revalidate here because it's entirely possible that the number of bars has changed since the
        // previous paintComponent(), so the vertical scrollbar may need to be rejiggered.
        revalidate();
    }

    private String getStringToFit(String original, int width, Graphics g) {
        FontMetrics metrics = g.getFontMetrics();

        // Will the entire string fit?
        int widthOfText = metrics.stringWidth(original);
        if (widthOfText <= width) {
            return original;
        }

        // The largest length that we know will fit
        int min = 1;

        // The smallest length that we know is too big
        int max;

        if (original.length() < 1000) {
            max = original.length();
        } else {
            max = 1;
            while (true) {
                min = max;
                max <<= 1;
                if (max >= original.length()) {
                    max = original.length();
                    break;
                } else if (metrics.stringWidth(original.substring(0, max) + "...") > width) {
                    break;
                } else {
                    // Do nothing
                }
            }
        }

        while (min < max - 1) {
            final int mid = (min + max) >>> 1;
            if (metrics.stringWidth(original.substring(0, mid) + "...") <= width) {
                min = mid;
            } else {
                max = mid;
            }
        }

        String result = original.substring(0, min) + "...";

        // Sometimes even 1 character is too wide
        if (min == 1) {
            while (!result.isEmpty() && metrics.stringWidth(result) > width) {
                result = result.substring(1);
            }
        }

        return result;
    }

    /**
     * Determine the bar that is under the specified point.
     * <p>
     * The bar number is mathematically calculated based on the position of bar
     * 0, the current bar height, and the specified position. If bounded is
     * false, no attempt is made to limit the bar number to the actual number of
     * bins, so the value returned may be less than zero or greater than the
     * number of bins. If bounded is true, the bar number is bounded by the
     * number of bins (between 0 and bins-1 inclusive). by the actual number of
     * bins
     *
     * @param p A Point on the bar that will be returned.
     * @param bounded is the return value bounded by the number of bins?
     *
     * @return The index of the prospective bar under the Point, even if that
     * bar doesn't exist.
     */
    private int getBarAtPoint(Point p, boolean bounded) {
        int n = (int) ((p.y - 2 + GAP_BETWEEN_BARS / 2F) / (GAP_BETWEEN_BARS + barHeight)) - 1;
        if (bounded) {
            n = Math.min(Math.max(n, 0), binCollection.getBins().length - 1);
        }

        return n;
    }

    /**
     * Decrease height of barHeight
     *
     */
    public void decreaseBarHeight() {
        if (userSetBarHeight == -1 && barHeight > 2) {
            userSetBarHeight = barHeight - 2;
        } else if (userSetBarHeight > MIN_USER_SET_BAR_HEIGHT) {
            userSetBarHeight -= 2;
        }
        barHeight = userSetBarHeight;
        repaint();
    }

    /**
     * Increase height of barHeight
     *
     */
    public void increaseBarHeight() {
        if (userSetBarHeight == -1) {
            userSetBarHeight = barHeight + 2;
        } else if (userSetBarHeight < MAX_USER_SET_BAR_HEIGHT) {
            userSetBarHeight += 2;
        }
        barHeight = userSetBarHeight;
        repaint();
    }

    /**
     * Copy the values of the selected bars on the Histogram to the clipboard.
     * <p>
     * Iterates through the current collection of bins, bins representing the
     * bars, and determines if they are selected by checking their selectedCount
     * value, 1 if selected, 0 if not selected.
     *
     * @param includeCounts True if the counts corresponding to the values are
     * also to be copied to the clipboard.
     */
    private void copySelectedToClipboard(final boolean includeCounts) {
        final StringBuilder buf = new StringBuilder();
        for (final Bin bin : binCollection.getBins()) {
            // Check if the bar(s) on the Histogram are selected.
            if (bin.selectedCount > 0) {
                final String label = bin.getLabel() != null ? bin.getLabel() : HistogramDisplay.NO_VALUE;
                if (includeCounts) {
                    buf.append(String.format("%s\t%d\n", label, bin.elementCount));
                } else {
                    buf.append(String.format("%s%s", label, "\n"));
                }
            }
        }

        final StringSelection ss = new StringSelection(buf.toString());
        final Clipboard clipboard = Toolkit.getDefaultToolkit().getSystemClipboard();
        clipboard.setContents(ss, ConstellationClipboardOwner.getOwner());
    }

    @Override
    public void mouseClicked(MouseEvent e) {
        if (binCollection != null
                && e.getButton() == MouseEvent.BUTTON3) {
            copyMenu.show(this, e.getX(), e.getY());
        }
    }

    @Override
    public void mousePressed(MouseEvent e) {
        if (binCollection != null
                && e.getButton() == MouseEvent.BUTTON1) {
            final Point pointOnHistogram = e.getPoint();
            final int bar = getBarAtPoint(pointOnHistogram, false);

            shiftDown = e.isShiftDown();
            controlDown = e.isControlDown();

            dragStart = (shiftDown && activeBin >= 0) ? activeBin : bar;
            dragEnd = bar;
            binSelectionMode.mousePressed(shiftDown, controlDown, binCollection.getBins(), dragStart, dragEnd);
            repaint();
        }
    }

    @Override
    public void mouseDragged(final MouseEvent e) {
        if (binCollection != null
                && e.getModifiersEx() == InputEvent.BUTTON1_DOWN_MASK) {
            final Point pointOnHistogram = e.getPoint();
            final int bar = getBarAtPoint(pointOnHistogram, false);

            final int newDragEnd = bar;
            binSelectionMode.mouseDragged(shiftDown, controlDown, binCollection.getBins(), dragStart, dragEnd, newDragEnd);
            dragEnd = newDragEnd;
            repaint();
        }
    }

    @Override
    public void mouseReleased(MouseEvent e) {
        if (binCollection != null
                && e.getButton() == MouseEvent.BUTTON1) {
            binSelectionMode.mouseReleased(shiftDown, controlDown, binCollection.getBins(), dragStart, dragEnd, topComponent);
            activeBin = dragStart == dragEnd ? dragStart : -1;
            repaint();
        }
    }

    @Override
    public void mouseEntered(MouseEvent e) {
        this.requestFocus(); // Focus the Histogram View so 'key' actions can be registered.
    }

    @Override
    public void mouseExited(MouseEvent e) {
        // Override required, intentionally left blank
    }

    @Override
    public void mouseMoved(MouseEvent e) {
        // Override required, intentionally left blank
    }

    @Override
    public void keyTyped(KeyEvent e) {
        // Override required, intentionally left blank
    }

    @Override
    public void keyPressed(KeyEvent e) {
        if (binCollection != null
                && this.isFocusOwner() // Check if Histogram Display is focused before allowing Ctrl + C to be registered.
                && ((e.isControlDown()) && (e.getKeyCode() == KeyEvent.VK_C))) {
            copySelectedToClipboard(false);
        }
    }

    @Override
    public void keyReleased(KeyEvent e) {
        // Override required, intentionally left blank
    }

    @Override
    public void propertyChange(PropertyChangeEvent evt) {
        this.repaint();
    }

    @Override
    public void componentResized(ComponentEvent e) {
        binCollectionOutOfDate = true;
    }

    @Override
    public void componentMoved(ComponentEvent e) {
        // Override required, intentionally left blank
    }

    @Override
    public void componentShown(ComponentEvent e) {
        binCollectionOutOfDate = true;
    }

    @Override
    public void componentHidden(ComponentEvent e) {
        // Override required, intentionally left blank
    }

    @Override
    public void mouseWheelMoved(MouseWheelEvent e) {
        final JViewport scrollpane = (JViewport) getParent();
        final Point pos = scrollpane.getViewPosition();
        final int y;
        final int SCROLL_HEIGHT = 50;
        if (e.getWheelRotation() < 0) {
            y = pos.y - (e.getScrollAmount() * SCROLL_HEIGHT);
        } else {
            y = pos.y + (e.getScrollAmount() * SCROLL_HEIGHT);
        }

        scrollpane.setViewPosition(new Point(0, Math.max(0, y)));
    }
}<|MERGE_RESOLUTION|>--- conflicted
+++ resolved
@@ -217,21 +217,16 @@
 
     private int getPreferredTextWidth(Graphics g) {
         FontMetrics metrics = g.getFontMetrics();
-        int maxWidth = metrics.stringWidth(PROPERTY_VALUE); // Property Value is the largest string that always appears in a histogram
+        int minWidth = metrics.stringWidth(PROPERTY_VALUE);
         for (Bin bin : binCollection.getBins()) {
             final String label = bin.toString();
             int width = label == null ? 0 : metrics.stringWidth(label);
-<<<<<<< HEAD
-            if (width > maxWidth) {
-                maxWidth = width;
-=======
             if (width > minWidth) {
                 minWidth = width + 10;
->>>>>>> 1c29dec1
-            }
-        }
-
-        return maxWidth;
+            }
+        }
+
+        return minWidth;
     }
 
     /**
@@ -246,14 +241,9 @@
      * preferred length and give the rest to the bars.**
      */
     private void calculateTextAndBarLength(Graphics g, int padding) {
-<<<<<<< HEAD
-        int parentWidth = getParent().getWidth();
-        preferredTextWidth = getPreferredTextWidth(g);
-=======
         final int parentWidth = getParent().getWidth();
         final int preferredTextWidth = getPreferredTextWidth(g);
         textWidth = MINIMUM_TEXT_WIDTH;
->>>>>>> 1c29dec1
 
         if (parentWidth < LEFT_MARGIN + padding + MINIMUM_TEXT_WIDTH + TEXT_TO_BAR_GAP + PREFERRED_BAR_LENGTH + RIGHT_MARGIN) {
             barsWidth = Math.max(1, parentWidth - LEFT_MARGIN - padding - MINIMUM_TEXT_WIDTH - TEXT_TO_BAR_GAP - RIGHT_MARGIN);
