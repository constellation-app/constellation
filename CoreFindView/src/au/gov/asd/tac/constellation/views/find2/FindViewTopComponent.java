--- conflicted
+++ resolved
@@ -80,15 +80,12 @@
 
         setInitialDimensions();
         disableFindView();
-<<<<<<< HEAD
-=======
 
         addStructureChangeHandler(graph -> {
-            ResetStatePlugin resetState = new ResetStatePlugin();
+            final ResetStatePlugin resetState = new ResetStatePlugin();
             PluginExecution.withPlugin(resetState).executeLater(graph);
         });
 
->>>>>>> 17df8930
     }
 
     @Override
