/*
 * Copyright 2010-2019 Australian Signals Directorate
 *
 * Licensed under the Apache License, Version 2.0 (the "License");
 * you may not use this file except in compliance with the License.
 * You may obtain a copy of the License at
 *
 *     http://www.apache.org/licenses/LICENSE-2.0
 *
 * Unless required by applicable law or agreed to in writing, software
 * distributed under the License is distributed on an "AS IS" BASIS,
 * WITHOUT WARRANTIES OR CONDITIONS OF ANY KIND, either express or implied.
 * See the License for the specific language governing permissions and
 * limitations under the License.
 */
package au.gov.asd.tac.constellation.views.find.advanced;

import au.gov.asd.tac.constellation.graph.WritableGraph;
import au.gov.asd.tac.constellation.plugins.PluginGraphs;
import au.gov.asd.tac.constellation.plugins.PluginInfo;
import au.gov.asd.tac.constellation.plugins.PluginInteraction;
import au.gov.asd.tac.constellation.plugins.PluginType;
import au.gov.asd.tac.constellation.plugins.parameters.PluginParameters;
import au.gov.asd.tac.constellation.plugins.templates.SimpleEditPlugin;
import au.gov.asd.tac.constellation.plugins.templates.SimplePlugin;
import java.util.ArrayList;
import java.util.List;
import org.openide.util.NbBundle.Messages;

/**
 * This class provides access to the Graph Selection method, which is used by
 * the Find classes to display the identified results to the end user.
 *
 * @author betelgeuse
 * @see SimpleEditPlugin
 */
@PluginInfo(pluginType = PluginType.SELECTION, tags = {"SELECTION"})
@Messages("SelectFindResultsPlugin=Find: Update Selection")
public class SelectFindResultsPlugin extends SimplePlugin {

    private final List<FindResult> results;
    private final boolean isHeld;

    /**
     * Constructs a new <code>SelectFindResultsPlugin</code>, and passes in the
     * list * of results to be selected on the graph.
     *
     * @param results The list of vertices, transactions, edges or links that
     * were found in a find operation.
     * @param isHeld <code>Boolean</code> that sets the plugin to overwrite
     * current selection. <code>true</code> to 'hold' the current selection (ie,
     * not overwrite), <code>false</code> to clear selection.
     *
     * @see ArrayList
     * @see FindResult
     */
    public SelectFindResultsPlugin(final List<FindResult> results, final boolean isHeld) {
        this.results = results;
        this.isHeld = isHeld;
    }

    @Override
    protected void execute(final PluginGraphs graphs, final PluginInteraction interaction, final PluginParameters parameters)
            throws InterruptedException {
        WritableGraph wg = graphs.getGraph().getWritableGraph(getName(), true);
        try {
<<<<<<< HEAD
            final QueryServices qs = new QueryServices(graph);
            qs.selectOnGraph(wg, results, isHeld);
=======
            QueryServices.selectOnGraph(wg, results, isHeld);
>>>>>>> b17a8c7e
        } finally {
            wg.commit();
        }
    }
}<|MERGE_RESOLUTION|>--- conflicted
+++ resolved
@@ -64,12 +64,7 @@
             throws InterruptedException {
         WritableGraph wg = graphs.getGraph().getWritableGraph(getName(), true);
         try {
-<<<<<<< HEAD
-            final QueryServices qs = new QueryServices(graph);
-            qs.selectOnGraph(wg, results, isHeld);
-=======
             QueryServices.selectOnGraph(wg, results, isHeld);
->>>>>>> b17a8c7e
         } finally {
             wg.commit();
         }
