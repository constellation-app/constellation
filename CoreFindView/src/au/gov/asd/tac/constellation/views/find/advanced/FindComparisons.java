--- conflicted
+++ resolved
@@ -521,11 +521,7 @@
          */
         public static boolean evaluateIs(final String item, final String comparison, final boolean isCaseSensitive) {
             if (!isCaseSensitive) {
-<<<<<<< HEAD
                 return item == null ? false : item.equalsIgnoreCase(comparison);
-=======
-                return item != null && item.toLowerCase().equals(comparison.toLowerCase());
->>>>>>> 319d80d6
             } else {
                 return item != null && item.equals(comparison);
             }
@@ -547,11 +543,7 @@
          */
         public static boolean evaluateIsNot(final String item, final String comparison, final boolean isCaseSensitive) {
             if (!isCaseSensitive) {
-<<<<<<< HEAD
                 return item == null ? true : !item.equalsIgnoreCase(comparison);
-=======
-                return item == null || !item.toLowerCase().equals(comparison.toLowerCase());
->>>>>>> 319d80d6
             } else {
                 return item == null || !item.equals(comparison);
             }
