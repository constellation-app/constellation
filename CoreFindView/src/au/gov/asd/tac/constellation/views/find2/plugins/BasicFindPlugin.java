--- conflicted
+++ resolved
@@ -60,11 +60,7 @@
     private final static int STARTING_INDEX = -1;
     private static final Logger LOGGER = Logger.getLogger(BasicFindPlugin.class.getName());
 
-<<<<<<< HEAD
-    public BasicFindPlugin(final BasicFindReplaceParameters parameters, final boolean addToSelection, final boolean removeFromCurrentSelection, final boolean findInCurrentSelection, final boolean selectAll, final boolean getNext, final long elementModificationCounter) {
-=======
-    public BasicFindPlugin(BasicFindReplaceParameters parameters, boolean addToSelection, boolean removeFromCurrentSelection, boolean findInCurrentSelection, boolean selectAll, boolean getNext) {
->>>>>>> 17df8930
+    public BasicFindPlugin(final BasicFindReplaceParameters parameters, final boolean addToSelection, final boolean removeFromCurrentSelection, final boolean findInCurrentSelection, final boolean selectAll, final boolean getNext) {
         this.elementType = parameters.getGraphElement();
         this.selectedAttributes = parameters.getAttributeList();
         this.findString = parameters.getFindString();
@@ -77,10 +73,6 @@
         this.parameters = parameters;
         this.removeFromCurrentSelection = removeFromCurrentSelection;
         this.findInCurrentSelection = findInCurrentSelection;
-<<<<<<< HEAD
-        this.modified = this.modificationCounter != elementModificationCounter;
-=======
->>>>>>> 17df8930
     }
 
     private void clearSelection(final GraphWriteMethods graph) {
@@ -235,24 +227,12 @@
      * @return the correct current index
      */
     private int getIndex(final FindResultsList foundResult, final FindResultsList lastFoundResult) {
-        // If selecting all elements, reset the index
-<<<<<<< HEAD
-        if (selectAll || modified) {
-            return STARTING_INDEX;
-        }
-
-=======
-        if (selectAll) {
-            return STARTING_INDEX;
-        }
->>>>>>> 17df8930
-        // If the foundresult has been created
-        if (foundResult != null && this.parameters.equals(lastFoundResult.getSearchParameters())) {
+        if (!selectAll && foundResult != null && this.parameters.equals(lastFoundResult.getSearchParameters())) {
             // If the query hasnt changed and there must be elements in the list
             // get the current index
             return foundResult.getCurrentIndex();
         }
-        // If all else fails reset the index
+        // If selecting all elements, reset the index
         return STARTING_INDEX;
     }
 
