--- conflicted
+++ resolved
@@ -151,67 +151,10 @@
 
     @Test
     public void savePreferences() throws IOException {
-<<<<<<< HEAD
-        // TODO Find a better solution for this. Because of this limitation these tests
-        //      will not be run on the CI server.
-        if (!GraphicsEnvironment.isHeadless()) {
-            // Interestingly once you throw the skip exception it doesn't call the tear down class
-            // so we need to instantiate the static mocks only once we know we will be running the
-            // tests.
-            new JFXPanel();
-
-            nbPreferencesStaticMock.when(() -> NbPreferences.forModule(ApplicationPreferenceKeys.class))
-                    .thenReturn(null);
-            applicationPrefKeysStaticMock.when(() -> ApplicationPreferenceKeys.getUserDir(null))
-                    .thenReturn(System.getProperty("java.io.tmpdir"));
-            
-            final TableColumn<ObservableList<String>, ? extends Object> column1 = mock(TableColumn.class);
-            final TableColumn<ObservableList<String>, ? extends Object> column2 = mock(TableColumn.class);
-            final TableColumn<ObservableList<String>, ? extends Object> column3 = mock(TableColumn.class);
-            final TableColumn<ObservableList<String>, ? extends Object> column4 = mock(TableColumn.class);
-
-            when(column1.isVisible()).thenReturn(true);
-            when(column1.getText()).thenReturn("ABC");
-
-            when(column2.isVisible()).thenReturn(true);
-            when(column2.getText()).thenReturn("DEF");
-            when(column2.getSortType()).thenReturn(TableColumn.SortType.ASCENDING);
-
-            when(column3.isVisible()).thenReturn(false);
-            when(column3.getText()).thenReturn("GHI");
-
-            when(column4.isVisible()).thenReturn(true);
-            when(column4.getText()).thenReturn("JKL");
-
-            final TableView<ObservableList<String>> tableView = mock(TableView.class);
-            when(tableView.getColumns()).thenReturn(FXCollections.observableList(List.of(column1, column2, column3, column4)));
-            when(tableView.getSortOrder()).thenReturn(FXCollections.observableList(List.of(column2)));
-
-            TableViewPreferencesIOUtilities.savePreferences(GraphElementType.TRANSACTION, tableView, 5);
-
-            final ObjectMapper objectMapper = new ObjectMapper();
-            final ArrayNode expectedJsonTree = (ArrayNode) objectMapper.readTree(
-                    new FileInputStream(getClass().getResource("resources/transaction-preferences.json").getPath())
-            );
-
-            jsonIOStaticMock.verify(() -> JsonIO.saveJsonPreferences(
-                    eq("TableViewPreferences"),
-                    any(ObjectMapper.class),
-                    eq(expectedJsonTree),
-                    eq("transaction-")
-            ));
-        }
-=======
         nbPreferencesStaticMock.when(() -> NbPreferences.forModule(ApplicationPreferenceKeys.class))
                 .thenReturn(null);
         applicationPrefKeysStaticMock.when(() -> ApplicationPreferenceKeys.getUserDir(null))
                 .thenReturn(System.getProperty("java.io.tmpdir"));
-
-        final ObservableList<TableColumn<ObservableList<String>, ? extends Object>> columns = mock(ObservableList.class);
-        when(columns.size()).thenReturn(4);
-
-        final ObservableList<TableColumn<ObservableList<String>, ? extends Object>> sortOrder = mock(ObservableList.class);
-        when(sortOrder.isEmpty()).thenReturn(Boolean.FALSE);
 
         final TableColumn<ObservableList<String>, ? extends Object> column1 = mock(TableColumn.class);
         final TableColumn<ObservableList<String>, ? extends Object> column2 = mock(TableColumn.class);
@@ -228,19 +171,12 @@
         when(column3.isVisible()).thenReturn(false);
         when(column3.getText()).thenReturn("GHI");
 
-        when(column4.isVisible()).thenReturn(true); // <- This seem wrong. Its dropped.
+        when(column4.isVisible()).thenReturn(true);
         when(column4.getText()).thenReturn("JKL");
 
-        doReturn(column1).when(columns).get(0);
-        doReturn(column2).when(columns).get(1);
-        doReturn(column3).when(columns).get(2);
-        doReturn(column4).when(columns).get(3);
-
-        doReturn(column2).when(sortOrder).get(0);
-
         final TableView<ObservableList<String>> tableView = mock(TableView.class);
-        when(tableView.getColumns()).thenReturn(columns);
-        when(tableView.getSortOrder()).thenReturn(sortOrder);
+        when(tableView.getColumns()).thenReturn(FXCollections.observableList(List.of(column1, column2, column3, column4)));
+        when(tableView.getSortOrder()).thenReturn(FXCollections.observableList(List.of(column2)));
 
         TableViewPreferencesIOUtilities.savePreferences(GraphElementType.TRANSACTION, tableView, 5);
 
@@ -255,6 +191,5 @@
                 eq(expectedJsonTree),
                 eq("transaction-")
         ));
->>>>>>> 7dce6abb
     }
 }