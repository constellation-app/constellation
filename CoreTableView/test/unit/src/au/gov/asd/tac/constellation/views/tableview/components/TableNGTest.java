--- conflicted
+++ resolved
@@ -1044,10 +1044,6 @@
         assertTrue(rowToElementIdIndex.isEmpty());
 
         verify(tablePane).setCenter(progressPane);
-<<<<<<< HEAD
-
-=======
->>>>>>> a406e069
     }
 
 }