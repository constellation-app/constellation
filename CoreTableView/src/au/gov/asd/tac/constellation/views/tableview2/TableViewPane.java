--- conflicted
+++ resolved
@@ -467,16 +467,6 @@
         splitTransactionButton.getItems().add(columnFilterTransaction);
 
         columnIndex.forEach(columnTuple -> {
-<<<<<<< HEAD
-            if (columnTuple.getFirst().equals("source.")) {
-                columnCheckboxesSource.add(getColumnVisibility(columnTuple));
-
-            } else if (columnTuple.getFirst().equals("destination.")) {
-                columnCheckboxesDestination.add(getColumnVisibility(columnTuple));
-
-            } else if (columnTuple.getFirst().equals("transaction.")) {
-                columnCheckboxesTransaction.add(getColumnVisibility(columnTuple));
-=======
             final String columnHeading = columnTuple.getFirst();
             if (null != columnHeading) switch (columnHeading) {
                 case "source.":
@@ -490,7 +480,6 @@
                     break;
                 default:
                     break;
->>>>>>> 4af7b2e3
             }
         });
 
