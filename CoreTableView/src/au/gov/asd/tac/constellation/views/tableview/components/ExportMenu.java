--- conflicted
+++ resolved
@@ -19,7 +19,6 @@
 import au.gov.asd.tac.constellation.plugins.Plugin;
 import au.gov.asd.tac.constellation.plugins.PluginException;
 import au.gov.asd.tac.constellation.plugins.PluginExecution;
-import au.gov.asd.tac.constellation.utilities.file.FileExtensionConstants;
 import au.gov.asd.tac.constellation.utilities.gui.filechooser.FileChooser;
 import au.gov.asd.tac.constellation.utilities.icon.UserInterfaceIconProvider;
 import au.gov.asd.tac.constellation.views.tableview.panes.TablePane;
@@ -36,12 +35,7 @@
 import javafx.scene.control.MenuButton;
 import javafx.scene.control.MenuItem;
 import javafx.scene.image.ImageView;
-<<<<<<< HEAD
 import javax.swing.filechooser.FileNameExtensionFilter;
-=======
-import javax.swing.filechooser.FileFilter;
-import org.apache.commons.lang3.StringUtils;
->>>>>>> 30cbe255
 import org.openide.filesystems.FileChooserBuilder;
 
 /**
@@ -64,13 +58,8 @@
     private static final String EXPORT_CSV_FILE_CHOOSER_TITLE = "Export To CSV";
     private static final String EXPORT_XLSX_FILE_CHOOSER_TITLE = "Export To XLSX";
 
-<<<<<<< HEAD
     public static final FileNameExtensionFilter CSV_FILE_FILTER = FileChooser.CSV_FILE_FILTER;
     public static final FileNameExtensionFilter XLSX_FILE_FILTER = FileChooser.EXCEL_FILE_FILTER;
-=======
-    private static final String EXPORT_CSV_FILE_CHOOSER_DESCRIPTION = "CSV files (*" + FileExtensionConstants.COMMA_SEPARATED_VALUE + ")";
-    private static final String EXPORT_XLSX_FILE_CHOOSER_DESCRIPTION = "Excel files (*" + FileExtensionConstants.XLSX + ")";
->>>>>>> 30cbe255
 
     private static final ImageView EXPORT_ICON = new ImageView(UserInterfaceIconProvider.UPLOAD.buildImage(16));
 
@@ -103,12 +92,7 @@
         exportCsvMenu = createExportMenu(
                 EXPORT_CSV,
                 EXPORT_CSV_FILE_CHOOSER_TITLE,
-<<<<<<< HEAD
                 CSV_FILE_FILTER,
-=======
-                FileExtensionConstants.COMMA_SEPARATED_VALUE,
-                EXPORT_CSV_FILE_CHOOSER_DESCRIPTION,
->>>>>>> 30cbe255
                 file -> new ExportToCsvFilePlugin(
                         file,
                         tablePane.getTable().getTableView(),
@@ -120,12 +104,7 @@
         exportCsvSelectionMenu = createExportMenu(
                 EXPORT_CSV_SELECTION,
                 EXPORT_CSV_FILE_CHOOSER_TITLE,
-<<<<<<< HEAD
                 CSV_FILE_FILTER,
-=======
-                FileExtensionConstants.COMMA_SEPARATED_VALUE,
-                EXPORT_CSV_FILE_CHOOSER_DESCRIPTION,
->>>>>>> 30cbe255
                 file -> new ExportToCsvFilePlugin(
                         file,
                         tablePane.getTable().getTableView(),
@@ -136,12 +115,7 @@
 
         exportExcelMenu = createExportMenu(EXPORT_XLSX,
                 EXPORT_XLSX_FILE_CHOOSER_TITLE,
-<<<<<<< HEAD
                 XLSX_FILE_FILTER,
-=======
-                FileExtensionConstants.XLSX,
-                EXPORT_XLSX_FILE_CHOOSER_DESCRIPTION,
->>>>>>> 30cbe255
                 file -> new ExportToExcelFilePlugin(
                         file,
                         tablePane.getTable().getTableView(),
@@ -154,12 +128,12 @@
 
         exportExcelSelectionMenu = createExportMenu(EXPORT_XLSX_SELECTION,
                 EXPORT_XLSX_FILE_CHOOSER_TITLE,
-<<<<<<< HEAD
+                //<<<<<<< HEAD
                 XLSX_FILE_FILTER,
-=======
-                FileExtensionConstants.XLSX,
-                EXPORT_XLSX_FILE_CHOOSER_DESCRIPTION,
->>>>>>> 30cbe255
+                //=======
+                //                FileExtensionConstants.XLSX,
+                //                EXPORT_XLSX_FILE_CHOOSER_DESCRIPTION,
+                //>>>>>>> master
                 file -> new ExportToExcelFilePlugin(
                         file,
                         tablePane.getTable().getTableView(),
@@ -345,27 +319,9 @@
          * @return the created file chooser
          */
         public FileChooserBuilder getExportFileChooser() {
-<<<<<<< HEAD
             return FileChooser.getBaseFileChooserBuilder(fileChooserTitle, savedDirectory, expectedFileExtensionFilter)
                     .setAcceptAllFileFilterUsed(false)
                     .setFilesOnly(true);
-=======
-            return new FileChooserBuilder(fileChooserTitle)
-                .setTitle(fileChooserTitle)
-                .setFileFilter(new FileFilter() {
-                    @Override
-                    public boolean accept(final File file) {
-                        final String name = file.getName();
-                        // if it is an actual file and it ends with the expected extension
-                        return file.isFile() && StringUtils.endsWithIgnoreCase(name, expectedFileExtension);
-                    }
-                    @Override
-                    public String getDescription() {
-                        return fileChooserDescription;
-                    }
-                }
-            );
->>>>>>> 30cbe255
         }
     }
 }