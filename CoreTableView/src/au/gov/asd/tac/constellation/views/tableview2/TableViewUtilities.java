--- conflicted
+++ resolved
@@ -73,17 +73,14 @@
     private static final String CSV_EXT = ".csv";
     private static final String XLSX_EXT = ".xlsx";
 
-<<<<<<< HEAD
     public static final String SELECT_ON_GRAPH_PLUGIN = "Table View: Select on Graph";
     
     // TODO find a better place for this. I don't like it being public
     public static final Object TABLE_LOCK = new Object();
     
-=======
     private TableViewUtilities() {
     }
 
->>>>>>> 88c97f75
     /**
      * Retrieve data from the given table as comma-separated values.
      *
