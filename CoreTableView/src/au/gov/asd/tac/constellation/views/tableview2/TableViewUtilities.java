/*
 * Copyright 2010-2020 Australian Signals Directorate
 *
 * Licensed under the Apache License, Version 2.0 (the "License");
 * you may not use this file except in compliance with the License.
 * You may obtain a copy of the License at
 *
 *     http://www.apache.org/licenses/LICENSE-2.0
 *
 * Unless required by applicable law or agreed to in writing, software
 * distributed under the License is distributed on an "AS IS" BASIS,
 * WITHOUT WARRANTIES OR CONDITIONS OF ANY KIND, either express or implied.
 * See the License for the specific language governing permissions and
 * limitations under the License.
 */
package au.gov.asd.tac.constellation.views.tableview2;

import au.gov.asd.tac.constellation.graph.Graph;
import au.gov.asd.tac.constellation.graph.GraphElementType;
import au.gov.asd.tac.constellation.graph.GraphWriteMethods;
import au.gov.asd.tac.constellation.graph.schema.visual.concept.VisualConcept;
import au.gov.asd.tac.constellation.plugins.PluginException;
import au.gov.asd.tac.constellation.plugins.PluginExecution;
import au.gov.asd.tac.constellation.plugins.PluginGraphs;
import au.gov.asd.tac.constellation.plugins.PluginInteraction;
import au.gov.asd.tac.constellation.plugins.PluginNotificationLevel;
import au.gov.asd.tac.constellation.plugins.parameters.PluginParameters;
import au.gov.asd.tac.constellation.plugins.templates.SimpleEditPlugin;
import au.gov.asd.tac.constellation.plugins.templates.SimplePlugin;
import au.gov.asd.tac.constellation.utilities.text.SeparatorConstants;
import au.gov.asd.tac.constellation.views.tableview2.state.TableViewConcept;
import au.gov.asd.tac.constellation.views.tableview2.state.TableViewState;
import java.io.File;
import java.io.FileOutputStream;
import java.io.FileWriter;
import java.io.IOException;
import java.util.List;
import java.util.Map;
import java.util.Objects;
import java.util.Set;
<<<<<<< HEAD
=======
import java.util.logging.Level;
>>>>>>> b57cc207
import java.util.logging.Logger;
import java.util.stream.Collectors;
import javafx.collections.ObservableList;
import javafx.scene.control.Pagination;
import javafx.scene.control.TableColumn;
import javafx.scene.control.TableView;
import javafx.scene.input.Clipboard;
import javafx.scene.input.ClipboardContent;
import javax.swing.filechooser.FileFilter;
import org.apache.poi.ss.usermodel.Cell;
import org.apache.poi.ss.usermodel.Row;
import org.apache.poi.ss.usermodel.Sheet;
import org.apache.poi.xssf.streaming.SXSSFWorkbook;
import org.openide.filesystems.FileChooserBuilder;

/**
 * Table View Utilities.
 *
 * @author cygnus_x-1
 */
public class TableViewUtilities {
    
    private static final Logger LOGGER = Logger.getLogger(TableViewUtilities.class.getName());

    private static final String EXPORT_TO_DELIMITED_FILE_PLUGIN = "Table View: Export to Delimited File";
    private static final String EXPORT_TO_EXCEL_FILE_PLUGIN = "Table View: Export to Excel File";
    public static final String SELECT_ON_GRAPH_PLUGIN = "Table View: Select on Graph";
    private static final String UPDATE_STATE_PLUGIN = "Table View: Update State";
    private static final String EXPORT_CSV = "Export To CSV";
    private static final String EXPORT_XLSX = "Export To XLSX";
    private static final String CSV_EXT = ".csv";
    private static final String XLSX_EXT = ".xlsx";
    
    private static final Logger LOGGER = Logger.getLogger(TableViewUtilities.class.getName());

    /**
     * Retrieve data from the given table as comma-separated values.
     *
     * @param table the table to retrieve data from.
     * @param includeHeader if true, the table headers will be included in the
     * output.
     * @param selectedOnly if true, only the data from selected rows in the
     * table will be included in the output.
     * @return a String of comma-separated values representing the table.
     */
    public static String getTableData(final TableView<ObservableList<String>> table, final Pagination pagination,
            final boolean includeHeader, final boolean selectedOnly) {
        final List<Integer> visibleIndices = table.getVisibleLeafColumns().stream()
                .map(column -> table.getColumns().indexOf(column))
                .collect(Collectors.toList());

        final StringBuilder data = new StringBuilder();
        if (includeHeader) {
            data.append(visibleIndices.stream()
                    .filter(Objects::nonNull)
                    .map(index -> table.getColumns().get(index).getText())
                    .reduce((header1, header2) -> header1 + SeparatorConstants.COMMA + header2)
                    .get());
            data.append(SeparatorConstants.NEWLINE);
        }

        // get the current page index so we can go back to it afterwards
        final int currentPage = pagination.getCurrentPageIndex();
        if (selectedOnly) {
            for (int i = 0; i < pagination.getPageCount(); i++) {
                final TableView<ObservableList<String>> page = (TableView<ObservableList<String>>) pagination.getPageFactory().call(i);
                page.getSelectionModel().getSelectedItems().forEach(selectedItem -> {
                    data.append(visibleIndices.stream()
                            .filter(Objects::nonNull)
                            .map(index -> selectedItem.get(index))
                            .reduce((cell1, cell2) -> cell1 + SeparatorConstants.COMMA + cell2)
                            .get());
                    data.append(SeparatorConstants.NEWLINE);
                });                                
            }
        } else {
            for (int i = 0; i < pagination.getPageCount(); i++) {
                final TableView<ObservableList<String>> page = (TableView<ObservableList<String>>) pagination.getPageFactory().call(i);
                page.getItems().forEach(item -> {
                    data.append(visibleIndices.stream()
                            .filter(Objects::nonNull)
                            .map(index -> item.get(index))
                            .reduce((cell1, cell2) -> cell1 + SeparatorConstants.COMMA + cell2)
                            .get());
                    data.append(SeparatorConstants.NEWLINE);
                });
            }
        }
        // Call the page factory function once more to go back to the original page index
        pagination.getPageFactory().call(currentPage);

        return data.toString();
    }

    /**
     * Copy the given text to the system clipboard.
     *
     * @param text the text to copy.
     */
    public static void copyToClipboard(final String text) {
        final Clipboard clipboard = Clipboard.getSystemClipboard();
        final ClipboardContent content = new ClipboardContent();
        content.putString(text);
        clipboard.setContent(content);
    }

    /**
     * Write data from the given table to a CSV file.
     *
     * @param table the table to retrieve data from.
     * @param selectedOnly if true, only the data from selected rows in the
     * table will be included in the output file.
     */
    public static void exportToCsv(final TableView<ObservableList<String>> table, final Pagination pagination,
            final boolean selectedOnly) {
        final FileChooserBuilder fChooser = new FileChooserBuilder(EXPORT_CSV)
                .setTitle(EXPORT_CSV)
                .setFileFilter(new FileFilter() {
                    @Override
                    public boolean accept(final File pathName) {
                        final String name = pathName.getName();
                        if (pathName.isFile() && name.toLowerCase().endsWith(CSV_EXT)) {
                            return true;
                        }
                        return name.endsWith(CSV_EXT);
                    }

                    @Override
                    public String getDescription() {
                        return "CSV files (*" + CSV_EXT + ")";
                    }
                });

        final File fileName = fChooser.showSaveDialog();

        if (fileName != null && fileName.getAbsolutePath() != null) {
            final String filePath = fileName.getAbsolutePath().toLowerCase().endsWith(CSV_EXT)
                    ? fileName.getAbsolutePath()
                    : fileName.getAbsolutePath() + CSV_EXT;

            final File file = new File(filePath);
            PluginExecution.withPlugin(new ExportToCsvFilePlugin(file, table, pagination, selectedOnly)).executeLater(null);
        }
    }

    /**
     * Write data from the given table to a XLSX file.
     *
     * @param table the table to retrieve data from.
     * @param selectedOnly if true, only the data from selected rows in the
     * table will be included in the output file.
     * @param sheetName the name of the workbook sheet in the output file.
     */
    public static void exportToExcel(final TableView<ObservableList<String>> table, final Pagination pagination, 
            final int rowsPerPage, final boolean selectedOnly, final String sheetName) {
        final FileChooserBuilder fChooser = new FileChooserBuilder(EXPORT_XLSX)
                .setTitle(EXPORT_XLSX)
                .setFileFilter(new FileFilter() {
                    @Override
                    public boolean accept(final File pathName) {
                        final String name = pathName.getName();
                        if (pathName.isFile() && name.toLowerCase().endsWith(XLSX_EXT)) {
                            return true;
                        }
                        return name.endsWith(XLSX_EXT);
                    }

                    @Override
                    public String getDescription() {
                        return "Excel files (*" + XLSX_EXT + ")";
                    }
                });

        final File fileName = fChooser.showSaveDialog();

        if (fileName != null && fileName.getAbsolutePath() != null) {
            final String filePath = fileName.getAbsolutePath().toLowerCase().endsWith(XLSX_EXT)
                    ? fileName.getAbsolutePath()
                    : fileName.getAbsolutePath() + XLSX_EXT;

            final File excelFile = new File(filePath);
            PluginExecution.withPlugin(new ExportToExcelFilePlugin(excelFile, table, pagination, rowsPerPage, selectedOnly, sheetName)).executeLater(null);
        }
    }

    /**
     * Copy selection information from a table to a graph.
     *
     * @param table the table to retrieve data from.
     * @param index the index of the selection.
     * @param elementType the element type of the selection.
     * @param graph the graph to copy to.
     */
    public static void copySelectionToGraph(final TableView<ObservableList<String>> table,
            final Map<ObservableList<String>, Integer> index, final GraphElementType elementType, final Graph graph) {
        PluginExecution.withPlugin(new SelectionToGraphPlugin(table, index, elementType)).executeLater(graph);
    }

    private static class ExportToCsvFilePlugin extends SimplePlugin {

        private final File file;
        private final TableView<ObservableList<String>> table;
        private final Pagination pagination;
        private final boolean selectedOnly;

        public ExportToCsvFilePlugin(final File file,
                final TableView<ObservableList<String>> table,
                final Pagination pagination,
                final boolean selectedOnly) {
            this.file = file;
            this.table = table;
            this.pagination = pagination;
            this.selectedOnly = selectedOnly;
        }

        @Override
        public void execute(final PluginGraphs graphs, final PluginInteraction interaction, final PluginParameters parameters) throws InterruptedException, PluginException {
            try {
                final String csvData = getTableData(table, pagination, true, selectedOnly);
                try (final FileWriter fileWriter = new FileWriter(file)) {
                    fileWriter.write(csvData);
                }
            } catch (IOException ex) {
                throw new PluginException(PluginNotificationLevel.ERROR, ex);
            }
        }

        @Override
        public String getName() {
            return EXPORT_TO_DELIMITED_FILE_PLUGIN;
        }
    }

    private static class ExportToExcelFilePlugin extends SimplePlugin {

        private final File file;
        private final TableView<ObservableList<String>> table;
        private final Pagination pagination;
        private final int rowsPerPage;
        private final boolean selectedOnly;
        private final String sheetName;

        public ExportToExcelFilePlugin(final File file, final TableView<ObservableList<String>> table, 
                final Pagination pagination, final int rowsPerPage,
                final boolean selectedOnly, final String sheetName) {
            this.file = file;
            this.table = table;
            this.pagination = pagination;
            this.rowsPerPage = rowsPerPage;
            this.selectedOnly = selectedOnly;
            this.sheetName = sheetName;
        }

        @Override
        public void execute(final PluginGraphs graphs, final PluginInteraction interaction, final PluginParameters parameters) throws InterruptedException, PluginException {
            try (final SXSSFWorkbook workbook = new SXSSFWorkbook(SXSSFWorkbook.DEFAULT_WINDOW_SIZE)) {
                final Sheet sheet = workbook.createSheet(sheetName);

                final List<Integer> visibleIndices = table.getColumns().stream()
                        .filter(column -> column.isVisible())
                        .map(column -> table.getColumns().indexOf(column))
                        .collect(Collectors.toList());

                final Row headerRow = sheet.createRow(0);
                visibleIndices.forEach(index -> {
                    final TableColumn<ObservableList<String>, ?> column = table.getColumns().get(index);
                    final Cell headerCell = headerRow.createCell(visibleIndices.indexOf(index));
                    headerCell.setCellValue(column.getText());
                });

                final int currentPage = pagination.getCurrentPageIndex();
                if (selectedOnly) {
                    for (int i = 0; i < pagination.getPageCount(); i++) {
                        pagination.getPageFactory().call(i);
                        // get a copy of the table data so that users are continue working
                        final List<ObservableList<String>> data = table.getSelectionModel().getSelectedItems();
                        final int startIndex = rowsPerPage * i + 1; // + 1 to skip the header
                        writeRecords(sheet, visibleIndices, data, startIndex);                      
                    }
                } else {
                    for (int i = 0; i < pagination.getPageCount(); i++) {
                        pagination.getPageFactory().call(i);
                        // get a copy of the table data so that users are continue working
                        final List<ObservableList<String>> data = table.getItems();
                        final int startIndex = rowsPerPage * i + 1; // + 1 to skip the header
                        writeRecords(sheet, visibleIndices, data, startIndex);                      
                    }
                }
<<<<<<< HEAD
                // Call the page factory function once more to go back to the original page index
                pagination.getPageFactory().call(currentPage);

                workbook.write(new FileOutputStream(file));
=======
                try (final FileOutputStream fileStream = new FileOutputStream(file)) {
                    workbook.write(fileStream);
                }
                LOGGER.log(Level.INFO, "Table View data written to Excel file");
>>>>>>> b57cc207
                workbook.dispose();
            } catch (IOException ex) {
                throw new PluginException(PluginNotificationLevel.ERROR, ex);
            }
        }

        @Override
        public String getName() {
            return EXPORT_TO_EXCEL_FILE_PLUGIN;
        }
    }

    /**
     * Write the table data to the Excel sheet, excluding the heading
     *
     * @param sheet The Excel sheet
     * @param visibleIndices The visible columns
     * @param data The table data
     */
    private static void writeRecords(final Sheet sheet, final List<Integer> visibleIndices, final List<ObservableList<String>> data, final int startIndex) {
        final int[] rowIndex = new int[1];
        rowIndex[0] = startIndex;
        data.forEach(item -> {
            final Row itemRow = sheet.createRow(rowIndex[0]++);
            visibleIndices.forEach(index -> {
                final Cell itemCell = itemRow.createCell(visibleIndices.indexOf(index));
                itemCell.setCellValue(item.get(index));
            });
        });
    }

    /**
     * Copy the table selection to the graph.
     * <p>
     * We use an instance of this plugin to modify the graph. When we get a
     * graph change event, we can check to see if it was this plugin that did
     * the changes. If it was, we don't have to change the table.
     */
    private static class SelectionToGraphPlugin extends SimpleEditPlugin {

        private final TableView<ObservableList<String>> table;
        private final Map<ObservableList<String>, Integer> index;
        private final GraphElementType elementType;

        public SelectionToGraphPlugin(final TableView<ObservableList<String>> table,
                final Map<ObservableList<String>, Integer> index, final GraphElementType elementType) {
            this.table = table;
            this.index = index;
            this.elementType = elementType;
        }

        @Override
        public void edit(final GraphWriteMethods graph, final PluginInteraction interaction, final PluginParameters parameters) throws InterruptedException, PluginException {
            final Set<Integer> selectedElements = table.getSelectionModel().getSelectedItems().stream()
                    .map(selectedItem -> index.get(selectedItem)).collect(Collectors.toSet());
            final boolean isVertex = elementType == GraphElementType.VERTEX;
            final int selectedAttributeId = isVertex ? VisualConcept.VertexAttribute.SELECTED.ensure(graph) : VisualConcept.TransactionAttribute.SELECTED.ensure(graph);
            final int elementCount = isVertex ? graph.getVertexCount() : graph.getTransactionCount();
            for (int elementPosition = 0; elementPosition < elementCount; elementPosition++) {
                final int elementId = isVertex ? graph.getVertex(elementPosition) : graph.getTransaction(elementPosition);
                graph.setBooleanValue(selectedAttributeId, elementId, selectedElements.contains(elementId));
            }
        }

        @Override
        public String getName() {
            return SELECT_ON_GRAPH_PLUGIN;
        }
    }

    /**
     * Write the given TableViewState to the graph.
     */
    public static class UpdateStatePlugin extends SimpleEditPlugin {

        private final TableViewState tableViewState;

        public UpdateStatePlugin(final TableViewState tableViewState) {
            this.tableViewState = tableViewState;
        }

        @Override
        public void edit(final GraphWriteMethods graph, final PluginInteraction interaction, final PluginParameters parameters) throws InterruptedException, PluginException {
            final int tableViewStateAttributeId = TableViewConcept.MetaAttribute.TABLE_VIEW_STATE.ensure(graph);
            final TableViewState state = new TableViewState(tableViewState);
            graph.setObjectValue(tableViewStateAttributeId, 0, state);
        }

        @Override
        protected boolean isSignificant() {
            return true;
        }

        @Override
        public String getName() {
            return UPDATE_STATE_PLUGIN;
        }
    }
}<|MERGE_RESOLUTION|>--- conflicted
+++ resolved
@@ -38,10 +38,7 @@
 import java.util.Map;
 import java.util.Objects;
 import java.util.Set;
-<<<<<<< HEAD
-=======
 import java.util.logging.Level;
->>>>>>> b57cc207
 import java.util.logging.Logger;
 import java.util.stream.Collectors;
 import javafx.collections.ObservableList;
@@ -74,8 +71,6 @@
     private static final String EXPORT_XLSX = "Export To XLSX";
     private static final String CSV_EXT = ".csv";
     private static final String XLSX_EXT = ".xlsx";
-    
-    private static final Logger LOGGER = Logger.getLogger(TableViewUtilities.class.getName());
 
     /**
      * Retrieve data from the given table as comma-separated values.
@@ -330,17 +325,13 @@
                         writeRecords(sheet, visibleIndices, data, startIndex);                      
                     }
                 }
-<<<<<<< HEAD
                 // Call the page factory function once more to go back to the original page index
                 pagination.getPageFactory().call(currentPage);
-
-                workbook.write(new FileOutputStream(file));
-=======
+                
                 try (final FileOutputStream fileStream = new FileOutputStream(file)) {
                     workbook.write(fileStream);
                 }
                 LOGGER.log(Level.INFO, "Table View data written to Excel file");
->>>>>>> b57cc207
                 workbook.dispose();
             } catch (IOException ex) {
                 throw new PluginException(PluginNotificationLevel.ERROR, ex);
