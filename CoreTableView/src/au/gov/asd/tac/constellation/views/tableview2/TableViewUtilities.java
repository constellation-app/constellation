--- conflicted
+++ resolved
@@ -254,15 +254,11 @@
         PluginExecution.withPlugin(new SelectionToGraphPlugin(table, index, elementType)).executeLater(graph);
     }
 
-<<<<<<< HEAD
-    protected static class ExportToCsvFilePlugin extends SimplePlugin {
-=======
     /**
      * Plugin to export to CSV file.
      */
     @PluginInfo(pluginType = PluginType.EXPORT, tags = {"EXPORT"})
     private static class ExportToCsvFilePlugin extends SimplePlugin {
->>>>>>> 1d78b22d
 
         private final File file;
         private final TableView<ObservableList<String>> table;
@@ -300,15 +296,11 @@
         }
     }
 
-<<<<<<< HEAD
+    /**
+     * Plugin to export to Excel file.
+     */
+    @PluginInfo(pluginType = PluginType.EXPORT, tags = {"EXPORT"})
     protected static class ExportToExcelFilePlugin extends SimplePlugin {
-=======
-    /**
-     * Plugin to export to Excel file.
-     */
-    @PluginInfo(pluginType = PluginType.EXPORT, tags = {"EXPORT"})
-    private static class ExportToExcelFilePlugin extends SimplePlugin {
->>>>>>> 1d78b22d
 
         private final File file;
         private final TableView<ObservableList<String>> table;
@@ -431,12 +423,8 @@
      * graph change event, we can check to see if it was this plugin that did
      * the changes. If it was, we don't have to change the table.
      */
-<<<<<<< HEAD
+    @PluginInfo(pluginType = PluginType.SELECTION, tags = {"SELECT"})
     protected static class SelectionToGraphPlugin extends SimpleEditPlugin {
-=======
-    @PluginInfo(pluginType = PluginType.SELECTION, tags = {"SELECT"})
-    private static class SelectionToGraphPlugin extends SimpleEditPlugin {
->>>>>>> 1d78b22d
 
         private final TableView<ObservableList<String>> table;
         private final Map<ObservableList<String>, Integer> index;
