--- conflicted
+++ resolved
@@ -67,8 +67,6 @@
             DialogDisplayer.getDefault().notify(nd);
             return;
         }
-<<<<<<< HEAD
-        
         // A JSON document to store everything in;
         final ObjectMapper mapper = new ObjectMapper();
         final ArrayNode rootNode = mapper.createArrayNode();
@@ -76,20 +74,7 @@
         final ObjectNode columnOrderPrefObject = global.putObject(COLUMN_ORDER_PREF_OBJECT);
         final ObjectNode sortByColumnNode = global.putObject(SORT_BY_COLUMN_OBJECT);
         ArrayNode columnOrderArrayNode = columnOrderPrefObject.putArray("columnOrderArray");
-        
-        
-=======
 
-        // a json document to store everything in; an array of objects where 
-        // each array element is a tab, and the objects are the parameters in each tab.
-        final ObjectMapper mapper = new ObjectMapper();
-        final ArrayNode rootNode = mapper.createArrayNode();
-        final ObjectNode tabNode = rootNode.addObject();
-        final ObjectNode columnOrderPrefObject = tabNode.putObject(COLUMN_ORDER_PREF_OBJECT);
-        final ObjectNode sortByColumnNode = tabNode.putObject(SORT_BY_COLUMN_OBJECT);
-        final ArrayNode columnOrderArrayNode = columnOrderPrefObject.putArray("columnOrderArray");
-
->>>>>>> 0f9c0f43
         int i = 0;
         while (i < columns.size() && columns.get(i).isVisible()) {
             columnOrderArrayNode.add(columns.get(i).getText());
@@ -102,49 +87,9 @@
             // the table isn't being sorted by any column so don't save anything
             sortByColumnNode.put("NO SORT BY COLUMN", "");
         }
-<<<<<<< HEAD
-        
-        
+
         JsonIO.saveJsonPreferences(TABLE_VIEW_PREF_DIR, mapper, rootNode);
-=======
 
-        mapper.configure(SerializationFeature.INDENT_OUTPUT, true);
-        mapper.configure(SerializationFeature.CLOSE_CLOSEABLE, true);
-
-        String fileName = TableViewPreferencesDialog.getTableViewPreferenceName();
-        if (fileName.equals("")) {
-            fileName = String.format("%s at %s", System.getProperty("user.name"), TIMESTAMP_FORMAT.format(Instant.now()));
-        }
-
-        if (fileName != null) {
-            mapper.configure(SerializationFeature.INDENT_OUTPUT, true);
-            mapper.configure(SerializationFeature.CLOSE_CLOSEABLE, true);
-            final File f = new File(tableViewPreferencesDirectory, encode(fileName + ".json"));
-            boolean go = true;
-            if (f.exists()) {
-                final String msg = String.format("'%s' already exists. Do you want to overwrite it?", fileName);
-                final Alert alert = new Alert(Alert.AlertType.CONFIRMATION);
-                alert.setHeaderText("Preference file exists");
-                alert.setContentText(msg);
-                final Optional<ButtonType> option = alert.showAndWait();
-                go = option.isPresent() && option.get() == ButtonType.OK;
-            }
-
-            if (go) {
-                try {
-                    mapper.writeValue(f, rootNode);
-                    StatusDisplayer.getDefault().setStatusText(String.format("Preference saved to %s.", f.getPath()));
-                } catch (IOException ex) {
-                    final String msg = String.format("Can't save table view preference: %s", ex.getMessage());
-                    final NotifyDescriptor nd = new NotifyDescriptor.Message(msg, NotifyDescriptor.ERROR_MESSAGE);
-                    DialogDisplayer.getDefault().notify(nd);
-                }
-            }
-        } else {
-            final NotifyDescriptor nd = new NotifyDescriptor.Message("There must be a valid preference name.", NotifyDescriptor.ERROR_MESSAGE);
-            DialogDisplayer.getDefault().notify(nd);
-        }
->>>>>>> 0f9c0f43
     }
 
     /**
@@ -152,158 +97,42 @@
      *
      * @param the table View's table
      */
-<<<<<<< HEAD
     public static void loadPreferences(TableView<ObservableList<String>> table) {
         final JsonNode root = JsonIO.loadJsonPreferences(TABLE_VIEW_PREF_DIR);
-        if(root != null){
+        if (root != null) {
             for (final JsonNode step : root) {
-            final JsonNode columnOrderPreference = step.get(COLUMN_ORDER_PREF_OBJECT);
-            final JsonNode JsonColumnOrderArray = columnOrderPreference.get("columnOrderArray");
-            final JsonNode sortByColumnPreference = step.get(SORT_BY_COLUMN_OBJECT);
-            final String sortByColumn = sortByColumnPreference.fieldNames().next();
-            ArrayList<TableColumn<ObservableList<String>, ?>> newColumnOrder = new ArrayList<>();
-            
-            for (final JsonNode JsonSavedColumn : JsonColumnOrderArray) {
-                TableColumn<ObservableList<String>, ?> copy;
+                final JsonNode columnOrderPreference = step.get(COLUMN_ORDER_PREF_OBJECT);
+                final JsonNode JsonColumnOrderArray = columnOrderPreference.get("columnOrderArray");
+                final JsonNode sortByColumnPreference = step.get(SORT_BY_COLUMN_OBJECT);
+                final String sortByColumn = sortByColumnPreference.fieldNames().next();
+                ArrayList<TableColumn<ObservableList<String>, ?>> newColumnOrder = new ArrayList<>();
+
+                for (final JsonNode JsonSavedColumn : JsonColumnOrderArray) {
+                    TableColumn<ObservableList<String>, ?> copy;
+                    for (TableColumn<ObservableList<String>, ?> column : table.getColumns()) {
+                        if (column.getText().equals(JsonSavedColumn.textValue())) {
+                            copy = column;
+                            copy.setVisible(true);
+                            newColumnOrder.add(copy);
+
+                        }
+                    }
+                    table.getColumns().removeIf(tc -> tc.getText().equals(JsonSavedColumn.textValue()));
+                }
+
+                //set all the other columns to not visible
                 for (TableColumn<ObservableList<String>, ?> column : table.getColumns()) {
-                    if(column.getText().equals(JsonSavedColumn.textValue())){
-                        copy = column;
-                        copy.setVisible(true);
-                        newColumnOrder.add(copy);
-=======
-    public static void loadPreferences(final TableView<ObservableList<String>> table) {
-        final Preferences prefs = NbPreferences.forModule(ApplicationPreferenceKeys.class);
-        final String userDir = ApplicationPreferenceKeys.getUserDir(prefs);
-        final File tableViewPreferencesDirectory = new File(userDir, TABLE_VIEW_PREF_DIR);
-        final String[] names;
-
-        if (tableViewPreferencesDirectory.isDirectory()) {
-            names = tableViewPreferencesDirectory.list((File dir, String name) -> {
-                return name.toLowerCase().endsWith(".json");
-            });
-        } else {
-            names = new String[0];
-        }
-
-        // chop off ".json" from the filenames
-        for (int i = 0; i < names.length; i++) {
-            names[i] = decode(names[i].substring(0, names[i].length() - 5));
-        }
-
-        final String tableViewPreferenceFileName = TableViewPreferencesDialog.getTableViewPreferences(names);
-
-        if (tableViewPreferenceFileName != null) {
-            try {
-                final ObjectMapper mapper = new ObjectMapper();
-                final JsonNode root = mapper.readTree(new File(tableViewPreferencesDirectory, encode(tableViewPreferenceFileName) + ".json"));
-
-                for (final JsonNode step : root) {
-                    final JsonNode columnOrderPreference = step.get(COLUMN_ORDER_PREF_OBJECT);
-                    final JsonNode JsonColumnOrderArray = columnOrderPreference.get("columnOrderArray");
-                    final JsonNode sortByColumnPreference = step.get(SORT_BY_COLUMN_OBJECT);
-                    final String sortByColumn = sortByColumnPreference.fieldNames().next();
-                    final ArrayList<TableColumn<ObservableList<String>, ?>> newColumnOrder = new ArrayList<>();
-
-                    for (final JsonNode JsonSavedColumn : JsonColumnOrderArray) {
-                        TableColumn<ObservableList<String>, ?> copy;
-                        for (final TableColumn<ObservableList<String>, ?> column : table.getColumns()) {
-                            if (column.getText().equals(JsonSavedColumn.textValue())) {
-                                copy = column;
-                                copy.setVisible(true);
-                                newColumnOrder.add(copy);
-                            }
-                        }
-                        table.getColumns().removeIf(tc -> tc.getText().equals(JsonSavedColumn.textValue()));
+                    newColumnOrder.add(column);
+                    column.setVisible(false);
+                }
+                table.getColumns().setAll(newColumnOrder);
+                table.getSortOrder().clear();
+                for (TableColumn<ObservableList<String>, ?> column : table.getColumns()) {
+                    if (column.getText().equals(sortByColumn)) {
+                        table.getSortOrder().add(column);
                     }
-
-                    // set all the other columns to not visible
-                    for (final TableColumn<ObservableList<String>, ?> column : table.getColumns()) {
-                        newColumnOrder.add(column);
-                        column.setVisible(false);
-                    }
-                    table.getColumns().setAll(newColumnOrder);
-                    table.getSortOrder().clear();
-                    for (final TableColumn<ObservableList<String>, ?> column : table.getColumns()) {
-                        if (column.getText().equals(sortByColumn)) {
-                            table.getSortOrder().add(column);
-                        }
->>>>>>> 0f9c0f43
-                    }
-                }
-                table.getColumns().removeIf(tc -> tc.getText().equals(JsonSavedColumn.textValue()));
-            }
-<<<<<<< HEAD
-            
-            //set all the other columns to not visible
-            for (TableColumn<ObservableList<String>, ?> column : table.getColumns()) {
-                newColumnOrder.add(column);
-                column.setVisible(false);
-            }
-            table.getColumns().setAll(newColumnOrder);
-            table.getSortOrder().clear();
-            for (TableColumn<ObservableList<String>, ?> column : table.getColumns()) {
-                if(column.getText().equals(sortByColumn)){
-                    table.getSortOrder().add(column);
                 }
             }
         }
-        } 
-            
-        
-=======
-        }
-    }
-
-    private static String encode(final String s) {
-        final StringBuilder b = new StringBuilder();
-        for (final char c : s.toCharArray()) {
-            if (isValidFileCharacter(c)) {
-                b.append(c);
-            } else {
-                b.append(String.format("_%04x", (int) c));
-            }
-        }
-
-        return b.toString();
-    }
-
-    /**
-     * Decode a String that has been encoded by {@link encode(String)}.
-     *
-     * @param s The String to be decoded.
-     *
-     * @return The decoded String.
-     */
-    private static String decode(final String s) {
-        final StringBuilder b = new StringBuilder();
-        for (int i = 0; i < s.length(); i++) {
-            final char c = s.charAt(i);
-            if (c != '_') {
-                b.append(c);
-            } else {
-                final String hex = s.substring(i + 1, Math.min(i + 5, s.length()));
-                if (hex.length() == 4) {
-                    try {
-                        final int value = Integer.parseInt(hex, 16);
-                        b.append((char) value);
-                        i += 4;
-                    } catch (final NumberFormatException ex) {
-                        return null;
-                    }
-                } else {
-                    return null;
-                }
-            }
-        }
-
-        return b.toString();
->>>>>>> 0f9c0f43
-    }
-
-    private static boolean isValidFileCharacter(final char c) {
-        return (c >= '0' && c <= '9')
-                || (c >= 'A' && c <= 'Z')
-                || (c >= 'a' && c <= 'z')
-                || c == ' ' || c == '-' || c == '.';
     }
 }