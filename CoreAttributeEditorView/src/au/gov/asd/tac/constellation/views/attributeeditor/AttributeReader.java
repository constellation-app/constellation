--- conflicted
+++ resolved
@@ -56,7 +56,7 @@
  * @author twinkle2_little
  */
 public class AttributeReader {
-    
+
     private static final Logger LOGGER = Logger.getLogger(AttributeReader.class.getName());
 
     private final Graph graph;
@@ -68,7 +68,7 @@
     private final IntArray selectedNodes = new IntArray();
     private final Map<GraphElementType, List<AttributeData>> elementAttributeData = new HashMap<>();
     private final Map<GraphElementType, Integer> elementAttributeCounts = new HashMap<>();
-    
+
     // type appended with attribute name as key.
     private final HashMap<String, Object[]> elementAttributeValues = new HashMap<>();
 
@@ -111,7 +111,7 @@
         showAllPrefs.put(GraphElementType.GRAPH, prefs.getBoolean(AttributePreferenceKey.GRAPH_SHOW_ALL, false));
         showAllPrefs.put(GraphElementType.VERTEX, prefs.getBoolean(AttributePreferenceKey.NODE_SHOW_ALL, false));
         showAllPrefs.put(GraphElementType.TRANSACTION, prefs.getBoolean(AttributePreferenceKey.TRANSACTION_SHOW_ALL, false));
-        
+
         final List<String> hiddenAttrs = StringUtilities.splitLabelsWithEscapeCharacters(prefs.get(AttributePreferenceKey.HIDDEN_ATTRIBUTES, ""), AttributePreferenceKey.SPLIT_CHAR_SET);
         final Set<String> hiddenAttrsSet = new HashSet<>(hiddenAttrs);
 
@@ -277,19 +277,12 @@
                 }
 
                 if (preferenceChanged || selectionChanged || attributeModified || data.attibuteValueHasChanged(rg.getValueModificationCounter(data.getAttributeId()))) {
-<<<<<<< HEAD
                     final Set<Object> values = new HashSet<>();
                     int valueCountLimit = 11;
                     // only load 10 values first... if the user wants more then another request is made. we load 11 to know that there are more than 10
-                    if (data.getDataType().equals("boolean")) {
-                        valueCountLimit = 2; 
+                    if ("boolean".equals(data.getDataType())) {
+                        valueCountLimit = 2;
                         // boolean only has two possibilities.
-=======
-                    HashSet<Object> values = new HashSet<>();
-                    int valueCountLimit = 11;//only load 10 values first... if the user wants more then another request is made. we load 11 to know that there are more than 10
-                    if ("boolean".equals(data.getDataType())) {
-                        valueCountLimit = 2; // boolean only has two possibilities.
->>>>>>> d7a66350
                     }
                     if (selectedElement != null) {
                         for (int i = 0; i < selectedElement.size() && values.size() < valueCountLimit; i++) {
