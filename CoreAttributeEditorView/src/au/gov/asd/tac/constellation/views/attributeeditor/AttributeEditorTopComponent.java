--- conflicted
+++ resolved
@@ -1,284 +1,268 @@
-/*
- * Copyright 2010-2025 Australian Signals Directorate
- *
- * Licensed under the Apache License, Version 2.0 (the "License");
- * you may not use this file except in compliance with the License.
- * You may obtain a copy of the License at
- *
- *     http://www.apache.org/licenses/LICENSE-2.0
- *
- * Unless required by applicable law or agreed to in writing, software
- * distributed under the License is distributed on an "AS IS" BASIS,
- * WITHOUT WARRANTIES OR CONDITIONS OF ANY KIND, either express or implied.
- * See the License for the specific language governing permissions and
- * limitations under the License.
- */
-package au.gov.asd.tac.constellation.views.attributeeditor;
-
-import au.gov.asd.tac.constellation.graph.Graph;
-import au.gov.asd.tac.constellation.graph.manager.GraphManager;
-import au.gov.asd.tac.constellation.graph.manager.GraphManagerListener;
-import au.gov.asd.tac.constellation.graph.monitor.GraphChangeEvent;
-import au.gov.asd.tac.constellation.graph.monitor.GraphChangeListener;
-import au.gov.asd.tac.constellation.graph.node.GraphNode;
-import au.gov.asd.tac.constellation.preferences.utilities.PreferenceUtilities;
-import au.gov.asd.tac.constellation.utilities.javafx.JavafxStyleManager;
-import au.gov.asd.tac.constellation.views.AbstractTopComponent;
-import au.gov.asd.tac.constellation.views.JavaFxTopComponent;
-import java.util.ArrayList;
-import java.util.List;
-import java.util.concurrent.LinkedBlockingQueue;
-import java.util.prefs.PreferenceChangeEvent;
-import java.util.prefs.PreferenceChangeListener;
-import java.util.prefs.Preferences;
-import org.netbeans.api.settings.ConvertAsProperties;
-import org.openide.awt.ActionID;
-import org.openide.awt.ActionReference;
-import org.openide.awt.ActionReferences;
-import org.openide.awt.UndoRedo;
-import org.openide.util.NbBundle.Messages;
-import org.openide.util.NbPreferences;
-import org.openide.util.lookup.ServiceProvider;
-import org.openide.windows.TopComponent;
-
-/**
-<<<<<<< HEAD
- * This is the top component for CONSTELLATION's 'attribute editor' view. The attribute editor is a simple user
- * interface which allows users to view and edit the values for any of the graph's attributes. Like many other
- * CONSTELLATION views, its display corresponds to the current selection on the active graph. The attribute editor also
- * facilitates the adding/removing and editing of attributes (as opposed to their values).
-=======
- * This is the top component for Constellation's 'attribute editor' view. The
- * attribute editor is a simple user interface which allows users to view and
- * edit the values for any of the graph's attributes. Like many other
- * Constellation views, its display corresponds to the current selection on the
- * active graph. The attribute editor also facilitates the adding/removing and
- * editing of attributes (as opposed to their values).
->>>>>>> 2e6fe428
- * <br>
- * There are four main components to the editor:
- * <ul>
- * <li> The user interface, contained here, in {@link AttributeEditorPanel}, and {@link AttributeTitledPane}.
- * </li><li> The data model, described in {@link AttributeState} and {@link AttributeData}, which is populated from the
- * graph using {@link AttributeReader}.
- * </li><li> {@link au.gov.asd.tac.constellation.views.attributeeditor.editors.AbstractEditorFactory.AbstractEditor}
- * classes that describe how each type of attribute should be displayed and edited.
- * </li><li> {@link au.gov.asd.tac.constellation.views.attributeeditor.editors.operations.EditOperation} classes that
- * make changes to attributes and their values on the graph, usually through plugins.
- * </li>
- * </ul>
-<<<<<<< HEAD
- * Note that whilst the structure is to remain as above, the details of the last two components are to be significantly
- * changed in the future. This will entail disentaglement of the GUI, the graph editing, and the representation of
- * attributes.
-=======
- * Note that whilst the structure is to remain as above, the details of the last
- * two components are to be significantly changed in the future. This will
- * entail disentanglement of the GUI, the graph editing, and the representation
- * of attributes.
->>>>>>> 2e6fe428
- *
- * @see AttributeEditorPanel
- * @see au.gov.asd.tac.constellation.views.attributeeditor.editors.AbstractEditorFactory.AbstractEditor
- */
-@ConvertAsProperties(
-        dtd = "-//au.gov.asd.tac.constellation.views.attributeeditor//AttributeEditor//EN",
-        autostore = false
-)
-@TopComponent.Description(
-        preferredID = "AttributeEditorTopComponent",
-        iconBase = "au/gov/asd/tac/constellation/views/attributeeditor/resources/attribute_editor.png",
-        persistenceType = TopComponent.PERSISTENCE_ALWAYS
-)
-@TopComponent.Registration(
-        mode = "explorer",
-        openAtStartup = false
-)
-@ActionID(
-        category = "explorer",
-        id = "au.gov.asd.tac.constellation.views.attributeeditor.AttributeEditorTopComponent"
-)
-@ActionReferences({
-    @ActionReference(path = "Menu/Views", position = 200),
-    @ActionReference(path = "Shortcuts", name = "CS-E")
-})
-@TopComponent.OpenActionRegistration(
-        displayName = "#CTL_AttributeEditorAction",
-        preferredID = "AttributeEditorTopComponent"
-)
-@Messages({
-    "CTL_AttributeEditorAction=Attribute Editor",
-    "CTL_AttributeEditorTopComponent=Attribute Editor",
-    "HINT_AttributeEditorTopComponent=Attribute Editor"
-})
-@ServiceProvider(service = AbstractTopComponent.class, position = 1000)
-public final class AttributeEditorTopComponent extends JavaFxTopComponent<AttributeEditorPanel> implements GraphManagerListener, GraphChangeListener, UndoRedo.Provider, PreferenceChangeListener {
-
-    private static final String ATTRIBUTE_EDITOR_GRAPH_CHANGED_THREAD_NAME = "Attribute Editor Graph Changed Updater";
-    private final AttributeEditorPanel attributePanel;
-    private final Runnable refreshRunnable;
-    private Graph activeGraph;
-    private AttributeReader reader;
-    private long latestGraphChangeID = 0;
-    private final Preferences prefs = NbPreferences.forModule(AttributePreferenceKey.class);
-    private LinkedBlockingQueue<Object> queue = new LinkedBlockingQueue<>();
-    private Thread refreshThread;
-    private static final boolean DARK_MODE = JavafxStyleManager.isDarkTheme();
-
-    public AttributeEditorTopComponent() {
-        attributePanel = new AttributeEditorPanel(this);
-        initComponents();
-        setName(Bundle.CTL_AttributeEditorTopComponent());
-        setToolTipText(Bundle.HINT_AttributeEditorTopComponent());
-
-        refreshRunnable = () -> {
-            final List<Object> devNull = new ArrayList<>();
-
-            while (!queue.isEmpty()) {
-                queue.drainTo(devNull);
-            }
-
-            if (reader != null) {
-                attributePanel.updateEditorPanel(reader.refreshAttributes());
-            }
-        };
-
-        GraphManager.getDefault().addGraphManagerListener(AttributeEditorTopComponent.this);
-        newActiveGraph(GraphManager.getDefault().getActiveGraph());
-        initContent();
-    }
-
-    public Object[] getMoreData(final AttributeData attribute) {
-        return reader != null ? reader.loadMoreDataFor(attribute) : new Object[0];
-    }
-
-    /**
-     * This method is called from within the constructor to initialize the form. WARNING: Do NOT modify this code. The
-     * content of this method is always regenerated by the Form Editor.
-     */
-    // <editor-fold defaultstate="collapsed" desc="Generated Code">//GEN-BEGIN:initComponents
-    private void initComponents() {
-
-        javax.swing.GroupLayout layout = new javax.swing.GroupLayout(this);
-        this.setLayout(layout);
-        layout.setHorizontalGroup(
-            layout.createParallelGroup(javax.swing.GroupLayout.Alignment.LEADING)
-            .addGap(0, 400, Short.MAX_VALUE)
-        );
-        layout.setVerticalGroup(
-            layout.createParallelGroup(javax.swing.GroupLayout.Alignment.LEADING)
-            .addGap(0, 300, Short.MAX_VALUE)
-        );
-    }// </editor-fold>//GEN-END:initComponents
-
-    // Variables declaration - do not modify//GEN-BEGIN:variables
-    // End of variables declaration//GEN-END:variables
-    @Override
-    protected void handleComponentOpened() {
-        super.handleComponentOpened();
-        GraphManager.getDefault().addGraphManagerListener(this);
-        newActiveGraph(GraphManager.getDefault().getActiveGraph());
-
-        PreferenceUtilities.addPreferenceChangeListener(prefs.absolutePath(), this);
-
-        // Ensure that all the 'Show Empty' buttons are toggled on when panel
-        // is re-displayed
-        if (attributePanel != null) {
-            attributePanel.refreshShowEmpty();
-        }
-
-        setFloating(Bundle.CTL_AttributeEditorTopComponent(), 0, 0, Spawn.LEFT);
-    }
-
-    @Override
-    protected void handleComponentClosed() {
-        super.handleComponentClosed();
-        GraphManager.getDefault().removeGraphManagerListener(this);
-        newActiveGraph(null);
-
-        PreferenceUtilities.removePreferenceChangeListener(prefs.absolutePath(), this);
-    }
-
-    void writeProperties(final java.util.Properties p) {
-        // Required for @ConvertAsProperties
-    }
-
-    void readProperties(final java.util.Properties p) {
-        // Required for @ConvertAsProperties
-    }
-
-    @Override
-    protected void handleGraphClosed(final Graph graph) {
-        if (needsUpdate()) {
-            attributePanel.resetPanel();
-        }
-    }
-
-    @Override
-    protected void handleNewGraph(final Graph graph) {
-        if (needsUpdate() && activeGraph != graph) {
-            if (activeGraph != null) {
-                activeGraph.removeGraphChangeListener(this);
-            }
-            activeGraph = graph;
-            if (activeGraph != null) {
-                activeGraph.addGraphChangeListener(this);
-                reader = new AttributeReader(activeGraph);
-                attributePanel.updateEditorPanel(reader.refreshAttributes());
-            } else {
-                reader = null;
-            }
-        }
-    }
-
-    @Override
-    protected void handleGraphChange(final GraphChangeEvent event) {
-        if (event == null) { // can be null at this point in time
-            return;
-        }
-        final GraphChangeEvent newEvent = event.getLatest();
-        if (newEvent == null) { // latest event may be null - defensive check
-            return;
-        }
-        if (newEvent.getId() > latestGraphChangeID) {
-            latestGraphChangeID = newEvent.getId();
-            if (activeGraph != null && reader != null) {
-                queue.add(newEvent);
-                if (refreshThread == null || !refreshThread.isAlive()) {
-                    refreshThread = new Thread(refreshRunnable);
-                    refreshThread.setName(ATTRIBUTE_EDITOR_GRAPH_CHANGED_THREAD_NAME);
-                    refreshThread.start();
-                }
-            }
-        }
-    }
-
-    @Override
-    protected void componentShowing() {
-        super.componentShowing();
-        handleNewGraph(GraphManager.getDefault().getActiveGraph());
-    }
-
-    @Override
-    public UndoRedo getUndoRedo() {
-        final GraphNode graphNode = GraphNode.getGraphNode(activeGraph);
-        return graphNode == null ? null : graphNode.getUndoRedoManager();
-    }
-
-    @Override
-    protected String createStyle() {
-        return DARK_MODE ? "resources/attribute-editor.css" : "resources/attribute-editor-light.css";
-    }
-
-    @Override
-    protected AttributeEditorPanel createContent() {
-        return attributePanel;
-    }
-
-    @Override
-    protected void handlePreferenceChange(final PreferenceChangeEvent event) {
-        if (reader != null) {
-            attributePanel.updateEditorPanel(reader.refreshAttributes(true));
-        }
-    }
-}
+/*
+ * Copyright 2010-2025 Australian Signals Directorate
+ *
+ * Licensed under the Apache License, Version 2.0 (the "License");
+ * you may not use this file except in compliance with the License.
+ * You may obtain a copy of the License at
+ *
+ *     http://www.apache.org/licenses/LICENSE-2.0
+ *
+ * Unless required by applicable law or agreed to in writing, software
+ * distributed under the License is distributed on an "AS IS" BASIS,
+ * WITHOUT WARRANTIES OR CONDITIONS OF ANY KIND, either express or implied.
+ * See the License for the specific language governing permissions and
+ * limitations under the License.
+ */
+package au.gov.asd.tac.constellation.views.attributeeditor;
+
+import au.gov.asd.tac.constellation.graph.Graph;
+import au.gov.asd.tac.constellation.graph.manager.GraphManager;
+import au.gov.asd.tac.constellation.graph.manager.GraphManagerListener;
+import au.gov.asd.tac.constellation.graph.monitor.GraphChangeEvent;
+import au.gov.asd.tac.constellation.graph.monitor.GraphChangeListener;
+import au.gov.asd.tac.constellation.graph.node.GraphNode;
+import au.gov.asd.tac.constellation.preferences.utilities.PreferenceUtilities;
+import au.gov.asd.tac.constellation.utilities.javafx.JavafxStyleManager;
+import au.gov.asd.tac.constellation.views.AbstractTopComponent;
+import au.gov.asd.tac.constellation.views.JavaFxTopComponent;
+import java.util.ArrayList;
+import java.util.List;
+import java.util.concurrent.LinkedBlockingQueue;
+import java.util.prefs.PreferenceChangeEvent;
+import java.util.prefs.PreferenceChangeListener;
+import java.util.prefs.Preferences;
+import org.netbeans.api.settings.ConvertAsProperties;
+import org.openide.awt.ActionID;
+import org.openide.awt.ActionReference;
+import org.openide.awt.ActionReferences;
+import org.openide.awt.UndoRedo;
+import org.openide.util.NbBundle.Messages;
+import org.openide.util.NbPreferences;
+import org.openide.util.lookup.ServiceProvider;
+import org.openide.windows.TopComponent;
+
+/**
+ * This is the top component for Constellation's 'attribute editor' view. The attribute editor is a simple user
+ * interface which allows users to view and edit the values for any of the graph's attributes. Like many other
+ * Constellation views, its display corresponds to the current selection on the active graph. The attribute editor also
+ * facilitates the adding/removing and editing of attributes (as opposed to their values).
+ * <br>
+ * There are four main components to the editor:
+ * <ul>
+ * <li> The user interface, contained here, in {@link AttributeEditorPanel}, and {@link AttributeTitledPane}.
+ * </li><li> The data model, described in {@link AttributeState} and {@link AttributeData}, which is populated from the
+ * graph using {@link AttributeReader}.
+ * </li><li> {@link au.gov.asd.tac.constellation.views.attributeeditor.editors.AbstractEditorFactory.AbstractEditor}
+ * classes that describe how each type of attribute should be displayed and edited.
+ * </li><li> {@link au.gov.asd.tac.constellation.views.attributeeditor.editors.operations.EditOperation} classes that
+ * make changes to attributes and their values on the graph, usually through plugins.
+ * </li>
+ * </ul>
+ * Note that whilst the structure is to remain as above, the details of the last two components are to be significantly
+ * changed in the future. This will entail disentanglement of the GUI, the graph editing, and the representation of
+ * attributes.
+ *
+ * @see AttributeEditorPanel
+ * @see au.gov.asd.tac.constellation.views.attributeeditor.editors.AbstractEditorFactory.AbstractEditor
+ */
+@ConvertAsProperties(
+        dtd = "-//au.gov.asd.tac.constellation.views.attributeeditor//AttributeEditor//EN",
+        autostore = false
+)
+@TopComponent.Description(
+        preferredID = "AttributeEditorTopComponent",
+        iconBase = "au/gov/asd/tac/constellation/views/attributeeditor/resources/attribute_editor.png",
+        persistenceType = TopComponent.PERSISTENCE_ALWAYS
+)
+@TopComponent.Registration(
+        mode = "explorer",
+        openAtStartup = false
+)
+@ActionID(
+        category = "explorer",
+        id = "au.gov.asd.tac.constellation.views.attributeeditor.AttributeEditorTopComponent"
+)
+@ActionReferences({
+    @ActionReference(path = "Menu/Views", position = 200),
+    @ActionReference(path = "Shortcuts", name = "CS-E")
+})
+@TopComponent.OpenActionRegistration(
+        displayName = "#CTL_AttributeEditorAction",
+        preferredID = "AttributeEditorTopComponent"
+)
+@Messages({
+    "CTL_AttributeEditorAction=Attribute Editor",
+    "CTL_AttributeEditorTopComponent=Attribute Editor",
+    "HINT_AttributeEditorTopComponent=Attribute Editor"
+})
+@ServiceProvider(service = AbstractTopComponent.class, position = 1000)
+public final class AttributeEditorTopComponent extends JavaFxTopComponent<AttributeEditorPanel> implements GraphManagerListener, GraphChangeListener, UndoRedo.Provider, PreferenceChangeListener {
+
+    private static final String ATTRIBUTE_EDITOR_GRAPH_CHANGED_THREAD_NAME = "Attribute Editor Graph Changed Updater";
+    private final AttributeEditorPanel attributePanel;
+    private final Runnable refreshRunnable;
+    private Graph activeGraph;
+    private AttributeReader reader;
+    private long latestGraphChangeID = 0;
+    private final Preferences prefs = NbPreferences.forModule(AttributePreferenceKey.class);
+    private LinkedBlockingQueue<Object> queue = new LinkedBlockingQueue<>();
+    private Thread refreshThread;
+    private static final boolean DARK_MODE = JavafxStyleManager.isDarkTheme();
+
+    public AttributeEditorTopComponent() {
+        attributePanel = new AttributeEditorPanel(this);
+        initComponents();
+        setName(Bundle.CTL_AttributeEditorTopComponent());
+        setToolTipText(Bundle.HINT_AttributeEditorTopComponent());
+
+        refreshRunnable = () -> {
+            final List<Object> devNull = new ArrayList<>();
+
+            while (!queue.isEmpty()) {
+                queue.drainTo(devNull);
+            }
+
+            if (reader != null) {
+                attributePanel.updateEditorPanel(reader.refreshAttributes());
+            }
+        };
+
+        GraphManager.getDefault().addGraphManagerListener(AttributeEditorTopComponent.this);
+        newActiveGraph(GraphManager.getDefault().getActiveGraph());
+        initContent();
+    }
+
+    public Object[] getMoreData(final AttributeData attribute) {
+        return reader != null ? reader.loadMoreDataFor(attribute) : new Object[0];
+    }
+
+    /**
+     * This method is called from within the constructor to initialize the form. WARNING: Do NOT modify this code. The
+     * content of this method is always regenerated by the Form Editor.
+     */
+    // <editor-fold defaultstate="collapsed" desc="Generated Code">//GEN-BEGIN:initComponents
+    private void initComponents() {
+
+        javax.swing.GroupLayout layout = new javax.swing.GroupLayout(this);
+        this.setLayout(layout);
+        layout.setHorizontalGroup(
+            layout.createParallelGroup(javax.swing.GroupLayout.Alignment.LEADING)
+            .addGap(0, 400, Short.MAX_VALUE)
+        );
+        layout.setVerticalGroup(
+            layout.createParallelGroup(javax.swing.GroupLayout.Alignment.LEADING)
+            .addGap(0, 300, Short.MAX_VALUE)
+        );
+    }// </editor-fold>//GEN-END:initComponents
+
+    // Variables declaration - do not modify//GEN-BEGIN:variables
+    // End of variables declaration//GEN-END:variables
+    @Override
+    protected void handleComponentOpened() {
+        super.handleComponentOpened();
+        GraphManager.getDefault().addGraphManagerListener(this);
+        newActiveGraph(GraphManager.getDefault().getActiveGraph());
+
+        PreferenceUtilities.addPreferenceChangeListener(prefs.absolutePath(), this);
+
+        // Ensure that all the 'Show Empty' buttons are toggled on when panel
+        // is re-displayed
+        if (attributePanel != null) {
+            attributePanel.refreshShowEmpty();
+        }
+
+        setFloating(Bundle.CTL_AttributeEditorTopComponent(), 0, 0, Spawn.LEFT);
+    }
+
+    @Override
+    protected void handleComponentClosed() {
+        super.handleComponentClosed();
+        GraphManager.getDefault().removeGraphManagerListener(this);
+        newActiveGraph(null);
+
+        PreferenceUtilities.removePreferenceChangeListener(prefs.absolutePath(), this);
+    }
+
+    void writeProperties(final java.util.Properties p) {
+        // Required for @ConvertAsProperties
+    }
+
+    void readProperties(final java.util.Properties p) {
+        // Required for @ConvertAsProperties
+    }
+
+    @Override
+    protected void handleGraphClosed(final Graph graph) {
+        if (needsUpdate()) {
+            attributePanel.resetPanel();
+        }
+    }
+
+    @Override
+    protected void handleNewGraph(final Graph graph) {
+        if (needsUpdate() && activeGraph != graph) {
+            if (activeGraph != null) {
+                activeGraph.removeGraphChangeListener(this);
+            }
+            activeGraph = graph;
+            if (activeGraph != null) {
+                activeGraph.addGraphChangeListener(this);
+                reader = new AttributeReader(activeGraph);
+                attributePanel.updateEditorPanel(reader.refreshAttributes());
+            } else {
+                reader = null;
+            }
+        }
+    }
+
+    @Override
+    protected void handleGraphChange(final GraphChangeEvent event) {
+        if (event == null) { // can be null at this point in time
+            return;
+        }
+        final GraphChangeEvent newEvent = event.getLatest();
+        if (newEvent == null) { // latest event may be null - defensive check
+            return;
+        }
+        if (newEvent.getId() > latestGraphChangeID) {
+            latestGraphChangeID = newEvent.getId();
+            if (activeGraph != null && reader != null) {
+                queue.add(newEvent);
+                if (refreshThread == null || !refreshThread.isAlive()) {
+                    refreshThread = new Thread(refreshRunnable);
+                    refreshThread.setName(ATTRIBUTE_EDITOR_GRAPH_CHANGED_THREAD_NAME);
+                    refreshThread.start();
+                }
+            }
+        }
+    }
+
+    @Override
+    protected void componentShowing() {
+        super.componentShowing();
+        handleNewGraph(GraphManager.getDefault().getActiveGraph());
+    }
+
+    @Override
+    public UndoRedo getUndoRedo() {
+        final GraphNode graphNode = GraphNode.getGraphNode(activeGraph);
+        return graphNode == null ? null : graphNode.getUndoRedoManager();
+    }
+
+    @Override
+    protected String createStyle() {
+        return DARK_MODE ? "resources/attribute-editor.css" : "resources/attribute-editor-light.css";
+    }
+
+    @Override
+    protected AttributeEditorPanel createContent() {
+        return attributePanel;
+    }
+
+    @Override
+    protected void handlePreferenceChange(final PreferenceChangeEvent event) {
+        if (reader != null) {
+            attributePanel.updateEditorPanel(reader.refreshAttributes(true));
+        }
+    }
+}