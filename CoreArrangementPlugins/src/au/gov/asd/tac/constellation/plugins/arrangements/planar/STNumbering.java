--- conflicted
+++ resolved
@@ -122,15 +122,9 @@
             final List<TreeNode> stNumberedComponent = new ArrayList<>();
 
             // Set up the old vertices and edges, and the stack for building an st numbering
-<<<<<<< HEAD
             final Set<Integer> oldVxIDs = new HashSet<>();
             final Set<Integer> oldLxIDs = new HashSet<>();
-            final Stack<TreeNode> pathfinderStack = new Stack<>();
-=======
-            Set<Integer> oldVxIDs = new HashSet<>();
-            Set<Integer> oldLxIDs = new HashSet<>();
-            Deque<TreeNode> pathfinderStack = new LinkedList<>();
->>>>>>> d7a66350
+            final Deque<TreeNode> pathfinderStack = new LinkedList<>();
             oldVxIDs.add(t.vxID);
             pathfinderStack.push(t);
 
