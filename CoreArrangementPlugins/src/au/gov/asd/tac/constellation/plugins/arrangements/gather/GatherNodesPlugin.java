--- conflicted
+++ resolved
@@ -94,11 +94,7 @@
             // Skip the first position: when we get to vxId, we don't change it's position.
             int h = 1;
             int v = 0;
-<<<<<<< HEAD
             final float scalingFactor = 4;
-=======
-            float scalingFactor = 4;
->>>>>>> 91bc2f64
             for (int vertex = gathers.nextSetBit(0); vertex >= 0; vertex = gathers.nextSetBit(vertex + 1)) {
                 if (vertex != vxId) {
                     wg.setFloatValue(xId, vertex, x + scalingFactor * (h * left.getX() + v * up.getX()));
