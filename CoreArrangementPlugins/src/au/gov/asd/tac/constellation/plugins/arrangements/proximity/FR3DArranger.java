--- conflicted
+++ resolved
@@ -65,22 +65,11 @@
     public static final int MAX_ITERATIONS = 10;
     private static final int BORDER = 1;
     private double temperature;
-<<<<<<< HEAD
-    //    private int currentIteration;
-    private static final double attraction_multiplier = 0.75 / 0.67;
-    private static final double repulsionMultiplier = 0.75 * 0.67;
-    private double attractionConstant;
-    private double repulsionConstant;
-    //    private double max_dimension;
-    private static final double EPSILON = 0.000001;
-//    private final GraphWriteMethods graph;
-=======
     private static final double ATTRACTION_MULTIPLIER = 0.75 / 0.67;
     private static final double REPULSION_MULTIPLIER = 0.75 * 0.67;
     private double attractionConstant;
     private double repulsionConstant;
     private static final double EPSILON = 0.000001;
->>>>>>> ac3152d5
     private ArrayList<Point3D.Float> points;
     private ArrayList<Point3D.Float> offsets;
     private volatile boolean stopWork;
