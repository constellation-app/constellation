/*
 * Copyright 2010-2020 Australian Signals Directorate
 *
 * Licensed under the Apache License, Version 2.0 (the "License");
 * you may not use this file except in compliance with the License.
 * You may obtain a copy of the License at
 *
 *     http://www.apache.org/licenses/LICENSE-2.0
 *
 * Unless required by applicable law or agreed to in writing, software
 * distributed under the License is distributed on an "AS IS" BASIS,
 * WITHOUT WARRANTIES OR CONDITIONS OF ANY KIND, either express or implied.
 * See the License for the specific language governing permissions and
 * limitations under the License.
 */
package au.gov.asd.tac.constellation.plugins.arrangements.subgraph;

import au.gov.asd.tac.constellation.graph.GraphAttributeMerger;
import au.gov.asd.tac.constellation.graph.GraphElementType;
import au.gov.asd.tac.constellation.graph.GraphIndexResult;
import au.gov.asd.tac.constellation.graph.GraphIndexType;
import au.gov.asd.tac.constellation.graph.GraphKey;
import au.gov.asd.tac.constellation.graph.GraphReadMethods;
import au.gov.asd.tac.constellation.graph.GraphWriteMethods;
import au.gov.asd.tac.constellation.graph.NativeAttributeType;
import au.gov.asd.tac.constellation.graph.attribute.AttributeDescription;
import au.gov.asd.tac.constellation.graph.operations.GraphOperation;
import au.gov.asd.tac.constellation.graph.schema.Schema;
import au.gov.asd.tac.constellation.graph.value.readables.IntReadable;
import java.util.Arrays;
import java.util.Set;
import java.util.stream.IntStream;

/**
 * Subgraph write methods for a connected component
 *
 * @author twilight_sparkle
 */
public class ComponentSubgraph implements GraphWriteMethods {

    protected final GraphWriteMethods proxy;

    protected final Set<Integer> includedVertexIDs;
    protected final int[] vertexList;
    protected final int[] vertexPositions;
    protected int[] linkList = null;
    protected int[] linkPositions = null;
    protected int[] edgeList = null;
    protected int[] edgePositions = null;
    protected int[] transactionList = null;
    protected int[] transactionPositions = null;

    public static SubgraphFactory getSubgraphFactory() {
        return (GraphWriteMethods wg, Set<Integer> vertexIDs) -> new ComponentSubgraph(wg, vertexIDs);
    }

    public ComponentSubgraph(final GraphWriteMethods proxy, Set<Integer> includedVertexIDs) {
        this.proxy = proxy;
        this.includedVertexIDs = includedVertexIDs;
        vertexList = new int[includedVertexIDs.size()];
        vertexPositions = new int[proxy.getVertexCapacity()];
        int pos = 0;
        for (int vert : includedVertexIDs) {
            vertexPositions[vert] = pos;
            vertexList[pos++] = vert;
        }
    }

    private void calculateLinks() {
        int pos = 0;
        linkPositions = new int[proxy.getLinkCapacity()];
        linkList = new int[proxy.getLinkCount()];
        for (int i = 0; i < proxy.getLinkCount(); i++) {
            final int lxID = proxy.getLink(i);
            if (linkExists(lxID)) {
                linkPositions[lxID] = pos;
                linkList[pos++] = lxID;
            }
        }
        linkList = Arrays.copyOf(linkList, pos);
    }

    private void calculateEdges() {
        int pos = 0;
        edgePositions = new int[proxy.getEdgeCapacity()];
        edgeList = new int[proxy.getEdgeCount()];
        for (int i = 0; i < proxy.getEdgeCount(); i++) {
            final int exID = proxy.getEdge(i);
            if (edgeExists(exID)) {
                edgePositions[exID] = pos;
                edgeList[pos++] = exID;
            }
        }
        edgeList = Arrays.copyOf(edgeList, pos);
    }

    private void calculateTransactions() {
        int pos = 0;
        transactionPositions = new int[proxy.getTransactionCapacity()];
        transactionList = new int[proxy.getTransactionCount()];
        for (int i = 0; i < proxy.getTransactionCount(); i++) {
            final int txID = proxy.getTransaction(i);
            if (transactionExists(txID)) {
                transactionPositions[txID] = pos;
                transactionList[pos++] = txID;
            }
        }
        transactionList = Arrays.copyOf(transactionList, pos);
    }

    @Override
    public final boolean vertexExists(final int vertex) {
        return includedVertexIDs.contains(vertex);
    }

    @Override
    public final boolean linkExists(int link) {
        return includedVertexIDs.contains(getLinkLowVertex(link)) && includedVertexIDs.contains(getLinkHighVertex(link));
    }

    @Override
    public final boolean edgeExists(int edge) {
        return includedVertexIDs.contains(getEdgeSourceVertex(edge)) && includedVertexIDs.contains(getEdgeDestinationVertex(edge));
    }

    @Override
    public final boolean transactionExists(int transaction) {
        return includedVertexIDs.contains(getTransactionSourceVertex(transaction)) && includedVertexIDs.contains(getTransactionDestinationVertex(transaction));
    }

    @Override
    public int getVertex(int position) {
        return vertexList[position];
    }

    @Override
    public int getLink(int position) {
        if (linkList == null) {
            calculateLinks();
        }
        return linkList[position];
    }

    @Override
    public int getEdge(int position) {
        if (edgeList == null) {
            calculateEdges();
        }
        return edgeList[position];
    }

    @Override
    public int getTransaction(int position) {
        if (transactionList == null) {
            calculateTransactions();
        }
        return transactionList[position];
    }

    @Override
    public int getVertexCount() {
        return vertexList.length;
    }

    @Override
    public int getLinkCount() {
        if (linkList == null) {
            calculateLinks();
        }
        return linkList.length;
    }

    @Override
    public int getEdgeCount() {
        if (edgeList == null) {
            calculateEdges();
        }
        return edgeList.length;
    }

    @Override
    public int getTransactionCount() {
        if (transactionList == null) {
            calculateTransactions();
        }
        return transactionList.length;
    }

    @Override
    public int getVertexPosition(int vertex) {
        return vertexPositions[vertex];
    }

    @Override
    public int getLinkPosition(int link) {
        if (linkList == null) {
            calculateLinks();
        }
        return linkPositions[link];
    }

    @Override
    public int getEdgePosition(int edge) {
        if (edgeList == null) {
            calculateEdges();
        }
        return edgePositions[edge];
    }

    @Override
    public int getTransactionPosition(int transaction) {
        if (transactionList == null) {
            calculateTransactions();
        }
        return transactionPositions[transaction];
    }

    @Override
    public int addVertex() {
        throw new UnsupportedOperationException();
    }

    @Override
    public void removeVertex(int vertex) {
        throw new UnsupportedOperationException();
    }

    @Override
    public int addTransaction(int sourceVertex, int destinationVertex, boolean directed) {
        throw new UnsupportedOperationException();
    }

    @Override
    public int addTransaction(int transaction, int sourceVertex, int destinationVertex, boolean directed) {
        throw new UnsupportedOperationException();
    }

    @Override
    public void removeTransaction(int transaction) {
        throw new UnsupportedOperationException();
    }

    @Override
    public void setTransactionSourceVertex(int transaction, int newSourceVertex) {
        throw new UnsupportedOperationException();
    }

    @Override
    public void setTransactionDestinationVertex(int transaction, int newDestinationVertex) {
        throw new UnsupportedOperationException();
    }

    @Override
    public String getId() {
        return proxy.getId();
    }

    @Override
    public Schema getSchema() {
        return proxy.getSchema();
    }

    @Override
    public long getGlobalModificationCounter() {
        return proxy.getGlobalModificationCounter();
    }

    @Override
    public long getAttributeModificationCounter() {
        return proxy.getAttributeModificationCounter();
    }

    @Override
    public long getStructureModificationCounter() {
        return proxy.getStructureModificationCounter();
    }

    @Override
    public long getValueModificationCounter(final int attribute) {
        return proxy.getValueModificationCounter(attribute);
    }

    @Override
    public int getEdgeCapacity() {
        return proxy.getEdgeCapacity();
    }

    @Override
    public int getEdgeDirection(final int edge) {
        return proxy.getEdgeDirection(edge);
    }

    @Override
    public int getEdgeSourceVertex(final int edge) {
        return proxy.getEdgeSourceVertex(edge);
    }

    @Override
    public int getEdgeDestinationVertex(final int edge) {
        return proxy.getEdgeDestinationVertex(edge);
    }

    @Override
    public int getEdgeLink(final int edge) {
        return proxy.getEdgeLink(edge);
    }

    @Override
    public int getEdgeTransactionCount(final int edge) {
        return proxy.getEdgeTransactionCount(edge);
    }

    @Override
    public int getEdgeTransaction(final int edge, final int position) {
        return proxy.getEdgeTransaction(edge, position);
    }

    @Override
    public int getLinkCapacity() {
        return proxy.getLinkCapacity();
    }

    @Override
    public int getLinkLowVertex(final int link) {
        return proxy.getLinkLowVertex(link);
    }

    @Override
    public int getLinkHighVertex(final int link) {
        return proxy.getLinkHighVertex(link);
    }

    @Override
    public int getLinkEdgeCount(final int link) {
        return proxy.getLinkEdgeCount(link);
    }

    @Override
    public int getLinkEdge(final int link, final int position) {
        return proxy.getLinkEdge(link, position);
    }

    @Override
    public int getLinkEdgeCount(final int link, final int direction) {
        return proxy.getLinkEdgeCount(link, direction);
    }

    @Override
    public int getLinkEdge(final int link, final int direction, final int position) {
        return proxy.getLinkEdge(link, direction, position);
    }

    @Override
    public int getLinkTransaction(final int link, final int position) {
        return proxy.getLinkTransaction(link, position);
    }

    @Override
    public int getLinkTransaction(final int link, final int direction, final int position) {
        return proxy.getLinkTransaction(link, direction, position);
    }

    @Override
    public int getLinkTransactionCount(final int link) {
        return proxy.getLinkTransactionCount(link);
    }

    @Override
    public int getLinkTransactionCount(final int link, final int direction) {
        return proxy.getLinkTransactionCount(link, direction);
    }

    @Override
    public int getTransactionDirection(final int transaction) {
        return proxy.getTransactionDirection(transaction);
    }

    @Override
    public int getTransactionLink(final int transaction) {
        return proxy.getTransactionLink(transaction);
    }

    @Override
    public int getTransactionEdge(final int transaction) {
        return proxy.getTransactionEdge(transaction);
    }

    @Override
    public int getVertexCapacity() {
        return proxy.getVertexCapacity();
    }

    @Override
    public int getVertexLink(final int vertex, final int position) {
        return proxy.getVertexLink(vertex, position);
    }

    @Override
    public int getVertexLinkCount(final int vertex) {
        return proxy.getVertexLinkCount(vertex);
    }

    @Override
    public int getVertexNeighbourCount(final int vertex) {
        return proxy.getVertexNeighbourCount(vertex);
    }

    @Override
    public int getVertexEdgeCount(final int vertex) {
        return proxy.getVertexEdgeCount(vertex);
    }

    @Override
    public int getVertexEdge(final int vertex, final int position) {
        return proxy.getVertexEdge(vertex, position);
    }

    @Override
    public int getVertexEdgeCount(final int vertex, final int direction) {
        return proxy.getVertexEdgeCount(vertex, direction);
    }

    @Override
    public int getVertexEdge(final int vertex, final int direction, final int position) {
        return proxy.getVertexEdge(vertex, direction, position);
    }

    @Override
    public int getVertexNeighbour(final int vertex, final int position) {
        return proxy.getVertexNeighbour(vertex, position);
    }

    @Override
    public int getVertexTransaction(final int vertex, final int position) {
        return proxy.getVertexTransaction(vertex, position);
    }

    @Override
    public int getVertexTransaction(final int vertex, final int direction, final int position) {
        return proxy.getVertexTransaction(vertex, direction, position);
    }

    @Override
    public int getVertexTransactionCount(final int vertex) {
        return proxy.getVertexTransactionCount(vertex);
    }

    @Override
    public int getVertexTransactionCount(final int vertex, final int direction) {
        return proxy.getVertexTransactionCount(vertex, direction);
    }

    @Override
    public int getLink(final int vertex1, final int vertex2) {
        return proxy.getLink(vertex1, vertex2);
    }

    @Override
    public int getTransactionSourceVertex(final int transaction) {
        return proxy.getTransactionSourceVertex(transaction);
    }

    @Override
    public int getTransactionDestinationVertex(final int transaction) {
        return proxy.getTransactionDestinationVertex(transaction);
    }

    @Override
    public int addAttribute(final GraphElementType elementType, final String attributeType, final String label, final String description, final Object defaultValue, final String attributeMergerId) {
        return proxy.addAttribute(elementType, attributeType, label, description, defaultValue, attributeMergerId);
    }

    @Override
    public void removeAttribute(final int attribute) {
        proxy.removeAttribute(attribute);
    }

    @Override
    public void updateAttributeName(final int attribute, final String newName) {
        proxy.updateAttributeName(attribute, newName);
    }

    @Override
    public void updateAttributeDescription(final int attribute, final String newDescription) {
        proxy.updateAttributeDescription(attribute, newDescription);
    }

    @Override
    public void updateAttributeDefaultValue(final int attribute, final Object newObject) {
        proxy.updateAttributeDefaultValue(attribute, newObject);
    }

    @Override
    public int getAttributeCount(final GraphElementType elementType) {
        return proxy.getAttributeCount(elementType);
    }

    @Override
    public int getAttributeCapacity() {
        return proxy.getAttributeCapacity();
    }

    @Override
    public int getAttribute(final GraphElementType elementType, final int position) {
        return proxy.getAttribute(elementType, position);
    }

    @Override
    public int getAttribute(final GraphElementType elementType, final String label) {
        return proxy.getAttribute(elementType, label);
    }

    @Override
    public String getAttributeName(final int attribute) {
        return proxy.getAttributeName(attribute);
    }

    @Override
    public GraphAttributeMerger getAttributeMerger(final int attribute) {
        return proxy.getAttributeMerger(attribute);
    }

    @Override
    public byte getByteValue(final int attribute, final int id) {
        return proxy.getByteValue(attribute, id);
    }

    @Override
    public short getShortValue(final int attribute, final int id) {
        return proxy.getShortValue(attribute, id);
    }

    @Override
    public int getIntValue(final int attribute, final int id) {
        return proxy.getIntValue(attribute, id);
    }

    @Override
    public long getLongValue(final int attribute, final int id) {
        return proxy.getLongValue(attribute, id);
    }

    @Override
    public float getFloatValue(final int attribute, final int id) {
        return proxy.getFloatValue(attribute, id);
    }

    @Override
    public double getDoubleValue(final int attribute, final int id) {
        return proxy.getDoubleValue(attribute, id);
    }

    @Override
    public boolean getBooleanValue(final int attribute, final int id) {
        return proxy.getBooleanValue(attribute, id);
    }

    @Override
    public char getCharValue(final int attribute, final int id) {
        return proxy.getCharValue(attribute, id);
    }

    @Override
    public String getStringValue(final int attribute, final int id) {
        return proxy.getStringValue(attribute, id);
    }

    @Override
    public String acceptsStringValue(int attribute, String value) {
        return proxy.acceptsStringValue(attribute, value);
    }

    @Override
    public <T> T getObjectValue(final int attribute, final int id) {
        return proxy.<T>getObjectValue(attribute, id);
    }

    @Override
    public void clearValue(final int attribute, final int id) {
        proxy.clearValue(attribute, id);
    }

    @Override
    public void setByteValue(final int attribute, final int id, final byte value) {
        proxy.setByteValue(attribute, id, value);
    }

    @Override
    public void setShortValue(final int attribute, final int id, final short value) {
        proxy.setShortValue(attribute, id, value);
    }

    @Override
    public void setIntValue(final int attribute, final int id, final int value) {
        proxy.setIntValue(attribute, id, value);
    }

    @Override
    public void setLongValue(final int attribute, final int id, final long value) {
        proxy.setLongValue(attribute, id, value);
    }

    @Override
    public void setFloatValue(final int attribute, final int id, final float value) {
        proxy.setFloatValue(attribute, id, value);
    }

    @Override
    public void setDoubleValue(final int attribute, final int id, final double value) {
        proxy.setDoubleValue(attribute, id, value);
    }

    @Override
    public void setBooleanValue(final int attribute, final int id, final boolean value) {
        proxy.setBooleanValue(attribute, id, value);
    }

    @Override
    public void setCharValue(final int attribute, final int id, final char value) {
        proxy.setCharValue(attribute, id, value);
    }

    @Override
    public void setStringValue(final int attribute, final int id, final String value) {
        proxy.setStringValue(attribute, id, value);
    }

    @Override
    public void setObjectValue(final int attribute, final int id, final Object value) {
        proxy.setObjectValue(attribute, id, value);
    }

    @Override
    public void setPrimaryKey(final GraphElementType elementType, final int... attributes) {
        proxy.setPrimaryKey(elementType, attributes);
    }

    @Override
    public void validateKey(final GraphElementType elementType, boolean allowMerging) {
        proxy.validateKey(elementType, allowMerging);
    }

    @Override
    public void validateKey(final GraphElementType elementType, int element, boolean allowMerging) {
        proxy.validateKey(elementType, element, allowMerging);
    }

    @Override
    public GraphReadMethods copy() {
        return proxy.copy();
    }

    @Override
    public GraphReadMethods copy(final String id) {
        return proxy.copy(id);
    }

    @Override
    public GraphKey getPrimaryKeyValue(final GraphElementType elementType, final int id) {
        return proxy.getPrimaryKeyValue(elementType, id);
    }

    @Override
    public int[] getPrimaryKey(final GraphElementType elementType) {
        return proxy.getPrimaryKey(elementType);
    }

    @Override
    public Object copyAttribute(final int attribute) {
        return proxy.copyAttribute(attribute);
    }

    @Override
    public NativeAttributeType getNativeAttributeType(int attribute) {
        return proxy.getNativeAttributeType(attribute);
    }

    @Override
<<<<<<< HEAD
    public <V> V createAttributeValue(final int attribute) {
        return proxy.createAttributeValue(attribute);
    }
    
    @Override
    public <V> void readAttributeValue(final int attribute, final int id, final V value) {
        proxy.readAttributeValue(attribute, id, value);
=======
    public Object createWriteAttributeObject(int attribute, IntReadable indexReadable) {
        return proxy.createWriteAttributeObject(attribute, indexReadable);
    }

    @Override
    public Object createReadAttributeObject(int attribute, IntReadable indexReadable) {
        return proxy.createReadAttributeObject(attribute, indexReadable);
>>>>>>> 120a5d6d
    }
    
    @Override
    public boolean isPrimaryKey(int attribute) {
        return proxy.isPrimaryKey(attribute);
    }

    @Override
    public long getEdgeUID(int edge) {
        return proxy.getEdgeUID(edge);
    }

    @Override
    public long getLinkUID(int link) {
        return proxy.getLinkUID(link);
    }

    @Override
    public long getTransactionUID(int transaction) {
        return proxy.getTransactionUID(transaction);
    }

    @Override
    public long getVertexUID(int vertex) {
        return proxy.getVertexUID(vertex);
    }

    @Override
    public long getAttributeUID(int attribute) {
        return proxy.getAttributeUID(attribute);
    }

    @Override
    public void executeGraphOperation(GraphOperation operation) {
        proxy.executeGraphOperation(operation);
    }

    @Override
    public boolean isRecordingEdit() {
        return proxy.isRecordingEdit();
    }

    @Override
    public void setAttributeIndexType(int attribute, GraphIndexType indexType) {
        proxy.setAttributeIndexType(attribute, indexType);
    }

    @Override
    public boolean attributeSupportsIndexType(int attribute, GraphIndexType indexType) {
        return proxy.attributeSupportsIndexType(attribute, indexType);
    }

    @Override
    public GraphIndexResult getElementsWithAttributeValue(int attribute, Object value) {
        return proxy.getElementsWithAttributeValue(attribute, value);
    }

    @Override
    public GraphIndexResult getElementsWithAttributeValueRange(int attribute, Object start, Object end) {
        return proxy.getElementsWithAttributeValueRange(attribute, start, end);
    }

    @Override
    public GraphIndexType getAttributeIndexType(int attribute) {
        return proxy.getAttributeIndexType(attribute);
    }

    @Override
    public IntStream vertexStream() {
        return proxy.vertexStream();
    }

    @Override
    public IntStream linkStream() {
        return proxy.linkStream();
    }

    @Override
    public IntStream edgeStream() {
        return proxy.edgeStream();
    }

    @Override
    public IntStream transactionStream() {
        return proxy.transactionStream();
    }

    @Override
    public boolean isDefaultValue(int attribute, int id) {
        return proxy.isDefaultValue(attribute, id);
    }

    @Override
    public int getTransactionCapacity() {
        return proxy.getTransactionCapacity();
    }

    @Override
    public String getAttributeType(int attribute) {
        return proxy.getAttributeType(attribute);
    }

    @Override
    public String getAttributeDescription(int attribute) {
        return proxy.getAttributeDescription(attribute);
    }

    @Override
    public GraphElementType getAttributeElementType(int attribute) {
        return proxy.getAttributeElementType(attribute);
    }

    @Override
    public Class<? extends AttributeDescription> getAttributeDataType(int attribute) {
        return proxy.getAttributeDataType(attribute);
    }

    @Override
    public Object getAttributeDefaultValue(int attribute) {
        return proxy.getAttributeDefaultValue(attribute);
    }
}<|MERGE_RESOLUTION|>--- conflicted
+++ resolved
@@ -676,15 +676,6 @@
     }
 
     @Override
-<<<<<<< HEAD
-    public <V> V createAttributeValue(final int attribute) {
-        return proxy.createAttributeValue(attribute);
-    }
-    
-    @Override
-    public <V> void readAttributeValue(final int attribute, final int id, final V value) {
-        proxy.readAttributeValue(attribute, id, value);
-=======
     public Object createWriteAttributeObject(int attribute, IntReadable indexReadable) {
         return proxy.createWriteAttributeObject(attribute, indexReadable);
     }
@@ -692,9 +683,8 @@
     @Override
     public Object createReadAttributeObject(int attribute, IntReadable indexReadable) {
         return proxy.createReadAttributeObject(attribute, indexReadable);
->>>>>>> 120a5d6d
-    }
-    
+    }
+
     @Override
     public boolean isPrimaryKey(int attribute) {
         return proxy.isPrimaryKey(attribute);
