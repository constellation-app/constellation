--- conflicted
+++ resolved
@@ -116,40 +116,9 @@
                             }
                         }
                     }
-<<<<<<< HEAD
-                } catch (InterruptedException ex) {
-                    auditPluginError(plugin, ex);
-                    interaction.notify(PluginNotificationLevel.INFO, "Plugin Cancelled: " + plugin.getName());
-                    Thread.currentThread().interrupt();
-                    if (currentReport != null) {
-                        currentReport.setError(ex);
-                    }
-                } catch (PluginException ex) {
-                    auditPluginError(plugin, ex);
-                    interaction.notify(ex.getNotificationLevel(), ex.getMessage());
-                    ex.printStackTrace();
-                    if (currentReport != null) {
-                        currentReport.setError(ex);
-                    }
-                } catch (Exception ex) {
-                    auditPluginError(plugin, ex);
-                    final String msg = String.format("Unexpected non-plugin exception caught in %s.executePluginLater();%n", DefaultPluginEnvironment.class.getName());
-                    LOGGER.log(Level.WARNING, msg, ex);
-                    if (currentReport != null) {
-                        currentReport.setError(ex);
-                    }
-                } finally {
-                    if (currentReport != null) {
-                        currentReport.stop();
-                        callingConstraints.setCurrentReport(null);
-                        currentReport.firePluginReportChangedEvent();
-                    }
-
-=======
                 } else {
                     ThreadConstraints calledConstraints = ThreadConstraints.getConstraints();
                     calledConstraints.setAlwaysSilent(alwaysSilent);
->>>>>>> be3c5683
                     try {
                         plugin.run(graphs, interaction, parameters);
                     } finally {
