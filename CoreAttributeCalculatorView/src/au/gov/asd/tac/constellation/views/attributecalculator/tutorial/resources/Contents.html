<!DOCTYPE html>
<html lang="en">
    <head>
        <title>Table of Contents</title>
        <link href="style.css" rel='stylesheet' />
    </head>
    <body>
<<<<<<< HEAD
        <center>
            <h1>
                Table of Contents
            </h1>
        </center>
=======
        <h1 style="text-align: center">Table of Contents</h1>
>>>>>>> b17a8c7e

        <ol class='text'>
            <li>
                <a class='page' href="ForPythonUsers.html">Notes for Python Users</a>
            </li><li>
                <a class='page' href="Contents.html">Table of Contents</a>
            </li>
        </ol>
    </body>
</html><|MERGE_RESOLUTION|>--- conflicted
+++ resolved
@@ -5,15 +5,7 @@
         <link href="style.css" rel='stylesheet' />
     </head>
     <body>
-<<<<<<< HEAD
-        <center>
-            <h1>
-                Table of Contents
-            </h1>
-        </center>
-=======
         <h1 style="text-align: center">Table of Contents</h1>
->>>>>>> b17a8c7e
 
         <ol class='text'>
             <li>
