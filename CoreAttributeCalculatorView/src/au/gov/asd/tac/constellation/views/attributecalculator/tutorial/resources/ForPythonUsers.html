<!DOCTYPE html>
<html lang="en">
    <head>
        <title>Notes for Users Familiar with Python</title>
        <link href="style.css" rel='stylesheet' />
    </head>
    <body>
<<<<<<< HEAD
        <center>
            <h1>
                Notes for Users Familiar with Python
            </h1>
        </center>
=======
        <h1 style="text-align: center">Notes for Users Familiar with Python</h1>
>>>>>>> b17a8c7e

        <p class='text'>
            Attribute Calculator uses the java scripting engine implementation of python 2, called jython.
            When you run an attribute calculator script on a number of graph elements (nodes or transactions),
            CONSTELLATION will use jython to evaluate that script once for each graph element and store the result in the
            destination attribute for that element.
        </p>

        <p class='text'>
            Prior to that evaluation, however, attribute calculator uses its own Domain Specific Language
            (DSL) translator to convert attribute names, graph properties and special functions into python
            objects with the desired behvaiour. The following list contains a number of notes briefly describing the
            important bits about the way this is done and how it might affect the writing of scripts.
        </p>

        <ul class='text'>
            <li>
                <strong> Context </strong> - the context is the current node or transaction that is being looked at.
                Obviously this changes each time a script is evaluated for a new graph element.
                However, the context might also change within the execution of a script, for example if a
                function which looks at neighbours is used.
            </li><li>
                <strong> Context Switches </strong> - The context is also aware of whether it is looking
                at a node or a transaction. Some functions like <strong>has_transaction</strong> will switch between
                the two types of contexts. Attributes, properties and functions may only work in node or transaction
                contexts (this is documented in attribute calculator's help column on the right-hand side).
            </li><li>
                <strong> Attributes and Properties </strong> - Attributes and properties are translated to calling a 'getCurrentValue' method on special objects which are aware of the
                aforementioned context.
            </li><li>
                <strong> Attributes Names </strong> - Attributes whose names contain python syntax characters are escaped
                prior to any further processing, so that they don't clash with python syntax. The caveat is that attribute
                names always take precedent over the python syntactical interpretation, so if one had an attribute named
                <strong>2</strong> in a graph, then it would be impossible to use the integer literal <strong>2</strong>.
                int('2') could, however, be used. This is mostly a theoretical problem, as the only python syntactical
                character that tends to appear in attribute names is the full stop.
            </li><li>
                <strong> Function Calls </strong> - Calls to inbuilt python functions work exactly as normal.
                However many of the special attribute calculator functions are translated prior to evaluation so that their
                arguments are wrapped in a lambda.
                Examples of these include the <strong>has_neighbour</strong> and <strong>count_neighbour</strong> functions.
                Wrapping these arguments in lambdas is necessary so that the expressions passed to these functions
                are evaluated with respect to the contexts of the neighbours, rather than the context of the root node.
            </li><li>
                <strong> Python Script vs Expression </strong> - All the previous examples (and inbuilt scripts) have
                been python expressions, the result of which is stored in the destination attribute. However, full pythons scripts
                can also be used. Attribute calculator uses python's abstract syntax tree module to detect whether the script
                is more than a python expression, and in this case, wraps the entire script in a zero-argument <strong>def</strong>
                which it subsequently calls for each graph element. Any python syntax is valid inside a def, so there is no limitation
                in this case, however you must explicitly return values from a script with the <strong>return</strong> statement since python
                has no concept of 'the last evaluated statement' such as languages like perl.
            </li>
        </ul>
    </body>
</html><|MERGE_RESOLUTION|>--- conflicted
+++ resolved
@@ -5,15 +5,7 @@
         <link href="style.css" rel='stylesheet' />
     </head>
     <body>
-<<<<<<< HEAD
-        <center>
-            <h1>
-                Notes for Users Familiar with Python
-            </h1>
-        </center>
-=======
         <h1 style="text-align: center">Notes for Users Familiar with Python</h1>
->>>>>>> b17a8c7e
 
         <p class='text'>
             Attribute Calculator uses the java scripting engine implementation of python 2, called jython.
