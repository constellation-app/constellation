--- conflicted
+++ resolved
@@ -1,577 +1,574 @@
-/*
- * Copyright 2010-2024 Australian Signals Directorate
- *
- * Licensed under the Apache License, Version 2.0 (the "License");
- * you may not use this file except in compliance with the License.
- * You may obtain a copy of the License at
- *
- *     http://www.apache.org/licenses/LICENSE-2.0
- *
- * Unless required by applicable law or agreed to in writing, software
- * distributed under the License is distributed on an "AS IS" BASIS,
- * WITHOUT WARRANTIES OR CONDITIONS OF ANY KIND, either express or implied.
- * See the License for the specific language governing permissions and
- * limitations under the License.
- */
-package au.gov.asd.tac.constellation.plugins.parameters.types;
-
-import au.gov.asd.tac.constellation.plugins.parameters.ParameterChange;
-import au.gov.asd.tac.constellation.plugins.parameters.PluginParameter;
-import au.gov.asd.tac.constellation.plugins.parameters.PluginParameterType;
-import au.gov.asd.tac.constellation.plugins.parameters.types.SingleChoiceParameterType.SingleChoiceParameterValue;
-import java.lang.reflect.InvocationTargetException;
-import java.util.ArrayList;
-import java.util.Collections;
-import java.util.List;
-import java.util.Objects;
-import java.util.logging.Level;
-import java.util.logging.Logger;
-<<<<<<< HEAD
-import javafx.scene.image.Image;
-import javafx.scene.image.ImageView;
-import javax.swing.ImageIcon;
-=======
-import java.util.stream.Collectors;
->>>>>>> 6217568b
-import org.openide.util.lookup.ServiceProvider;
-
-/**
- * The ChoiceParameterType defines {@link PluginParameter} objects that hold a
- * single object value chosen from a finite collection of options.
- *
- * @author sirius
- */
-@ServiceProvider(service = PluginParameterType.class)
-public class SingleChoiceParameterType extends PluginParameterType<SingleChoiceParameterValue> {
-
-    /**
-     * A String ID with which to distinguish parameters that have this type.
-     */
-    public static final String ID = "choice";
-
-    /**
-     * The property of this type referring to the collection of options.
-     */
-    public static final String CHOICES = "choices";
-    /**
-     * The property of this type referring to whether object values can edited
-     * as strings by the user (rather than chosen from the collection of
-     * options).
-     */
-    public static final String EDITABLE = "editable";
-
-    /**
-     * The singleton instance of the type that should be used to construct all
-     * parameters that have this type.
-     */
-    public static final SingleChoiceParameterType INSTANCE = new SingleChoiceParameterType();
-
-    /**
-     * Construct a new {@link PluginParameter} of this type. The collection of
-     * options will be {@link StringParameterValue} objects.
-     *
-     * @param id The String id of the parameter to construct.
-     * @return A {@link PluginParameter} of ChoiceParameterType.
-     */
-    public static PluginParameter<SingleChoiceParameterValue> build(final String id) {
-        return new PluginParameter<>(new SingleChoiceParameterValue(StringParameterValue.class), INSTANCE, id);
-    }
-
-    /**
-     * Construct a new {@link PluginParameter} of this type where the collection
-     * of options are instances of the given {@link ParameterValue} class.
-     *
-     * @param id The String id of the parameter to construct.
-     * @param innerClass The {@link ParameterValue} class to type the collection
-     * of options for the constructed parameter.
-     * @return A {@link PluginParameter} of ChoiceParameterType.
-     */
-    public static PluginParameter<SingleChoiceParameterValue> build(final String id, final Class<? extends ParameterValue> innerClass) {
-        return new PluginParameter<>(new SingleChoiceParameterValue(innerClass), INSTANCE, id);
-    }
-
-    /**
-     * Construct a new {@link PluginParameter} of this type with initial value
-     * represented by the given {@link SingleChoiceParameterValue}.
-     *
-     * @param id The String id of the parameter to construct.
-     * @param pv A {@link SingleChoiceParameterValue} describing the initial
-     * value of the parameter being constructed.
-     * @return A {@link PluginParameter} of ChoiceParameterType.
-     */
-    public static PluginParameter<SingleChoiceParameterValue> build(final String id, final SingleChoiceParameterValue pv) {
-        return new PluginParameter<>(pv, INSTANCE, id);
-    }
-
-    /**
-     * Get the collection of options for the given parameter as a list of
-     * Strings.
-     *
-     * @param parameter A {@link PluginParameter} of this type.
-     * @return A list of Strings representing the collection of options for the
-     * given parameter.
-     */
-    public static List<String> getOptions(final PluginParameter<SingleChoiceParameterValue> parameter) {
-        return parameter.getParameterValue().getOptions();
-    }
-
-    /**
-     * Get the collection of options for the given parameter as a list of
-     * {@link ParameterValue} objects.
-     *
-     * @param parameter A {@link PluginParameter} of this type.
-     * @return A list of {@link ParameterValue} objects representing the
-     * collection of options for the given parameter.
-     */
-    public static List<ParameterValue> getOptionsData(final PluginParameter<SingleChoiceParameterValue> parameter) {
-        return parameter.getParameterValue().getOptionsData();
-    }
-
-    /**
-     * Set the collection of options for the given parameter from a list of
-     * strings.
-     *
-     * @param parameter A {@link PluginParameter} of this type.
-     * @param options A list of Strings to set as the options for the given
-     * parameter.
-     */
-    public static void setOptions(final PluginParameter<SingleChoiceParameterValue> parameter, final List<String> options) {
-        //Change only if the options are changed.
-        if (optionsChanged(parameter, options)) {
-            final SingleChoiceParameterValue parameterValue = parameter.getParameterValue();
-
-            //Clear the existing selection
-            parameter.setObjectValue(null);
-
-            parameterValue.setOptions(options);
-            parameter.setProperty(CHOICES, new Object());
-        }
-    }
-
-    /**
-     * Check whether the available options list is changed
-     *
-     * @param parameter A {@link PluginParameter} of this type.
-     * @param options A list of Strings to set as the options for the given
-     * parameter.
-     */
-    private static boolean optionsChanged(final PluginParameter<SingleChoiceParameterValue> parameter, final List<String> options) {
-        final SingleChoiceParameterValue parameterValue = parameter.getParameterValue();
-        return !options.equals(parameterValue.getOptions());
-    }
-
-    /**
-     * Set the collection of options for the given parameter from a list of
-     * {@link ParameterValue} objects.
-     *
-     * @param parameter A {@link PluginParameter} of this type.
-     * @param options A list of {@link ParameterValue} objects to set as the
-     * options for the given parameter.
-     */
-    public static void setOptionsData(final PluginParameter<SingleChoiceParameterValue> parameter, final List<? extends ParameterValue> options) {
-        final SingleChoiceParameterValue parameterValue = parameter.getParameterValue();
-
-        //Clear the existing selection
-        parameter.setObjectValue(null);
-
-        parameterValue.setOptionsData(options);
-        parameter.setProperty(CHOICES, new Object());
-    }
-
-    /**
-     * Get the current selected value for this parameter as a String.
-     *
-     * @param parameter A {@link PluginParameter} of this type.
-     * @return The {@link String} representation of the current selection for
-     * the given parameter.
-     */
-    public static String getChoice(final PluginParameter<SingleChoiceParameterValue> parameter) {
-        return parameter.getParameterValue().getChoice();
-    }
-
-    /**
-     * Get the current selected value for this parameter.
-     *
-     * @param parameter A {@link PluginParameter} of this type.
-     * @return A {@link ParameterValue} object representing the current
-     * selection for the given parameter.
-     */
-    public static ParameterValue getChoiceData(final PluginParameter<SingleChoiceParameterValue> parameter) {
-        return parameter.getParameterValue().getChoiceData();
-    }
-
-    /**
-     * Set the current selected choice from a string.
-     *
-     * @param parameter A {@link PluginParameter} of this type.
-     * @param choice A {@link String} object to set as the chosen value for the
-     * given parameter.
-     */
-    public static void setChoice(final PluginParameter<SingleChoiceParameterValue> parameter, final String choice) {
-        final SingleChoiceParameterValue parameterValue = parameter.getParameterValue();
-        if (parameterValue.setChoice(choice)) {
-            parameter.fireChangeEvent(ParameterChange.VALUE);
-        }
-    }
-
-    /**
-     * Set the current selected choice for the given parameter to the given
-     * {@link ParameterValue} object.
-     *
-     * @param parameter A {@link PluginParameter} of this type.
-     * @param choice A {@link ParameterValue} object to set as the chosen value
-     * for the given parameter.
-     */
-    public static void setChoiceData(final PluginParameter<SingleChoiceParameterValue> parameter, final ParameterValue choice) {
-        final SingleChoiceParameterValue parameterValue = parameter.getParameterValue();
-        if (parameterValue.setChoiceData(choice)) {
-            parameter.fireChangeEvent(ParameterChange.VALUE);
-        }
-    }
-
-    /**
-     * Is the given parameter's choice editable by the user?
-     *
-     * @param parameter A {@link PluginParameter}.
-     * @return True if the parameter's choice can be edited by the user, False
-     * otherwise.
-     */
-    public static boolean isEditable(final PluginParameter<?> parameter) {
-        final Boolean isEditable = (Boolean) parameter.getProperty(EDITABLE);
-
-        return isEditable != null && isEditable;
-    }
-
-    /**
-     * Set whether or not the given parameter's choice is editable by the user.
-     *
-     * @param parameter A {@link PluginParameter}.
-     * @param editable Whether or not the parameter's choice can be edited by
-     * the user.
-     */
-    public static void setEditable(final PluginParameter<?> parameter, boolean editable) {
-        parameter.setProperty(EDITABLE, editable);
-    }
-
-    public static void setIcons(PluginParameter<SingleChoiceParameterValue> parameter, List<Image> icons) {
-        
-        parameter.getParameterValue().setIcons(icons.stream().map(icon -> new ImageView(icon)).toList());
-    }
-    
-    public static List<ImageView> getIcons(PluginParameter<SingleChoiceParameterValue> parameter) {
-        return parameter.getParameterValue().getIcons();
-    }
-
-    /**
-     * Constructs a new instance of this type.
-     * <p>
-     * Note: This constructor should not be called directly; it is public for
-     * the purposes of lookup (which may be removed for types in the future). To
-     * buildId parameters from the type, the static method
-     * {@link #build buildId()} should be used, or the singleton
-     * {@link #INSTANCE INSTANCE}.
-     */
-    public SingleChoiceParameterType() {
-        super(ID);
-    }
-
-    /**
-     * An implementation of {@link ParameterValue} corresponding to this type.
-     * It holds a collection of options and a current choice.
-     */
-    public static class SingleChoiceParameterValue extends ParameterValue {
-        
-        private static final Logger LOGGER = Logger.getLogger(SingleChoiceParameterValue.class.getName());
-
-        // innerClass is the type of choice and the type of the elements of options.
-        // If it's a nested class, make sure it's a static nested class rather than an inner class,
-        // to avoid possible NoSuchMethodExceptions
-        private final List<ParameterValue> options;
-        private final List<ImageView> icons;
-        private ParameterValue choice;
-        private final Class<? extends ParameterValue> innerClass;
-
-        /**
-         * Constructs a new SingleChoiceParameterValue where the collection of
-         * options are {@link StringParameterValue} objects.
-         */
-        public SingleChoiceParameterValue() {
-            options = new ArrayList<>();
-            icons = new ArrayList<>();
-            choice = null;
-            innerClass = StringParameterValue.class;
-        }
-
-        /**
-         * Constructs a new SingleChoiceParameterValue where the collection of
-         * options are instances of the given {@link ParameterValue} class.
-         *
-         * @param innerClass The {@link ParameterValue} class to type the
-         * collection of options.
-         */
-        public SingleChoiceParameterValue(final Class<? extends ParameterValue> innerClass) {
-            options = new ArrayList<>();
-            icons = new ArrayList<>();
-            choice = null;
-            this.innerClass = innerClass;
-        }
-
-        /**
-         * Constructs a new SingleChoiceParameterValue from an existing
-         * SingleChoiceParametrValue.
-         * <p>
-         * Note that this is not a deep copy of the {@link ParameterValue}
-         * objects forming the collection of options.
-         *
-         * @param sc The {@link SingleChoiceParameterValue} to copy.
-         */
-        public SingleChoiceParameterValue(final SingleChoiceParameterValue sc) {
-            options = new ArrayList<>();
-            options.addAll(sc.options);
-            icons = new ArrayList<>();
-            icons.addAll(sc.icons);
-            choice = sc.choice != null ? sc.choice.copy() : null;
-            innerClass = sc.innerClass;
-        }
-
-        /**
-         * Get the type of {@link ParameterValue} objects backing the collection
-         * of options.
-         *
-         * @return A class object which extends {@link ParameterValue}.
-         */
-        public Class<? extends ParameterValue> getInnerClass() {
-            return innerClass;
-        }
-
-        /**
-         * Get the collection of options as a list of Strings.
-         *
-         * @return A list of Strings representing the options.
-         */
-        public List<String> getOptions() {            
-            final List<String> optionStrings = options.stream().map(Object::toString).toList();
-
-            return Collections.unmodifiableList(optionStrings);
-        }
-
-        /**
-         * Set the collection of options from a list of Strings.
-         *
-         * @param options A list of Strings to set the collection of options
-         * from.
-         */
-        public void setOptions(final Iterable<String> options) {
-            this.options.clear();
-            for (final String option : options) {
-                final StringParameterValue doOption = new StringParameterValue(option);
-                this.options.add(doOption);
-            }
-            choice = null;
-        }
-        
-        /**
-         * Set the collection of icons from a list of InageIcons.
-         *
-         * @param icons A list of ImageIcons to set the collection of icons
-         * from.
-         */
-        public void setIcons(final List<ImageView> icons) {
-            this.icons.clear();
-            this.icons.addAll(icons);
-        }
-        
-        /**
-         * Get the collection of options from a list of Strings.
-         *
-         * @return A list of ImageIcons representing the icons.
-         */
-        public List<ImageView> getIcons() {
-            return Collections.unmodifiableList(this.icons);
-        }
-
-        /**
-         * Get the collection of options as a list of {@link ParameterValue}.
-         *
-         * @return A list of {@link ParameterValue} objects representing the
-         * options.
-         */
-        public List<ParameterValue> getOptionsData() {
-            return Collections.unmodifiableList(options);
-        }
-
-        /**
-         * Set the collection of options from a list of {@link ParameterValue}
-         * objects.
-         *
-         * @param options A list of {@link ParameterValue} objects to form the
-         * collection of options.
-         */
-        public void setOptionsData(final List<? extends ParameterValue> options) {
-            this.options.clear();
-            this.options.addAll(options);
-            choice = null;
-        }
-
-        /**
-         * Get the currently selected value as a String.
-         *
-         * @return A String representing the currently selected value.
-         */
-        public String getChoice() {
-            return choice != null ? choice.toString() : null;
-        }
-
-        /**
-         * Set the currently selected value as a String.
-         *
-         * @param choice A String to set the selected value from.
-         *
-         * @return true if the choice was set, false otherwise.
-         */
-        public boolean setChoice(final String choice) {
-            final StringParameterValue doCheck = new StringParameterValue(choice);
-            if (options.contains(doCheck)) {
-                this.choice = doCheck;
-                return true;
-            } else {
-                //clear the choice
-                this.choice = null;
-                return false;
-            }
-        }
-
-        /**
-         * Get the currently selected value.
-         *
-         * @return A {@link ParameterValue} object representing the currently
-         * selected value.
-         */
-        public ParameterValue getChoiceData() {
-            return choice;
-        }
-
-        /**
-         * Set the currently selected value from a {@link ParameterValue}
-         * objects.
-         *
-         * @param choice A {@link ParameterValue} object to set the selected
-         * value from.
-         *
-         * @return true if the choice was set, false otherwise.
-         */
-        public boolean setChoiceData(final ParameterValue choice) {
-            if (options.contains(choice)) {
-                this.choice = choice;
-                return true;
-            } else {
-                //clear the choice
-                this.choice = null;
-                return false;
-            }
-        }
-
-        @Override
-        public String validateString(final String s) {
-            // Pass the validation to the inner DataObject.
-            try {
-                final ParameterValue validator = innerClass.getDeclaredConstructor().newInstance();
-                return validator.validateString(s);
-            } catch (final IllegalAccessException | IllegalArgumentException
-                    | InstantiationException | NoSuchMethodException
-                    | SecurityException | InvocationTargetException ex) {
-                LOGGER.log(Level.SEVERE, ex.getLocalizedMessage(), ex);
-                return ex.getMessage();
-            }
-        }
-
-        @Override
-        public boolean setStringValue(final String s) {
-            try {
-                if (choice == null) {
-                    if (s != null) {
-                        final ParameterValue newChoice = innerClass.getDeclaredConstructor().newInstance();
-                        newChoice.setStringValue(s);
-                        choice = newChoice;
-                        return true;
-                    }
-                } else {
-                    final ParameterValue newChoice = innerClass.getDeclaredConstructor().newInstance();
-                    newChoice.setStringValue(s);
-                    if (!choice.equals(newChoice)) {
-                        choice = newChoice;
-                        return true;
-                    }
-                }
-            } catch (final IllegalAccessException | IllegalArgumentException
-                    | InstantiationException | NoSuchMethodException
-                    | SecurityException | InvocationTargetException ex) {
-                LOGGER.log(Level.SEVERE, ex.getLocalizedMessage(), ex);
-            }
-
-            return false;
-        }
-
-        /**
-         * getObjectValue will return the whole SingleChoiceParameterType
-         * similar to how the MultiChoiceParameterType does also.
-         *
-         * @return this whole object.
-         */
-        @Override
-        public Object getObjectValue() {
-            return this;
-        }
-
-        @Override
-        public boolean setObjectValue(final Object o) {
-            boolean valueChanged = false;
-            if (o == null) {
-                options.clear();
-                choice = null;
-                valueChanged = true;
-            } else if (o instanceof SingleChoiceParameterValue singleChoiceParameterValue) {
-                if (!Objects.equals(options, singleChoiceParameterValue.options)) {
-                    options.clear();
-                    options.addAll(singleChoiceParameterValue.options);
-                    valueChanged = true;
-                }
-                if (!Objects.equals(choice, singleChoiceParameterValue.choice)) {
-                    choice = singleChoiceParameterValue.choice;
-                    valueChanged = true;
-                }
-            } else if (o instanceof ParameterValue) {
-                setChoiceData(this.innerClass.cast(o));
-                valueChanged = true;
-            } else {
-                throw new IllegalArgumentException("Invalid argument");
-            }
-
-            return valueChanged;
-        }
-
-        @Override
-        protected SingleChoiceParameterValue createCopy() {
-            return new SingleChoiceParameterValue(this);
-        }
-
-        @Override
-        public boolean equals(final Object obj) {
-            if (obj == null || getClass() != obj.getClass()) {
-                return false;
-            }
-            final SingleChoiceParameterValue other = (SingleChoiceParameterValue) obj;
-            return Objects.equals(this.choice, other.choice);
-        }
-
-        @Override
-        public int hashCode() {
-            return Objects.hashCode(choice);
-        }
-
-        @Override
-        public String toString() {
-            return choice != null ? choice.toString() : null;
-        }
-    }
-}
+/*
+ * Copyright 2010-2024 Australian Signals Directorate
+ *
+ * Licensed under the Apache License, Version 2.0 (the "License");
+ * you may not use this file except in compliance with the License.
+ * You may obtain a copy of the License at
+ *
+ *     http://www.apache.org/licenses/LICENSE-2.0
+ *
+ * Unless required by applicable law or agreed to in writing, software
+ * distributed under the License is distributed on an "AS IS" BASIS,
+ * WITHOUT WARRANTIES OR CONDITIONS OF ANY KIND, either express or implied.
+ * See the License for the specific language governing permissions and
+ * limitations under the License.
+ */
+package au.gov.asd.tac.constellation.plugins.parameters.types;
+
+import au.gov.asd.tac.constellation.plugins.parameters.ParameterChange;
+import au.gov.asd.tac.constellation.plugins.parameters.PluginParameter;
+import au.gov.asd.tac.constellation.plugins.parameters.PluginParameterType;
+import au.gov.asd.tac.constellation.plugins.parameters.types.SingleChoiceParameterType.SingleChoiceParameterValue;
+import java.lang.reflect.InvocationTargetException;
+import java.util.ArrayList;
+import java.util.Collections;
+import java.util.List;
+import java.util.Objects;
+import java.util.logging.Level;
+import java.util.logging.Logger;
+import javafx.scene.image.Image;
+import javafx.scene.image.ImageView;
+import javax.swing.ImageIcon;
+import java.util.stream.Collectors;
+import org.openide.util.lookup.ServiceProvider;
+
+/**
+ * The ChoiceParameterType defines {@link PluginParameter} objects that hold a
+ * single object value chosen from a finite collection of options.
+ *
+ * @author sirius
+ */
+@ServiceProvider(service = PluginParameterType.class)
+public class SingleChoiceParameterType extends PluginParameterType<SingleChoiceParameterValue> {
+
+    /**
+     * A String ID with which to distinguish parameters that have this type.
+     */
+    public static final String ID = "choice";
+
+    /**
+     * The property of this type referring to the collection of options.
+     */
+    public static final String CHOICES = "choices";
+    /**
+     * The property of this type referring to whether object values can edited
+     * as strings by the user (rather than chosen from the collection of
+     * options).
+     */
+    public static final String EDITABLE = "editable";
+
+    /**
+     * The singleton instance of the type that should be used to construct all
+     * parameters that have this type.
+     */
+    public static final SingleChoiceParameterType INSTANCE = new SingleChoiceParameterType();
+
+    /**
+     * Construct a new {@link PluginParameter} of this type. The collection of
+     * options will be {@link StringParameterValue} objects.
+     *
+     * @param id The String id of the parameter to construct.
+     * @return A {@link PluginParameter} of ChoiceParameterType.
+     */
+    public static PluginParameter<SingleChoiceParameterValue> build(final String id) {
+        return new PluginParameter<>(new SingleChoiceParameterValue(StringParameterValue.class), INSTANCE, id);
+    }
+
+    /**
+     * Construct a new {@link PluginParameter} of this type where the collection
+     * of options are instances of the given {@link ParameterValue} class.
+     *
+     * @param id The String id of the parameter to construct.
+     * @param innerClass The {@link ParameterValue} class to type the collection
+     * of options for the constructed parameter.
+     * @return A {@link PluginParameter} of ChoiceParameterType.
+     */
+    public static PluginParameter<SingleChoiceParameterValue> build(final String id, final Class<? extends ParameterValue> innerClass) {
+        return new PluginParameter<>(new SingleChoiceParameterValue(innerClass), INSTANCE, id);
+    }
+
+    /**
+     * Construct a new {@link PluginParameter} of this type with initial value
+     * represented by the given {@link SingleChoiceParameterValue}.
+     *
+     * @param id The String id of the parameter to construct.
+     * @param pv A {@link SingleChoiceParameterValue} describing the initial
+     * value of the parameter being constructed.
+     * @return A {@link PluginParameter} of ChoiceParameterType.
+     */
+    public static PluginParameter<SingleChoiceParameterValue> build(final String id, final SingleChoiceParameterValue pv) {
+        return new PluginParameter<>(pv, INSTANCE, id);
+    }
+
+    /**
+     * Get the collection of options for the given parameter as a list of
+     * Strings.
+     *
+     * @param parameter A {@link PluginParameter} of this type.
+     * @return A list of Strings representing the collection of options for the
+     * given parameter.
+     */
+    public static List<String> getOptions(final PluginParameter<SingleChoiceParameterValue> parameter) {
+        return parameter.getParameterValue().getOptions();
+    }
+
+    /**
+     * Get the collection of options for the given parameter as a list of
+     * {@link ParameterValue} objects.
+     *
+     * @param parameter A {@link PluginParameter} of this type.
+     * @return A list of {@link ParameterValue} objects representing the
+     * collection of options for the given parameter.
+     */
+    public static List<ParameterValue> getOptionsData(final PluginParameter<SingleChoiceParameterValue> parameter) {
+        return parameter.getParameterValue().getOptionsData();
+    }
+
+    /**
+     * Set the collection of options for the given parameter from a list of
+     * strings.
+     *
+     * @param parameter A {@link PluginParameter} of this type.
+     * @param options A list of Strings to set as the options for the given
+     * parameter.
+     */
+    public static void setOptions(final PluginParameter<SingleChoiceParameterValue> parameter, final List<String> options) {
+        //Change only if the options are changed.
+        if (optionsChanged(parameter, options)) {
+            final SingleChoiceParameterValue parameterValue = parameter.getParameterValue();
+
+            //Clear the existing selection
+            parameter.setObjectValue(null);
+
+            parameterValue.setOptions(options);
+            parameter.setProperty(CHOICES, new Object());
+        }
+    }
+
+    /**
+     * Check whether the available options list is changed
+     *
+     * @param parameter A {@link PluginParameter} of this type.
+     * @param options A list of Strings to set as the options for the given
+     * parameter.
+     */
+    private static boolean optionsChanged(final PluginParameter<SingleChoiceParameterValue> parameter, final List<String> options) {
+        final SingleChoiceParameterValue parameterValue = parameter.getParameterValue();
+        return !options.equals(parameterValue.getOptions());
+    }
+
+    /**
+     * Set the collection of options for the given parameter from a list of
+     * {@link ParameterValue} objects.
+     *
+     * @param parameter A {@link PluginParameter} of this type.
+     * @param options A list of {@link ParameterValue} objects to set as the
+     * options for the given parameter.
+     */
+    public static void setOptionsData(final PluginParameter<SingleChoiceParameterValue> parameter, final List<? extends ParameterValue> options) {
+        final SingleChoiceParameterValue parameterValue = parameter.getParameterValue();
+
+        //Clear the existing selection
+        parameter.setObjectValue(null);
+
+        parameterValue.setOptionsData(options);
+        parameter.setProperty(CHOICES, new Object());
+    }
+
+    /**
+     * Get the current selected value for this parameter as a String.
+     *
+     * @param parameter A {@link PluginParameter} of this type.
+     * @return The {@link String} representation of the current selection for
+     * the given parameter.
+     */
+    public static String getChoice(final PluginParameter<SingleChoiceParameterValue> parameter) {
+        return parameter.getParameterValue().getChoice();
+    }
+
+    /**
+     * Get the current selected value for this parameter.
+     *
+     * @param parameter A {@link PluginParameter} of this type.
+     * @return A {@link ParameterValue} object representing the current
+     * selection for the given parameter.
+     */
+    public static ParameterValue getChoiceData(final PluginParameter<SingleChoiceParameterValue> parameter) {
+        return parameter.getParameterValue().getChoiceData();
+    }
+
+    /**
+     * Set the current selected choice from a string.
+     *
+     * @param parameter A {@link PluginParameter} of this type.
+     * @param choice A {@link String} object to set as the chosen value for the
+     * given parameter.
+     */
+    public static void setChoice(final PluginParameter<SingleChoiceParameterValue> parameter, final String choice) {
+        final SingleChoiceParameterValue parameterValue = parameter.getParameterValue();
+        if (parameterValue.setChoice(choice)) {
+            parameter.fireChangeEvent(ParameterChange.VALUE);
+        }
+    }
+
+    /**
+     * Set the current selected choice for the given parameter to the given
+     * {@link ParameterValue} object.
+     *
+     * @param parameter A {@link PluginParameter} of this type.
+     * @param choice A {@link ParameterValue} object to set as the chosen value
+     * for the given parameter.
+     */
+    public static void setChoiceData(final PluginParameter<SingleChoiceParameterValue> parameter, final ParameterValue choice) {
+        final SingleChoiceParameterValue parameterValue = parameter.getParameterValue();
+        if (parameterValue.setChoiceData(choice)) {
+            parameter.fireChangeEvent(ParameterChange.VALUE);
+        }
+    }
+
+    /**
+     * Is the given parameter's choice editable by the user?
+     *
+     * @param parameter A {@link PluginParameter}.
+     * @return True if the parameter's choice can be edited by the user, False
+     * otherwise.
+     */
+    public static boolean isEditable(final PluginParameter<?> parameter) {
+        final Boolean isEditable = (Boolean) parameter.getProperty(EDITABLE);
+
+        return isEditable != null && isEditable;
+    }
+
+    /**
+     * Set whether or not the given parameter's choice is editable by the user.
+     *
+     * @param parameter A {@link PluginParameter}.
+     * @param editable Whether or not the parameter's choice can be edited by
+     * the user.
+     */
+    public static void setEditable(final PluginParameter<?> parameter, boolean editable) {
+        parameter.setProperty(EDITABLE, editable);
+    }
+
+    public static void setIcons(PluginParameter<SingleChoiceParameterValue> parameter, List<Image> icons) {
+        
+        parameter.getParameterValue().setIcons(icons.stream().map(icon -> new ImageView(icon)).toList());
+    }
+    
+    public static List<ImageView> getIcons(PluginParameter<SingleChoiceParameterValue> parameter) {
+        return parameter.getParameterValue().getIcons();
+    }
+
+    /**
+     * Constructs a new instance of this type.
+     * <p>
+     * Note: This constructor should not be called directly; it is public for
+     * the purposes of lookup (which may be removed for types in the future). To
+     * buildId parameters from the type, the static method
+     * {@link #build buildId()} should be used, or the singleton
+     * {@link #INSTANCE INSTANCE}.
+     */
+    public SingleChoiceParameterType() {
+        super(ID);
+    }
+
+    /**
+     * An implementation of {@link ParameterValue} corresponding to this type.
+     * It holds a collection of options and a current choice.
+     */
+    public static class SingleChoiceParameterValue extends ParameterValue {
+        
+        private static final Logger LOGGER = Logger.getLogger(SingleChoiceParameterValue.class.getName());
+
+        // innerClass is the type of choice and the type of the elements of options.
+        // If it's a nested class, make sure it's a static nested class rather than an inner class,
+        // to avoid possible NoSuchMethodExceptions
+        private final List<ParameterValue> options;
+        private final List<ImageView> icons;
+        private ParameterValue choice;
+        private final Class<? extends ParameterValue> innerClass;
+
+        /**
+         * Constructs a new SingleChoiceParameterValue where the collection of
+         * options are {@link StringParameterValue} objects.
+         */
+        public SingleChoiceParameterValue() {
+            options = new ArrayList<>();
+            icons = new ArrayList<>();
+            choice = null;
+            innerClass = StringParameterValue.class;
+        }
+
+        /**
+         * Constructs a new SingleChoiceParameterValue where the collection of
+         * options are instances of the given {@link ParameterValue} class.
+         *
+         * @param innerClass The {@link ParameterValue} class to type the
+         * collection of options.
+         */
+        public SingleChoiceParameterValue(final Class<? extends ParameterValue> innerClass) {
+            options = new ArrayList<>();
+            icons = new ArrayList<>();
+            choice = null;
+            this.innerClass = innerClass;
+        }
+
+        /**
+         * Constructs a new SingleChoiceParameterValue from an existing
+         * SingleChoiceParametrValue.
+         * <p>
+         * Note that this is not a deep copy of the {@link ParameterValue}
+         * objects forming the collection of options.
+         *
+         * @param sc The {@link SingleChoiceParameterValue} to copy.
+         */
+        public SingleChoiceParameterValue(final SingleChoiceParameterValue sc) {
+            options = new ArrayList<>();
+            options.addAll(sc.options);
+            icons = new ArrayList<>();
+            icons.addAll(sc.icons);
+            choice = sc.choice != null ? sc.choice.copy() : null;
+            innerClass = sc.innerClass;
+        }
+
+        /**
+         * Get the type of {@link ParameterValue} objects backing the collection
+         * of options.
+         *
+         * @return A class object which extends {@link ParameterValue}.
+         */
+        public Class<? extends ParameterValue> getInnerClass() {
+            return innerClass;
+        }
+
+        /**
+         * Get the collection of options as a list of Strings.
+         *
+         * @return A list of Strings representing the options.
+         */
+        public List<String> getOptions() {            
+            final List<String> optionStrings = options.stream().map(Object::toString).toList();
+
+            return Collections.unmodifiableList(optionStrings);
+        }
+
+        /**
+         * Set the collection of options from a list of Strings.
+         *
+         * @param options A list of Strings to set the collection of options
+         * from.
+         */
+        public void setOptions(final Iterable<String> options) {
+            this.options.clear();
+            for (final String option : options) {
+                final StringParameterValue doOption = new StringParameterValue(option);
+                this.options.add(doOption);
+            }
+            choice = null;
+        }
+        
+        /**
+         * Set the collection of icons from a list of InageIcons.
+         *
+         * @param icons A list of ImageIcons to set the collection of icons
+         * from.
+         */
+        public void setIcons(final List<ImageView> icons) {
+            this.icons.clear();
+            this.icons.addAll(icons);
+        }
+        
+        /**
+         * Get the collection of options from a list of Strings.
+         *
+         * @return A list of ImageIcons representing the icons.
+         */
+        public List<ImageView> getIcons() {
+            return Collections.unmodifiableList(this.icons);
+        }
+
+        /**
+         * Get the collection of options as a list of {@link ParameterValue}.
+         *
+         * @return A list of {@link ParameterValue} objects representing the
+         * options.
+         */
+        public List<ParameterValue> getOptionsData() {
+            return Collections.unmodifiableList(options);
+        }
+
+        /**
+         * Set the collection of options from a list of {@link ParameterValue}
+         * objects.
+         *
+         * @param options A list of {@link ParameterValue} objects to form the
+         * collection of options.
+         */
+        public void setOptionsData(final List<? extends ParameterValue> options) {
+            this.options.clear();
+            this.options.addAll(options);
+            choice = null;
+        }
+
+        /**
+         * Get the currently selected value as a String.
+         *
+         * @return A String representing the currently selected value.
+         */
+        public String getChoice() {
+            return choice != null ? choice.toString() : null;
+        }
+
+        /**
+         * Set the currently selected value as a String.
+         *
+         * @param choice A String to set the selected value from.
+         *
+         * @return true if the choice was set, false otherwise.
+         */
+        public boolean setChoice(final String choice) {
+            final StringParameterValue doCheck = new StringParameterValue(choice);
+            if (options.contains(doCheck)) {
+                this.choice = doCheck;
+                return true;
+            } else {
+                //clear the choice
+                this.choice = null;
+                return false;
+            }
+        }
+
+        /**
+         * Get the currently selected value.
+         *
+         * @return A {@link ParameterValue} object representing the currently
+         * selected value.
+         */
+        public ParameterValue getChoiceData() {
+            return choice;
+        }
+
+        /**
+         * Set the currently selected value from a {@link ParameterValue}
+         * objects.
+         *
+         * @param choice A {@link ParameterValue} object to set the selected
+         * value from.
+         *
+         * @return true if the choice was set, false otherwise.
+         */
+        public boolean setChoiceData(final ParameterValue choice) {
+            if (options.contains(choice)) {
+                this.choice = choice;
+                return true;
+            } else {
+                //clear the choice
+                this.choice = null;
+                return false;
+            }
+        }
+
+        @Override
+        public String validateString(final String s) {
+            // Pass the validation to the inner DataObject.
+            try {
+                final ParameterValue validator = innerClass.getDeclaredConstructor().newInstance();
+                return validator.validateString(s);
+            } catch (final IllegalAccessException | IllegalArgumentException
+                    | InstantiationException | NoSuchMethodException
+                    | SecurityException | InvocationTargetException ex) {
+                LOGGER.log(Level.SEVERE, ex.getLocalizedMessage(), ex);
+                return ex.getMessage();
+            }
+        }
+
+        @Override
+        public boolean setStringValue(final String s) {
+            try {
+                if (choice == null) {
+                    if (s != null) {
+                        final ParameterValue newChoice = innerClass.getDeclaredConstructor().newInstance();
+                        newChoice.setStringValue(s);
+                        choice = newChoice;
+                        return true;
+                    }
+                } else {
+                    final ParameterValue newChoice = innerClass.getDeclaredConstructor().newInstance();
+                    newChoice.setStringValue(s);
+                    if (!choice.equals(newChoice)) {
+                        choice = newChoice;
+                        return true;
+                    }
+                }
+            } catch (final IllegalAccessException | IllegalArgumentException
+                    | InstantiationException | NoSuchMethodException
+                    | SecurityException | InvocationTargetException ex) {
+                LOGGER.log(Level.SEVERE, ex.getLocalizedMessage(), ex);
+            }
+
+            return false;
+        }
+
+        /**
+         * getObjectValue will return the whole SingleChoiceParameterType
+         * similar to how the MultiChoiceParameterType does also.
+         *
+         * @return this whole object.
+         */
+        @Override
+        public Object getObjectValue() {
+            return this;
+        }
+
+        @Override
+        public boolean setObjectValue(final Object o) {
+            boolean valueChanged = false;
+            if (o == null) {
+                options.clear();
+                choice = null;
+                valueChanged = true;
+            } else if (o instanceof SingleChoiceParameterValue singleChoiceParameterValue) {
+                if (!Objects.equals(options, singleChoiceParameterValue.options)) {
+                    options.clear();
+                    options.addAll(singleChoiceParameterValue.options);
+                    valueChanged = true;
+                }
+                if (!Objects.equals(choice, singleChoiceParameterValue.choice)) {
+                    choice = singleChoiceParameterValue.choice;
+                    valueChanged = true;
+                }
+            } else if (o instanceof ParameterValue) {
+                setChoiceData(this.innerClass.cast(o));
+                valueChanged = true;
+            } else {
+                throw new IllegalArgumentException("Invalid argument");
+            }
+
+            return valueChanged;
+        }
+
+        @Override
+        protected SingleChoiceParameterValue createCopy() {
+            return new SingleChoiceParameterValue(this);
+        }
+
+        @Override
+        public boolean equals(final Object obj) {
+            if (obj == null || getClass() != obj.getClass()) {
+                return false;
+            }
+            final SingleChoiceParameterValue other = (SingleChoiceParameterValue) obj;
+            return Objects.equals(this.choice, other.choice);
+        }
+
+        @Override
+        public int hashCode() {
+            return Objects.hashCode(choice);
+        }
+
+        @Override
+        public String toString() {
+            return choice != null ? choice.toString() : null;
+        }
+    }
+}