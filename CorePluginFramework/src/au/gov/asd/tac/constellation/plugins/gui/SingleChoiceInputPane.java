--- conflicted
+++ resolved
@@ -139,27 +139,5 @@
         });
 
         getChildren().add(field);
-<<<<<<< HEAD
-//        final String parameterId = parameter.getId();
-//        final List<String> singleChoiceRecentValues = RecentParameterValues.getRecentValues(parameterId);
-//        final List<ParameterValue> pvs = SingleChoiceParameterType.getOptionsData(parameter);
-//        for (final ParameterValue pv : pvs) {
-//            if ((singleChoiceRecentValues != null) && (singleChoiceRecentValues.get(0).equals(pv.toString()))) {
-//                parameter.getParameterValue().setChoiceData(pv);
-//                break;
-//            }
-//        }
-=======
-        final String parameterId = parameter.getId();
-        final List<String> singleChoiceRecentValues = RecentParameterValues.getRecentValues(parameterId);
-        final List<ParameterValue> pvs = SingleChoiceParameterType.getOptionsData(parameter);
-        for (final ParameterValue pv : pvs) {
-            if ((singleChoiceRecentValues != null) && (singleChoiceRecentValues.get(0).equals(pv.toString()))) {
-                parameter.getParameterValue().setChoiceData(pv);
-                break;
-            }
-        }
->>>>>>> 48fac4f2
-
     }
 }