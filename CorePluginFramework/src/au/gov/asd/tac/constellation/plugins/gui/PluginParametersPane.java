--- conflicted
+++ resolved
@@ -821,49 +821,6 @@
 
             final Pane pane;
             switch (id) {
-<<<<<<< HEAD
-                case StringParameterType.ID:
-                    pane = new ValueInputPane((PluginParameter<StringParameterValue>) parameter, ValueInputPane.DEFAULT_WIDTH, StringParameterType.getLines((PluginParameter<StringParameterValue>) parameter));
-                    break;
-                case IntegerParameterType.ID:
-                    pane = new NumberInputPane<>((PluginParameter<IntegerParameterValue>) parameter);
-                    break;
-                case FloatParameterType.ID:
-                    pane = new NumberInputPane<>((PluginParameter<FloatParameterValue>) parameter);
-                    break;
-                case BooleanParameterType.ID:
-                    pane = new BooleanInputPane((PluginParameter<BooleanParameterValue>) parameter);
-                    break;
-                case SingleChoiceParameterType.ID:
-                    pane = new SingleChoiceInputPane((PluginParameter<SingleChoiceParameterValue>) parameter);
-                    break;
-                case ColorParameterType.ID:
-                    pane = new ColorInputPane((PluginParameter<ColorParameterValue>) parameter);
-                    break;
-                case DateTimeRangeParameterType.ID:
-                    pane = new DateTimeRangeInputPane((PluginParameter<DateTimeRangeParameterValue>) parameter);
-                    break;
-                case FileParameterType.ID:
-                    pane = new FileInputPane((PluginParameter<FileParameterValue>) parameter);
-                    break;
-                case LocalDateParameterType.ID:
-                    pane = new LocalDateInputPane((PluginParameter<LocalDateParameterValue>) parameter);
-                    break;
-                case MultiChoiceParameterType.ID:
-                    pane = new MultiChoiceInputPane((PluginParameter<MultiChoiceParameterValue>) parameter);
-                    break;
-                case ParameterListParameterType.ID:
-                    pane = new ParameterListInputPane((PluginParameter<ParameterListParameterValue>) parameter);
-                    break;
-                case ActionParameterType.ID:
-                    pane = new ActionInputPane(parameter);
-                    break;
-                case PasswordParameterType.ID:
-                    pane = new PasswordInputPane((PluginParameter<PasswordParameterValue>) parameter);
-                    break;
-                default:
-                    throw new IllegalArgumentException("Unsupported parameter type ID: " + id);
-=======
                 case StringParameterType.ID -> pane = new ValueInputPane((PluginParameter<StringParameterValue>) parameter, ValueInputPane.DEFAULT_WIDTH, StringParameterType.getLines((PluginParameter<StringParameterValue>) parameter));
                 case IntegerParameterType.ID -> pane = new NumberInputPane<>((PluginParameter<IntegerParameterValue>) parameter);
                 case FloatParameterType.ID -> pane = new NumberInputPane<>((PluginParameter<FloatParameterValue>) parameter);
@@ -878,7 +835,6 @@
                 case ActionParameterType.ID -> pane = new ActionInputPane(parameter);
                 case PasswordParameterType.ID -> pane = new ValueInputPane((PluginParameter<PasswordParameterValue>) parameter, ValueInputPane.DEFAULT_WIDTH);
                 default -> throw new IllegalArgumentException("Unsupported parameter type ID: " + id);
->>>>>>> 67d49cd8
             }
 
             linkParameterWidgetToTop(parameter);
