--- conflicted
+++ resolved
@@ -48,11 +48,7 @@
 
     
     public MultiChoiceInputPane(final PluginParameter<MultiChoiceParameterValue> parameter) {
-<<<<<<< HEAD
-        super(new MultiChoiceInput<ParameterValue>(), parameter);
-=======
         super(new MultiChoiceInput<>(), parameter);
->>>>>>> 0f7fb9bf
         final MultiChoiceParameterValue pv = parameter.getParameterValue();
         ((MultiChoiceInput) input).setOptions(pv.getOptionsData());
         setFieldValue(pv.getChoicesData());
