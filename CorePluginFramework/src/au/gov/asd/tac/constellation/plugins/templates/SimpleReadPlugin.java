/*
 * Copyright 2010-2021 Australian Signals Directorate
 *
 * Licensed under the Apache License, Version 2.0 (the "License");
 * you may not use this file except in compliance with the License.
 * You may obtain a copy of the License at
 *
 *     http://www.apache.org/licenses/LICENSE-2.0
 *
 * Unless required by applicable law or agreed to in writing, software
 * distributed under the License is distributed on an "AS IS" BASIS,
 * WITHOUT WARRANTIES OR CONDITIONS OF ANY KIND, either express or implied.
 * See the License for the specific language governing permissions and
 * limitations under the License.
 */
package au.gov.asd.tac.constellation.plugins.templates;

import au.gov.asd.tac.constellation.graph.Graph;
import au.gov.asd.tac.constellation.graph.GraphReadMethods;
import au.gov.asd.tac.constellation.graph.GraphWriteMethods;
import au.gov.asd.tac.constellation.graph.ReadableGraph;
import au.gov.asd.tac.constellation.plugins.AbstractPlugin;
import au.gov.asd.tac.constellation.plugins.PluginException;
import au.gov.asd.tac.constellation.plugins.PluginGraphs;
import au.gov.asd.tac.constellation.plugins.PluginInteraction;
import au.gov.asd.tac.constellation.plugins.parameters.PluginParameters;

/**
 * A plugin template for plugins that only require read access to the graph.
 * <p>
 * This template will:
 * <ol>
 * <li>Set the graph to busy.</li>
 * <li>Start the progress bar.</li>
 * <li>Get and release a read lock on the graph.</li>
 * <li>Call the read method where developers should implement their plugin
 * logic.</li>
 * </ol>
 *
 * @author sirius
 */
public abstract class SimpleReadPlugin extends AbstractPlugin {

<<<<<<< HEAD
    public SimpleReadPlugin() {
        // This constructor is intentionally left blank.
=======
    private static final Logger LOGGER = Logger.getLogger(SimpleReadPlugin.class.getName());

    protected SimpleReadPlugin() {
>>>>>>> d7a66350
    }

    protected SimpleReadPlugin(String pluginName) {
        super(pluginName);
    }

    @Override
    public final void run(final PluginGraphs graphs, final PluginInteraction interaction, final PluginParameters parameters) throws InterruptedException, PluginException {
        final Graph graph = graphs.getGraph();

        // Make the graph appear busy
        interaction.setBusy(graph.getId(), true);
        try {
            // Make the progress bar appear nondeterminent
            interaction.setProgress(0, 0, "Waiting...", true);

            try {
                ReadableGraph readableGraph = graph.getReadableGraph();

                try {
                    interaction.setProgress(0, 0, "Working...", true);
                    read(readableGraph, interaction, parameters);
                } finally {
                    readableGraph.release();
                }
            } finally {
                interaction.setProgress(2, 1, "Finished", true);
            }
        } finally {
            interaction.setBusy(graph.getId(), false);
        }
    }

    @Override
    public void run(final GraphReadMethods graph, final PluginInteraction interaction, final PluginParameters parameters) throws InterruptedException, PluginException {
        // Make the graph appear busy
        interaction.setBusy(graph.getId(), true);
        try {
            // Make the progress bar appear nondeterminent
            interaction.setProgress(0, 0, "Working...", true);

            try {
                read(graph, interaction, parameters);
            } finally {
                interaction.setProgress(2, 1, "Finished", true);
            }
        } finally {
            interaction.setBusy(graph.getId(), false);
        }
    }

    @Override
    public final void run(final GraphWriteMethods graph, final PluginInteraction interaction, final PluginParameters parameters) throws InterruptedException, PluginException {
        run((GraphReadMethods) graph, interaction, parameters);
    }

    /**
     * Developers should implement this method to implement the logic of their
     * plugin.
     *
     * @param graph a GraphReadMethods object representing a current read lock
     * on the graph.
     * @param interaction A PluginInteraction object allowing interaction with
     * the Constellation UI.
     * @param parameters the parameters used to configure the plugin execution.
     * @throws InterruptedException if the plugin execution is canceled.
     * @throws PluginException if an anticipated error occurs during plugin
     * execution.
     */
    protected abstract void read(GraphReadMethods graph, PluginInteraction interaction, PluginParameters parameters) throws InterruptedException, PluginException;
}<|MERGE_RESOLUTION|>--- conflicted
+++ resolved
@@ -24,6 +24,7 @@
 import au.gov.asd.tac.constellation.plugins.PluginGraphs;
 import au.gov.asd.tac.constellation.plugins.PluginInteraction;
 import au.gov.asd.tac.constellation.plugins.parameters.PluginParameters;
+import java.util.logging.Logger;
 
 /**
  * A plugin template for plugins that only require read access to the graph.
@@ -41,14 +42,9 @@
  */
 public abstract class SimpleReadPlugin extends AbstractPlugin {
 
-<<<<<<< HEAD
-    public SimpleReadPlugin() {
-        // This constructor is intentionally left blank.
-=======
     private static final Logger LOGGER = Logger.getLogger(SimpleReadPlugin.class.getName());
 
     protected SimpleReadPlugin() {
->>>>>>> d7a66350
     }
 
     protected SimpleReadPlugin(String pluginName) {
