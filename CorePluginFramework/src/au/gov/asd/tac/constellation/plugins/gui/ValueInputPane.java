--- conflicted
+++ resolved
@@ -31,24 +31,18 @@
 import java.util.logging.Level;
 import java.util.logging.Logger;
 import javafx.application.Platform;
-<<<<<<< HEAD
 import javafx.scene.control.IndexRange;
 import javafx.scene.control.Label;
-=======
 import javafx.beans.value.ChangeListener;
 import javafx.collections.FXCollections;
 import javafx.scene.control.ComboBox;
 import javafx.scene.control.Label;
 import javafx.scene.control.ListCell;
 import javafx.scene.control.ListView;
->>>>>>> 6217568b
 import javafx.scene.control.Tooltip;
 import javafx.scene.layout.HBox;
-<<<<<<< HEAD
-=======
 import javafx.scene.text.Text;
 import org.apache.commons.lang3.StringUtils;
->>>>>>> 6217568b
 
 /**
  * A text box allowing entry of single line text, multiple line text
@@ -71,13 +65,9 @@
     private static final int EMPTY_WIDTH = 100;
     private static final int STRING_LENGTH = 8;
 
-<<<<<<< HEAD
-    private final ConstellationInputField field; //TextInputControl field;
-=======
     private final ChangeListener<Number> recentValueSelectionListener;
     private final ComboBox<String> recentValuesCombo;
     private final SpellCheckingTextArea field;
->>>>>>> 6217568b
     private final String parameterId;
     private final boolean required;
     private int comboBoxWidth = EMPTY_WIDTH;
@@ -136,28 +126,6 @@
                     }
                 }));
         } else {
-<<<<<<< HEAD
-            final boolean isPassword = PasswordParameterType.ID.equals(parameter.getType().getId());           
-
-            if (isPassword) {
-                field = new PasswordInputField();
-            } else {
-                if (suggestedHeight > 1) {
-                    field = new TextInputField(TextType.MULTILINE, true);
-                } else {
-                   field = new TextInputField(TextType.SINGLELINE, true);
-//                   Platform.runLater(() -> TextFields.bindAutoCompletion((TextField) field.getBaseField(), recentValuesCombo.getItems()));
-
-                }
-                
-                //recentValuesCombo = new ComboBox<>();             
-                
-                final List<String> recentValues = RecentParameterValues.getRecentValues(parameterId);
-                if (recentValues != null) {
-                    TextInputField.addRecentValues(field, recentValues);
-                } else {
-                    field.setContextButtonDisable(true);
-=======
             recentValuesCombo = new ComboBox<>();
             recentValuesCombo.setEditable(false);
             recentValuesCombo.setTooltip(new Tooltip("Recent values"));
@@ -176,44 +144,10 @@
 
                     setText("...");
 
->>>>>>> 6217568b
                 }
             };
             recentValuesCombo.setButtonCell(button);
 
-<<<<<<< HEAD
-//                final ListCell<String> button = new ListCell<String>() {
-//                    @Override
-//                    protected void updateItem(final String item, final boolean empty) {
-//                        super.updateItem(item, empty);
-//
-//                        setText("...");
-//
-//                    }
-//                };
-                //recentValuesCombo.setButtonCell(button);
-
-//                recentValuesCombo.setCellFactory((final ListView<String> param) -> {
-//                    return new ListCell<String>() {
-//                        @Override
-//                        public void updateItem(final String item, final boolean empty) {
-//                            super.updateItem(item, empty);
-//                            if (item != null) {
-//                                setText(item);
-//                                final int textLength = getText().length();
-//                                if ((textLength > STRING_LENGTH) && (comboBoxWidth < DEFAULT_WIDTH) && (comboBoxWidth < STRING_LENGTH * textLength)) {
-//                                    comboBoxWidth = (STRING_LENGTH * textLength) > DEFAULT_WIDTH ? DEFAULT_WIDTH : STRING_LENGTH * textLength;
-//                                }
-//                            } else {
-//                                setText(null);
-//                            }
-//                            getListView().setPrefWidth(comboBoxWidth);
-//                        }
-//                    };
-//                }); 
-//            }
-//                
-=======
             recentValuesCombo.setCellFactory((final ListView<String> param) -> {
                 return new ListCell<String>() {
                     @Override
@@ -238,7 +172,6 @@
                 field.setWrapText(true);
             } else {
                 field.autoComplete(recentValuesCombo.getItems());
->>>>>>> 6217568b
             }
 
 
@@ -255,18 +188,6 @@
                 field.setText(parameter.getStringValue());
             }
 
-<<<<<<< HEAD
-//            field.setPrefWidth(defaultWidth);
-
-            
-//                recentValueSelectionListener = (ov, t, t1) -> {
-//                    final String value = field.getText();
-//                    if (value != null) {
-//                        field.setText(recentValuesCombo.getValue());
-//                    }
-//                };
-//                recentValuesCombo.getSelectionModel().selectedIndexProperty().addListener(recentValueSelectionListener);
-=======
             if (recentValuesCombo != null) {
                 recentValueSelectionListener = (ov, t, t1) -> {
                     final String value = recentValuesCombo.getValue();
@@ -278,7 +199,6 @@
             } else {
                 recentValueSelectionListener = null;
             }
->>>>>>> 6217568b
 
 
 //            if (parameter.getParameterValue().getGuiInit() != null) {
@@ -343,19 +263,9 @@
             final HBox fieldAndRecentValues = new HBox();
             fieldAndRecentValues.setSpacing(2);
             fieldAndRecentValues.getChildren().add(field);
-<<<<<<< HEAD
-            if (!isPassword) {
-                //fieldAndRecentValues.getChildren().add(recentValuesCombo);
-                getChildren().add(fieldAndRecentValues);
-                RecentParameterValues.addListener(this);
-            } else {
-                getChildren().add(fieldAndRecentValues);
-            }
-=======
             fieldAndRecentValues.getChildren().add(recentValuesCombo);
             getChildren().add(fieldAndRecentValues);
             RecentParameterValues.addListener(this);
->>>>>>> 6217568b
         }
     }
 
@@ -373,13 +283,9 @@
                     TextInputField.addRecentValues(field, empty);
                     field.setDisable(true);
                 }
-<<<<<<< HEAD
-            });            
-=======
                 recentValuesCombo.setPromptText("...");
                 recentValuesCombo.getSelectionModel().selectedIndexProperty().addListener(recentValueSelectionListener);
             });
->>>>>>> 6217568b
         }
     }
 }