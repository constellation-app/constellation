--- conflicted
+++ resolved
@@ -33,26 +33,14 @@
 import javafx.scene.control.Label;
 import javafx.scene.control.ListCell;
 import javafx.scene.control.ListView;
-<<<<<<< HEAD
 import javafx.scene.control.Tooltip;
-=======
-import javafx.scene.control.TextArea;
-import javafx.scene.control.TextField;
-import javafx.scene.control.TextInputControl;
-import javafx.scene.control.Tooltip;
-import javafx.scene.input.KeyEvent;
->>>>>>> ac9de3a5
 import javafx.scene.layout.HBox;
 import javafx.scene.text.Text;
 import org.apache.commons.lang3.StringUtils;
 
 /**
-<<<<<<< HEAD
  * A text box allowing entry of single line text, multiple line text
  * corresponding to a {@link PluginParameter} of
-=======
- * A text box allowing entry of single line text, multiple line text corresponding to a {@link PluginParameter} of
->>>>>>> ac9de3a5
  * {@link au.gov.asd.tac.constellation.plugins.parameters.types.StringParameterType}.
  * <p>
  * Editing the value in the text box will set the string value for the underlying {@link PluginParameter}.
@@ -172,7 +160,6 @@
                 };
             });
 
-<<<<<<< HEAD
             field = new SpellCheckingTextArea(parameter.isSpellCheckEnabled());
             if (suggestedHeight > 1) {
                 field.setWrapText(true);
@@ -188,17 +175,6 @@
                 }
             });
 
-=======
-            if (suggestedHeight > 1) {
-                field = new TextArea();
-                ((TextArea) field).setWrapText(true);
-                ((TextArea) field).setPrefRowCount(suggestedHeight);
-            } else {
-                field = new TextField();
-                TextFields.bindAutoCompletion((TextField) field, recentValuesCombo.itemsProperty());
-            }
-
->>>>>>> ac9de3a5
             field.setPrefWidth(defaultWidth);
             field.setPromptText(parameter.getDescription());
             if (parameter.getObjectValue() != null) {
@@ -231,11 +207,7 @@
                 recentValuesCombo.setDisable(!parameter.isEnabled());
             }
 
-<<<<<<< HEAD
-=======
             field.addEventFilter(KeyEvent.KEY_PRESSED, event -> FileInputPane.handleEventFilter(event, field));
-
->>>>>>> ac9de3a5
             final Tooltip tooltip = new Tooltip("");
             tooltip.setStyle("-fx-text-fill: white;");
             field.textProperty().addListener((ov, t, t1) -> {
