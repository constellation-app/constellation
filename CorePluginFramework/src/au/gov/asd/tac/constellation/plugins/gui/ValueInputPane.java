/*
 * Copyright 2010-2021 Australian Signals Directorate
 *
 * Licensed under the Apache License, Version 2.0 (the "License");
 * you may not use this file except in compliance with the License.
 * You may obtain a copy of the License at
 *
 *     http://www.apache.org/licenses/LICENSE-2.0
 *
 * Unless required by applicable law or agreed to in writing, software
 * distributed under the License is distributed on an "AS IS" BASIS,
 * WITHOUT WARRANTIES OR CONDITIONS OF ANY KIND, either express or implied.
 * See the License for the specific language governing permissions and
 * limitations under the License.
 */
package au.gov.asd.tac.constellation.plugins.gui;

import au.gov.asd.tac.constellation.plugins.parameters.PluginParameter;
import au.gov.asd.tac.constellation.plugins.parameters.RecentParameterValues;
import au.gov.asd.tac.constellation.plugins.parameters.RecentValuesChangeEvent;
import au.gov.asd.tac.constellation.plugins.parameters.RecentValuesListener;
import au.gov.asd.tac.constellation.plugins.parameters.types.StringParameterType;
import au.gov.asd.tac.constellation.utilities.text.SeparatorConstants;
import au.gov.asd.tac.constellation.utilities.text.SpellCheckingTextArea;
import java.util.Collections;
import java.util.List;
import java.util.logging.Level;
import java.util.logging.Logger;
import javafx.application.Platform;
import javafx.beans.value.ChangeListener;
import javafx.collections.FXCollections;
import javafx.scene.control.ComboBox;
import javafx.scene.control.Label;
import javafx.scene.control.ListCell;
import javafx.scene.control.ListView;
import javafx.scene.control.Tooltip;
import javafx.scene.layout.HBox;
import javafx.scene.text.Text;
import org.apache.commons.lang3.StringUtils;

/**
 * A text box allowing entry of single line text, multiple line text
 * corresponding to a {@link PluginParameter} of
 * {@link au.gov.asd.tac.constellation.plugins.parameters.types.StringParameterType}.
 * <p>
 * Editing the value in the text box will set the string value for the
 * underlying {@link PluginParameter}.
 *
 * @see
 * au.gov.asd.tac.constellation.plugins.parameters.types.StringParameterType
 *
 * @author ruby_crucis
 */
public class ValueInputPane extends HBox implements RecentValuesListener {

    public static final int DEFAULT_WIDTH = 300;
    public static final int INTEGER_WIDTH = 75;
    private static final int EMPTY_WIDTH = 100;
    private static final int STRING_LENGTH = 8;

    private final ChangeListener<Number> recentValueSelectionListener;
    private final ComboBox<String> recentValuesCombo;
    private final SpellCheckingTextArea field;
    private final String parameterId;
    private final boolean required;
    private int comboBoxWidth = EMPTY_WIDTH;
    private static final Logger LOGGER = Logger.getLogger(ValueInputPane.class.getName());

    public ValueInputPane(final PluginParameter<?> parameter) {
        this(parameter, DEFAULT_WIDTH, null);
    }

    public ValueInputPane(final PluginParameter<?> parameter, final int defaultWidth) {
        this(parameter, defaultWidth, null);
    }

    /**
     * Primary constructor
     *
     * @param parameter parameter to link to value
     * @param defaultWidth default width (in pixels)
     * @param suggestedHeight suggested hight (in lines)
     */
    public ValueInputPane(final PluginParameter<?> parameter, final int defaultWidth, Integer suggestedHeight) {
        if (suggestedHeight == null) {
            suggestedHeight = 1;
        }
        final int numberOfLines = suggestedHeight;
        parameterId = parameter.getId();
        required = parameter.isRequired();

        final boolean isLabel = StringParameterType.isLabel(parameter);
        if (isLabel) {
            field = null;
            recentValuesCombo = null;
            recentValueSelectionListener = null;
            final Label l = new Label(parameter.getStringValue().replace(SeparatorConstants.NEWLINE, " "));
            l.setWrapText(true);
            l.setPrefWidth(defaultWidth);
            getChildren().add(l);
            parameter.addListener((pluginParameter, change) -> Platform.runLater(() -> {
<<<<<<< HEAD
                switch (change) {
                    case VALUE:
                        // Don't change the value if it isn't necessary.
                        // Setting the text changes the cursor position, which makes it look like text is
                        // being entered right-to-left.
                        final String param = parameter.getStringValue();
                        if (!l.getText().equals(param)) {
                            l.setText(param);
                        }
                        break;
                    case VISIBLE:
                        l.setManaged(parameter.isVisible());
                        l.setVisible(parameter.isVisible());
                        this.setVisible(parameter.isVisible());
                        this.setManaged(parameter.isVisible());
                        break;
                    default:
                        break;
                }
            }));
=======
                    switch (change) {
                        case VALUE -> {
                            // Don't change the value if it isn't necessary.
                            // Setting the text changes the cursor position, which makes it look like text is
                            // being entered right-to-left.
                            final String param = parameter.getStringValue();
                            if (!l.getText().equals(param)) {
                                l.setText(param);
                            }
                        }
                        case VISIBLE -> {
                            l.setManaged(parameter.isVisible());
                            l.setVisible(parameter.isVisible());
                            this.setVisible(parameter.isVisible());
                            this.setManaged(parameter.isVisible());
                        }
                        default -> {
                        }
                    }
                }));
>>>>>>> 67d49cd8
        } else {
            recentValuesCombo = new ComboBox<>();
            recentValuesCombo.setEditable(false);
            recentValuesCombo.setTooltip(new Tooltip("Recent values"));
            recentValuesCombo.setMaxWidth(5);
            final List<String> recentValues = RecentParameterValues.getRecentValues(parameterId);
            if (recentValues != null) {
                recentValuesCombo.setItems(FXCollections.observableList(recentValues));
            } else {
                recentValuesCombo.setDisable(true);
            }

            final ListCell<String> button = new ListCell<String>() {
                @Override
                protected void updateItem(final String item, final boolean empty) {
                    super.updateItem(item, empty);

                    setText("...");

                }
            };
            recentValuesCombo.setButtonCell(button);

            recentValuesCombo.setCellFactory((final ListView<String> param) -> {
                return new ListCell<String>() {
                    @Override
                    public void updateItem(final String item, final boolean empty) {
                        super.updateItem(item, empty);
                        if (item != null) {
                            setText(item);
                            final int textLength = getText().length();
                            if ((textLength > STRING_LENGTH) && (comboBoxWidth < DEFAULT_WIDTH) && (comboBoxWidth < STRING_LENGTH * textLength)) {
                                comboBoxWidth = (STRING_LENGTH * textLength) > DEFAULT_WIDTH ? DEFAULT_WIDTH : STRING_LENGTH * textLength;
                            }
                        } else {
                            setText(null);
                        }
                        getListView().setPrefWidth(comboBoxWidth);
                    }
                };
            });

            field = new SpellCheckingTextArea(parameter.isSpellCheckEnabled());
            if (suggestedHeight > 1) {
                field.setWrapText(true);
            } else {
                field.autoComplete(recentValuesCombo.getItems());
            }


            Platform.runLater(() -> {
                final Text t = (Text) field.lookup(".text");
                if (t != null) {
                    field.setPrefHeight(numberOfLines * t.getBoundsInLocal().getHeight() + field.EXTRA_HEIGHT);
                }
            });

            field.setPrefWidth(defaultWidth);
            field.setPromptText(parameter.getDescription());
            if (parameter.getObjectValue() != null) {
                field.setText(parameter.getStringValue());
            }

            if (recentValuesCombo != null) {
                recentValueSelectionListener = (ov, t, t1) -> {
                    final String value = recentValuesCombo.getValue();
                    if (value != null) {
                        field.setText(recentValuesCombo.getValue());
                    }
                };
                recentValuesCombo.getSelectionModel().selectedIndexProperty().addListener(recentValueSelectionListener);
            } else {
                recentValueSelectionListener = null;
            }

            if (parameter.getParameterValue().getGuiInit() != null) {
                parameter.getParameterValue().getGuiInit().init(field);
            }
            // If parameter is enabled, ensure widget is both enabled and editable.
            field.setEditable(parameter.isEnabled());
            field.setDisable(!parameter.isEnabled());
            field.setManaged(parameter.isVisible());
            field.setVisible(parameter.isVisible());
            this.setManaged(parameter.isVisible());
            this.setVisible(parameter.isVisible());
            if (recentValuesCombo != null) {
                recentValuesCombo.setDisable(!parameter.isEnabled());
            }

            final Tooltip tooltip = new Tooltip("");
            tooltip.setStyle("-fx-text-fill: white;");
            field.textProperty().addListener((ov, t, t1) -> {
                final String error = parameter.validateString(field.getText());
                if ((required && StringUtils.isBlank(field.getText())) || error != null) {
                    // if error is blank, the situation must be that a required parameter is blank
                    tooltip.setText(StringUtils.isNotBlank(error) ? error : "Value is required!");
                    field.setTooltip(tooltip);
                    field.setId("invalid");
                } else {
                    tooltip.setText("");
                    field.setTooltip(null);
                    field.setId("");
                }

                parameter.setStringValue(field.getText());
            });

            parameter.addListener((pluginParameter, change) -> Platform.runLater(() -> {
                    switch (change) {
                        case VALUE -> {
                            // Don't change the value if it isn't necessary.
                            // Setting the text changes the cursor position, which makes it look like text is
                            // being entered right-to-left.
                            final String param = parameter.getStringValue();
                            if (!field.getText().equals(param)) {
                                field.setText(param != null ? param : "");
                            }
                        }
                        case ENABLED -> {
                            // If enabled, then ensure widget is both editable and enabled.
                            field.setEditable(pluginParameter.isEnabled());
                            field.setDisable(!pluginParameter.isEnabled());
                            recentValuesCombo.setDisable(!pluginParameter.isEnabled());
                        }
                        case VISIBLE -> {
                            field.setManaged(parameter.isVisible());
                            field.setVisible(parameter.isVisible());
                            this.setVisible(parameter.isVisible());
                            this.setManaged(parameter.isVisible());
                        }
                        default -> LOGGER.log(Level.FINE, "ignoring parameter change type {0}.", change);
                    }
                }));

            final HBox fieldAndRecentValues = new HBox();
            fieldAndRecentValues.setSpacing(2);
            fieldAndRecentValues.getChildren().add(field);
            fieldAndRecentValues.getChildren().add(recentValuesCombo);
            getChildren().add(fieldAndRecentValues);
            RecentParameterValues.addListener(this);
        }
    }

    @Override
    public void recentValuesChanged(final RecentValuesChangeEvent e) {
        if (recentValuesCombo != null && parameterId.equals(e.getId())) {
            //Covering actual value change under FX Thread
            Platform.runLater(() -> {
                recentValuesCombo.getSelectionModel().selectedIndexProperty().removeListener(recentValueSelectionListener);
                final List<String> recentValues = e.getNewValues();
                if (recentValues != null) {
                    recentValuesCombo.setItems(FXCollections.observableList(recentValues));
                    recentValuesCombo.setDisable(false);
                } else {
                    final List<String> empty = Collections.emptyList();
                    recentValuesCombo.setItems(FXCollections.observableList(empty));
                    recentValuesCombo.setDisable(true);
                }
                recentValuesCombo.setPromptText("...");
                recentValuesCombo.getSelectionModel().selectedIndexProperty().addListener(recentValueSelectionListener);
            });
        }
    }
}<|MERGE_RESOLUTION|>--- conflicted
+++ resolved
@@ -99,28 +99,6 @@
             l.setPrefWidth(defaultWidth);
             getChildren().add(l);
             parameter.addListener((pluginParameter, change) -> Platform.runLater(() -> {
-<<<<<<< HEAD
-                switch (change) {
-                    case VALUE:
-                        // Don't change the value if it isn't necessary.
-                        // Setting the text changes the cursor position, which makes it look like text is
-                        // being entered right-to-left.
-                        final String param = parameter.getStringValue();
-                        if (!l.getText().equals(param)) {
-                            l.setText(param);
-                        }
-                        break;
-                    case VISIBLE:
-                        l.setManaged(parameter.isVisible());
-                        l.setVisible(parameter.isVisible());
-                        this.setVisible(parameter.isVisible());
-                        this.setManaged(parameter.isVisible());
-                        break;
-                    default:
-                        break;
-                }
-            }));
-=======
                     switch (change) {
                         case VALUE -> {
                             // Don't change the value if it isn't necessary.
@@ -141,7 +119,6 @@
                         }
                     }
                 }));
->>>>>>> 67d49cd8
         } else {
             recentValuesCombo = new ComboBox<>();
             recentValuesCombo.setEditable(false);
