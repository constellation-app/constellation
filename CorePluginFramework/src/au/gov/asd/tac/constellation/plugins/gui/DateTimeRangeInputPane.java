--- conflicted
+++ resolved
@@ -434,12 +434,7 @@
                 }
             }
         }
-<<<<<<< HEAD
-        return null;
-=======
-
         return new ZonedDateTime[]{};
->>>>>>> 43918728
     }
 
     /**
