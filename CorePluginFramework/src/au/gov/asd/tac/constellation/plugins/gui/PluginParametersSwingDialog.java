/*
 * Copyright 2010-2025 Australian Signals Directorate
 *
 * Licensed under the Apache License, Version 2.0 (the "License");
 * you may not use this file except in compliance with the License.
 * You may obtain a copy of the License at
 *
 *     http://www.apache.org/licenses/LICENSE-2.0
 *
 * Unless required by applicable law or agreed to in writing, software
 * distributed under the License is distributed on an "AS IS" BASIS,
 * WITHOUT WARRANTIES OR CONDITIONS OF ANY KIND, either express or implied.
 * See the License for the specific language governing permissions and
 * limitations under the License.
 */
package au.gov.asd.tac.constellation.plugins.gui;

import au.gov.asd.tac.constellation.plugins.parameters.PluginParameter;
import au.gov.asd.tac.constellation.plugins.parameters.PluginParameters;
import au.gov.asd.tac.constellation.utilities.color.ConstellationColor;
import au.gov.asd.tac.constellation.utilities.font.FontUtilities;
import au.gov.asd.tac.constellation.utilities.icon.UserInterfaceIconProvider;
import au.gov.asd.tac.constellation.utilities.javafx.JavafxStyleManager;
import java.awt.Color;
import java.awt.Dimension;
import java.awt.Font;
import java.awt.event.ActionEvent;
import java.awt.event.ActionListener;
import java.util.Set;
import java.util.concurrent.CountDownLatch;
import java.util.logging.Level;
import java.util.logging.Logger;
import javafx.application.Platform;
import javafx.embed.swing.JFXPanel;
import javafx.geometry.Insets;
import javafx.geometry.Pos;
import javafx.scene.Scene;
import javafx.scene.control.Label;
import javafx.scene.control.ScrollPane;
import javafx.scene.image.Image;
import javafx.scene.image.ImageView;
import javafx.scene.layout.BorderPane;
import javafx.scene.layout.HBox;
import javafx.scene.layout.VBox;
import javax.swing.JButton;
import javax.swing.UIManager;
import org.apache.commons.lang3.StringUtils;
import org.apache.commons.lang3.Strings;
import org.eclipse.collections.api.map.primitive.MutableObjectBooleanMap;
import org.eclipse.collections.impl.map.mutable.primitive.ObjectBooleanHashMap;
import org.openide.DialogDescriptor;
import org.openide.DialogDisplayer;
import org.openide.NotifyDescriptor;
import org.openide.util.HelpCtx;

/**
 * Embed a JavaFX PluginParametersPane in a DialogDescriptor. This is akin to {@link PluginParametersDialog} except for
 * Swing based GUIs rather than JavaFX based GUIs.
 *
 * @see PluginParametersDialog
 * @author algol
 * @author capricornunicorn123
 */
public class PluginParametersSwingDialog implements PluginParametersPaneListener {

    private static final Logger LOGGER = Logger.getLogger(PluginParametersSwingDialog.class.getName());

    private final String[] acceptanceButtonLabels = {"OK", "Import", "Export", "Save", "Open", "Build", "Create", "Load", "Rename", "Add", "Remove"};
    public static final String CANCEL = "Cancel";
    public static final String OK = "OK";
    public static final Image WARNING_IMAGE = UserInterfaceIconProvider.WARNING.buildImage(ConstellationColor.DARK_ORANGE.getJavaColor());
    public static final int PREFERED_WIDTH = 500;

    private volatile String result;
    private final String title;
    private final JFXPanel xp;
<<<<<<< HEAD

    private final HashMap<PluginParameter<?>, Boolean> parameterValidity = new HashMap<>();
=======
    
    private final MutableObjectBooleanMap<PluginParameter<?>> parameterValidity = new ObjectBooleanHashMap<>();
>>>>>>> 23db2b22
    private final JButton acceptanceOption;
    private final PluginParameters parameters;

    /**
     * Display a dialog box containing the parameters that allows the user to enter values.
     * <p>
     * Acceptance Button displayed as "OK" or "Import" or "Export" or "Save" or "Open" or "Build" or "Create" or "Load"
     * or "Rename" Rejection Button displayed as "Cancel".
     *
     * @param title The dialog box title.
     * @param parameters The plugin parameters.
     */
    public PluginParametersSwingDialog(final String title, final PluginParameters parameters) {
        this(title, parameters, null, null, null, null);
    }

    /**
     * Display a dialog box containing the parameters that allows the user to enter values.
     * <p>
     * Acceptance Button displayed as "OK" or "Import" or "Export" or "Save" or "Open" or "Build" or "Create" or "Load"
     * or "Rename" Rejection Button displayed as "Cancel".
     *
     * @param title The dialog box title.
     * @param parameters The plugin parameters.
     * @param excludedParameters Plugin parameters to exclude from the dialog box.
     */
    public PluginParametersSwingDialog(final String title, final PluginParameters parameters, final Set<String> excludedParameters) {
        this(title, parameters, excludedParameters, null, null, null);
    }

    /**
     * Display a dialog box containing the parameters that allows the user to enter values.
     * <p>
     * Acceptance Button displayed as "OK" or "Import" or "Export" or "Save" or "Open" or "Build" or "Create" or "Load"
     * or "Rename" Rejection Button displayed as "Cancel".
     *
     * @param title The dialog box title.
     * @param parameters The plugin parameters.
     * @param helpID The JavaHelp ID of the help.
     */
    public PluginParametersSwingDialog(final String title, final PluginParameters parameters, final String helpID) {
        this(title, parameters, null, null, null, helpID);
    }

    /**
     * Display a dialog box containing the parameters that allows the user to enter values.
     * <p>
     * Acceptance Button displayed as "OK" or "Import" or "Export" or "Save" or "Open" or "Build" or "Create" or "Load"
     * or "Rename" Rejection Button displayed as "Cancel".
     *
     * @param title The dialog box title.
     * @param parameters The plugin parameters.
     * @param helpID The JavaHelp ID of the help.
     */
    public PluginParametersSwingDialog(final String title, final PluginParameters parameters, final String disclaimer, final String helpID) {
        this(title, parameters, null, null, disclaimer, helpID);
    }

    /**
     * Display a dialog box containing the parameters that allows the user to enter values.
     * <p>
     * Acceptance Button displayed as "OK" or "Import" or "Export" or "Save" or "Open" or "Build" or "Create" or "Load"
     * or "Rename" Rejection Button displayed as "Cancel".
     *
     * @param title The dialog box title.
     * @param parameters The plugin parameters.
     * @param excludedParameters Plugin parameters to exclude from the dialog box.
     * @param acceptanceText acceptance Button text
     * @param disclaimer
     * @param helpID The JavaHelp ID of the help.
     */
    public PluginParametersSwingDialog(final String title, final PluginParameters parameters, final Set<String> excludedParameters, final String acceptanceText, final String disclaimer, final String helpID) {
        this.title = title;
        this.acceptanceOption = new JButton(getAcceptanceButton(acceptanceText));
        this.parameters = parameters;
        final CountDownLatch latch = new CountDownLatch(1);
        xp = helpID != null ? new JFXPanelWithHelp(helpID) : new JFXPanel();

        if (Platform.isFxApplicationThread()) {
            setupPane(excludedParameters, disclaimer, latch);
        } else {
            Platform.runLater(() -> setupPane(excludedParameters, disclaimer, latch));
        }

        try {
            latch.await();
        } catch (final InterruptedException ex) {
            LOGGER.log(Level.SEVERE, ex.getLocalizedMessage(), ex);
            Thread.currentThread().interrupt();
        }
    }

    private void setupPane(final Set<String> excludedParameters, final String disclaimer, final CountDownLatch latch) {
        // Create the panes
        final BorderPane root = new BorderPane();
        final ScrollPane scrollableContent = new ScrollPane();
        final PluginParametersPane parametersPane = PluginParametersPane.buildPane(this.parameters, this, excludedParameters);
        final HBox disclaimerPane = new HBox();

        // Style the panes
        root.setMinWidth(PREFERED_WIDTH); /// Ensures parameters are not compressed too small
        scrollableContent.setFitToWidth(true);  // Encourages verticle scrolling only
        parametersPane.setPadding(new Insets(10)); //Padding makes the lyout more readable
        final Color optionsPanelColor = UIManager.getLookAndFeel().getDefaults().getColor("OptionPane.background");
        disclaimerPane.setStyle(String.format("-fx-background-color: #%06X;", 0xFFFFFF & optionsPanelColor.getRGB()));

        // Conditionaly style the disclaimer pane.
        if (StringUtils.isNotBlank(disclaimer)) {
            // The text for the disclaimer
            final Label disclaimerText = new Label(disclaimer);
            final Font font = FontUtilities.getOutputFont();
            disclaimerText.setWrapText(true);
            disclaimerText.setStyle("-fx-font-style: italic; -fx-font-family: " + font.getFamily());

            // The icon for the disclaimer
            final ImageView iv = new ImageView(WARNING_IMAGE);
            iv.setFitHeight(50);
            iv.setPreserveRatio(true);
            final VBox icon = new VBox(iv);
            icon.setPadding(new Insets(0, 20, 0, 20));

            // Style the disclaimer
            disclaimerPane.getChildren().addAll(icon, disclaimerText);
            disclaimerPane.setAlignment(Pos.CENTER_LEFT);
            disclaimerPane.setPadding(new Insets(10, 0, 0, 0));
            disclaimerPane.setPrefWidth(PREFERED_WIDTH); // The root width has been set based on the ParameterPane and we want to keep it that way.
        }

        //Construct the pane
        root.setCenter(scrollableContent);
        scrollableContent.setContent(parametersPane);
        root.setBottom(disclaimerPane);

        final Scene scene = new Scene(root);
        scene.getStylesheets().addAll(JavafxStyleManager.getMainStyleSheet());

        xp.setScene(scene);
        xp.setPreferredSize(new Dimension((int) scene.getWidth(), (int) scene.getHeight()));
        latch.countDown();

    }

    public void setSize(final Dimension dimension) {
        xp.setPreferredSize(dimension);
    }

    /**
     * Generates a DialogDescripter window and waits until the user to select an option (the acceptance option will be
     * highlighted). The acceptance option is "OK" by default. The rejection option is "Cancel" by default. Unless
     * explicitly stated, the acceptance option will adjust dynamically to express that keyword present in the title of
     * the DialogDisplayer (i.e. "Build", "Save", "Export")
     */
    public void showAndWait() {
        final DialogDescriptor dd = createDialogDescriptor(true);
        final Object r = DialogDisplayer.getDefault().notify(dd);
        if (r == DialogDescriptor.CANCEL_OPTION) {
            result = CANCEL;
        } else if (r == DialogDescriptor.OK_OPTION) {
            parameters.storeRecentValues();
            result = OK;
        } else {
            result = null;
        }
    }

    /**
     * Generates a DialogDescripter window and waits until the user to select an option (No option will be highlighted).
     * The acceptance option is "OK" by default. The rejection option is "Cancel" by default. Unless explicitly stated,
     * the acceptance option will adjust dynamically to express that keyword present in the title of the DialogDisplayer
     * (i.e. "Build", "Save", "Export")
     */
    public void showAndWaitNoFocus() {
        final DialogDescriptor dd = createDialogDescriptor(false);
        final Object r = DialogDisplayer.getDefault().notify(dd);
        if (r == DialogDescriptor.CANCEL_OPTION) {
            result = CANCEL;
        } else if (r == DialogDescriptor.OK_OPTION) {
            parameters.storeRecentValues();
            result = OK;
        } else {
            result = null;
        }
    }

    /**
     * Generates a DialogDescripter window and waits until the user to select an option (No option will be highlighted).
     * The acceptance option is "OK" by default. The rejection option is "Cancel" by default. Unless explicitly stated,
     * the acceptance option will adjust dynamically to express that keyword present in the title of the DialogDisplayer
     * (i.e. "Build", "Save", "Export")
     *
     * @param focused a Boolean representing if the acceptance option should be highlighted by default
     * @return The result of the user's interaction
     */
    public Object showAndReturnDisplay(final boolean focused) {
        final DialogDescriptor dd = createDialogDescriptor(focused);
        return DialogDisplayer.getDefault().notify(dd);
    }

    /**
     * Stores the recent values of the parameters variable
     */
    public void storeRecentParameterValues() {
        parameters.storeRecentValues();
    }

    /**
     * Generates a DialogDescripter window and dynamically sets the acceptance option based on the title. The acceptance
     * option is "OK" by default. The rejection option is "Cancel" by default. Unless explicitly stated, the acceptance
     * option will adjust dynamically to express that keyword present in the title of the DialogDisplayer (i.e. "Build",
     * "Save", "Export")
     *
     * @param focused a Boolean representing if the acceptance option should be highlighted by default
     * @Return
     */
    private DialogDescriptor createDialogDescriptor(final boolean focused) {
        // Generate options
        final Object[] options = {acceptanceOption, DialogDescriptor.CANCEL_OPTION};
        final Object focus = focused ? acceptanceOption : DialogDescriptor.NO_OPTION;
        final DialogDescriptor dd = new DialogDescriptor(xp, title, true, options, focus, DialogDescriptor.DEFAULT_ALIGN, null, null);

        // Create an action listener for the custom button
        final ActionListener al = (ActionEvent e) -> dd.setValue(NotifyDescriptor.OK_OPTION);
        acceptanceOption.addActionListener(al);

        return dd;
    }

    @Override
    public void validityChanged(final boolean valid) {
        //Not Required for this Listner
    }

    @Override
    public void hierarchicalUpdate() {
        //Not Required for this Listner
    }

    @Override
    public void notifyParameterValidityChange(final PluginParameter<?> parameter, final boolean currentlySatisfied) {
        parameterValidity.put(parameter, currentlySatisfied);
        acceptanceOption.setEnabled(requirmentsSatisfied());
    }

<<<<<<< HEAD
    public boolean requirmentsSatisfied() {
        return parameterValidity.values().stream().noneMatch(val -> val.equals(false));
=======
    public boolean requirmentsSatisfied(){
        return parameterValidity.values().noneSatisfy(val -> false);
>>>>>>> 23db2b22
    }

    /**
     * The option that was selected by the user.
     *
     * @return The option that was selected by the user; may be null if the user closed the dialog using the window
     * close button.
     */
    public String getResult() {
        return result;
    }

    /**
     * Generates the text of the PluginParameterPane acceptance button based on keywords in the Pane title. If
     * developers have specified an acceptance button text, this specified text is returned. If no text was specified a
     * key word is extracted from the title and returned. If no word key word is extracted, "OK" is returned
     *
     * @return
     */
    private String getAcceptanceButton(final String acceptanceText) {
        if (StringUtils.isNotBlank(acceptanceText)) {
            return acceptanceText;
        }
        for (final String keyWord : acceptanceButtonLabels) {
            if (Strings.CI.contains(title, keyWord)) {
                return keyWord;
            }
        }
        return PluginParametersSwingDialog.OK;
    }

    /**
     * Checks to see if the acceptance button was selected.
     *
     * @return
     */
    public boolean isAccepted() {
        return OK.equals(this.result);
    }

    private static class JFXPanelWithHelp extends JFXPanel implements HelpCtx.Provider {

        private final String helpID;

        public JFXPanelWithHelp(final String helpID) {
            this.helpID = helpID;
        }

        @Override
        public HelpCtx getHelpCtx() {
            return new HelpCtx(helpID);
        }
    }
}<|MERGE_RESOLUTION|>--- conflicted
+++ resolved
@@ -74,13 +74,8 @@
     private volatile String result;
     private final String title;
     private final JFXPanel xp;
-<<<<<<< HEAD
-
-    private final HashMap<PluginParameter<?>, Boolean> parameterValidity = new HashMap<>();
-=======
     
     private final MutableObjectBooleanMap<PluginParameter<?>> parameterValidity = new ObjectBooleanHashMap<>();
->>>>>>> 23db2b22
     private final JButton acceptanceOption;
     private final PluginParameters parameters;
 
@@ -324,13 +319,8 @@
         acceptanceOption.setEnabled(requirmentsSatisfied());
     }
 
-<<<<<<< HEAD
-    public boolean requirmentsSatisfied() {
-        return parameterValidity.values().stream().noneMatch(val -> val.equals(false));
-=======
     public boolean requirmentsSatisfied(){
         return parameterValidity.values().noneSatisfy(val -> false);
->>>>>>> 23db2b22
     }
 
     /**
