--- conflicted
+++ resolved
@@ -15,16 +15,11 @@
  */
 package au.gov.asd.tac.constellation.plugins.gui;
 
-import au.gov.asd.tac.constellation.plugins.parameters.PluginParameter;
 import au.gov.asd.tac.constellation.plugins.parameters.PluginParameters;
 import au.gov.asd.tac.constellation.utilities.javafx.JavafxStyleManager;
 import java.awt.Dimension;
 import java.awt.event.ActionEvent;
 import java.awt.event.ActionListener;
-<<<<<<< HEAD
-import java.util.HashMap;
-=======
->>>>>>> 83af7dfa
 import java.util.Set;
 import java.util.concurrent.CountDownLatch;
 import java.util.logging.Level;
@@ -49,15 +44,11 @@
  * @see PluginParametersDialog
  * @author algol
  */
-public class PluginParametersSwingDialog implements PluginParametersPaneListener {
+public class PluginParametersSwingDialog {
     
     private static final Logger LOGGER = Logger.getLogger(PluginParametersSwingDialog.class.getName());
     
-<<<<<<< HEAD
-    private final String[] acceptanceButtonLabels = {"OK", "Import", "Export", "Save", "Open", "Build", "Create", "Load", "Rename"};
-=======
     private final String[] acceptanceButtonLabels = {"OK", "Import", "Export", "Save", "Open", "Build", "Create", "Load", "Rename", "Add", "Remove"};
->>>>>>> 83af7dfa
     public static final String CANCEL = "Cancel";
     public static final String OK = "OK";
 
@@ -65,9 +56,6 @@
     private final String title;
     private final String acceptanceText;
     private final JFXPanel xp;
-    
-    final HashMap<PluginParameter<?>, Boolean> parameterValidity = new HashMap();
-    final JButton acceptanceOption;
 
     /**
      * Display a dialog box containing the parameters that allows the user to
@@ -130,12 +118,7 @@
      */
     public PluginParametersSwingDialog(final String title, final PluginParameters parameters, final Set<String> excludedParameters, final String acceptanceText, final String helpID) {
         this.title = title;
-<<<<<<< HEAD
-        acceptanceOption = new JButton(getAcceptanceButton(title));
-
-=======
         this.acceptanceText = acceptanceText;
->>>>>>> 83af7dfa
         final CountDownLatch latch = new CountDownLatch(1);
         xp = helpID != null ? new JFXPanelWithHelp(helpID) : new JFXPanel();
         Platform.runLater(() -> {
@@ -145,7 +128,7 @@
             // Attempt to give the window a sensible width and/or height.
             root.setMinWidth(500);
 
-            final PluginParametersPane parametersPane = PluginParametersPane.buildPane(parameters, this, excludedParameters);
+            final PluginParametersPane parametersPane = PluginParametersPane.buildPane(parameters, null, excludedParameters);
             root.setCenter(parametersPane);
             final Scene scene = new Scene(root);
             scene.getStylesheets().addAll(JavafxStyleManager.getMainStyleSheet());
@@ -212,13 +195,8 @@
     /**
      * Generates a DialogDescripter window and dynamically sets the 
      * acceptance option based on the title. 
-<<<<<<< HEAD
-     * The acceptance closing option is "OK" by default.
-     * The rejection closing Option is "Cancel" by default. 
-=======
      * The acceptance option is "OK" by default.
      * The rejectionoOption is "Cancel" by default. 
->>>>>>> 83af7dfa
      * If a keyword is present in the title of the DialogDisplayer
      * the acceptance option will adjust dynamically to express that keyword 
      * (i.e. "Build", "Save", "Export")
@@ -229,18 +207,11 @@
     private DialogDescriptor createDialogDescriptor(final boolean focused) {
         // Generate options
         final Object[] options = new Object[2];
-<<<<<<< HEAD
+        final JButton acceptanceOption = new JButton(getAcceptanceButton());
         
         options[0] = acceptanceOption; 
         options[1] = DialogDescriptor.CANCEL_OPTION; 
-       
-=======
-        final JButton acceptanceOption = new JButton(getAcceptanceButton());
-        
-        options[0] = acceptanceOption; 
-        options[1] = DialogDescriptor.CANCEL_OPTION; 
-        
->>>>>>> 83af7dfa
+        
         //Having 'No' button as initial value means focus is off of 'OK' and 'Cancel' buttons
         final Object focus = focused ? acceptanceOption : DialogDescriptor.NO_OPTION;
         
@@ -249,35 +220,9 @@
         // Create an action listener for the custom button
         final ActionListener al = (ActionEvent e) -> dd.setValue(NotifyDescriptor.OK_OPTION);
         acceptanceOption.addActionListener(al);
-<<<<<<< HEAD
-        
+
         return dd;
     }
-    
-        @Override
-        public void validityChanged(boolean valid) {
-           //Not Required for this Listner
-        }
-
-        @Override
-        public void hierarchicalUpdate() {
-           //Not Required for this Listner
-        }
-        
-        @Override
-        public void notifyParameterValidityChange(final PluginParameter<?> parameter, final boolean currentlySatisfied){
-            parameterValidity.put(parameter, currentlySatisfied);
-            acceptanceOption.setEnabled(requirmentsSatisfied());
-        }
-        
-        public boolean requirmentsSatisfied(){
-            return parameterValidity.values().stream().noneMatch(val -> val.equals(false));
-        }
-=======
-
-        return dd;
-    }
->>>>>>> 83af7dfa
 
     /**
      * The option that was selected by the user.
@@ -291,15 +236,6 @@
 
     /**
      * Generates the text of the PluginParameterPane acceptance button based on keywords in the Pane title.
-<<<<<<< HEAD
-     * This implementation is useful as it does not require the convoluted work of enabling developers to set 
-     * the acceptance button text at the plugin creation level.
-     * 
-     * @param title
-     * @return 
-     */
-    private String getAcceptanceButton(final String title) {
-=======
      * If developers have specified an acceptance button text, this specified text is returned.
      * If no text was specified a key word is extracted from the title and returned. 
      * If no word key word is extracted, "OK" is returned
@@ -310,17 +246,12 @@
         if (StringUtils.isNotBlank(acceptanceText)) {
             return acceptanceText;
         }
->>>>>>> 83af7dfa
         for (final String keyWord : acceptanceButtonLabels){
             if (StringUtils.containsIgnoreCase(title, keyWord)){
                 return keyWord;
             }
         }
-<<<<<<< HEAD
-        return "OK";
-=======
         return PluginParametersSwingDialog.OK;
->>>>>>> 83af7dfa
     }
     
     /**
