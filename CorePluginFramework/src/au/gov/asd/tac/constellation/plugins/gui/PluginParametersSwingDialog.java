/*
 * Copyright 2010-2025 Australian Signals Directorate
 *
 * Licensed under the Apache License, Version 2.0 (the "License");
 * you may not use this file except in compliance with the License.
 * You may obtain a copy of the License at
 *
 *     http://www.apache.org/licenses/LICENSE-2.0
 *
 * Unless required by applicable law or agreed to in writing, software
 * distributed under the License is distributed on an "AS IS" BASIS,
 * WITHOUT WARRANTIES OR CONDITIONS OF ANY KIND, either express or implied.
 * See the License for the specific language governing permissions and
 * limitations under the License.
 */
package au.gov.asd.tac.constellation.plugins.gui;

import au.gov.asd.tac.constellation.plugins.parameters.PluginParameter;
import au.gov.asd.tac.constellation.plugins.parameters.PluginParameters;
import au.gov.asd.tac.constellation.utilities.color.ConstellationColor;
import au.gov.asd.tac.constellation.utilities.font.FontUtilities;
import au.gov.asd.tac.constellation.utilities.icon.UserInterfaceIconProvider;
import au.gov.asd.tac.constellation.utilities.javafx.JavafxStyleManager;
import java.awt.Color;
import java.awt.Dimension;
import java.awt.Font;
import java.awt.event.ActionEvent;
import java.awt.event.ActionListener;
import java.util.HashMap;
import java.util.Set;
import java.util.concurrent.CountDownLatch;
import java.util.logging.Level;
import java.util.logging.Logger;
import javafx.application.Platform;
import javafx.embed.swing.JFXPanel;
import javafx.geometry.Insets;
import javafx.geometry.Pos;
import javafx.scene.Scene;
import javafx.scene.control.Label;
import javafx.scene.control.ScrollPane;
import javafx.scene.image.Image;
import javafx.scene.image.ImageView;
import javafx.scene.layout.BorderPane;
import javafx.scene.layout.HBox;
import javafx.scene.layout.VBox;
import javax.swing.JButton;
import javax.swing.UIManager;
import org.apache.commons.lang3.StringUtils;
import org.apache.commons.lang3.Strings;
import org.openide.DialogDescriptor;
import org.openide.DialogDisplayer;
import org.openide.NotifyDescriptor;
import org.openide.util.HelpCtx;

/**
 * Embed a JavaFX PluginParametersPane in a DialogDescriptor. This is akin to {@link PluginParametersDialog} except for
 * Swing based GUIs rather than JavaFX based GUIs.
 *
 * @see PluginParametersDialog
 * @author algol
 * @author capricornunicorn123
 */
public class PluginParametersSwingDialog implements PluginParametersPaneListener {

    private static final Logger LOGGER = Logger.getLogger(PluginParametersSwingDialog.class.getName());

    private final String[] acceptanceButtonLabels = {"OK", "Import", "Export", "Save", "Open", "Build", "Create", "Load", "Rename", "Add", "Remove"};
    public static final String CANCEL = "Cancel";
    public static final String OK = "OK";
    public static final Image WARNING_IMAGE = UserInterfaceIconProvider.WARNING.buildImage(ConstellationColor.DARK_ORANGE.getJavaColor());
    public static final int PREFERED_WIDTH = 500;

    private volatile String result;
    private final String title;
    private final JFXPanel xp;

    private final HashMap<PluginParameter<?>, Boolean> parameterValidity = new HashMap<>();
    private final JButton acceptanceOption;
    private final PluginParameters parameters;

    /**
     * Display a dialog box containing the parameters that allows the user to enter values.
     * <p>
     * Acceptance Button displayed as "OK" or "Import" or "Export" or "Save" or "Open" or "Build" or "Create" or "Load"
     * or "Rename" Rejection Button displayed as "Cancel".
     *
     * @param title The dialog box title.
     * @param parameters The plugin parameters.
     */
    public PluginParametersSwingDialog(final String title, final PluginParameters parameters) {
        this(title, parameters, null, null, null, null);
    }

    /**
     * Display a dialog box containing the parameters that allows the user to enter values.
     * <p>
     * Acceptance Button displayed as "OK" or "Import" or "Export" or "Save" or "Open" or "Build" or "Create" or "Load"
     * or "Rename" Rejection Button displayed as "Cancel".
     *
     * @param title The dialog box title.
     * @param parameters The plugin parameters.
     * @param excludedParameters Plugin parameters to exclude from the dialog box.
     */
    public PluginParametersSwingDialog(final String title, final PluginParameters parameters, final Set<String> excludedParameters) {
        this(title, parameters, excludedParameters, null, null, null);
    }

    /**
     * Display a dialog box containing the parameters that allows the user to enter values.
     * <p>
     * Acceptance Button displayed as "OK" or "Import" or "Export" or "Save" or "Open" or "Build" or "Create" or "Load"
     * or "Rename" Rejection Button displayed as "Cancel".
     *
     * @param title The dialog box title.
     * @param parameters The plugin parameters.
     * @param helpID The JavaHelp ID of the help.
     */
    public PluginParametersSwingDialog(final String title, final PluginParameters parameters, final String helpID) {
        this(title, parameters, null, null, null, helpID);
    }

    /**
     * Display a dialog box containing the parameters that allows the user to enter values.
     * <p>
     * Acceptance Button displayed as "OK" or "Import" or "Export" or "Save" or "Open" or "Build" or "Create" or "Load"
     * or "Rename" Rejection Button displayed as "Cancel".
     *
     * @param title The dialog box title.
     * @param parameters The plugin parameters.
     * @param helpID The JavaHelp ID of the help.
     */
    public PluginParametersSwingDialog(final String title, final PluginParameters parameters, final String disclaimer, final String helpID) {
        this(title, parameters, null, null, disclaimer, helpID);
    }

    /**
     * Display a dialog box containing the parameters that allows the user to enter values.
     * <p>
     * Acceptance Button displayed as "OK" or "Import" or "Export" or "Save" or "Open" or "Build" or "Create" or "Load"
     * or "Rename" Rejection Button displayed as "Cancel".
     *
     * @param title The dialog box title.
     * @param parameters The plugin parameters.
     * @param excludedParameters Plugin parameters to exclude from the dialog box.
     * @param acceptanceText acceptance Button text
     * @param disclaimer
     * @param helpID The JavaHelp ID of the help.
     */
    public PluginParametersSwingDialog(final String title, final PluginParameters parameters, final Set<String> excludedParameters, final String acceptanceText, final String disclaimer, final String helpID) {
        this.title = title;
        this.acceptanceOption = new JButton(getAcceptanceButton(acceptanceText));
        this.parameters = parameters;
        final CountDownLatch latch = new CountDownLatch(1);
        xp = helpID != null ? new JFXPanelWithHelp(helpID) : new JFXPanel();

        if (Platform.isFxApplicationThread()) {
            setupPane(excludedParameters, disclaimer, latch);
        } else {
            Platform.runLater(() -> setupPane(excludedParameters, disclaimer, latch));
        }

        try {
            latch.await();
        } catch (final InterruptedException ex) {
            LOGGER.log(Level.SEVERE, ex.getLocalizedMessage(), ex);
            Thread.currentThread().interrupt();
        }
    }

    private void setupPane(final Set<String> excludedParameters, final String disclaimer, final CountDownLatch latch) {

        // Create the panes
        final BorderPane root = new BorderPane();
        final ScrollPane scrollableContent = new ScrollPane();
        final PluginParametersPane parametersPane = PluginParametersPane.buildPane(this.parameters, this, excludedParameters);
        final HBox disclaimerPane = new HBox();

        // Style the panes
        root.setMinWidth(PREFERED_WIDTH); /// Ensures parameters are not compressed too small
        scrollableContent.setFitToWidth(true);  // Encourages verticle scrolling only
        parametersPane.setPadding(new Insets(10)); //Padding makes the lyout more readable
        final Color optionsPanelColor = UIManager.getLookAndFeel().getDefaults().getColor("OptionPane.background");
        disclaimerPane.setStyle(String.format("-fx-background-color: #%06X;", 0xFFFFFF & optionsPanelColor.getRGB()));

        // Conditionaly style the disclaimer pane.
        if (StringUtils.isNotBlank(disclaimer)) {

            // The text for the disclaimer
            final Label disclaimerText = new Label(disclaimer);
            final Font font = FontUtilities.getOutputFont();
            disclaimerText.setWrapText(true);
            disclaimerText.setStyle("-fx-font-style: italic; -fx-font-family: " + font.getFamily());

            // The icon for the disclaimer
            final ImageView iv = new ImageView(WARNING_IMAGE);
            iv.setFitHeight(50);
            iv.setPreserveRatio(true);
            final VBox icon = new VBox(iv);
            icon.setPadding(new Insets(0, 20, 0, 20));

            // Style the disclaimer
            disclaimerPane.getChildren().addAll(icon, disclaimerText);
            disclaimerPane.setAlignment(Pos.CENTER_LEFT);
            disclaimerPane.setPadding(new Insets(10, 0, 0, 0));
            disclaimerPane.setPrefWidth(PREFERED_WIDTH); // The root width has been set based on the ParameterPane and we want to keep it that way.
        }

        //Construct the pane
        root.setCenter(scrollableContent);
        scrollableContent.setContent(parametersPane);
        root.setBottom(disclaimerPane);

        final Scene scene = new Scene(root);
        scene.getStylesheets().addAll(JavafxStyleManager.getMainStyleSheet());

        xp.setScene(scene);
        xp.setPreferredSize(new Dimension((int) scene.getWidth(), (int) scene.getHeight()));
        latch.countDown();

    }

    public void setSize(final Dimension dimension) {
        xp.setPreferredSize(dimension);
    }

    /**
     * Generates a DialogDescripter window and waits until the user to select an option (the acceptance option will be
     * highlighted). The acceptance option is "OK" by default. The rejection option is "Cancel" by default. Unless
     * explicitly stated, the acceptance option will adjust dynamically to express that keyword present in the title of
     * the DialogDisplayer (i.e. "Build", "Save", "Export")
     */
    public void showAndWait() {
        final DialogDescriptor dd = createDialogDescriptor(true);
        final Object r = DialogDisplayer.getDefault().notify(dd);
        if (r == DialogDescriptor.CANCEL_OPTION) {
            result = CANCEL;
        } else if (r == DialogDescriptor.OK_OPTION) {
            parameters.storeRecentValues();
            result = OK;
        } else {
            result = null;
        }
    }

    /**
     * Generates a DialogDescripter window and waits until the user to select an option (No option will be highlighted).
     * The acceptance option is "OK" by default. The rejection option is "Cancel" by default. Unless explicitly stated,
     * the acceptance option will adjust dynamically to express that keyword present in the title of the DialogDisplayer
     * (i.e. "Build", "Save", "Export")
     */
    public void showAndWaitNoFocus() {
        final DialogDescriptor dd = createDialogDescriptor(false);
        final Object r = DialogDisplayer.getDefault().notify(dd);
        if (r == DialogDescriptor.CANCEL_OPTION) {
            result = CANCEL;
        } else if (r == DialogDescriptor.OK_OPTION) {
            parameters.storeRecentValues();
            result = OK;
        } else {
            result = null;
        }
    }

    /**
     * Generates a DialogDescripter window and waits until the user to select an option (No option will be highlighted).
     * The acceptance option is "OK" by default. The rejection option is "Cancel" by default. Unless explicitly stated,
     * the acceptance option will adjust dynamically to express that keyword present in the title of the DialogDisplayer
     * (i.e. "Build", "Save", "Export")
     *
     * @param focused a Boolean representing if the acceptance option should be highlighted by default
     * @return The result of the user's interaction
     */
    public Object showAndReturnDisplay(final boolean focused) {
        final DialogDescriptor dd = createDialogDescriptor(focused);
        return DialogDisplayer.getDefault().notify(dd);
    }

    /**
     * Stores the recent values of the parameters variable
     */
    public void storeRecentParameterValues() {
        parameters.storeRecentValues();
    }

    /**
     * Generates a DialogDescripter window and dynamically sets the acceptance option based on the title. The acceptance
     * option is "OK" by default. The rejection option is "Cancel" by default. Unless explicitly stated, the acceptance
     * option will adjust dynamically to express that keyword present in the title of the DialogDisplayer (i.e. "Build",
     * "Save", "Export")
     *
     * @param focused a Boolean representing if the acceptance option should be highlighted by default
     * @Return
     */
    private DialogDescriptor createDialogDescriptor(final boolean focused) {
        // Generate options
        final Object[] options = {acceptanceOption, DialogDescriptor.CANCEL_OPTION};
        final Object focus = focused ? acceptanceOption : DialogDescriptor.NO_OPTION;
        final DialogDescriptor dd = new DialogDescriptor(xp, title, true, options, focus, DialogDescriptor.DEFAULT_ALIGN, null, null);

        // Create an action listener for the custom button
        final ActionListener al = (ActionEvent e) -> dd.setValue(NotifyDescriptor.OK_OPTION);
        acceptanceOption.addActionListener(al);

        return dd;
    }

    @Override
    public void validityChanged(final boolean valid) {
        //Not Required for this Listner
    }

    @Override
    public void hierarchicalUpdate() {
        //Not Required for this Listner
    }

    @Override
    public void notifyParameterValidityChange(final PluginParameter<?> parameter, final boolean currentlySatisfied) {
        parameterValidity.put(parameter, currentlySatisfied);
        acceptanceOption.setEnabled(requirmentsSatisfied());
    }

    public boolean requirmentsSatisfied() {
        return parameterValidity.values().stream().noneMatch(val -> val.equals(false));
    }

    /**
     * The option that was selected by the user.
     *
     * @return The option that was selected by the user; may be null if the user closed the dialog using the window
     * close button.
     */
    public String getResult() {
        return result;
    }

    /**
     * Generates the text of the PluginParameterPane acceptance button based on keywords in the Pane title. If
     * developers have specified an acceptance button text, this specified text is returned. If no text was specified a
     * key word is extracted from the title and returned. If no word key word is extracted, "OK" is returned
     *
     * @return
     */
    private String getAcceptanceButton(final String acceptanceText) {
        if (StringUtils.isNotBlank(acceptanceText)) {
            return acceptanceText;
        }
<<<<<<< HEAD
        for (final String keyWord : acceptanceButtonLabels) {
            if (StringUtils.containsIgnoreCase(title, keyWord)) {
=======
        for (final String keyWord : acceptanceButtonLabels){
            if (Strings.CI.contains(title, keyWord)){
>>>>>>> bf73ad9c
                return keyWord;
            }
        }
        return PluginParametersSwingDialog.OK;
    }

    /**
     * Checks to see if the acceptance button was selected.
     *
     * @return
     */
    public boolean isAccepted() {
        return OK.equals(this.result);
    }

    private static class JFXPanelWithHelp extends JFXPanel implements HelpCtx.Provider {

        private final String helpID;

        public JFXPanelWithHelp(final String helpID) {
            this.helpID = helpID;
        }

        @Override
        public HelpCtx getHelpCtx() {
            return new HelpCtx(helpID);
        }
    }
}<|MERGE_RESOLUTION|>--- conflicted
+++ resolved
@@ -345,13 +345,8 @@
         if (StringUtils.isNotBlank(acceptanceText)) {
             return acceptanceText;
         }
-<<<<<<< HEAD
-        for (final String keyWord : acceptanceButtonLabels) {
-            if (StringUtils.containsIgnoreCase(title, keyWord)) {
-=======
         for (final String keyWord : acceptanceButtonLabels){
             if (Strings.CI.contains(title, keyWord)){
->>>>>>> bf73ad9c
                 return keyWord;
             }
         }
