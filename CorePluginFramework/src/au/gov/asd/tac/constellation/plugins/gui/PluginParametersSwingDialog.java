--- conflicted
+++ resolved
@@ -169,15 +169,10 @@
     public void showAndWait() {
         final DialogDescriptor dd = createDialogDescriptor(true);  
         final Object r = DialogDisplayer.getDefault().notify(dd);
-<<<<<<< HEAD
-        if (r == DialogDescriptor.OK_OPTION) {
-            result = getAcceptanceButton(title);
-=======
         if (r == DialogDescriptor.CANCEL_OPTION){
             result = CANCEL;
         } else if (r == DialogDescriptor.OK_OPTION){
             result = OK;
->>>>>>> 047d3109
         } else {
             result = null;
         }
@@ -195,15 +190,10 @@
     public void showAndWaitNoFocus() {
         final DialogDescriptor dd = createDialogDescriptor(false);  
         final Object r = DialogDisplayer.getDefault().notify(dd);
-<<<<<<< HEAD
-        if (r == DialogDescriptor.OK_OPTION) {
-            result = getAcceptanceButton(title);
-=======
         if (r == DialogDescriptor.CANCEL_OPTION){
             result = CANCEL;
         } else if (r == DialogDescriptor.OK_OPTION){
             result = OK;
->>>>>>> 047d3109
         } else {
             result = null;
         }
@@ -278,13 +268,8 @@
      * @param title
      * @return 
      */
-<<<<<<< HEAD
-    private String getAcceptanceButton(final String title) {
-        for (final String keyWord : acceptanceKeyWords){
-=======
     private String getAcceptanceButton() {
         for (final String keyWord : acceptanceButtonLabels){
->>>>>>> 047d3109
             if (StringUtils.containsIgnoreCase(title, keyWord)){
                 return keyWord;
             }
