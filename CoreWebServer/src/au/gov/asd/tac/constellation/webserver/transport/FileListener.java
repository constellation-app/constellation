--- conflicted
+++ resolved
@@ -36,12 +36,6 @@
 import java.nio.file.Files;
 import java.nio.file.Path;
 import java.nio.file.Paths;
-<<<<<<< HEAD
-import java.util.Arrays;
-import java.util.LinkedHashSet;
-import java.util.Set;
-=======
->>>>>>> 5eef2f34
 import java.util.logging.Logger;
 import java.util.prefs.Preferences;
 import org.openide.awt.StatusDisplayer;
@@ -231,39 +225,6 @@
                 } catch(final IOException | RuntimeException ex) {
                     throw new RestServiceException(ex);
                 }
-<<<<<<< HEAD
-                break;
-            case "/v1/recordstore":
-                switch (verb) {
-                    case "get":
-                        if ("get".equals(path)) {
-                            final boolean selected = getBooleanNonNull(args, "selected");
-                            final boolean vx = getBooleanNonNull(args, "vx");
-                            final boolean tx = getBooleanNonNull(args, "tx");
-
-                            // Allow the user to specify a specific set of attributes,
-                            // cutting down data transfer and processing a lot,
-                            // particularly on the Python side.
-                            final String attrsParam = getString(args, "attrs");
-                            final String[] attrsArray = attrsParam != null ? attrsParam.split(",") : new String[0];
-                            final Set<String> attrs = new LinkedHashSet<>(Arrays.asList(attrsArray)); // Maintain the order specified by the user.
-
-                            try (final OutputStream out = outStream(restPath, CONTENT_OUT)) {
-                                RecordStoreImpl.get_get(graphId, vx, tx, selected, attrs, out);
-                            }
-                        } else {
-                            unrec("path", path);
-                        }
-                        break;
-                    case "post":
-                        if ("add".equals(path)) {
-                            final Boolean completeWithSchemaParam = getBoolean(args, "complete_with_schema");
-                            final boolean completeWithSchema = completeWithSchemaParam == null ? true : completeWithSchemaParam;
-
-                            final String arrangeParam = getString(args, "arrange");
-                            final String arrange = arrangeParam == null ? null : arrangeParam;
-=======
->>>>>>> 5eef2f34
 
                 break;
 
