/*
 * Copyright 2010-2024 Australian Signals Directorate
 *
 * Licensed under the Apache License, Version 2.0 (the "License");
 * you may not use this file except in compliance with the License.
 * You may obtain a copy of the License at
 *
 *     http://www.apache.org/licenses/LICENSE-2.0
 *
 * Unless required by applicable law or agreed to in writing, software
 * distributed under the License is distributed on an "AS IS" BASIS,
 * WITHOUT WARRANTIES OR CONDITIONS OF ANY KIND, either express or implied.
 * See the License for the specific language governing permissions and
 * limitations under the License.
 */
package au.gov.asd.tac.constellation.webserver;

import au.gov.asd.tac.constellation.help.utilities.Generator;
import au.gov.asd.tac.constellation.preferences.ApplicationPreferenceKeys;
import au.gov.asd.tac.constellation.utilities.color.ConstellationColor;
import au.gov.asd.tac.constellation.utilities.icon.UserInterfaceIconProvider;
import jakarta.servlet.ServletException;
import jakarta.servlet.annotation.WebServlet;
import jakarta.servlet.http.HttpServlet;
import jakarta.servlet.http.HttpServletRequest;
import jakarta.servlet.http.HttpServletResponse;
import java.io.File;
import java.io.FileInputStream;
import java.io.FileNotFoundException;
import java.io.IOException;
import java.io.InputStream;
import java.io.PrintWriter;
import java.net.InetAddress;
import java.net.InetSocketAddress;
import java.nio.file.Files;
import java.nio.file.Path;
import java.nio.file.Paths;
import java.nio.file.StandardCopyOption;
import java.nio.file.attribute.PosixFilePermission;
import java.nio.file.attribute.PosixFilePermissions;
import java.security.MessageDigest;
import java.security.NoSuchAlgorithmException;
import java.time.LocalDateTime;
import java.time.format.DateTimeFormatter;
import java.util.EnumSet;
import java.util.Set;
import java.util.UUID;
import java.util.logging.Level;
import java.util.logging.Logger;
import java.util.prefs.Preferences;
import org.eclipse.jetty.server.RequestLog;
import org.eclipse.jetty.server.Server;
import org.eclipse.jetty.servlet.ServletContextHandler;
import org.eclipse.jetty.servlet.ServletHolder;
import org.openide.awt.NotificationDisplayer;
import org.openide.awt.StatusDisplayer;
import org.openide.util.Lookup;
import org.openide.util.NbPreferences;

/**
 * A Web Server.
 *
 * @author capella
 */
public class WebServer {

    /**
     * Marker interface for lookups.
     */
    public static class ConstellationHttpServlet extends HttpServlet {

        /**
         * The HTTP header that contains the REST secret.
         * <p>
         * Note: RFC6648 has deprecated the use of "X-" because changing it when it becomes a standard is problematic.
         * Since this header is highly unlikely to ever to be registered, using "X-" is fine.
         */
        public static final String SECRET_HEADER = "X-CONSTELLATION-SECRET";

        private static final String SECRET = UUID.randomUUID().toString();

        /**
         * Check that a request contains the correct secret.
         * <p>
         * If the request does not contain the correct secret, send an SC_AUTHORIZED error to the client; the caller is
         * expected to honor the return value and return immediately without doing any work if the return value is
         * false.
         *
         * @param request The client request.
         * @param response The response.
         *
         * @return True if the correct secret was found, false otherwise.
         *
         * @throws javax.servlet.ServletException
         * @throws java.io.IOException
         */
        public static boolean checkSecret(final HttpServletRequest request, final HttpServletResponse response) throws ServletException, IOException {
            final String header = request.getHeader(SECRET_HEADER);
            final boolean ok = header != null && SECRET.equals(header);
            if (!ok) {
                final String msg = String.format("REST API secret %s is invalid.", SECRET_HEADER);
                response.sendError(HttpServletResponse.SC_UNAUTHORIZED, msg);

                final String msg2 = String.format("<html>REST API secret %s not provided.<br>Please download the external scripting Python client again.</html>",
                        SECRET_HEADER);
                NotificationDisplayer.getDefault().notify("REST API server",
                        UserInterfaceIconProvider.WARNING.buildIcon(16, ConstellationColor.DARK_ORANGE.getJavaColor()),
                        msg2,
                        null
                );
            }

            return ok;
        }
    }

    private static final Logger LOGGER = Logger.getLogger(WebServer.class.getName());

    private static final String WEB_SERVER_THREAD_NAME = "Web Server";
    private static final String REST_FILE = "rest.json";
    private static boolean running = false;
    private static int port = 0;

    protected static final String CONSTELLATION_CLIENT = "constellation_client.py";
    private static final String IPYTHON = ".ipython";
    private static final String RESOURCES = "resources/";
    private static final String SEP = File.separator;
    private static final String SCRIPT_SOURCE = Generator.getBaseDirectory() + "ext" + SEP + "package" + SEP + "src" + SEP + "constellation_client" + SEP;

    public static boolean isRunning() {
        return running;
    }

    public static synchronized int start() {
        if (!running) {
            try {
                final Preferences prefs = NbPreferences.forModule(ApplicationPreferenceKeys.class);

                final InetAddress loopback = InetAddress.getLoopbackAddress();
                port = prefs.getInt(ApplicationPreferenceKeys.WEBSERVER_PORT, ApplicationPreferenceKeys.WEBSERVER_PORT_DEFAULT);

                // Put the session secret and port number in a JSON file in the .CONSTELLATION directory.
                // Make sure the file is owner read/write.
                final String userDir = ApplicationPreferenceKeys.getUserDir(prefs);
                final File restFile = new File(userDir, REST_FILE);
<<<<<<< HEAD
                cleanupRest(restFile, userDir);

                // Also put rest file in notebook directory
                final File restFileIPython = new File(getScriptDir(true), REST_FILE);
                cleanupRest(restFileIPython, getScriptDir(true).toString());
=======
                if (restFile.exists()) {
                    try {
                        Files.delete(Path.of(restFile.getPath()));
                    } catch (final IOException ex) {
                        //TODO: Handle case where file not successfully deleted
                    }
                }
>>>>>>> 16bab7b7

                // On Posix, we can use stricter file permissions.
                // On Windows, we just create the new file.
                final String os = System.getProperty("os.name");
                if (!os.startsWith("Windows")) {
                    final Set<PosixFilePermission> perms = EnumSet.of(PosixFilePermission.OWNER_READ, PosixFilePermission.OWNER_WRITE);
                    Files.createFile(restFile.toPath(), PosixFilePermissions.asFileAttribute(perms));
                    Files.createFile(restFileIPython.toPath(), PosixFilePermissions.asFileAttribute(perms));
                }

                // Now write the file contents.
                try (final PrintWriter pw = new PrintWriter(restFile)) {
                    // Couldn't be bothered starting up a JSON writer for two simple values.
                    pw.printf("{\"%s\":\"%s\", \"port\":%d}%n", ConstellationHttpServlet.SECRET_HEADER, ConstellationHttpServlet.SECRET, port);
                }
                try (final PrintWriter pw = new PrintWriter(restFileIPython)) {
                    // Couldn't be bothered starting up a JSON writer for two simple values.
                    pw.printf("{\"%s\":\"%s\", \"port\":%d}%n", ConstellationHttpServlet.SECRET_HEADER, ConstellationHttpServlet.SECRET, port);
                }

                // Download the Python REST client if enabled.
                final boolean pythonRestClientDownload = prefs.getBoolean(ApplicationPreferenceKeys.PYTHON_REST_CLIENT_DOWNLOAD, ApplicationPreferenceKeys.PYTHON_REST_CLIENT_DOWNLOAD_DEFAULT);
                if (pythonRestClientDownload) {
                    downloadPythonClient();
                }

                // Build the server.
                //
                final Server server = new Server(new InetSocketAddress(loopback, port));
                final ServletContextHandler context = new ServletContextHandler(ServletContextHandler.SESSIONS);
                context.setContextPath("/");
                server.setHandler(context);

                // Gather the servlets and add them to the server.
                //
                Lookup.getDefault().lookupAll(ConstellationHttpServlet.class).forEach(servlet -> {
                    if (servlet.getClass().isAnnotationPresent(WebServlet.class)) {
                        for (String urlPattern : servlet.getClass().getAnnotation(WebServlet.class).urlPatterns()) {
                            Logger.getGlobal().info(String.format("urlpattern %s %s", servlet, urlPattern));
                            context.addServlet(new ServletHolder(servlet), urlPattern);
                        }
                    }
                });

                // Make our own handler so we can log requests with the CONSTELLATION logs.
                //
                final RequestLog requestLog = (request, response) -> {
                    final String log = String.format("Request at %s from %s %s, status %d", LocalDateTime.now().format(DateTimeFormatter.ISO_DATE_TIME), request.getRemoteAddr(), request.getRequestURI(), response.getStatus());
                    LOGGER.info(log);
                };
                server.setRequestLog(requestLog);

                LOGGER.info(String.format("Starting Jetty version %s on%s:%d...", Server.getVersion(), loopback, port));
                server.start();

                // Wait for the server to stop (if it ever does).
                //
                final Thread webserver = new Thread(() -> {
                    try {
                        server.join();
                    } catch (final InterruptedException ex) {
                        Thread.currentThread().interrupt();
                        throw new RuntimeException(ex);
                    } finally {
                        // Play nice and clean up (if Netbeans lets us).
                        try {
                            Files.delete(Path.of(restFile.getPath()));
                        } catch (final IOException ex) {
                            //TODO: Handle case where file not successfully deleted
                        }
                    }
                });
                webserver.setName(WEB_SERVER_THREAD_NAME);
                webserver.start();

                running = true;
            } catch (final Exception e) {
                throw new RuntimeException(e);
            }
        }

        return port;
    }

    private static void cleanupRest(final File restFile, final String directory) {
        if (Files.exists(Path.of(directory).resolve(REST_FILE))) {
            try {
                Files.delete(Path.of(restFile.getPath()));
            } catch (final IOException e) {
                LOGGER.log(Level.WARNING, "Error deleting existing rest file in user directory");
            }
        }
    }

    public static File getScriptDir(final boolean mkdir) {
        final File homeDir = new File(System.getProperty("user.home"));
        final File ipython = new File(homeDir, IPYTHON);

        if (!ipython.exists() && mkdir) {
            ipython.mkdir();
        }

        return ipython;
    }

    public static String getNotebookDir() {
        final Preferences prefs = NbPreferences.forModule(ApplicationPreferenceKeys.class);
        // Return path to directory
        return prefs.get(ApplicationPreferenceKeys.JUPYTER_NOTEBOOK_DIR, ApplicationPreferenceKeys.JUPYTER_NOTEBOOK_DIR_DEFAULT);
    }

    /**
     * Download the Python REST API client to the user's ~/.ipython directory.
     * <p>
     * The download is done only if the script doesn't exist, or the existing script needs updating.
     * <p>
     * This is in the path for Jupyter notebooks, but not for standard Python.
     */
    public static void downloadPythonClient() {
        final File ipython = getScriptDir(true);
        downloadPythonClientToDir(ipython);
    }

    /**
     * Download the Python REST API client to a given directory.
     * <p>
     * The download is done only if the script doesn't exist, or the existing script needs updating.
     * <p>
     * This is in the path for Jupyter notebooks, but not for standard Python.
     *
     * @param directory The directory for constellation_client.py to be downloaded to.
     */
    public static void downloadPythonClientToDir(final File directory) {
        final File download = new File(directory, CONSTELLATION_CLIENT);

        final boolean doDownload = !download.exists() || !equalScripts(download);

        if (doDownload) {
            boolean complete = false;
//            try (final InputStream in = WebServer.class.getResourceAsStream(RESOURCES + CONSTELLATION_CLIENT); final FileOutputStream out = new FileOutputStream(download)) {
//                final byte[] buf = new byte[64 * 1024];
//                while (true) {
//                    final int len = in.read(buf);
//                    if (len == -1) {
//                        break;
//                    }
//
//                    out.write(buf, 0, len);
//                }
//
//                complete = true;
//            } catch (final IOException ex) {
//                LOGGER.log(Level.SEVERE, ex.getLocalizedMessage(), ex);
//            }
            try {
                Files.copy(Paths.get(SCRIPT_SOURCE + CONSTELLATION_CLIENT), download.toPath(), StandardCopyOption.REPLACE_EXISTING);
            } catch (IOException e) {
                LOGGER.log(Level.WARNING, "Error retrieving constellation_client.py:", e);
            }

            if (complete) {
                final String msg = String.format("'%s' downloaded to %s", CONSTELLATION_CLIENT, directory);
                StatusDisplayer.getDefault().setStatusText(msg);
            }
        }
    }

    /**
     * Get the SHA-256 digest of an InputStream.
     *
     * @param in An InputStream.
     *
     * @return A SHA256 digest.
     *
     * @throws IOException
     * @throws NoSuchAlgorithmException
     */
    private static byte[] getDigest(final InputStream in) throws IOException, NoSuchAlgorithmException {
        final MessageDigest sha256 = MessageDigest.getInstance("SHA-256");
        final byte[] buf = new byte[64 * 1024];
        while (true) {
            final int len = in.read(buf);
            if (len == -1) {
                break;
            }

            sha256.update(buf, 0, len);
        }

        return sha256.digest();
    }

    /**
     * Compare the on-disk script file with our resource.
     *
     * @param scriptFile The script file.
     *
     * @return True if both exist and are (pseudo-)equal, False otherwise.
     */
    static boolean equalScripts(final File scriptFile) {
        try (final FileInputStream in1 = new FileInputStream(scriptFile)) {
            try (final InputStream in2 = WebServer.class.getResourceAsStream(RESOURCES + CONSTELLATION_CLIENT)) {
                final byte[] dig1 = getDigest(in1);
                final byte[] dig2 = getDigest(in2);

                return MessageDigest.isEqual(dig1, dig2);
            }
        } catch (final FileNotFoundException | NoSuchAlgorithmException ex) {
            return false;
        } catch (final IOException ex) {
            LOGGER.log(Level.SEVERE, "Equal scripts", ex);
            return false;
        }
    }
}<|MERGE_RESOLUTION|>--- conflicted
+++ resolved
@@ -143,21 +143,11 @@
                 // Make sure the file is owner read/write.
                 final String userDir = ApplicationPreferenceKeys.getUserDir(prefs);
                 final File restFile = new File(userDir, REST_FILE);
-<<<<<<< HEAD
                 cleanupRest(restFile, userDir);
 
                 // Also put rest file in notebook directory
                 final File restFileIPython = new File(getScriptDir(true), REST_FILE);
                 cleanupRest(restFileIPython, getScriptDir(true).toString());
-=======
-                if (restFile.exists()) {
-                    try {
-                        Files.delete(Path.of(restFile.getPath()));
-                    } catch (final IOException ex) {
-                        //TODO: Handle case where file not successfully deleted
-                    }
-                }
->>>>>>> 16bab7b7
 
                 // On Posix, we can use stricter file permissions.
                 // On Windows, we just create the new file.
