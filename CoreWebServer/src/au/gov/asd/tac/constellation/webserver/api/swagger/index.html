--- conflicted
+++ resolved
@@ -31,15 +31,6 @@
 
         <script type="text/javascript">
             $(function () {
-<<<<<<< HEAD
-            var url = window.location.search.match(/url=([^&]+)/);
-            if (url && url.length > 1) {
-            url = decodeURIComponent(url[1]);
-            } else {
-            // TODO something clever to make the port match the user preference at display time.
-            url = "http://localhost:1517/swagger-ui/constellation.json";
-            }
-=======
                 var url = window.location.search.match(/url=([^&]+)/);
                 if (url && url.length > 1) {
                     url = decodeURIComponent(url[1]);
@@ -47,72 +38,71 @@
                     // TODO: something clever to make the port match the user preference at display time.
                     url = "http://localhost:1517/swagger-ui/constellation.json";
                 }
->>>>>>> b9389f27
 
-            // Pre load translate...
-            if (window.SwaggerTranslator) {
-            window.SwaggerTranslator.translate();
-            }
-            window.swaggerUi = new SwaggerUi({
-            url: url,
-            dom_id: "swagger-ui-container",
-            supportedSubmitMethods: ['get', 'post', 'put', 'delete', 'patch'],
-            onComplete: function (swaggerApi, swaggerUi) {
-            if (typeof initOAuth == "function") {
-            initOAuth({
-            clientId: "your-client-id",
-            clientSecret: "your-client-secret-if-required",
-            realm: "your-realms",
-            appName: "your-app-name",
-            scopeSeparator: ",",
-            additionalQueryStringParams: {}
-            });
-            }
+                // Pre load translate...
+                if (window.SwaggerTranslator) {
+                    window.SwaggerTranslator.translate();
+                }
+                window.swaggerUi = new SwaggerUi({
+                    url: url,
+                    dom_id: "swagger-ui-container",
+                    supportedSubmitMethods: ['get', 'post', 'put', 'delete', 'patch'],
+                    onComplete: function (swaggerApi, swaggerUi) {
+                        if (typeof initOAuth == "function") {
+                            initOAuth({
+                                clientId: "your-client-id",
+                                clientSecret: "your-client-secret-if-required",
+                                realm: "your-realms",
+                                appName: "your-app-name",
+                                scopeSeparator: ",",
+                                additionalQueryStringParams: {}
+                            });
+                        }
 
-            if (window.SwaggerTranslator) {
-            window.SwaggerTranslator.translate();
-            }
+                        if (window.SwaggerTranslator) {
+                            window.SwaggerTranslator.translate();
+                        }
 
-            $('pre code').each(function (i, e) {
-            hljs.highlightBlock(e)
-            });
+                        $('pre code').each(function (i, e) {
+                            hljs.highlightBlock(e)
+                        });
 
-            addApiKeyAuthorization();
-            },
-            onFailure: function (data) {
-            log("Unable to Load SwaggerUI");
-            },
-            docExpansion: "none",
-            jsonEditor: false,
-            apisSorter: "alpha",
-            defaultModelRendering: 'schema',
-            showRequestHeaders: false
-            });
+                        addApiKeyAuthorization();
+                    },
+                    onFailure: function (data) {
+                        log("Unable to Load SwaggerUI");
+                    },
+                    docExpansion: "none",
+                    jsonEditor: false,
+                    apisSorter: "alpha",
+                    defaultModelRendering: 'schema',
+                    showRequestHeaders: false
+                });
 
-            function addApiKeyAuthorization() {
-            var key = encodeURIComponent($('#input_apiKey')[0].value);
-            if (key && key.trim() != "") {
-            var apiKeyAuth = new SwaggerClient.ApiKeyAuthorization("api_key", key, "query");
-            window.swaggerUi.api.clientAuthorizations.add("api_key", apiKeyAuth);
-            log("added key " + key);
-            }
-            }
+                function addApiKeyAuthorization() {
+                    var key = encodeURIComponent($('#input_apiKey')[0].value);
+                    if (key && key.trim() != "") {
+                        var apiKeyAuth = new SwaggerClient.ApiKeyAuthorization("api_key", key, "query");
+                        window.swaggerUi.api.clientAuthorizations.add("api_key", apiKeyAuth);
+                        log("added key " + key);
+                    }
+                }
 
-            $('#input_apiKey').change(addApiKeyAuthorization);
+                $('#input_apiKey').change(addApiKeyAuthorization);
 
-            // if you have an apiKey you would like to pre-populate on the page for demonstration purposes...
-            /*
-            var apiKey = "myApiKeyXXXX123456789";
-            $('#input_apiKey').val(apiKey);
-            */
+                // if you have an apiKey you would like to pre-populate on the page for demonstration purposes...
+                /*
+                 var apiKey = "myApiKeyXXXX123456789";
+                 $('#input_apiKey').val(apiKey);
+                 */
 
-            window.swaggerUi.load();
+                window.swaggerUi.load();
 
-            function log() {
-            if ('console' in window) {
-            console.log.apply(console, arguments);
-            }
-            }
+                function log() {
+                    if ('console' in window) {
+                        console.log.apply(console, arguments);
+                    }
+                }
             });
         </script>
     </head>
