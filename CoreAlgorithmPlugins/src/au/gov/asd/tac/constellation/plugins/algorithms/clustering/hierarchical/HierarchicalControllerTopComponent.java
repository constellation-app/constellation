--- conflicted
+++ resolved
@@ -735,11 +735,8 @@
                     graph.setIntValue(vertexClusterAttribute, vertex, -1);
                     if (state.isInteractive()) {
                         graph.setBooleanValue(vertexDimmedAttribute, vertex, true);
-<<<<<<< HEAD
                         graph.setFloatValue(vertexVisibilityAttribute, vertex, state.isExcludedElementsDimmed() ? 2.0f : -2.0f);
-=======
-                        graph.setFloatValue(vertexVisibilityAttribute, vertex, state.excludedElementsDimmed ? 2.0F : -2.0F);
->>>>>>> 45ec41c4
+
                     } else {
                         graph.setBooleanValue(vertexDimmedAttribute, vertex, false);
                         graph.setFloatValue(vertexVisibilityAttribute, vertex, 2.0F);
