--- conflicted
+++ resolved
@@ -743,17 +743,13 @@
             }
         }
 
-<<<<<<< HEAD
         // Aggregate links from lower level to the new modular level
         /*
-         typedef std::pair<NodeBase*, NodeBase*> NodePair;
-         typedef std::map<NodePair, double> EdgeMap;
-         EdgeMap moduleLinks;
+         typedef std::pair<NodeBase*, NodeBase*> NodePair
+         typedef std::map<NodePair, double> EdgeMap
+         EdgeMap moduleLinks
          */
         final Map<Tuple<NodeBase, NodeBase>, Double> moduleLinks = new TreeMap<>((lhs, rhs) -> {
-=======
-        final TreeMap<Tuple<NodeBase, NodeBase>, Double> moduleLinks = new TreeMap<>((lhs, rhs) -> {
->>>>>>> 91bc2f64
             if (lhs.getFirst().getId() < rhs.getFirst().getId()) {
                 return -1;
             }
