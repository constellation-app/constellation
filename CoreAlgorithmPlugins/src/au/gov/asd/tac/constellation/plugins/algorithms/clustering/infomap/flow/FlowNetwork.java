--- conflicted
+++ resolved
@@ -43,13 +43,8 @@
         final double[] sumLinkOutWeight = new double[numNodes];
         nodeFlow = new double[numNodes];
         nodeTeleportRates = new double[numNodes];
-<<<<<<< HEAD
-
+        final int[] nodeOutDegree = new int[numNodes];
         final Map<NodePair, Double> connMap = network.getMap();
-=======
-        final int[] nodeOutDegree = new int[numNodes];
-        final TreeMap<NodePair, Double> connMap = network.getMap();
->>>>>>> d7a66350
         final int numConns = connMap.size();
         flowConns = new Connection[numConns];
         final double totalConnWeight = network.getTotalWeight();
