--- conflicted
+++ resolved
@@ -206,19 +206,10 @@
             }
 
             // Normalize if needed.
-<<<<<<< HEAD
             if (sum != 0 && Math.abs(sum - 1.0) > 1.0e-10) {
-                System.out.printf("(Normalizing ranks after %d power iterations with error) ", numIterations, sum - 1.0);
+                System.out.printf("(Normalizing ranks after %d power iterations with error %e) ", numIterations, sum - 1.0);
                 for (int i = 0; i < numNodes; ++i) {
                     nodeFlow[i] /= sum;
-=======
-            if (sum != 0) {
-                if (Math.abs(sum - 1.0) > 1.0e-10) {
-                    System.out.printf("(Normalizing ranks after %d power iterations with error %e) ", numIterations, sum - 1.0);
-                    for (int i = 0; i < numNodes; ++i) {
-                        nodeFlow[i] /= sum;
-                    }
->>>>>>> 553dc082
                 }
             }
 
