--- conflicted
+++ resolved
@@ -334,19 +334,10 @@
         boolean tryIndexing = true;
         final boolean replaceExistingModules = config.fastHierarchicalSolution == 0;
         while (tryIndexing) {
-<<<<<<< HEAD
             if (verbose && config.verbosity > 0) {
-                System.out.printf("Trying to find super modules... ");
+                System.out.print("Trying to find super modules... ");
                 if (config.verbosity >= 3) {
                     System.out.printf("\n");
-=======
-            if (verbose) {
-                if (config.verbosity > 0) {
-                    System.out.print("Trying to find super modules... ");
-                    if (config.verbosity >= 3) {
-                        System.out.printf("%n");
-                    }
->>>>>>> 553dc082
                 }
             }
 
