--- conflicted
+++ resolved
@@ -15,12 +15,9 @@
  */
 package au.gov.asd.tac.constellation.graph.utilities.widgets;
 
-<<<<<<< HEAD
+import au.gov.asd.tac.constellation.utilities.file.FileExtensionConstants;
 import au.gov.asd.tac.constellation.utilities.gui.NotifyDisplayer;
 import au.gov.asd.tac.constellation.utilities.gui.filechooser.FileChooser;
-=======
-import au.gov.asd.tac.constellation.utilities.file.FileExtensionConstants;
->>>>>>> 30cbe255
 import au.gov.asd.tac.constellation.utilities.icon.ConstellationIcon;
 import au.gov.asd.tac.constellation.utilities.icon.FileIconData;
 import au.gov.asd.tac.constellation.utilities.icon.IconManager;
@@ -49,7 +46,6 @@
 import javax.swing.tree.TreeModel;
 import javax.swing.tree.TreePath;
 import javax.swing.tree.TreeSelectionModel;
-import org.apache.commons.lang3.StringUtils;
 import org.openide.DialogDisplayer;
 import org.openide.NotifyDescriptor;
 import org.openide.filesystems.FileChooserBuilder;
@@ -268,29 +264,7 @@
     }// </editor-fold>//GEN-END:initComponents
 
 private void addButtonActionPerformed(java.awt.event.ActionEvent evt) {//GEN-FIRST:event_addButtonActionPerformed
-<<<<<<< HEAD
         final FileChooserBuilder fileChooser = getIconFileChooser();
-=======
-        // Add an icon to the icon list.
-        String addedIcon = null;
-
-        final FileChooserBuilder fChooser = new FileChooserBuilder(IconChooser.class)
-                .setTitle("Add icons")
-                .setFileFilter(new FileFilter() {
-                    @Override
-                    public boolean accept(final File pathName) {
-                        final int extlen = 4;
-                        final String name = pathName.getName().toLowerCase();
-                        if (pathName.isFile() && StringUtils.endsWithAny(name, (CharSequence[]) new String[]{FileExtensionConstants.JPG, FileExtensionConstants.PNG})) {
-                            final String label = name.substring(0, name.length() - extlen);
-
-                            // The name must contain at least one category (a '.' in position 1 or greater).
-                            return label.indexOf('.') > 0;
-                        }
-
-                        return pathName.isDirectory();
-                    }
->>>>>>> 30cbe255
 
         FileChooser.openMultiDialog(fileChooser.setTitle(TITLE_OPEN)).thenAccept(optionalFiles -> optionalFiles.ifPresent(selectedFiles -> {
             savedDirectory = FileChooser.REMEMBER_OPEN_AND_SAVE_LOCATION ? selectedFiles.get(0) : FileChooser.DEFAULT_DIRECTORY;
@@ -340,7 +314,6 @@
 }//GEN-LAST:event_removeButtonActionPerformed
 
 private void saveButtonActionPerformed(java.awt.event.ActionEvent evt) {//GEN-FIRST:event_saveButtonActionPerformed
-<<<<<<< HEAD
         final FileChooserBuilder fileChooser = getIconFileChooser();
 
         FileChooser.openSaveDialog(fileChooser.setTitle(TITLE_SAVE)).thenAccept(optionalFile -> optionalFile.ifPresent(selectedFile -> {
@@ -350,7 +323,7 @@
             final String iconName = getSelectedIconName();
 
             if (iconName != null) {
-                selectedFile = new File(selectedFile.getAbsolutePath() + "/" + iconName + ".png");
+                selectedFile = new File(selectedFile.getAbsolutePath() + "/" + iconName + FileExtensionConstants.PNG);
             }
 
             try {
@@ -361,35 +334,6 @@
                 try (final FileOutputStream fos = new FileOutputStream(selectedFile)) {
                     fos.write(element.iconValue.buildByteArray());
                     fos.flush();
-=======
-        // Save an icon from the icon list.
-        final String iconName = getSelectedIconName();
-        if (iconName != null) {
-            final FileChooserBuilder fChooser = new FileChooserBuilder(IconChooser.class)
-                    .setTitle("Save icon");
-
-            // We need to get a JFileChooser because FileChooserBuilder doesn't have setSelectedFile().
-            final JFileChooser chooser = fChooser.createFileChooser();
-
-            chooser.setSelectedFile(new File(iconName + FileExtensionConstants.PNG));
-            final int result = chooser.showSaveDialog(this);
-            final File file = result == JFileChooser.APPROVE_OPTION ? chooser.getSelectedFile() : null;
-
-            if (file != null) {
-                try {
-                    final IconListModel listModel = (IconListModel) iconsList.getModel();
-                    final int index = iconsList.getSelectedIndex();
-                    final IconListElement element = listModel.getElementAt(index);
-
-                    try (final FileOutputStream fos = new FileOutputStream(file)) {
-                        fos.write(element.iconValue.buildByteArray());
-                        fos.flush();
-                    }
-                } catch (IOException ex) {
-                    final NotifyDescriptor nd = new NotifyDescriptor.Message(String.format("Error writing icon file %s:%n%s", file.toString(), ex.getMessage()), NotifyDescriptor.ERROR_MESSAGE);
-                    nd.setTitle("Icon file error");
-                    DialogDisplayer.getDefault().notify(nd);
->>>>>>> 30cbe255
                 }
             } catch (final IOException ex) {
                 NotifyDisplayer.display(String.format("Error writing icon file %s:%n%s", selectedFile.toString(), ex.getMessage()), NotifyDescriptor.ERROR_MESSAGE);
