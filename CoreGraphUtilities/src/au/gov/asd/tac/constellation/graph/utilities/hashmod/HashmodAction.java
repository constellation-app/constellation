/*
 * Copyright 2010-2021 Australian Signals Directorate
 *
 * Licensed under the Apache License, Version 2.0 (the "License");
 * you may not use this file except in compliance with the License.
 * You may obtain a copy of the License at
 *
 *     http://www.apache.org/licenses/LICENSE-2.0
 *
 * Unless required by applicable law or agreed to in writing, software
 * distributed under the License is distributed on an "AS IS" BASIS,
 * WITHOUT WARRANTIES OR CONDITIONS OF ANY KIND, either express or implied.
 * See the License for the specific language governing permissions and
 * limitations under the License.
 */
package au.gov.asd.tac.constellation.graph.utilities.hashmod;

import au.gov.asd.tac.constellation.graph.Graph;
import au.gov.asd.tac.constellation.graph.GraphElementType;
import au.gov.asd.tac.constellation.graph.GraphWriteMethods;
import au.gov.asd.tac.constellation.graph.attribute.AttributeRegistry;
import au.gov.asd.tac.constellation.graph.attribute.StringAttributeDescription;
import au.gov.asd.tac.constellation.graph.node.GraphNode;
import au.gov.asd.tac.constellation.plugins.PluginExecution;
import au.gov.asd.tac.constellation.plugins.PluginInfo;
import au.gov.asd.tac.constellation.plugins.PluginInteraction;
import au.gov.asd.tac.constellation.plugins.PluginNotificationLevel;
import au.gov.asd.tac.constellation.plugins.PluginType;
import au.gov.asd.tac.constellation.plugins.parameters.PluginParameters;
import au.gov.asd.tac.constellation.plugins.templates.PluginTags;
import au.gov.asd.tac.constellation.plugins.templates.SimpleEditPlugin;
import java.awt.event.ActionEvent;
import java.awt.event.ActionListener;
import java.util.BitSet;
import java.util.Map;
import java.util.Map.Entry;
import org.apache.commons.lang3.StringUtils;
import org.openide.DialogDescriptor;
import org.openide.DialogDisplayer;
import org.openide.awt.ActionID;
import org.openide.awt.ActionReference;
import org.openide.awt.ActionRegistration;
import org.openide.util.NbBundle.Messages;


/*
 * Action to allow the user to set a hashmod for a graph window
 */
@ActionID(
        category = "Edit",
        id = "au.gov.asd.tac.constellation.graph.utilities.hashmod.HashmodAction")
@ActionRegistration(displayName = "#CTL_HashmodAction", surviveFocusChange = true)
@ActionReference(path = "Menu/Experimental/Tools", position = 0)
@Messages({
    "CTL_HashmodAction=Add Hashmod",
    "MSG_Title=Edit graph with a hashmod",
    "MSG_Text=Hashmod text"
})
public final class HashmodAction implements ActionListener {

    private final GraphNode context;

    public HashmodAction(final GraphNode context) {
        this.context = context;
    }

    @Override
    public void actionPerformed(final ActionEvent ev) {
        final Graph graph = context.getGraph();
        final Hashmod hashmod = new Hashmod();

        final HashmodPanel hashmodPanel = new HashmodPanel(hashmod);
        final DialogDescriptor dialog = new DialogDescriptor(hashmodPanel, Bundle.MSG_Title(), true, e -> {
            if ("OK".equals(e.getActionCommand())) {
                final Hashmod hashmod1 = hashmodPanel.getHashmod();
<<<<<<< HEAD
                final Boolean isChainedHashmods = hashmodPanel.isChainedHashmods();
                final boolean createAttributes = hashmodPanel.isCreateAttributesSelected();
                final Hashmod[] chainedHashmods = hashmodPanel.getChainedHashmods();
                final int numChainedHashmods = hashmodPanel.numChainedHashmods();
                final Boolean createVertices = hashmodPanel.isCreateVertexesSelected();
                final Boolean createTransactions = hashmodPanel.isCreateTransactionsSelected();
=======
                final boolean isChainedHashmods = hashmodPanel.isChainedHashmods();
                final boolean createAttributes = hashmodPanel.getCreateAttributes();
                final Hashmod[] chainedHashmods = hashmodPanel.getChainedHashmods();
                final int numChainedHashmods = hashmodPanel.numChainedHashmods();
                final boolean createVertices = hashmodPanel.getCreateVertexes();
                final boolean createTransactions = hashmodPanel.getCreateTransactions();
>>>>>>> c2f13ac4
                hashmodPanel.setAttributeNames(hashmod1.getCSVKey(), hashmod1.getCSVHeader(1), hashmod1.getCSVHeader(2));

                PluginExecution.withPlugin(
                        new AddHashmodPlugin(isChainedHashmods, createAttributes, createVertices,
                                createTransactions, chainedHashmods, numChainedHashmods, hashmod1)).executeLater(graph);
            }
        });
        DialogDisplayer.getDefault().notify(dialog);
    }

    private static void run(final GraphWriteMethods wg, final PluginInteraction interaction, final Hashmod hashmod, final boolean createVertices, final boolean createTransactions, final boolean setPrimary, final boolean createAttributes) throws InterruptedException {

        if (wg != null && hashmod != null) {
            if (hashmod.getNumberCSVDataColumns() < 2) {
                interaction.notify(PluginNotificationLevel.ERROR, "CSV file requires at least one key and one value attribute");
                return;
            }
        } else {
            return;
        }

        final int[] attributeValues = new int[hashmod.getNumberCSVDataColumns() + 1];
        final int[] csvValues = new int[hashmod.getNumberCSVDataColumns() + 1];
        final int[] transactionAttributeValues = new int[hashmod.getNumberCSVTransactionColumns() + 1];
        final int[] fromNodeValues = new int[hashmod.getNumberCSVTransactionColumns() + 1];
        final int[] transactionCSVValues = new int[hashmod.getNumberCSVTransactionColumns() + 1];
        String nextAttr;
        int i = 0;
        int attrCount = 0;
        int transAttrCount = 0;
        while ((nextAttr = hashmod.getCSVHeader(i)) != null) {
            final int nextAttribute = wg.getSchema().getFactory().ensureAttribute(wg, GraphElementType.VERTEX, nextAttr);
            if (nextAttribute != Graph.NOT_FOUND) {
                attributeValues[attrCount] = nextAttribute;
                csvValues[attrCount] = i;
                attrCount++;
            }

            if ((createAttributes || createTransactions) && StringUtils.isNotBlank(nextAttr)) {
                final String[] attributeName = nextAttr.split("\\.");
                String newAttributeType = StringAttributeDescription.ATTRIBUTE_NAME;

                if (attributeName.length >= 2) {
                    if (AttributeRegistry.getDefault().getAttributes().get(attributeName[attributeName.length - 1]) != null) {
                        newAttributeType = attributeName[attributeName.length - 1];
                    }
                }

                if (createAttributes) {
                    final int newAttribute = wg.addAttribute(GraphElementType.VERTEX, newAttributeType, nextAttr, nextAttr, "", null);
                    if (newAttribute != Graph.NOT_FOUND) {
                        attributeValues[attrCount] = newAttribute;
                        csvValues[attrCount] = i;
                        attrCount++;
                    }
                }

                if (createTransactions && StringUtils.isNotBlank(hashmod.getTransactionAttribute(nextAttr))) {
                    final String transactionAttributeName = hashmod.getTransactionAttribute(nextAttr);
                    final int newTransactionAttribute = wg.addAttribute(GraphElementType.TRANSACTION, newAttributeType, transactionAttributeName, transactionAttributeName, "", null);
                    if (newTransactionAttribute != Graph.NOT_FOUND) {
                        transactionAttributeValues[transAttrCount] = newTransactionAttribute;
                        transactionCSVValues[transAttrCount] = i;
                        fromNodeValues[transAttrCount] = wg.getAttribute(GraphElementType.VERTEX, transactionAttributeName);
                        transAttrCount++;
                    }
                }
            }
            i++;
        }

        if (attrCount < 2) {
            interaction.notify(PluginNotificationLevel.ERROR, "Requires at least one key and one value attributes in the header of the CSV file.  Check upper/lower case and for typos");
            return;
        }

        final int vxCount = wg.getVertexCount();
        final Map<String, Integer> keys = hashmod.getCSVKeys();
        String keyValue;
        int numberSuccessful = 0;

        final int[] vxOrder = new int[vxCount];
        int vxPos = 0;
        if (vxCount > 0 && createVertices) {
            final BitSet vertices = HashmodUtilities.vertexBits(wg);
            for (int vxId = vertices.nextSetBit(0); vxId >= 0; vxId = vertices.nextSetBit(vxId + 1)) {
                if (Thread.interrupted()) {
                    throw new InterruptedException();
                }
                vxOrder[vxPos++] = vxId;
                vertices.clear(vxId);
            }

            for (int j = 0; j < vxPos; j++) {
                if (Thread.interrupted()) {
                    throw new InterruptedException();
                }
                final int vxId = vxOrder[j];

                keyValue = wg.getObjectValue(attributeValues[0], vxId);
                if (keys.containsKey(keyValue.toUpperCase())) {
                    numberSuccessful++;
                    for (i = 1; i < attrCount; i++) {
                        wg.setStringValue(attributeValues[i], j, hashmod.getValueFromKeyAndIndex(keyValue, csvValues[i], keys.get(keyValue.toUpperCase())));
                    }

                    if (createVertices) {
                        keys.put(keyValue, 1);
                    }
                }
            }

            interaction.notify(PluginNotificationLevel.WARNING, "Successfully updated " + numberSuccessful + "/" + vxPos + " nodes");
        }

        if (createVertices) {
            numberSuccessful = 0;
            for (final Entry<String, Integer> entry : keys.entrySet()) {
                final int newVertexId = wg.addVertex();

                for (i = 0; i < attrCount; i++) {
                    wg.setStringValue(attributeValues[i], newVertexId, hashmod.getValueFromKeyAndIndex(entry.getKey(), csvValues[i], entry.getValue()));
                }
                numberSuccessful++;
            }

            if (setPrimary) {
                wg.setPrimaryKey(GraphElementType.VERTEX, attributeValues[0]);
            }
            interaction.notify(PluginNotificationLevel.WARNING, "Successfully added in " + numberSuccessful + " new nodes");
        }

        if (createTransactions) {
            final BitSet vertices = HashmodUtilities.vertexBits(wg);
            vxPos = 0;

            final int vxCount2 = wg.getVertexCount();
            final int[] vxOrder2 = new int[vxCount2];
            for (int vxId = vertices.nextSetBit(0); vxId >= 0; vxId = vertices.nextSetBit(vxId + 1)) {
                if (Thread.interrupted()) {
                    throw new InterruptedException();
                }
                vxOrder2[vxPos++] = vxId;
                vertices.clear(vxId);
            }

            numberSuccessful = 0;
            for (int transaction = 0; transaction < hashmod.getNumberCSVTransactionColumns(); transaction++) {
                String attribute1 = hashmod.getFirstColumnOfTransaction(transaction);
                String attribute2 = hashmod.getSecondColumnOfTransaction(transaction);

                final int transaction1Attribute = wg.getSchema().getFactory().ensureAttribute(wg, GraphElementType.VERTEX, attribute1);
                final int transaction2Attribute = wg.getSchema().getFactory().ensureAttribute(wg, GraphElementType.VERTEX, attribute2);

                if (transaction1Attribute != Graph.NOT_FOUND && transaction2Attribute != Graph.NOT_FOUND) {
                    for (int j = 0; j < vxPos; j++) {
                        if (Thread.interrupted()) {
                            throw new InterruptedException();
                        }
                        final int vxId = vxOrder2[j];

                        String attr1Value = wg.getObjectValue(transaction1Attribute, vxId);
                        for (int k = 0; k < vxPos && attr1Value != null && attr1Value.length() > 0; k++) {
                            if (Thread.interrupted()) {
                                throw new InterruptedException();
                            }
                            final int vx2Id = vxOrder2[k];

                            String attr2Value = wg.getObjectValue(transaction2Attribute, vx2Id);
                            if (attr1Value.equals(attr2Value) && vxId != vx2Id) {
                                final int newTransactionId = wg.addTransaction(vxId, vx2Id, false);

                                for (i = 0; i < transAttrCount; i++) {
                                    final String theVal = wg.getStringValue(fromNodeValues [i], vxId);
                                    wg.setStringValue(transactionAttributeValues[i], newTransactionId, theVal);
                                }

                                numberSuccessful++;
                            }
                        }
                    }
                }
            }

            interaction.notify(PluginNotificationLevel.WARNING, "Successfully added in " + numberSuccessful + " new transactions");
        }
    }

    /**
     * Plugin to create and add a hashmod to the graph
     */
    @PluginInfo(pluginType = PluginType.CREATE, tags = {PluginTags.CREATE})
    public static class AddHashmodPlugin extends SimpleEditPlugin {

        final boolean isChainedHashmods;
        final boolean createAttributes;
        final boolean createVertices;
        final boolean createTransactions;
        final Hashmod[] chainedHashmods;
        final int numChainedHashmods;
        final Hashmod hashmod1;

        public AddHashmodPlugin(final boolean isChainedHashmods, final boolean createAttributes, final boolean createVertices,
                final boolean createTransactions, final Hashmod[] chainedHashmods, final int numChainedHashmods, final Hashmod hashmod1) {

            this.isChainedHashmods = isChainedHashmods;
            this.createAttributes = createAttributes;
            this.createVertices = createVertices;
            this.createTransactions = createTransactions;
            this.chainedHashmods = chainedHashmods;
            this.numChainedHashmods = numChainedHashmods;
            this.hashmod1 = hashmod1;
        }

        @Override
        public String getName() {
            return "Add Hashmod";
        }

        @Override
        public void edit(final GraphWriteMethods wg, final PluginInteraction interaction, final PluginParameters parameters) throws InterruptedException {
            if (hashmod1 != null) {
                HashmodAction.run(wg, interaction, hashmod1, createVertices, createTransactions, true, createAttributes);
            }
            if (isChainedHashmods && numChainedHashmods >= 2) {
                for (int i = 1; i < numChainedHashmods; i++) {
                    HashmodAction.run(wg, interaction, chainedHashmods[i], false, false, false, createAttributes);
                }
            }
        }
    }
}<|MERGE_RESOLUTION|>--- conflicted
+++ resolved
@@ -73,21 +73,13 @@
         final DialogDescriptor dialog = new DialogDescriptor(hashmodPanel, Bundle.MSG_Title(), true, e -> {
             if ("OK".equals(e.getActionCommand())) {
                 final Hashmod hashmod1 = hashmodPanel.getHashmod();
-<<<<<<< HEAD
-                final Boolean isChainedHashmods = hashmodPanel.isChainedHashmods();
+                final boolean isChainedHashmods = hashmodPanel.isChainedHashmods();
                 final boolean createAttributes = hashmodPanel.isCreateAttributesSelected();
                 final Hashmod[] chainedHashmods = hashmodPanel.getChainedHashmods();
                 final int numChainedHashmods = hashmodPanel.numChainedHashmods();
-                final Boolean createVertices = hashmodPanel.isCreateVertexesSelected();
-                final Boolean createTransactions = hashmodPanel.isCreateTransactionsSelected();
-=======
-                final boolean isChainedHashmods = hashmodPanel.isChainedHashmods();
-                final boolean createAttributes = hashmodPanel.getCreateAttributes();
-                final Hashmod[] chainedHashmods = hashmodPanel.getChainedHashmods();
-                final int numChainedHashmods = hashmodPanel.numChainedHashmods();
-                final boolean createVertices = hashmodPanel.getCreateVertexes();
-                final boolean createTransactions = hashmodPanel.getCreateTransactions();
->>>>>>> c2f13ac4
+                final boolean createVertices = hashmodPanel.isCreateVertexesSelected();
+                final boolean createTransactions = hashmodPanel.isCreateTransactionsSelected();
+
                 hashmodPanel.setAttributeNames(hashmod1.getCSVKey(), hashmod1.getCSVHeader(1), hashmod1.getCSVHeader(2));
 
                 PluginExecution.withPlugin(
