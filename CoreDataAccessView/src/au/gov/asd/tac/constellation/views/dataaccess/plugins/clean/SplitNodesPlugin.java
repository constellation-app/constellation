--- conflicted
+++ resolved
@@ -151,21 +151,11 @@
         }
     }
 
-<<<<<<< HEAD
-    @SuppressWarnings("unchecked")
-    private void editResultStore(final RecordStore result, final String left, final String right, final RecordStore query, final String linkType) {
-        final HashMap<SchemaVertexType, String> types = new HashMap<>();
-        final List<SchemaVertexType> leftVertexTypesMatches = new ArrayList<>(SchemaVertexTypeUtilities.matchVertexTypes(left));
-        leftVertexTypesMatches.sort((Comparator<? super SchemaVertexType>) VertexDominanceCalculator.getDefault().getComparator());
-        final List<SchemaVertexType> rightVertexTypesMatches = new ArrayList<>(SchemaVertexTypeUtilities.matchVertexTypes(right));
-        rightVertexTypesMatches.sort((Comparator<? super SchemaVertexType>) VertexDominanceCalculator.getDefault().getComparator());
-=======
     private int createNewNode(final GraphWriteMethods graph, final int selectedNode, final String newNodeIdentifier, final String linkType, final boolean splitIntoSameLevel) {
         final int vertexIdentifierAttributeId = VisualConcept.VertexAttribute.IDENTIFIER.ensure(graph);
         final int transactionTypeAttributeId = AnalyticConcept.TransactionAttribute.TYPE.ensure(graph);
         final int transactionDirectedAttribute = VisualConcept.TransactionAttribute.DIRECTED.ensure(graph);
         final int vertexAttributeCount = graph.getAttributeCount(GraphElementType.VERTEX);
->>>>>>> eb3944cd
 
         // Add new node
         final int newVertexId = graph.addVertex();
