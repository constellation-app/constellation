--- conflicted
+++ resolved
@@ -56,11 +56,8 @@
 import au.gov.asd.tac.constellation.plugins.parameters.types.StringParameterValue;
 import au.gov.asd.tac.constellation.plugins.templates.PluginTags;
 import au.gov.asd.tac.constellation.utilities.color.ConstellationColor;
-<<<<<<< HEAD
+import au.gov.asd.tac.constellation.utilities.file.FileExtensionConstants;
 import au.gov.asd.tac.constellation.utilities.text.SpellCheckingTextArea;
-=======
-import au.gov.asd.tac.constellation.utilities.file.FileExtensionConstants;
->>>>>>> c15cd929
 import au.gov.asd.tac.constellation.views.dataaccess.CoreGlobalParameters;
 import au.gov.asd.tac.constellation.views.dataaccess.plugins.DataAccessPlugin;
 import au.gov.asd.tac.constellation.views.dataaccess.plugins.DataAccessPluginCoreType;
@@ -373,8 +370,8 @@
 
     @Override
     protected RecordStore query(final RecordStore query, final PluginInteraction interaction, final PluginParameters parameters) throws PluginException, InterruptedException {
-        
-        // Retrieve PluginParameter values 
+
+        // Retrieve PluginParameter values
         final int sleepDuration = parameters.getParameters().get(SLEEP_PARAMETER_ID).getIntegerValue();
         final LocalDate localDate = parameters.getLocalDateValue(LOCAL_DATE_PARAMETER_ID);
         final ParameterValue elementType = parameters.getSingleChoice(ELEMENT_TYPE_PARAMETER_ID);
@@ -384,21 +381,21 @@
         final DateTimeRange dateTimeRange = parameters.getDateTimeRangeValue(CoreGlobalParameters.DATETIME_RANGE_PARAMETER_ID);
         final String interactionLevel = parameters.getParameters().get(INTERACTION_PARAMETER_ID).getStringValue();
         final String exceptionLevel = parameters.getParameters().get(LEVEL_PARAMETER_ID).getStringValue();
-        
+
         // No Errors thrown as parameters values are checked before being used
-        
+
         // Local process-tracking variables (Process is indeteminate due to the nature of plugin reporting through the logger)
         final int currentProcessStep = 0;
-        final int totalProcessSteps = -1; 
+        final int totalProcessSteps = -1;
         interaction.setProgress(currentProcessStep, totalProcessSteps, "Testing parameters...", true);
-        
+
         //Display parameter information
         LOGGER.log(Level.INFO, "parameters: {0}", parameters);
         LOGGER.log(Level.INFO, "==== begin string values");
         parameters.getParameters().values().stream().forEach(param ->
                 LOGGER.log(Level.INFO, "String {0}: \"{1}\"", new Object[]{param.getName(), param.getStringValue()}));
         LOGGER.log(Level.INFO, "==== end string values");
-        
+
         // Using PluginParameter<IntegerParameterValue>
         for (int i = 0; i < sleepDuration; i++) {
             LOGGER.log(Level.INFO, "sleep {0}/{1}", new Object[]{i, sleepDuration});
@@ -410,7 +407,7 @@
             }
         }
         LOGGER.log(Level.INFO, "slept for {0} seconds", sleepDuration);
-        
+
         // Using PluginParameter<LocalDateParameterValue>
         LOGGER.log(Level.INFO, "localdate: {0} ", localDate);
         if (localDate != null) {
@@ -420,7 +417,7 @@
             LOGGER.log(Level.INFO, String.format("fields: [%04d-%02d-%02d]",
                     localDate.get(ChronoField.YEAR), localDate.get(ChronoField.MONTH_OF_YEAR), localDate.get(ChronoField.DAY_OF_MONTH)));
         }
-        
+
         // Using PluginParameter<MultiChoiceParameterValue>
         planets.getChoices().stream().forEach(planet -> LOGGER.log(Level.INFO, "Planet: {0}", planet));
 
@@ -443,7 +440,7 @@
 
         // Testing PluginParameter<SingleChoiceParameterValue>
         LOGGER.log(Level.INFO, "GraphElementType: {0}", elementType);
-        
+
         final PluginNotificationLevel pnInteractionLevel;
         if (interactionLevel != null) {
             switch (interactionLevel) {
@@ -471,7 +468,7 @@
                 interaction.notify(pnInteractionLevel, "Interaction from plugin");
             }
         }
-        
+
         final PluginNotificationLevel pnExceptionLevel;
         if (exceptionLevel != null) {
             switch (exceptionLevel) {
@@ -499,7 +496,7 @@
                 throw new PluginException(pnExceptionLevel, "Exception thrown from plugin");
             }
         }
-        
+
         final File outputDir = DataAccessPreferenceUtilities.getDataAccessResultsDir();
         if (outputDir != null) {
             final String fnam = LocalDateTime.now().format(DateTimeFormatter.ofPattern("yyyyMMdd'T'HHmmss")) + "-testChainer.txt";
@@ -512,9 +509,9 @@
                 LOGGER.log(Level.SEVERE, "The specified file encoding is unsupported", ex);
             }
         }
-        
+
         LOGGER.log(Level.INFO, "query name: {0}", queryName);
-        
+
         final List<String> keys = query.keys();
         while (query.next()) {
             keys.stream().forEach(key -> LOGGER.log(Level.INFO, String.format("%-20s: %s", key, query.get(key))));
