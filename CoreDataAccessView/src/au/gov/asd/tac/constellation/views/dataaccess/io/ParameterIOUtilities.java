--- conflicted
+++ resolved
@@ -172,56 +172,6 @@
         }
     }
 
-<<<<<<< HEAD
-    public static void loadParameters(final DataAccessPane dap) {
-        final JsonNode root = JsonIO.loadJsonPreferences(Optional.of(DATA_ACCESS_DIR));
-        if ((root != null) && (root.isArray())) {
-            // Remove all the existing tabs and start some new ones.
-            dap.removeTabs();
-            for (final JsonNode step : root) {
-                final QueryPhasePane pluginPane = dap.newTab();
-
-                // Remember the global parameters: if plugins have these, they don't need to be loaded.
-                final Set<String> globalParams = new HashSet<>();
-
-                // Load the per-step global parameters.
-                final JsonNode global = step.get(GLOBAL_OBJECT);
-                pluginPane.getGlobalParametersPane().getParams().getParameters().entrySet().stream().forEach(param -> {
-                    final String id = param.getKey();
-                    if (global.has(id)) {
-                        final JsonNode value = global.get(id);
-                        final PluginParameter<?> pp = param.getValue();
-                        pp.setStringValue(value.isNull() ? null : value.textValue());
-
-                        globalParams.add(id);
-                    }
-                });
-
-                // Load the per-step plugin parameters.
-                final JsonNode plugins = step.get(PLUGINS_OBJECT);
-                final Map<String, Map<String, String>> ppmap = toPerPluginParamMap(plugins);
-                pluginPane.getDataAccessPanes().stream().forEach(pane -> {
-                    // Only load and enable from the JSON if the JSON contains data for this plugin
-                    // and it's enabled; otherwise, disable the plugin.
-                    // They're disabled by default anyway, but let's be obvious.)
-                    final String isEnabledId = String.format("%s.%s", pane.getPlugin().getClass().getSimpleName(), IS_ENABLED);
-                    if (plugins.has(isEnabledId)) {
-                        // Is this plugin enabled in the saved JSON?
-                        final boolean isEnabled = plugins.get(isEnabledId).booleanValue();
-//                                pane.validityChanged(isEnabled);
-                        if (isEnabled) {
-                            // There may be batch plugins with different names in the PLUGINS_OBJECT
-                            for (final Map.Entry<String, Map<String, String>> entry : ppmap.entrySet()) {
-                                pane.setParameterValues(entry.getValue());
-                            }
-                        }
-                    } else {
-                        // This plugin isn't mentioned in the JSON, so disable it.
-                        pane.validityChanged(false);
-                    }
-                });
-            }
-=======
     /**
      * Loads global and plugin parameters from a JSON file into the passed {@link DataAccessPane}.
      * If the JSON is loaded then all existing tabs will be removed and then new tabs added
@@ -264,10 +214,9 @@
                         .filter(pane -> loadedParameter.getPluginParameters().containsKey(getEnabledPluginKey(pane)) 
                                 && Boolean.valueOf(loadedParameter.getPluginParameters().get(getEnabledPluginKey(pane))))
                         .forEach(pane -> pane.setParameterValues(
-                                ppmap.get(pane.getPlugin().getClass().getSimpleName())
-                        ));
+                        ppmap.get(pane.getPlugin().getClass().getSimpleName())
+                ));
             });
->>>>>>> fb701bd3
         }
     }
     
