/*
 * Copyright 2010-2021 Australian Signals Directorate
 *
 * Licensed under the Apache License, Version 2.0 (the "License");
 * you may not use this file except in compliance with the License.
 * You may obtain a copy of the License at
 *
 *     http://www.apache.org/licenses/LICENSE-2.0
 *
 * Unless required by applicable law or agreed to in writing, software
 * distributed under the License is distributed on an "AS IS" BASIS,
 * WITHOUT WARRANTIES OR CONDITIONS OF ANY KIND, either express or implied.
 * See the License for the specific language governing permissions and
 * limitations under the License.
 */
package au.gov.asd.tac.constellation.views.dataaccess.panes;

import au.gov.asd.tac.constellation.graph.Graph;
import au.gov.asd.tac.constellation.graph.manager.GraphManager;
import au.gov.asd.tac.constellation.graph.node.create.NewDefaultSchemaGraphAction;
import au.gov.asd.tac.constellation.plugins.Plugin;
import au.gov.asd.tac.constellation.plugins.PluginException;
import au.gov.asd.tac.constellation.plugins.PluginExecution;
import au.gov.asd.tac.constellation.plugins.PluginGraphs;
import au.gov.asd.tac.constellation.plugins.PluginInteraction;
import au.gov.asd.tac.constellation.plugins.PluginRegistry;
import au.gov.asd.tac.constellation.plugins.PluginSynchronizer;
import au.gov.asd.tac.constellation.plugins.gui.PluginParametersPaneListener;
import au.gov.asd.tac.constellation.plugins.parameters.PluginParameter;
import au.gov.asd.tac.constellation.plugins.parameters.PluginParameters;
import au.gov.asd.tac.constellation.plugins.parameters.RecentParameterValues;
import au.gov.asd.tac.constellation.plugins.parameters.types.DateTimeRange;
import au.gov.asd.tac.constellation.plugins.templates.SimplePlugin;
import au.gov.asd.tac.constellation.utilities.color.ConstellationColor;
import au.gov.asd.tac.constellation.utilities.font.FontUtilities;
import au.gov.asd.tac.constellation.utilities.gui.NotifyDisplayer;
import au.gov.asd.tac.constellation.utilities.icon.AnalyticIconProvider;
import au.gov.asd.tac.constellation.utilities.icon.UserInterfaceIconProvider;
import au.gov.asd.tac.constellation.utilities.text.SeparatorConstants;
import au.gov.asd.tac.constellation.views.dataaccess.CoreGlobalParameters;
import au.gov.asd.tac.constellation.views.dataaccess.DataAccessPlugin;
import au.gov.asd.tac.constellation.views.dataaccess.DataAccessPluginCoreType;
import au.gov.asd.tac.constellation.views.dataaccess.DataAccessPluginType;
import static au.gov.asd.tac.constellation.views.dataaccess.DataAccessPluginType.getTypeWithPosition;
import au.gov.asd.tac.constellation.views.dataaccess.io.ParameterIOUtilities;
import au.gov.asd.tac.constellation.views.dataaccess.state.DataAccessPreferenceKeys;
import au.gov.asd.tac.constellation.views.dataaccess.templates.DataAccessPreQueryValidation;
import au.gov.asd.tac.constellation.views.qualitycontrol.QualityControlViewPane;
import au.gov.asd.tac.constellation.views.qualitycontrol.daemon.QualityControlAutoVetterListener;
import au.gov.asd.tac.constellation.views.qualitycontrol.widget.QualityControlAutoButton;
import java.io.File;
import java.util.ArrayList;
import java.util.Collections;
import java.util.HashMap;
import java.util.LinkedHashMap;
import java.util.List;
import java.util.Map;
import java.util.concurrent.CancellationException;
import java.util.concurrent.CountDownLatch;
import java.util.concurrent.ExecutionException;
import java.util.concurrent.Future;
import java.util.logging.Level;
import java.util.logging.Logger;
import java.util.prefs.Preferences;
import javafx.application.Platform;
import javafx.beans.value.ObservableValue;
import javafx.collections.ListChangeListener;
import javafx.collections.ObservableList;
import javafx.event.ActionEvent;
import javafx.event.Event;
import javafx.event.EventHandler;
import javafx.geometry.Insets;
import javafx.geometry.Side;
import javafx.scene.control.Button;
import javafx.scene.control.CheckMenuItem;
import javafx.scene.control.ContextMenu;
import javafx.scene.control.Menu;
import javafx.scene.control.MenuBar;
import javafx.scene.control.MenuItem;
import javafx.scene.control.ScrollPane;
import javafx.scene.control.SeparatorMenuItem;
import javafx.scene.control.Tab;
import javafx.scene.control.TabPane;
import javafx.scene.control.TextField;
import javafx.scene.control.Tooltip;
import javafx.scene.image.ImageView;
import javafx.scene.input.ContextMenuEvent;
import javafx.scene.layout.AnchorPane;
import javafx.scene.layout.HBox;
import javafx.scene.layout.Priority;
import javafx.scene.layout.Region;
import javafx.scene.layout.VBox;
import javafx.stage.DirectoryChooser;
import org.apache.commons.collections4.CollectionUtils;
import org.openide.DialogDisplayer;
import org.openide.NotifyDescriptor;
import org.openide.awt.NotificationDisplayer;
import org.openide.awt.StatusDisplayer;
import org.openide.util.HelpCtx;
import org.openide.util.Lookup;
import org.openide.util.NbPreferences;

/**
 * JavaFX Data Access View.
 *
 * @author cygnus_x-1
 * @author ruby_crucis
 * @author arcturus
 * @author antares
 */
public class DataAccessPane extends AnchorPane implements PluginParametersPaneListener, QualityControlAutoVetterListener {

    // Insets with 0 top and bottom so the title doesn't change size vertically.
    static final Insets HELP_INSETS = new Insets(0, 8, 0, 8);

    private static final Logger LOGGER = Logger.getLogger(DataAccessPane.class.getName());

    private static final String DAV_RUN_TAB_THREAD_NAME = "DAV Run Tab Queue";
    private static final String DAV_PLUGIN_QUEUE_THREAD_NAME = "DAV Plugin Queue";

    public static final String TAB_TITLE = "Step";

    private static final String EXECUTE_GO = "Go";
    private static final String EXECUTE_STOP = "Stop";
    private static final String EXECUTE_CALCULATING = "Calculating";
    private static final String GO_STYLE = "-fx-background-color: rgb(64,180,64); -fx-padding: 2 5 2 5;";
    private static final String STOP_STYLE = "-fx-background-color: rgb(180,64,64); -fx-padding: 2 5 2 5;";
    private static final String CONTINUE_STYLE = "-fx-background-color: rgb(255,180,0); -fx-padding: 2 5 2 5;";
    private static final String CALCULATING_STYLE = "-fx-background-color: rgb(0,100,255); -fx-padding: 2 5 2 5;";

    private final Preferences dataAccessPrefs = NbPreferences.forModule(DataAccessPreferenceKeys.class);

    private DataAccessViewTopComponent topComponent;
    private TabPane dataAccessTabPane;
    private Map<String, GraphState> graphState = new HashMap<>();
    private GraphState currentGraphState = null;
    private String graphId;
    private final Button executeButton = new Button(EXECUTE_GO);

    // search plugins
    private final TextField searchPluginTextField;

    // favourites
    private static final String ADD_FAVOURITE = "Add";
    private static final String REMOVE_FAVOURITE = "Remove";

    private static Map<String, List<DataAccessPlugin>> plugins = null;

    private List<DataAccessPreQueryValidation> preQueryValidation = null;

    public DataAccessPane(DataAccessViewTopComponent topComponent) {
        this.topComponent = topComponent;
        
<<<<<<< HEAD
=======
        this.setStyle(String.format("-fx-font-family:\"%s\";", FontUtilities.getApplicationFontFamily()));
        this.setStyle(String.format("-fx-font-size:%d;", FontUtilities.getApplicationFontSize()));
        QualityControlViewPane.readSerializedRulePriorities();

>>>>>>> 2cd810de
        dataAccessTabPane = new TabPane();
        dataAccessTabPane.setSide(Side.TOP);
        dataAccessTabPane.getSelectionModel().selectedIndexProperty().addListener((ObservableValue<? extends Number> ov, Number t, Number t1) -> {
            storeParameterValues();
        });

        // Update the button when the user adds/removes tabs.
        dataAccessTabPane.getTabs().addListener((ListChangeListener.Change<? extends Tab> c) -> {
            update();
        });

        plugins = lookupPlugins();

        // a list of dav types and their position
        final Map<String, Integer> typesWithPosition = getTypeWithPosition();

        // Sort the DataAccessPlugin lists within each type including the category type (so that favourites category is sorted properly).
        for (final List<DataAccessPlugin> pluginList : plugins.values()) {
            Collections.sort(pluginList, (final DataAccessPlugin p1, final DataAccessPlugin p2) -> {
                if (typesWithPosition.get(p1.getType()).equals(typesWithPosition.get(p2.getType()))) {
                    return Integer.compare(p1.getPosition(), p2.getPosition());
                } else {
                    return Integer.compare(typesWithPosition.get(p1.getType()), typesWithPosition.get(p2.getType()));
                }
            });
        }

        newTab(new QueryPhasePane(plugins, this, null));

        // Update the button when the user changes the time range
        getQueryPhasePane(getCurrentTab()).getGlobalParametersPane().getParams().getParameters().get(CoreGlobalParameters.DATETIME_RANGE_PARAMETER_ID)
                .addListener((oldValue, newValue) -> update());

        final Button helpButton = new Button("", new ImageView(UserInterfaceIconProvider.HELP.buildImage(16, ConstellationColor.BLUEBERRY.getJavaColor())));
        helpButton.paddingProperty().set(new Insets(0, 8, 0, 64));
        helpButton.setTooltip(new Tooltip("Display help for Data Access"));
        helpButton.setOnAction(event -> {
            new HelpCtx(DataAccessViewTopComponent.class.getName()).display();
        });

        // Get rid of the ugly button look so the icon stands alone.
        helpButton.setStyle("-fx-border-color: transparent;-fx-background-color: transparent;");
        final Button addButton = new Button("", new ImageView(UserInterfaceIconProvider.ADD.buildImage(16)));
        addButton.setTooltip(new Tooltip("Add new run tab"));
        addButton.setOnAction((ActionEvent t) -> {
            PluginParameters previousGlobals = null;
            if (dataAccessTabPane.getTabs().size() > 0) {
                previousGlobals = ((QueryPhasePane) ((ScrollPane) dataAccessTabPane.getTabs().get(dataAccessTabPane.getTabs().size() - 1).getContent()).getContent()).getGlobalParametersPane().getParams();
            }
            final PluginParameters finalPrevGlobals = previousGlobals;
            newTab(new QueryPhasePane(plugins, DataAccessPane.this, finalPrevGlobals));
        });

        // right click anywhere and get the tab's context menu
        setOnContextMenuRequested((ContextMenuEvent event) -> {
            getCurrentTab().getContextMenu().show(DataAccessPane.this, event.getScreenX(), event.getScreenY());
            event.consume();
        });

        // load all pre query validation checks
        if (preQueryValidation == null) {
            preQueryValidation = new ArrayList<>(Lookup.getDefault().lookupAll(DataAccessPreQueryValidation.class));
        }

        executeButton.setStyle(GO_STYLE);
        executeButton.setOnAction((ActionEvent event) -> {
            boolean pluginSelected = false;
            boolean selectedPluginsValid = true;

            // check for activated plugins and their validity.
            for (Tab tab : dataAccessTabPane.getTabs()) {
                if (tabHasEnabledPlugins(tab) && !validateTabEnabledPlugins(tab)) {
                    pluginSelected = true;
                    selectedPluginsValid = false;
                } else if (tabHasEnabledPlugins(tab)) {
                    pluginSelected = true;
                } else {
                    // Do nothing
                }
            }
            // when no graph present, create new graph
            if (graphId == null && pluginSelected && selectedPluginsValid) {
                NewDefaultSchemaGraphAction graphAction = new NewDefaultSchemaGraphAction();
                graphAction.actionPerformed(null);
                while (GraphManager.getDefault().getActiveGraph() == null) {
                    // Wait and do nothing while graph is getting made
                }
                graphId = GraphManager.getDefault().getActiveGraph().getId();
                if (!graphState.containsKey(graphId)) {
                    graphState.put(graphId, new GraphState());
                }
                currentGraphState = graphState.get(graphId);
            }
            // run the selected queries
            final ObservableList<Tab> tabs = dataAccessTabPane.getTabs();
            if (CollectionUtils.isNotEmpty(tabs) && currentGraphState != null && currentGraphState.goButtonIsGo) {
                setExecuteButtonToStop();
                graphState.get(GraphManager.getDefault().getActiveGraph().getId()).queriesRunning = true;

                final File outputDir = DataAccessPreferenceKeys.getDataAccessResultsDirEx();
                if (outputDir != null && outputDir.isDirectory()) {
                    final String msg = String.format("Data access results will be written to %s", outputDir.getAbsolutePath());
                    StatusDisplayer.getDefault().setStatusText(msg);
                } else if (outputDir != null) {
                    final String msg = String.format("Results directory %s does not exist", outputDir.getAbsolutePath());
                    NotificationDisplayer.getDefault().notify("Save raw results",
                            UserInterfaceIconProvider.ERROR.buildIcon(16, ConstellationColor.CHERRY.getJavaColor()),
                            msg,
                            null
                    );
                } else {
                    // Do nothing
                }

                PluginExecution.withPlugin(new SimplePlugin("Data Access View: Save State") {
                    @Override
                    protected void execute(final PluginGraphs graphs, final PluginInteraction interaction, final PluginParameters parameters) throws InterruptedException, PluginException {
                        ParameterIOUtilities.saveDataAccessState(dataAccessTabPane, GraphManager.getDefault().getActiveGraph());
                    }
                }).executeLater(null);

                List<Future<?>> barrier = null;
                for (final Tab tab : tabs) {
                    LOGGER.log(Level.INFO, "Running tab: {0}", tab.getText());
                    final QueryPhasePane queryPane = (QueryPhasePane) ((ScrollPane) tab.getContent()).getContent();
                    barrier = runPlugins(queryPane, barrier);
                }

                final String storedGraphId = graphId; // Need to take a copy for when it changes while this thread is still running
                final Thread waiting = new Thread() {
                    @Override
                    public void run() {
                        try {
                            for (Map.Entry<Future<?>, String> running : graphState.get(storedGraphId).runningPlugins.entrySet()) {
                                try {
                                    running.getKey().get();
                                } catch (ExecutionException e) {
                                    final String exceptionDescription = getExceptionDescription(e);
                                    LOGGER.log(Level.INFO, "Handling plug-in exception: {0}", exceptionDescription);
                                    e.printStackTrace(System.out);
                                    NotificationDisplayer.getDefault().notify("Problem with " + running.getValue(),
                                            UserInterfaceIconProvider.ERROR.buildIcon(16, ConstellationColor.CHERRY.getJavaColor()),
                                            exceptionDescription,
                                            null,
                                            NotificationDisplayer.Priority.HIGH
                                    );
                                } catch (CancellationException e) {
                                }
                            }
                        } catch (InterruptedException e) {
                        }
                        Platform.runLater(() -> {
                            graphState.get(storedGraphId).queriesRunning = false;
                            if (storedGraphId.equals(graphId)) {
                                update();
                            }
                        });
                    }

                    private String getExceptionDescription(Throwable e) {
                        if (e.getCause() != null) {
                            return getExceptionDescription(e.getCause());
                        } else if (e.getMessage() != null) {
                            return e.getMessage();
                        } else {
                            return e.getClass().getName();
                        }
                    }
                };
                waiting.setName(DAV_PLUGIN_QUEUE_THREAD_NAME);
                waiting.start();
                LOGGER.info("Plugins run.");
            } else if (currentGraphState != null) { // Button is a stop button
                currentGraphState.runningPlugins.keySet().forEach(running -> {
                    running.cancel(true);
                });
                setExecuteButtonToGo();
            } else {
                // Do nothing
            }
            if (DataAccessPreferenceKeys.isDeselectPluginsOnExecuteEnabled()) {
                deselectAllPlugins();
            }
        });
        updateForPlugins(false);

        // Options menu.
        final Menu optionsMenu = new Menu("Options");
        final MenuItem loadMenuItem = new MenuItem("Load...");
        loadMenuItem.setOnAction(event -> {
            ParameterIOUtilities.loadParameters(this);
        });

        final MenuItem saveMenuItem = new MenuItem("Save");
        saveMenuItem.setOnAction(event -> {
            ParameterIOUtilities.saveParameters(dataAccessTabPane);
        });

        final CheckMenuItem saveResultsItem = new CheckMenuItem("Save Results");
        final File daDir = DataAccessPreferenceKeys.getDataAccessResultsDir();
        saveResultsItem.setSelected(daDir != null);
        saveResultsItem.selectedProperty().addListener((ov, oldValue, newValue) -> {
            if (newValue) {
                final DirectoryChooser dc = new DirectoryChooser();
                dc.setTitle("Folder to save data access results to");
                final File prev = DataAccessPreferenceKeys.getPreviousDataAccessResultsDir();
                if (prev != null && prev.isDirectory()) {
                    dc.setInitialDirectory(prev);
                }

                final File dir = dc.showDialog(getScene().getWindow());
                if (dir != null) {
                    DataAccessPreferenceKeys.setDataAccessResultsDir(dir);
                } else {
                    saveResultsItem.setSelected(false);
                }
            } else {
                DataAccessPreferenceKeys.setDataAccessResultsDir(null);
            }
        });

        final CheckMenuItem deselectPluginsOnExecution = new CheckMenuItem("Deselect Plugins On Go");
        deselectPluginsOnExecution.setSelected(DataAccessPreferenceKeys.isDeselectPluginsOnExecuteEnabled());
        deselectPluginsOnExecution.setOnAction(event -> {
            DataAccessPreferenceKeys.setDeselectPluginsOnExecute(deselectPluginsOnExecution.isSelected());
        });

        searchPluginTextField = new TextField();
        searchPluginTextField.setPromptText("Type to search for a plugin");
        searchPluginTextField.textProperty().addListener((ov, oldValue, newValue) -> {
            final QueryPhasePane queryPhasePane = getQueryPhasePane(getCurrentTab());
            queryPhasePane.showMatchingPlugins(newValue);
        });

        final Button favouriteButton = new Button("", new ImageView(AnalyticIconProvider.STAR.buildImage(16, ConstellationColor.YELLOW.getJavaColor())));
        favouriteButton.setTooltip(new Tooltip("Manage your favourites"));
        favouriteButton.setOnAction((ActionEvent t) -> {
            manageFavourites();
        });

        optionsMenu.getItems().addAll(loadMenuItem, saveMenuItem, saveResultsItem, deselectPluginsOnExecution);
        final MenuBar menuBar = new MenuBar();
        menuBar.getMenus().add(optionsMenu);
        menuBar.setMinHeight(32);

        final VBox vbox = new VBox(menuBar, searchPluginTextField, dataAccessTabPane);
        VBox.setVgrow(dataAccessTabPane, Priority.ALWAYS);
        AnchorPane.setTopAnchor(vbox, 0.0);
        AnchorPane.setBottomAnchor(vbox, 0.0);
        AnchorPane.setLeftAnchor(vbox, 0.0);
        AnchorPane.setRightAnchor(vbox, 0.0);
        getChildren().add(vbox);

        final HBox options = new HBox();
        options.setSpacing(10.0);
        options.getChildren().addAll(helpButton, addButton, favouriteButton);

        final QualityControlAutoButton rab = Lookup.getDefault().lookup(QualityControlAutoButton.class);
        if (rab != null) {
            options.getChildren().add(rab);
        }

        // add some padding between the Go button and the previous button to avoid accidental clicking
        final Region region = new Region();
        region.setMinSize(20, 0);
        options.getChildren().add(region);
        options.getChildren().add(executeButton);
        AnchorPane.setTopAnchor(options, 5.0);
        AnchorPane.setRightAnchor(options, 5.0);
        getChildren().add(options);
    }

    /**
     * Add and remove plugins from the favourites section
     */
    private void manageFavourites() {
        final List<String> selectedPlugins = new ArrayList<>();

        // get a list of the selected plugins
        final QueryPhasePane queryPhasePane = getQueryPhasePane(getCurrentTab());
        queryPhasePane.getDataAccessPanes().stream().forEach(tp -> {
            if (tp.isQueryEnabled()) {
                selectedPlugins.add(tp.getPlugin().getName());
            }
        });

        if (selectedPlugins.isEmpty()) {
            NotifyDisplayer.display("No plugins selected.", NotifyDescriptor.WARNING_MESSAGE);
        } else {
            final StringBuilder message = new StringBuilder(300);
            message.append("Add or remove plugins from your favourites category.\n\n");
            message.append("The following plugins were selected:\n");
            selectedPlugins.stream().forEach(plugin -> {
                message.append(plugin).append(SeparatorConstants.NEWLINE);
            });
            message.append("\nNote that you need to restart before changes take effect.");

            final NotifyDescriptor nde = new NotifyDescriptor(message.toString(), "Manage Favourites", NotifyDescriptor.DEFAULT_OPTION, NotifyDescriptor.QUESTION_MESSAGE,
                    new Object[]{ADD_FAVOURITE, REMOVE_FAVOURITE, NotifyDescriptor.CANCEL_OPTION}, NotifyDescriptor.OK_OPTION);
            final Object option = DialogDisplayer.getDefault().notify(nde);

            if (option != NotifyDescriptor.CANCEL_OPTION) {
                selectedPlugins.stream().forEach(name -> {
                    DataAccessPreferences.setFavourite(name, option == ADD_FAVOURITE);
                });
            }
        }
    }

    static Map<String, List<DataAccessPlugin>> lookupPlugins() {
        final CountDownLatch countDownLatch = new CountDownLatch(1);

        if (plugins == null) {
            final Thread thread = new Thread("Data Access View: Load Plugins") {
                @Override
                public void run() {
                    plugins = new LinkedHashMap<>();

                    // Use a pre-filled LinkedHashMap to keep the types in the correct order.
                    final List<String> typeList = DataAccessPluginType.getTypes();
                    typeList.stream().forEach(type -> plugins.put(type, new ArrayList<>()));

                    // create the favourites category
                    if (plugins.get(DataAccessPluginCoreType.FAVOURITES) == null) {
                        plugins.put(DataAccessPluginCoreType.FAVOURITES, new ArrayList<>());
                    }

                    // Now fetch the DataAccessPlugin instances.
                    final Map<String, DataAccessPlugin> pluginOverrides = new HashMap<>();
                    Lookup.getDefault().lookupAll(DataAccessPlugin.class).stream().forEach(plugin -> {
                        if (!plugin.isEnabled()) {
                            // If plugin is disabled, ignore the plugin.
                            LOGGER.log(Level.INFO, "Disabled data access plugin {0} ({1})", new Object[]{plugin.getName(), plugin.getType()});
                        } else {
                            final String type = plugin.getType();
                            if (plugins.containsKey(type)) {
                                // If plugin type is valid, add the plugin to the Data Access View.
                                plugins.get(type).add(plugin);
                                LOGGER.log(Level.INFO, "Discovered data access plugin {0} ({1})", new Object[]{plugin.getName(), plugin.getType()});
                                // If plugin overrides another, record which plugin should be removed for later processing.
                                for (final String overriddenPluginName : plugin.getOverriddenPlugins()) {
                                    pluginOverrides.put(overriddenPluginName, plugin);
                                }
                            } else {
                                // If a plugin type is invalid (that is, not registered as a DataAccessPluginType), ignore the plugin.
                                LOGGER.log(Level.SEVERE, "Unexpected data access plugin type '{0}' for plugin {1}", new Object[]{type, plugin.getName()});
                            }

                            // favourites
                            if (DataAccessPreferences.isfavourite(plugin.getName(), false)) {
                                plugins.get(DataAccessPluginCoreType.FAVOURITES).add(plugin);
                                LOGGER.log(Level.INFO, "Discovered data access plugin {0} ({1})", new Object[]{plugin.getName(), DataAccessPluginCoreType.FAVOURITES});
                            }
                        }
                    });

                    // Remove any overridden plugins.
                    pluginOverrides.forEach((pluginName, overridingPlugin) -> {
                        String removeType = null;
                        DataAccessPlugin removePlugin = null;
                        for (String pluginType : plugins.keySet()) {
                            List<DataAccessPlugin> pluginList = plugins.get(pluginType);
                            for (DataAccessPlugin plugin : pluginList) {
                                if (plugin.getClass().getName().equals(pluginName)) {
                                    removeType = pluginType;
                                    removePlugin = plugin;
                                    break;
                                }
                            }
                        }

                        if (removeType != null && removePlugin != null) {
                            plugins.get(removeType).remove(removePlugin);
                            LOGGER.log(Level.INFO, "Removed data access plugin {0} ({1}) as it is overriden by data access plugin {2} ({3})",
                                    new Object[]{removePlugin.getName(), removeType, overridingPlugin.getName(), overridingPlugin.getType()});
                        }
                    });
                    countDownLatch.countDown();
                }
            };
            thread.start();
        } else {
            countDownLatch.countDown();
        }

        try {
            countDownLatch.await();
        } catch (InterruptedException ex) {
            LOGGER.severe(ex.getLocalizedMessage());
            Thread.currentThread().interrupt();
        }

        return plugins;
    }

    public QueryPhasePane newTab() {
        final QueryPhasePane pane = new QueryPhasePane(plugins, this, null);
        newTab(pane);

        return pane;
    }

    /**
     * Create a new tab, which will renumber other tabs when it is closed
     *
     * @param queryPane
     */
    private void newTab(QueryPhasePane queryPane) {
        final Tab newTab = new Tab(TAB_TITLE + " " + (dataAccessTabPane.getTabs().size() + 1));
        final EventHandler<Event> origOnClose = newTab.getOnClosed();
        newTab.setOnClosed((Event t) -> {
            int queryNum = 1;
            for (Tab tab : dataAccessTabPane.getTabs()) {
                tab.setText(TAB_TITLE + " " + queryNum);
                queryNum++;
            }
            if (origOnClose != null) {
                origOnClose.handle(t);
            }
        });

        final MenuItem deactivateAllPlugins = new MenuItem("Deactivate all plugins");
        deactivateAllPlugins.setOnAction((ActionEvent event) -> {
            QueryPhasePane queryPhasePane = getQueryPhasePane(newTab);
            for (DataSourceTitledPane dataSourceTitledPane : queryPhasePane.getDataAccessPanes()) {
                if (dataSourceTitledPane.isQueryEnabled()) {
                    dataSourceTitledPane.validityChanged(false);
                }
            }
        });

        final MenuItem findPlugin = new MenuItem("Find plugin...");
        findPlugin.setOnAction(event -> {
            // Run it later to allow the menu to close.
            Platform.runLater(() -> {
                final PluginFinder pfinder = new PluginFinder();
                pfinder.find(this, getQueryPhasePane(newTab));
            });
        });

        final MenuItem openAllSections = new MenuItem("Open all sections");
        openAllSections.setOnAction(event -> {
            final QueryPhasePane queryPhasePane = getQueryPhasePane(newTab);
            queryPhasePane.setHeadingsExpanded(true, false);
        });

        final MenuItem closeAllSections = new MenuItem("Close all sections");
        closeAllSections.setOnAction(event -> {
            final QueryPhasePane queryPhasePane = getQueryPhasePane(newTab);
            queryPhasePane.setHeadingsExpanded(false, false);
        });

        final MenuItem run = new MenuItem("Run this tab only");
        run.setOnAction((ActionEvent event) -> {
            int index = dataAccessTabPane.getTabs().indexOf(newTab);
            DataAccessPane.this.runTabs(index, index);
        });

        final MenuItem runFromHere = new MenuItem("Run from this tab");
        runFromHere.setOnAction((ActionEvent event) -> {
            ObservableList<Tab> allTabs = dataAccessTabPane.getTabs();
            int index = allTabs.indexOf(newTab);
            DataAccessPane.this.runTabs(index, allTabs.size() - 1);
        });

        final MenuItem runToHere = new MenuItem("Run to this tab");
        runToHere.setOnAction((ActionEvent event) -> {
            int index = dataAccessTabPane.getTabs().indexOf(newTab);
            DataAccessPane.this.runTabs(0, index);
        });

        queryPane.addGraphDependentMenuItems(run, runFromHere, runToHere);
        queryPane.addPluginDependentMenuItems(deactivateAllPlugins);

        /**
         * The position order of the menu options has been considered carefully based on feedback. For instance the
         * "Deactivate all plugins" exists as the first entry because it is the most common use case and also makes it
         * less likely for one of the run* options to be clicked accidently.
         */
        final ContextMenu menu = new ContextMenu();
        menu.getItems().addAll(
                deactivateAllPlugins,
                new SeparatorMenuItem(),
                findPlugin,
                openAllSections,
                closeAllSections,
                new SeparatorMenuItem(),
                run,
                runFromHere,
                runToHere
        );

        final ScrollPane queryPhaseScroll = new ScrollPane();
        queryPhaseScroll.setFitToWidth(true);
        queryPhaseScroll.setContent(queryPane);
        queryPhaseScroll.setStyle("-fx-background-color: black;");

        newTab.setContextMenu(menu);
        newTab.setContent(queryPhaseScroll);
        newTab.setTooltip(new Tooltip("Right click for more options"));
        newTab.setClosable(true);
        updateTabMenu(newTab, shouldEnableTabMenu(newTab)); // Must be called after setting the scroll pane
        dataAccessTabPane.getTabs().add(newTab);
    }

    public Tab getCurrentTab() {
        return dataAccessTabPane.getSelectionModel().getSelectedItem();
    }

    public void removeTabs() {
        dataAccessTabPane.getTabs().clear();
    }

    /**
     * Run a range of tabs, numbered inclusively from 0.
     *
     * @param firstTab
     * @param lastTab
     */
    private void runTabs(final int firstTab, final int lastTab) {
        setExecuteButtonToStop();
        graphState.get(GraphManager.getDefault().getActiveGraph().getId()).queriesRunning = true;

        List<Future<?>> barrier = null;
        for (int i = firstTab; i <= lastTab; i++) {
            final Tab tab = dataAccessTabPane.getTabs().get(i);
            LOGGER.log(Level.INFO, "Running tab: {0}", tab.getText());
            final QueryPhasePane queryPane = (QueryPhasePane) ((ScrollPane) tab.getContent()).getContent();
            barrier = runPlugins(queryPane, barrier);
        }

        final String storedGraphId = graphId; // Need to take a copy for when it changes while this thread is still running
        final Thread waiting = new Thread() {
            @Override
            public void run() {
                try {
                    for (Map.Entry<Future<?>, String> running : graphState.get(storedGraphId).runningPlugins.entrySet()) {
                        try {
                            running.getKey().get();
                        } catch (ExecutionException e) {
                            LOGGER.log(Level.INFO, "Handling plug-in exception: {0}", e.getCause().getMessage());
                            e.printStackTrace(System.out);
                            NotificationDisplayer.getDefault().notify("Problem with " + running.getValue(),
                                    UserInterfaceIconProvider.ERROR.buildIcon(16, ConstellationColor.CHERRY.getJavaColor()),
                                    e.getCause().getMessage(),
                                    null,
                                    NotificationDisplayer.Priority.HIGH
                            );
                        } catch (CancellationException e) {
                        }
                    }
                } catch (InterruptedException e) {
                    Thread.currentThread().interrupt();
                }
                Platform.runLater(() -> {
                    graphState.get(storedGraphId).queriesRunning = false;
                    if (storedGraphId.equals(graphId)) {
                        update();
                    }
                });
            }
        };
        waiting.setName(DAV_RUN_TAB_THREAD_NAME);
        waiting.start();
    }

    /**
     * Update executeButton, tab contextual menus, etc. to enable running plug-ins if there is a graph open and plug-ins
     * are selected for running
     *
     */
    protected void update() {
        final Graph graph = GraphManager.getDefault().getActiveGraph();
        if (graph == null) {
            update((String) null);
        } else {
            update(graph.getId());
        }
    }

    /**
     * Update executeButton, tab contextual menus, etc., given a readable graph
     *
     * @param graph the DataAccessPane will be updated to reflect the state of this graph.
     */
    protected void update(final Graph graph) {
        if (getCurrentTab() != null) {
            final List<DataSourceTitledPane> panes = getQueryPhasePane(getCurrentTab()).getDataAccessPanes();
            for (DataSourceTitledPane pane : panes) {
                pane.getPlugin().updateParameters(graph, pane.getParameters());
            }

            if (graph == null) {
                update((String) null);
            } else {
                update(graph.getId());
            }
        }

    }

    /**
     * Update executeButton, tab contextual menus, etc. to enable running plug-ins if there is a graph open and plug-ins
     * are selected for running
     *
     * @param id
     */
    private void update(final String id) {
        graphId = id;
        if (id == null) {
            setExecuteButtonToGo();
            updateForPlugins(false);
            currentGraphState = null;
        } else {
            if (!graphState.containsKey(graphId)) {
                graphState.put(id, new GraphState());
            }
            currentGraphState = graphState.get(graphId);
            if (currentGraphState.queriesRunning) {
                setExecuteButtonToStop();
                updateForPlugins(true);
            } else {
                setExecuteButtonToGo();
                updateForPlugins(true);
            }
        }

        updateTabMenus();
    }

    /**
     * Called when a field is enabling it's parent plug-in, to enable executeButton, etc., if there is an open graph.
     */
    @Override
    public void hierarchicalUpdate() {
        update();
    }

    /**
     * Enable or disable executeButton (not the tab contextual menus) based on whether any plug-ins are selected. This
     * should *not* be called if plug-ins are running as in that case executeButton (actually the stop button) must
     * remain enabled.
     */
    private void updateForPlugins(boolean graphPresent) {
        boolean pluginSelected = false;
        boolean validTimeRange = true;
        boolean selectedPluginsValid = true;

        for (Tab tab : dataAccessTabPane.getTabs()) {
            if (tabHasEnabledPlugins(tab)) {
                pluginSelected = true;
                if (!validateTabEnabledPlugins(tab)) {
                    selectedPluginsValid = false;
                }
                getQueryPhasePane(tab).enablePluginDependentMenuItems(true);
            } else {
                getQueryPhasePane(tab).enablePluginDependentMenuItems(false);
            }
            final GlobalParametersPane gpp = getQueryPhasePane(tab).getGlobalParametersPane();
            final PluginParameters params = gpp.getParams();
            final DateTimeRange range = params.getDateTimeRangeValue(CoreGlobalParameters.DATETIME_RANGE_PARAMETER_ID);
            if (range.getZonedStartEnd()[0].isAfter(range.getZonedStartEnd()[1])) {
                validTimeRange = false;
            }
        }

        final boolean queryIsRunning = currentGraphState != null && currentGraphState.queriesRunning;

        // The button cannot be disabled if a query is running.
        // Otherwise, disable if there is no selected plugin, an invalid time range, or the selected plugins contain invalid parameter values.
        final boolean disable = !queryIsRunning && (!pluginSelected || !validTimeRange || !selectedPluginsValid);
        executeButton.setDisable(disable);
    }

    /**
     * check if a tab has any plug-ins selected for running
     *
     * @param tab
     * @return
     */
    private boolean tabHasEnabledPlugins(Tab tab) {
        for (DataSourceTitledPane pane : getQueryPhasePane(tab).getDataAccessPanes()) {
            if (pane.isQueryEnabled()) {
                return true;
            }
        }
        return false;
    }

    /**
     * check whether the selected plugins contain any parameters with invalid values
     *
     * @param tab
     * @return
     */
    private boolean validateTabEnabledPlugins(Tab tab) {
        for (DataSourceTitledPane pane : getQueryPhasePane(tab).getDataAccessPanes()) {
            if (pane.isQueryEnabled()) {
                final PluginParameters params = pane.getParameters();
                if (params != null) {
                    final Map<String, PluginParameter<?>> paramsMap = params.getParameters();
                    for (Map.Entry<String, PluginParameter<?>> entry : paramsMap.entrySet()) {
                        final PluginParameter<?> value = entry.getValue();
                        if (value.getError() != null) {
                            return false;
                        }
                    }
                }
            }
        }
        return true;
    }

    public static QueryPhasePane getQueryPhasePane(Tab tab) {
        return (QueryPhasePane) ((ScrollPane) tab.getContent()).getContent();
    }

    /**
     * Enable or disable the items in the contextual menu for a tab.
     *
     * @param tab
     * @param enabled
     */
    private void updateTabMenu(Tab tab, boolean enabled) {
        final QueryPhasePane queryPhasePane = getQueryPhasePane(tab);
        queryPhasePane.enableGraphDependentMenuItems(enabled);
    }

    /**
     * Enable or disable the items in the contextual menu for all tabs.
     */
    private void updateTabMenus() {
        for (final Tab tab : dataAccessTabPane.getTabs()) {
            updateTabMenu(tab, shouldEnableTabMenu(tab));
        }
    }

    /**
     * Check if a tab's contextual menu should be enabled or not.
     *
     * @param tab
     * @return
     */
    private boolean shouldEnableTabMenu(Tab tab) {
        if (currentGraphState != null) {
            return !executeButton.isDisable() && currentGraphState.goButtonIsGo && tabHasEnabledPlugins(tab);
        } else {
            return false;
        }
    }

    /**
     * Set executeButton to function as "go".
     */
    private void setExecuteButtonToGo() {
        if (currentGraphState != null) {
            currentGraphState.goButtonIsGo = true;
        }
        Platform.runLater(() -> {
            executeButton.setText(EXECUTE_GO);
            executeButton.setStyle(GO_STYLE);
        });
    }

    /**
     * Set executeButton to function as "stop".
     */
    private void setExecuteButtonToStop() {
        if (currentGraphState != null) {
            currentGraphState.goButtonIsGo = false;
        }
        Platform.runLater(() -> {
            executeButton.setText(EXECUTE_STOP);
            executeButton.setStyle(STOP_STYLE);
        });
    }

    /**
     * Set executeButton to function as "continue".
     */
    private void setExecuteButtonToContinue() {
        if (currentGraphState != null) {
            currentGraphState.goButtonIsGo = true;
        }
        Platform.runLater(() -> {
            executeButton.setText("Continue");
            executeButton.setStyle(CONTINUE_STYLE);
        });
    }

    /**
     * Run the selected plug-ins in pane given query pane, optionally waiting first on a list of futures. This method
     * does not block.
     *
     * @param pluginPane
     * @param async if not null, the plug-ins will wait till all futures are complete before any run.
     * @return
     */
    private List<Future<?>> runPlugins(final QueryPhasePane pluginPane, final List<Future<?>> async) {
        storeParameterValues();

        final Map<String, PluginParameter<?>> globalParams = pluginPane.getGlobalParametersPane().getParams().getParameters();

        // pre query validation checking
        for (final DataAccessPreQueryValidation check : preQueryValidation) {
            if (!check.execute(pluginPane)) {
                return Collections.emptyList();
            }
        }

        int pluginsToRun = 0;
        for (final DataSourceTitledPane pane : pluginPane.getDataAccessPanes()) {
            if (pane.isQueryEnabled()) {
                pluginsToRun++;
            }
        }
        LOGGER.log(Level.INFO, "\tRunning {0} plugins", pluginsToRun);
        final PluginSynchronizer synchroniser = new PluginSynchronizer(pluginsToRun);
        final List<Future<?>> newAsync = new ArrayList<>(pluginsToRun);
        currentGraphState.runningPlugins.clear();
        for (final DataSourceTitledPane pane : pluginPane.getDataAccessPanes()) {
            if (pane.isQueryEnabled()) {
                final Plugin plugin = PluginRegistry.get(pane.getPlugin().getClass().getName());
                PluginParameters parameters = pane.getParameters();
                if (parameters != null) {
                    parameters = parameters.copy();
                    for (final Map.Entry<String, PluginParameter<?>> param : parameters.getParameters().entrySet()) {
                        final String id = param.getKey();
                        // Why were global parameters only being copied back if the plugin parameter's value was null?
                        //                        Object value = param.getValue().getObjectValue();
                        if (/*value == null &&*/globalParams.containsKey(id)) {
                            param.getValue().setObjectValue(globalParams.get(id).getObjectValue());
                        }
                    }
                }
                LOGGER.log(Level.INFO, "\t\tRunning {0}", plugin.getName());

                final Future<?> pluginResult = PluginExecution.withPlugin(plugin).withParameters(parameters)
                        .waitingFor(async).synchronizingOn(synchroniser)
                        .executeLater(GraphManager.getDefault().getActiveGraph());
                newAsync.add(pluginResult);
                currentGraphState.runningPlugins.put(pluginResult, plugin.getName());
            }
        }
        return newAsync;
    }

    /**
     * Store current parameter values for all tabs and plug-ins in the recent values repository.
     */
    private void storeParameterValues() {
        for (final Tab tab : dataAccessTabPane.getTabs()) {
            final QueryPhasePane pluginPane = (QueryPhasePane) ((ScrollPane) tab.getContent()).getContent();
            for (final Map.Entry<String, PluginParameter<?>> param : pluginPane.getGlobalParametersPane().getParams().getParameters().entrySet()) {
                final String id = param.getKey();
                final String value = param.getValue().getStringValue();
                if (value != null && value.length() > 0) {
                    RecentParameterValues.storeRecentValue(id, value);
                }
            }
            for (final DataSourceTitledPane pane : pluginPane.getDataAccessPanes()) {
                final PluginParameters parameters = pane.getParameters();
                if (parameters != null) {
                    for (final Map.Entry<String, PluginParameter<?>> param : parameters.getParameters().entrySet()) {
                        final String id = param.getKey();
                        final Object obj = param.getValue().getObjectValue();
                        if (obj != null && obj.toString() != null && !obj.toString().isEmpty()) {
                            final String value = param.getValue().getStringValue();
                            final String typeValue = param.getValue().getType().toString();
                            if (!typeValue.contains("LocalDateParameterType")) {
                                RecentParameterValues.storeRecentValue(id, value);
                            } else {
                                RecentParameterValues.storeRecentValue(id, obj.toString());
                            }
                        }
                    }
                }
            }
        }
    }

    @Override
    public void validityChanged(boolean enabled) {
        // Must be overriden to implement PluginParametersPaneListener
    }

    private void deselectAllPlugins() {
        dataAccessTabPane.getTabs().stream().filter(this::tabHasEnabledPlugins).forEachOrdered(tab -> {
            getQueryPhasePane(tab).getDataAccessPanes().forEach(dataAccessPane -> dataAccessPane.validityChanged(false));
        });
    }

    @Override
    public void qualityControlRuleChanged(final boolean canRun) {
        if (canRun) {
            Platform.runLater(() -> {
                executeButton.setDisable(!canRun);
                executeButton.setText(EXECUTE_GO);
                executeButton.setStyle(GO_STYLE);
            });
        } else {
            Platform.runLater(() -> {
                executeButton.setDisable(!canRun);
                executeButton.setText(EXECUTE_CALCULATING);
                executeButton.setStyle(CALCULATING_STYLE);
            });
        }
    }

    /**
     * Store the "running" state of the plug-ins per graph
     */
    private static class GraphState {

        private boolean queriesRunning = false;
        private boolean goButtonIsGo = true;
        private Map<Future<?>, String> runningPlugins = new HashMap<>();
    }

}<|MERGE_RESOLUTION|>--- conflicted
+++ resolved
@@ -32,7 +32,6 @@
 import au.gov.asd.tac.constellation.plugins.parameters.types.DateTimeRange;
 import au.gov.asd.tac.constellation.plugins.templates.SimplePlugin;
 import au.gov.asd.tac.constellation.utilities.color.ConstellationColor;
-import au.gov.asd.tac.constellation.utilities.font.FontUtilities;
 import au.gov.asd.tac.constellation.utilities.gui.NotifyDisplayer;
 import au.gov.asd.tac.constellation.utilities.icon.AnalyticIconProvider;
 import au.gov.asd.tac.constellation.utilities.icon.UserInterfaceIconProvider;
@@ -45,7 +44,6 @@
 import au.gov.asd.tac.constellation.views.dataaccess.io.ParameterIOUtilities;
 import au.gov.asd.tac.constellation.views.dataaccess.state.DataAccessPreferenceKeys;
 import au.gov.asd.tac.constellation.views.dataaccess.templates.DataAccessPreQueryValidation;
-import au.gov.asd.tac.constellation.views.qualitycontrol.QualityControlViewPane;
 import au.gov.asd.tac.constellation.views.qualitycontrol.daemon.QualityControlAutoVetterListener;
 import au.gov.asd.tac.constellation.views.qualitycontrol.widget.QualityControlAutoButton;
 import java.io.File;
@@ -150,14 +148,7 @@
 
     public DataAccessPane(DataAccessViewTopComponent topComponent) {
         this.topComponent = topComponent;
-        
-<<<<<<< HEAD
-=======
-        this.setStyle(String.format("-fx-font-family:\"%s\";", FontUtilities.getApplicationFontFamily()));
-        this.setStyle(String.format("-fx-font-size:%d;", FontUtilities.getApplicationFontSize()));
-        QualityControlViewPane.readSerializedRulePriorities();
-
->>>>>>> 2cd810de
+
         dataAccessTabPane = new TabPane();
         dataAccessTabPane.setSide(Side.TOP);
         dataAccessTabPane.getSelectionModel().selectedIndexProperty().addListener((ObservableValue<? extends Number> ov, Number t, Number t1) -> {
@@ -633,9 +624,11 @@
         queryPane.addPluginDependentMenuItems(deactivateAllPlugins);
 
         /**
-         * The position order of the menu options has been considered carefully based on feedback. For instance the
-         * "Deactivate all plugins" exists as the first entry because it is the most common use case and also makes it
-         * less likely for one of the run* options to be clicked accidently.
+         * The position order of the menu options has been considered carefully
+         * based on feedback. For instance the "Deactivate all plugins" exists
+         * as the first entry because it is the most common use case and also
+         * makes it less likely for one of the run* options to be clicked
+         * accidently.
          */
         final ContextMenu menu = new ContextMenu();
         menu.getItems().addAll(
@@ -725,8 +718,8 @@
     }
 
     /**
-     * Update executeButton, tab contextual menus, etc. to enable running plug-ins if there is a graph open and plug-ins
-     * are selected for running
+     * Update executeButton, tab contextual menus, etc. to enable running
+     * plug-ins if there is a graph open and plug-ins are selected for running
      *
      */
     protected void update() {
@@ -741,7 +734,8 @@
     /**
      * Update executeButton, tab contextual menus, etc., given a readable graph
      *
-     * @param graph the DataAccessPane will be updated to reflect the state of this graph.
+     * @param graph the DataAccessPane will be updated to reflect the state of
+     * this graph.
      */
     protected void update(final Graph graph) {
         if (getCurrentTab() != null) {
@@ -760,8 +754,8 @@
     }
 
     /**
-     * Update executeButton, tab contextual menus, etc. to enable running plug-ins if there is a graph open and plug-ins
-     * are selected for running
+     * Update executeButton, tab contextual menus, etc. to enable running
+     * plug-ins if there is a graph open and plug-ins are selected for running
      *
      * @param id
      */
@@ -789,7 +783,8 @@
     }
 
     /**
-     * Called when a field is enabling it's parent plug-in, to enable executeButton, etc., if there is an open graph.
+     * Called when a field is enabling it's parent plug-in, to enable
+     * executeButton, etc., if there is an open graph.
      */
     @Override
     public void hierarchicalUpdate() {
@@ -797,9 +792,10 @@
     }
 
     /**
-     * Enable or disable executeButton (not the tab contextual menus) based on whether any plug-ins are selected. This
-     * should *not* be called if plug-ins are running as in that case executeButton (actually the stop button) must
-     * remain enabled.
+     * Enable or disable executeButton (not the tab contextual menus) based on
+     * whether any plug-ins are selected. This should *not* be called if
+     * plug-ins are running as in that case executeButton (actually the stop
+     * button) must remain enabled.
      */
     private void updateForPlugins(boolean graphPresent) {
         boolean pluginSelected = false;
@@ -848,7 +844,8 @@
     }
 
     /**
-     * check whether the selected plugins contain any parameters with invalid values
+     * check whether the selected plugins contain any parameters with invalid
+     * values
      *
      * @param tab
      * @return
@@ -949,11 +946,12 @@
     }
 
     /**
-     * Run the selected plug-ins in pane given query pane, optionally waiting first on a list of futures. This method
-     * does not block.
+     * Run the selected plug-ins in pane given query pane, optionally waiting
+     * first on a list of futures. This method does not block.
      *
      * @param pluginPane
-     * @param async if not null, the plug-ins will wait till all futures are complete before any run.
+     * @param async if not null, the plug-ins will wait till all futures are
+     * complete before any run.
      * @return
      */
     private List<Future<?>> runPlugins(final QueryPhasePane pluginPane, final List<Future<?>> async) {
@@ -1006,7 +1004,8 @@
     }
 
     /**
-     * Store current parameter values for all tabs and plug-ins in the recent values repository.
+     * Store current parameter values for all tabs and plug-ins in the recent
+     * values repository.
      */
     private void storeParameterValues() {
         for (final Tab tab : dataAccessTabPane.getTabs()) {
