/*
 * Copyright 2010-2021 Australian Signals Directorate
 *
 * Licensed under the Apache License, Version 2.0 (the "License");
 * you may not use this file except in compliance with the License.
 * You may obtain a copy of the License at
 *
 *     http://www.apache.org/licenses/LICENSE-2.0
 *
 * Unless required by applicable law or agreed to in writing, software
 * distributed under the License is distributed on an "AS IS" BASIS,
 * WITHOUT WARRANTIES OR CONDITIONS OF ANY KIND, either express or implied.
 * See the License for the specific language governing permissions and
 * limitations under the License.
 */
package au.gov.asd.tac.constellation.views.dataaccess.panes;

import au.gov.asd.tac.constellation.views.dataaccess.DataAccessViewTopComponent;
import au.gov.asd.tac.constellation.graph.Graph;
import au.gov.asd.tac.constellation.graph.manager.GraphManager;
import au.gov.asd.tac.constellation.graph.node.create.NewDefaultSchemaGraphAction;
import au.gov.asd.tac.constellation.plugins.Plugin;
import au.gov.asd.tac.constellation.plugins.PluginException;
import au.gov.asd.tac.constellation.plugins.PluginExecution;
import au.gov.asd.tac.constellation.plugins.PluginGraphs;
import au.gov.asd.tac.constellation.plugins.PluginInteraction;
import au.gov.asd.tac.constellation.plugins.PluginRegistry;
import au.gov.asd.tac.constellation.plugins.PluginSynchronizer;
import au.gov.asd.tac.constellation.plugins.gui.PluginParametersPaneListener;
import au.gov.asd.tac.constellation.plugins.parameters.PluginParameter;
import au.gov.asd.tac.constellation.plugins.parameters.PluginParameters;
import au.gov.asd.tac.constellation.plugins.parameters.RecentParameterValues;
import au.gov.asd.tac.constellation.plugins.parameters.types.DateTimeRange;
import au.gov.asd.tac.constellation.plugins.templates.SimplePlugin;
import au.gov.asd.tac.constellation.utilities.color.ConstellationColor;
import au.gov.asd.tac.constellation.utilities.gui.NotifyDisplayer;
import au.gov.asd.tac.constellation.utilities.icon.AnalyticIconProvider;
import au.gov.asd.tac.constellation.utilities.icon.UserInterfaceIconProvider;
import au.gov.asd.tac.constellation.utilities.text.SeparatorConstants;
import au.gov.asd.tac.constellation.views.dataaccess.CoreGlobalParameters;
import au.gov.asd.tac.constellation.views.dataaccess.plugins.DataAccessPlugin;
import au.gov.asd.tac.constellation.views.dataaccess.plugins.DataAccessPluginCoreType;
import au.gov.asd.tac.constellation.views.dataaccess.plugins.DataAccessPluginType;
import static au.gov.asd.tac.constellation.views.dataaccess.plugins.DataAccessPluginType.getTypeWithPosition;
import au.gov.asd.tac.constellation.views.dataaccess.io.DataAccessPreferencesIoProvider;
import au.gov.asd.tac.constellation.views.dataaccess.utils.DataAccessPreferenceUtils;
import au.gov.asd.tac.constellation.views.dataaccess.templates.DataAccessPreQueryValidation;
import au.gov.asd.tac.constellation.views.qualitycontrol.daemon.QualityControlAutoVetterListener;
import au.gov.asd.tac.constellation.views.qualitycontrol.widget.QualityControlAutoButton;
import java.io.File;
import java.util.ArrayList;
import java.util.Collections;
import java.util.HashMap;
import java.util.LinkedHashMap;
import java.util.List;
import java.util.Map;
import java.util.concurrent.CancellationException;
import java.util.concurrent.CountDownLatch;
import java.util.concurrent.ExecutionException;
import java.util.concurrent.Future;
import java.util.logging.Level;
import java.util.logging.Logger;
import java.util.prefs.Preferences;
import javafx.application.Platform;
import javafx.beans.value.ObservableValue;
import javafx.collections.ListChangeListener;
import javafx.collections.ObservableList;
import javafx.event.ActionEvent;
import javafx.event.Event;
import javafx.event.EventHandler;
import javafx.geometry.HPos;
import javafx.geometry.Insets;
import javafx.geometry.Side;
import javafx.scene.control.Button;
import javafx.scene.control.CheckMenuItem;
import javafx.scene.control.ContextMenu;
import javafx.scene.control.Menu;
import javafx.scene.control.MenuBar;
import javafx.scene.control.MenuItem;
import javafx.scene.control.ScrollPane;
import javafx.scene.control.SeparatorMenuItem;
import javafx.scene.control.Tab;
import javafx.scene.control.TabPane;
import javafx.scene.control.TextField;
import javafx.scene.control.Tooltip;
import javafx.scene.image.Image;
import javafx.scene.image.ImageView;
import javafx.scene.input.ContextMenuEvent;
import javafx.scene.layout.AnchorPane;
import javafx.scene.layout.GridPane;
import javafx.scene.layout.HBox;
import javafx.scene.layout.Priority;
import javafx.scene.layout.Region;
import javafx.scene.layout.VBox;
import javafx.stage.DirectoryChooser;
import org.apache.commons.collections4.CollectionUtils;
import org.openide.DialogDisplayer;
import org.openide.NotifyDescriptor;
import org.openide.awt.NotificationDisplayer;
import org.openide.awt.StatusDisplayer;
import org.openide.util.HelpCtx;
import org.openide.util.Lookup;
import org.openide.util.NbPreferences;

/**
 * JavaFX Data Access View.
 *
 * @author cygnus_x-1
 * @author ruby_crucis
 * @author arcturus
 * @author antares
 */
public class DataAccessPane extends AnchorPane implements PluginParametersPaneListener, QualityControlAutoVetterListener {

    // Insets with 0 top and bottom so the title doesn't change size vertically.
    static final Insets HELP_INSETS = new Insets(0, 8, 0, 8);

    private static final Logger LOGGER = Logger.getLogger(DataAccessPane.class.getName());

    private static final String DAV_RUN_TAB_THREAD_NAME = "DAV Run Tab Queue";
    private static final String DAV_PLUGIN_QUEUE_THREAD_NAME = "DAV Plugin Queue";

    public static final String TAB_TITLE = "Step";

    private static final String EXECUTE_GO = "Go";
    private static final String EXECUTE_STOP = "Stop";
    private static final String EXECUTE_CALCULATING = "Calculating";
    private static final String GO_STYLE = "-fx-background-color: rgb(64,180,64); -fx-padding: 2 5 2 5;";
    private static final String STOP_STYLE = "-fx-background-color: rgb(180,64,64); -fx-padding: 2 5 2 5;";
    private static final String CONTINUE_STYLE = "-fx-background-color: rgb(255,180,0); -fx-padding: 2 5 2 5;";
    private static final String CALCULATING_STYLE = "-fx-background-color: rgb(0,100,255); -fx-padding: 2 5 2 5;";

    private final Preferences dataAccessPrefs = NbPreferences.forModule(DataAccessPreferenceUtils.class);

    private DataAccessViewTopComponent topComponent;
    private TabPane dataAccessTabPane;
    private Map<String, GraphState> graphState = new HashMap<>();
    private GraphState currentGraphState = null;
    private String graphId;
    private final Button executeButton = new Button(EXECUTE_GO);

    // search plugins
    private final TextField searchPluginTextField;

    // favourites
    private static final String ADD_FAVOURITE = "Add";
    private static final String REMOVE_FAVOURITE = "Remove";

    private static Map<String, List<DataAccessPlugin>> plugins = null;

    private List<DataAccessPreQueryValidation> preQueryValidation = null;

    public static final String SETTINGS_LOGO = "resources/DataAccessSettings.png";
    private final ImageView settingsImage = new ImageView(new Image(DataAccessViewTopComponent.class.getResourceAsStream(SETTINGS_LOGO)));
    public static final String SAVE_TEMPLATE_LOGO = "resources/DataAccessSaveTemplate.png";
    private final ImageView saveTemplateImage = new ImageView(new Image(DataAccessViewTopComponent.class.getResourceAsStream(SAVE_TEMPLATE_LOGO)));
    public static final String LOAD_TEMPLATE_LOGO = "resources/DataAccessLoadTemplate.png";
    private final ImageView loadTemplateImage = new ImageView(new Image(DataAccessViewTopComponent.class.getResourceAsStream(LOAD_TEMPLATE_LOGO)));
    public static final String SAVE_RESULTS_LOGO = "resources/DataAccessSaveResults.png";
    private final ImageView saveResultsImage = new ImageView(new Image(DataAccessViewTopComponent.class.getResourceAsStream(SAVE_RESULTS_LOGO)));
    public static final String UNCHECKED_LOGO = "resources/DataAccessUnchecked.png";
    private final ImageView uncheckedImage = new ImageView(new Image(DataAccessViewTopComponent.class.getResourceAsStream(UNCHECKED_LOGO)));

    public DataAccessPane(DataAccessViewTopComponent topComponent) {
        this.topComponent = topComponent;

        dataAccessTabPane = new TabPane();
        dataAccessTabPane.setSide(Side.TOP);
        dataAccessTabPane.getSelectionModel().selectedIndexProperty().addListener((ObservableValue<? extends Number> ov, Number t, Number t1) -> {
            storeParameterValues();
        });

        // Update the button when the user adds/removes tabs.
        dataAccessTabPane.getTabs().addListener((ListChangeListener.Change<? extends Tab> c) -> {
            update();
        });

        plugins = lookupPlugins();

        // a list of dav types and their position
        final Map<String, Integer> typesWithPosition = getTypeWithPosition();

        // Sort the DataAccessPlugin lists within each type including the category type (so that favourites category is sorted properly).
        for (final List<DataAccessPlugin> pluginList : plugins.values()) {
            Collections.sort(pluginList, (final DataAccessPlugin p1, final DataAccessPlugin p2) -> {
                if (typesWithPosition.get(p1.getType()).equals(typesWithPosition.get(p2.getType()))) {
                    return Integer.compare(p1.getPosition(), p2.getPosition());
                } else {
                    return Integer.compare(typesWithPosition.get(p1.getType()), typesWithPosition.get(p2.getType()));
                }
            });
        }

        newTab(new QueryPhasePane(plugins, this, null));

        // Update the button when the user changes the time range
        getQueryPhasePane(getCurrentTab()).getGlobalParametersPane().getParams().getParameters().get(CoreGlobalParameters.DATETIME_RANGE_PARAMETER_ID)
                .addListener((oldValue, newValue) -> update());

        final Button helpButton = new Button("", new ImageView(UserInterfaceIconProvider.HELP.buildImage(16, ConstellationColor.BLUEBERRY.getJavaColor())));
        helpButton.paddingProperty().set(new Insets(0, 8, 0, 0));
        helpButton.setTooltip(new Tooltip("Display help for Data Access"));
        helpButton.setOnAction(event -> {
            new HelpCtx(DataAccessViewTopComponent.class.getName()).display();
        });

        // Get rid of the ugly button look so the icon stands alone.
        helpButton.setStyle("-fx-border-color: transparent;-fx-background-color: transparent;");
        final Button addButton = new Button("", new ImageView(UserInterfaceIconProvider.ADD.buildImage(16)));
        addButton.setTooltip(new Tooltip("Add new run tab"));
        addButton.setOnAction((ActionEvent t) -> {
            PluginParameters previousGlobals = null;
            if (dataAccessTabPane.getTabs().size() > 0) {
                previousGlobals = ((QueryPhasePane) ((ScrollPane) dataAccessTabPane.getTabs().get(dataAccessTabPane.getTabs().size() - 1).getContent()).getContent()).getGlobalParametersPane().getParams();
            }
            final PluginParameters finalPrevGlobals = previousGlobals;
            newTab(new QueryPhasePane(plugins, DataAccessPane.this, finalPrevGlobals));
        });

        // right click anywhere and get the tab's context menu
        setOnContextMenuRequested((ContextMenuEvent event) -> {
            getCurrentTab().getContextMenu().show(DataAccessPane.this, event.getScreenX(), event.getScreenY());
            event.consume();
        });

        // load all pre query validation checks
        if (preQueryValidation == null) {
            preQueryValidation = new ArrayList<>(Lookup.getDefault().lookupAll(DataAccessPreQueryValidation.class));
        }

        executeButton.setStyle(GO_STYLE);
        executeButton.setOnAction((ActionEvent event) -> {
            boolean pluginSelected = false;
            boolean selectedPluginsValid = true;

            // check for activated plugins and their validity.
            for (Tab tab : dataAccessTabPane.getTabs()) {
                if (tabHasEnabledPlugins(tab) && !validateTabEnabledPlugins(tab)) {
                    pluginSelected = true;
                    selectedPluginsValid = false;
                } else if (tabHasEnabledPlugins(tab)) {
                    pluginSelected = true;
                } else {
                    // Do nothing
                }
            }
            // when no graph present, create new graph
            if (graphId == null && pluginSelected && selectedPluginsValid) {
                NewDefaultSchemaGraphAction graphAction = new NewDefaultSchemaGraphAction();
                graphAction.actionPerformed(null);
                while (GraphManager.getDefault().getActiveGraph() == null) {
                    // Wait and do nothing while graph is getting made
                }
                graphId = GraphManager.getDefault().getActiveGraph().getId();
                if (!graphState.containsKey(graphId)) {
                    graphState.put(graphId, new GraphState());
                }
                currentGraphState = graphState.get(graphId);
            }
            // run the selected queries
            final ObservableList<Tab> tabs = dataAccessTabPane.getTabs();
            if (CollectionUtils.isNotEmpty(tabs) && currentGraphState != null && currentGraphState.goButtonIsGo) {
                setExecuteButtonToStop();
                graphState.get(GraphManager.getDefault().getActiveGraph().getId()).queriesRunning = true;

                final File outputDir = DataAccessPreferenceUtils.getDataAccessResultsDirEx();
                if (outputDir != null && outputDir.isDirectory()) {
                    final String msg = String.format("Data access results will be written to %s", outputDir.getAbsolutePath());
                    StatusDisplayer.getDefault().setStatusText(msg);
                } else if (outputDir != null) {
                    final String msg = String.format("Results directory %s does not exist", outputDir.getAbsolutePath());
                    NotificationDisplayer.getDefault().notify("Save raw results",
                            UserInterfaceIconProvider.ERROR.buildIcon(16, ConstellationColor.CHERRY.getJavaColor()),
                            msg,
                            null
                    );
                } else {
                    // Do nothing
                }

                PluginExecution.withPlugin(new SimplePlugin("Data Access View: Save State") {
                    @Override
                    protected void execute(final PluginGraphs graphs, final PluginInteraction interaction, final PluginParameters parameters) throws InterruptedException, PluginException {
                        DataAccessPreferencesIoProvider.saveDataAccessState(dataAccessTabPane, GraphManager.getDefault().getActiveGraph());
                    }
                }).executeLater(null);

                List<Future<?>> barrier = null;
                for (final Tab tab : tabs) {
                    LOGGER.log(Level.INFO, "Running tab: {0}", tab.getText());
                    final QueryPhasePane queryPane = (QueryPhasePane) ((ScrollPane) tab.getContent()).getContent();
                    barrier = runPlugins(queryPane, barrier);
                }

                final String storedGraphId = graphId; // Need to take a copy for when it changes while this thread is still running
                final Thread waiting = new Thread() {
                    @Override
                    public void run() {
                        try {
                            for (Map.Entry<Future<?>, String> running : graphState.get(storedGraphId).runningPlugins.entrySet()) {
                                try {
                                    running.getKey().get();
                                } catch (ExecutionException e) {
                                    final String exceptionDescription = getExceptionDescription(e);
                                    LOGGER.log(Level.INFO, "Handling plug-in exception: {0}", exceptionDescription);
                                    e.printStackTrace(System.out);
                                    NotificationDisplayer.getDefault().notify("Problem with " + running.getValue(),
                                            UserInterfaceIconProvider.ERROR.buildIcon(16, ConstellationColor.CHERRY.getJavaColor()),
                                            exceptionDescription,
                                            null,
                                            NotificationDisplayer.Priority.HIGH
                                    );
                                } catch (CancellationException e) {
                                }
                            }
                        } catch (InterruptedException e) {
                        }
                        Platform.runLater(() -> {
                            graphState.get(storedGraphId).queriesRunning = false;
                            if (storedGraphId.equals(graphId)) {
                                update();
                            }
                        });
                    }

                    private String getExceptionDescription(Throwable e) {
                        if (e.getCause() != null) {
                            return getExceptionDescription(e.getCause());
                        } else if (e.getMessage() != null) {
                            return e.getMessage();
                        } else {
                            return e.getClass().getName();
                        }
                    }
                };
                waiting.setName(DAV_PLUGIN_QUEUE_THREAD_NAME);
                waiting.start();
                LOGGER.info("Plugins run.");
            } else if (currentGraphState != null) { // Button is a stop button
                currentGraphState.runningPlugins.keySet().forEach(running -> {
                    running.cancel(true);
                });
                setExecuteButtonToGo();
            } else {
                // Do nothing
            }
            if (DataAccessPreferenceUtils.isDeselectPluginsOnExecuteEnabled()) {
                deselectAllPlugins();
            }
        });
        updateForPlugins(false);

<<<<<<< HEAD
        // Options menu.
        final Menu optionsMenu = new Menu("Options");
        final MenuItem loadMenuItem = new MenuItem("Load...");
        loadMenuItem.setOnAction(event -> {
            DataAccessPreferencesIoProvider.loadParameters(this);
        });

        final MenuItem saveMenuItem = new MenuItem("Save");
        saveMenuItem.setOnAction(event -> {
            DataAccessPreferencesIoProvider.saveParameters(dataAccessTabPane);
        });

        final CheckMenuItem saveResultsItem = new CheckMenuItem("Save Results");
        final File daDir = DataAccessPreferenceUtils.getDataAccessResultsDir();
        saveResultsItem.setSelected(daDir != null);
        saveResultsItem.selectedProperty().addListener((ov, oldValue, newValue) -> {
=======
        settingsImage.setFitHeight(20);
        settingsImage.setFitWidth(20);
        loadTemplateImage.setFitHeight(15);
        loadTemplateImage.setFitWidth(15);
        saveTemplateImage.setFitHeight(15);
        saveTemplateImage.setFitWidth(15);
        saveResultsImage.setFitHeight(15);
        saveResultsImage.setFitWidth(15);
        uncheckedImage.setFitHeight(15);
        uncheckedImage.setFitWidth(15);

        final MenuItem loadTemplatesMenuItem = new MenuItem("Load Templates", loadTemplateImage);
        loadTemplatesMenuItem.setOnAction(event -> {
            ParameterIOUtilities.loadParameters(this);
        });

        final MenuItem saveTemplatesMenuItem = new MenuItem("Save Templates", saveTemplateImage);
        saveTemplatesMenuItem.setOnAction(event -> {
            ParameterIOUtilities.saveParameters(dataAccessTabPane);
        });

        final CheckMenuItem saveResultsMenuItem = new CheckMenuItem("Save Results", saveResultsImage);
        final File daDir = DataAccessPreferenceKeys.getDataAccessResultsDir();
        saveResultsMenuItem.setSelected(daDir != null);
        saveResultsMenuItem.selectedProperty().addListener((ov, oldValue, newValue) -> {
>>>>>>> 90c1a8a8
            if (newValue) {
                final DirectoryChooser dc = new DirectoryChooser();
                dc.setTitle("Folder to save data access results to");
                final File prev = DataAccessPreferenceUtils.getPreviousDataAccessResultsDir();
                if (prev != null && prev.isDirectory()) {
                    dc.setInitialDirectory(prev);
                }

                final File dir = dc.showDialog(getScene().getWindow());
                if (dir != null) {
                    DataAccessPreferenceUtils.setDataAccessResultsDir(dir);
                } else {
                    saveResultsMenuItem.setSelected(false);
                }
            } else {
                DataAccessPreferenceUtils.setDataAccessResultsDir(null);
            }
        });

<<<<<<< HEAD
        final CheckMenuItem deselectPluginsOnExecution = new CheckMenuItem("Deselect Plugins On Go");
        deselectPluginsOnExecution.setSelected(DataAccessPreferenceUtils.isDeselectPluginsOnExecuteEnabled());
=======
        final CheckMenuItem deselectPluginsOnExecution = new CheckMenuItem("Deselect On Go", uncheckedImage);
        deselectPluginsOnExecution.setSelected(DataAccessPreferenceKeys.isDeselectPluginsOnExecuteEnabled());
>>>>>>> 90c1a8a8
        deselectPluginsOnExecution.setOnAction(event -> {
            DataAccessPreferenceUtils.setDeselectPluginsOnExecute(deselectPluginsOnExecution.isSelected());
        });

        searchPluginTextField = new TextField();
        searchPluginTextField.setPromptText("Type to search for a plugin");
        searchPluginTextField.textProperty().addListener((ov, oldValue, newValue) -> {
            final QueryPhasePane queryPhasePane = getQueryPhasePane(getCurrentTab());
            queryPhasePane.showMatchingPlugins(newValue);
        });

        final Button favouriteButton = new Button("", new ImageView(AnalyticIconProvider.STAR.buildImage(16, ConstellationColor.YELLOW.getJavaColor())));
        favouriteButton.setTooltip(new Tooltip("Manage your favourites"));
        favouriteButton.setOnAction((ActionEvent t) -> {
            manageFavourites();
        });

        // Options menu.
        final Menu optionsMenu = new Menu("Workflow Options", settingsImage);
        optionsMenu.getItems().addAll(loadTemplatesMenuItem, saveTemplatesMenuItem, saveResultsMenuItem, deselectPluginsOnExecution);

        final MenuBar menuBar = new MenuBar();
        menuBar.getMenus().add(optionsMenu);
        menuBar.setMinHeight(36);
        menuBar.setPadding(new Insets(4));

        final VBox vbox = new VBox(menuBar, searchPluginTextField, dataAccessTabPane);
        VBox.setVgrow(dataAccessTabPane, Priority.ALWAYS);
        AnchorPane.setTopAnchor(vbox, 0.0);
        AnchorPane.setBottomAnchor(vbox, 0.0);
        AnchorPane.setLeftAnchor(vbox, 0.0);
        AnchorPane.setRightAnchor(vbox, 0.0);
        getChildren().add(vbox);

        final GridPane options = new GridPane();
        options.setPadding(new Insets(4));
        options.setHgap(4);
        options.setVgap(4);
        final HBox helpAddFavHBox = new HBox(helpButton, addButton, favouriteButton);
        helpAddFavHBox.setSpacing(4);
        final HBox rabRegionExectueHBox = new HBox();
        rabRegionExectueHBox.setSpacing(4);

        final QualityControlAutoButton rab = Lookup.getDefault().lookup(QualityControlAutoButton.class);
        if (rab != null) {
            rabRegionExectueHBox.getChildren().add(rab);
        }

        // add some padding between the Go button and the previous button to avoid accidental clicking
        final Region region = new Region();
        region.setMinSize(20, 0);
        rabRegionExectueHBox.getChildren().addAll(region, executeButton);
        options.add(helpAddFavHBox, 0, 0);
        options.add(rabRegionExectueHBox, 1, 0);
        AnchorPane.setTopAnchor(options, 5.0);
        AnchorPane.setRightAnchor(options, 5.0);
        getChildren().add(options);

        widthProperty().addListener((observable, oldValue, newValue) -> {
            if (newValue.intValue() <= 460) {
                options.getChildren().remove(helpAddFavHBox);
                options.getChildren().remove(rabRegionExectueHBox);
                options.add(rabRegionExectueHBox, 0, 0);
                options.add(helpAddFavHBox, 0, 1);
                options.setHalignment(helpAddFavHBox, HPos.LEFT);
                menuBar.setMinHeight(60);
            } else {
                options.getChildren().remove(helpAddFavHBox);
                options.getChildren().remove(rabRegionExectueHBox);
                options.add(helpAddFavHBox, 0, 0);
                options.add(rabRegionExectueHBox, 1, 0);
                options.setHalignment(helpAddFavHBox, HPos.CENTER);
                menuBar.setMinHeight(36);
            }
        });
    }

    /**
     * Add and remove plugins from the favourites section
     */
    private void manageFavourites() {
        final List<String> selectedPlugins = new ArrayList<>();

        // get a list of the selected plugins
        final QueryPhasePane queryPhasePane = getQueryPhasePane(getCurrentTab());
        queryPhasePane.getDataAccessPanes().stream().forEach(tp -> {
            if (tp.isQueryEnabled()) {
                selectedPlugins.add(tp.getPlugin().getName());
            }
        });

        if (selectedPlugins.isEmpty()) {
            NotifyDisplayer.display("No plugins selected.", NotifyDescriptor.WARNING_MESSAGE);
        } else {
            final StringBuilder message = new StringBuilder(300);
            message.append("Add or remove plugins from your favourites category.\n\n");
            message.append("The following plugins were selected:\n");
            selectedPlugins.stream().forEach(plugin -> {
                message.append(plugin).append(SeparatorConstants.NEWLINE);
            });
            message.append("\nNote that you need to restart before changes take effect.");

            final NotifyDescriptor nde = new NotifyDescriptor(message.toString(), "Manage Favourites", NotifyDescriptor.DEFAULT_OPTION, NotifyDescriptor.QUESTION_MESSAGE,
                    new Object[]{ADD_FAVOURITE, REMOVE_FAVOURITE, NotifyDescriptor.CANCEL_OPTION}, NotifyDescriptor.OK_OPTION);
            final Object option = DialogDisplayer.getDefault().notify(nde);

            if (option != NotifyDescriptor.CANCEL_OPTION) {
                selectedPlugins.stream().forEach(name -> {
                    DataAccessPreferences.setFavourite(name, option == ADD_FAVOURITE);
                });
            }
        }
    }

    static Map<String, List<DataAccessPlugin>> lookupPlugins() {
        final CountDownLatch countDownLatch = new CountDownLatch(1);

        if (plugins == null) {
            final Thread thread = new Thread("Data Access View: Load Plugins") {
                @Override
                public void run() {
                    plugins = new LinkedHashMap<>();

                    // Use a pre-filled LinkedHashMap to keep the types in the correct order.
                    final List<String> typeList = DataAccessPluginType.getTypes();
                    typeList.stream().forEach(type -> plugins.put(type, new ArrayList<>()));

                    // create the favourites category
                    if (plugins.get(DataAccessPluginCoreType.FAVOURITES) == null) {
                        plugins.put(DataAccessPluginCoreType.FAVOURITES, new ArrayList<>());
                    }

                    // Now fetch the DataAccessPlugin instances.
                    final Map<String, DataAccessPlugin> pluginOverrides = new HashMap<>();
                    Lookup.getDefault().lookupAll(DataAccessPlugin.class
                    ).stream().forEach(plugin -> {
                        if (!plugin.isEnabled()) {
                            // If plugin is disabled, ignore the plugin.
                            LOGGER.log(Level.INFO, "Disabled data access plugin {0} ({1})", new Object[]{plugin.getName(), plugin.getType()});
                        } else {
                            final String type = plugin.getType();
                            if (plugins.containsKey(type)) {
                                // If plugin type is valid, add the plugin to the Data Access View.
                                plugins.get(type).add(plugin);
                                LOGGER.log(Level.INFO, "Discovered data access plugin {0} ({1})", new Object[]{plugin.getName(), plugin.getType()});
                                // If plugin overrides another, record which plugin should be removed for later processing.
                                for (final String overriddenPluginName : plugin.getOverriddenPlugins()) {
                                    pluginOverrides.put(overriddenPluginName, plugin);
                                }
                            } else {
                                // If a plugin type is invalid (that is, not registered as a DataAccessPluginType), ignore the plugin.
                                LOGGER.log(Level.SEVERE, "Unexpected data access plugin type '{0}' for plugin {1}", new Object[]{type, plugin.getName()});
                            }

                            // favourites
                            if (DataAccessPreferences.isfavourite(plugin.getName(), false)) {
                                plugins.get(DataAccessPluginCoreType.FAVOURITES).add(plugin);
                                LOGGER.log(Level.INFO, "Discovered data access plugin {0} ({1})", new Object[]{plugin.getName(), DataAccessPluginCoreType.FAVOURITES});
                            }
                        }
                    }
                    );

                    // Remove any overridden plugins.
                    pluginOverrides.forEach((pluginName, overridingPlugin) -> {
                        String removeType = null;
                        DataAccessPlugin removePlugin = null;
                        for (String pluginType : plugins.keySet()) {
                            List<DataAccessPlugin> pluginList = plugins.get(pluginType);
                            for (DataAccessPlugin plugin : pluginList) {
                                if (plugin.getClass().getName().equals(pluginName)) {
                                    removeType = pluginType;
                                    removePlugin = plugin;
                                    break;
                                }
                            }
                        }

                        if (removeType != null && removePlugin != null) {
                            plugins.get(removeType).remove(removePlugin);
                            LOGGER.log(Level.INFO, "Removed data access plugin {0} ({1}) as it is overriden by data access plugin {2} ({3})",
                                    new Object[]{removePlugin.getName(), removeType, overridingPlugin.getName(), overridingPlugin.getType()});
                        }
                    });
                    countDownLatch.countDown();
                }
            };
            thread.start();
        } else {
            countDownLatch.countDown();
        }

        try {
            countDownLatch.await();
        } catch (InterruptedException ex) {
            LOGGER.severe(ex.getLocalizedMessage());
            Thread.currentThread().interrupt();
        }

        return plugins;
    }

    public QueryPhasePane newTab() {
        final QueryPhasePane pane = new QueryPhasePane(plugins, this, null);
        newTab(pane);

        return pane;
    }

    /**
     * Create a new tab, which will renumber other tabs when it is closed
     *
     * @param queryPane
     */
    private void newTab(QueryPhasePane queryPane) {
        final Tab newTab = new Tab(TAB_TITLE + " " + (dataAccessTabPane.getTabs().size() + 1));
        final EventHandler<Event> origOnClose = newTab.getOnClosed();
        newTab.setOnClosed((Event t) -> {
            int queryNum = 1;
            for (Tab tab : dataAccessTabPane.getTabs()) {
                tab.setText(TAB_TITLE + " " + queryNum);
                queryNum++;
            }
            if (origOnClose != null) {
                origOnClose.handle(t);
            }
        });

        final MenuItem deactivateAllPlugins = new MenuItem("Deactivate all plugins");
        deactivateAllPlugins.setOnAction((ActionEvent event) -> {
            QueryPhasePane queryPhasePane = getQueryPhasePane(newTab);
            for (DataSourceTitledPane dataSourceTitledPane : queryPhasePane.getDataAccessPanes()) {
                if (dataSourceTitledPane.isQueryEnabled()) {
                    dataSourceTitledPane.validityChanged(false);
                }
            }
        });

        final MenuItem findPlugin = new MenuItem("Find plugin...");
        findPlugin.setOnAction(event -> {
            // Run it later to allow the menu to close.
            Platform.runLater(() -> {
                final PluginFinder pfinder = new PluginFinder();
                pfinder.find(this, getQueryPhasePane(newTab));
            });
        });

        final MenuItem openAllSections = new MenuItem("Open all sections");
        openAllSections.setOnAction(event -> {
            final QueryPhasePane queryPhasePane = getQueryPhasePane(newTab);
            queryPhasePane.setHeadingsExpanded(true, false);
        });

        final MenuItem closeAllSections = new MenuItem("Close all sections");
        closeAllSections.setOnAction(event -> {
            final QueryPhasePane queryPhasePane = getQueryPhasePane(newTab);
            queryPhasePane.setHeadingsExpanded(false, false);
        });

        final MenuItem run = new MenuItem("Run this tab only");
        run.setOnAction((ActionEvent event) -> {
            int index = dataAccessTabPane.getTabs().indexOf(newTab);
            DataAccessPane.this.runTabs(index, index);
        });

        final MenuItem runFromHere = new MenuItem("Run from this tab");
        runFromHere.setOnAction((ActionEvent event) -> {
            ObservableList<Tab> allTabs = dataAccessTabPane.getTabs();
            int index = allTabs.indexOf(newTab);
            DataAccessPane.this.runTabs(index, allTabs.size() - 1);
        });

        final MenuItem runToHere = new MenuItem("Run to this tab");
        runToHere.setOnAction((ActionEvent event) -> {
            int index = dataAccessTabPane.getTabs().indexOf(newTab);
            DataAccessPane.this.runTabs(0, index);
        });

        queryPane.addGraphDependentMenuItems(run, runFromHere, runToHere);
        queryPane.addPluginDependentMenuItems(deactivateAllPlugins);

        /**
         * The position order of the menu options has been considered carefully
         * based on feedback. For instance the "Deactivate all plugins" exists
         * as the first entry because it is the most common use case and also
         * makes it less likely for one of the run* options to be clicked
         * accidently.
         */
        final ContextMenu menu = new ContextMenu();
        menu.getItems().addAll(
                deactivateAllPlugins,
                new SeparatorMenuItem(),
                findPlugin,
                openAllSections,
                closeAllSections,
                new SeparatorMenuItem(),
                run,
                runFromHere,
                runToHere
        );

        final ScrollPane queryPhaseScroll = new ScrollPane();
        queryPhaseScroll.setFitToWidth(true);
        queryPhaseScroll.setContent(queryPane);
        queryPhaseScroll.setStyle("-fx-background-color: black;");

        newTab.setContextMenu(menu);
        newTab.setContent(queryPhaseScroll);
        newTab.setTooltip(new Tooltip("Right click for more options"));
        newTab.setClosable(true);
        updateTabMenu(newTab, shouldEnableTabMenu(newTab)); // Must be called after setting the scroll pane
        dataAccessTabPane.getTabs().add(newTab);
    }

    public Tab getCurrentTab() {
        return dataAccessTabPane.getSelectionModel().getSelectedItem();
    }

    public void removeTabs() {
        dataAccessTabPane.getTabs().clear();
    }

    /**
     * Run a range of tabs, numbered inclusively from 0.
     *
     * @param firstTab
     * @param lastTab
     */
    private void runTabs(final int firstTab, final int lastTab) {
        setExecuteButtonToStop();
        graphState.get(GraphManager.getDefault().getActiveGraph().getId()).queriesRunning = true;

        List<Future<?>> barrier = null;
        for (int i = firstTab; i <= lastTab; i++) {
            final Tab tab = dataAccessTabPane.getTabs().get(i);
            LOGGER.log(Level.INFO, "Running tab: {0}", tab.getText());
            final QueryPhasePane queryPane = (QueryPhasePane) ((ScrollPane) tab.getContent()).getContent();
            barrier = runPlugins(queryPane, barrier);
        }

        final String storedGraphId = graphId; // Need to take a copy for when it changes while this thread is still running
        final Thread waiting = new Thread() {
            @Override
            public void run() {
                try {
                    for (Map.Entry<Future<?>, String> running : graphState.get(storedGraphId).runningPlugins.entrySet()) {
                        try {
                            running.getKey().get();
                        } catch (ExecutionException e) {
                            LOGGER.log(Level.INFO, "Handling plug-in exception: {0}", e.getCause().getMessage());
                            e.printStackTrace(System.out);
                            NotificationDisplayer.getDefault().notify("Problem with " + running.getValue(),
                                    UserInterfaceIconProvider.ERROR.buildIcon(16, ConstellationColor.CHERRY.getJavaColor()),
                                    e.getCause().getMessage(),
                                    null,
                                    NotificationDisplayer.Priority.HIGH
                            );
                        } catch (CancellationException e) {
                        }
                    }
                } catch (InterruptedException e) {
                    Thread.currentThread().interrupt();
                }
                Platform.runLater(() -> {
                    graphState.get(storedGraphId).queriesRunning = false;
                    if (storedGraphId.equals(graphId)) {
                        update();
                    }
                });
            }
        };
        waiting.setName(DAV_RUN_TAB_THREAD_NAME);
        waiting.start();
    }

    /**
     * Update executeButton, tab contextual menus, etc. to enable running
     * plug-ins if there is a graph open and plug-ins are selected for running
     *
     */
    public void update() {
        final Graph graph = GraphManager.getDefault().getActiveGraph();
        if (graph == null) {
            update((String) null);
        } else {
            update(graph.getId());
        }
    }

    /**
     * Update executeButton, tab contextual menus, etc., given a readable graph
     *
     * @param graph the DataAccessPane will be updated to reflect the state of
     * this graph.
     */
    public void update(final Graph graph) {
        if (getCurrentTab() != null) {
            final List<DataSourceTitledPane> panes = getQueryPhasePane(getCurrentTab()).getDataAccessPanes();
            for (DataSourceTitledPane pane : panes) {
                pane.getPlugin().updateParameters(graph, pane.getParameters());
            }

            if (graph == null) {
                update((String) null);
            } else {
                update(graph.getId());
            }
        }

    }

    /**
     * Update executeButton, tab contextual menus, etc. to enable running
     * plug-ins if there is a graph open and plug-ins are selected for running
     *
     * @param id
     */
    private void update(final String id) {
        graphId = id;
        if (id == null) {
            setExecuteButtonToGo();
            updateForPlugins(false);
            currentGraphState = null;
        } else {
            if (!graphState.containsKey(graphId)) {
                graphState.put(id, new GraphState());
            }
            currentGraphState = graphState.get(graphId);
            if (currentGraphState.queriesRunning) {
                setExecuteButtonToStop();
                updateForPlugins(true);
            } else {
                setExecuteButtonToGo();
                updateForPlugins(true);
            }
        }

        updateTabMenus();
    }

    /**
     * Called when a field is enabling it's parent plug-in, to enable
     * executeButton, etc., if there is an open graph.
     */
    @Override
    public void hierarchicalUpdate() {
        update();
    }

    /**
     * Enable or disable executeButton (not the tab contextual menus) based on
     * whether any plug-ins are selected. This should *not* be called if
     * plug-ins are running as in that case executeButton (actually the stop
     * button) must remain enabled.
     */
    private void updateForPlugins(boolean graphPresent) {
        boolean pluginSelected = false;
        boolean validTimeRange = true;
        boolean selectedPluginsValid = true;

        for (Tab tab : dataAccessTabPane.getTabs()) {
            if (tabHasEnabledPlugins(tab)) {
                pluginSelected = true;
                if (!validateTabEnabledPlugins(tab)) {
                    selectedPluginsValid = false;
                }
                getQueryPhasePane(tab).enablePluginDependentMenuItems(true);
            } else {
                getQueryPhasePane(tab).enablePluginDependentMenuItems(false);
            }
            final GlobalParametersPane gpp = getQueryPhasePane(tab).getGlobalParametersPane();
            final PluginParameters params = gpp.getParams();
            final DateTimeRange range = params.getDateTimeRangeValue(CoreGlobalParameters.DATETIME_RANGE_PARAMETER_ID);
            if (range.getZonedStartEnd()[0].isAfter(range.getZonedStartEnd()[1])) {
                validTimeRange = false;
            }
        }

        final boolean queryIsRunning = currentGraphState != null && currentGraphState.queriesRunning;

        // The button cannot be disabled if a query is running.
        // Otherwise, disable if there is no selected plugin, an invalid time range, or the selected plugins contain invalid parameter values.
        final boolean disable = !queryIsRunning && (!pluginSelected || !validTimeRange || !selectedPluginsValid);
        executeButton.setDisable(disable);
    }

    /**
     * check if a tab has any plug-ins selected for running
     *
     * @param tab
     * @return
     */
    private boolean tabHasEnabledPlugins(Tab tab) {
        for (DataSourceTitledPane pane : getQueryPhasePane(tab).getDataAccessPanes()) {
            if (pane.isQueryEnabled()) {
                return true;
            }
        }
        return false;
    }

    /**
     * check whether the selected plugins contain any parameters with invalid
     * values
     *
     * @param tab
     * @return
     */
    private boolean validateTabEnabledPlugins(Tab tab) {
        for (DataSourceTitledPane pane : getQueryPhasePane(tab).getDataAccessPanes()) {
            if (pane.isQueryEnabled()) {
                final PluginParameters params = pane.getParameters();
                if (params != null) {
                    final Map<String, PluginParameter<?>> paramsMap = params.getParameters();
                    for (Map.Entry<String, PluginParameter<?>> entry : paramsMap.entrySet()) {
                        final PluginParameter<?> value = entry.getValue();
                        if (value.getError() != null) {
                            return false;
                        }
                    }
                }
            }
        }
        return true;
    }

    public static QueryPhasePane getQueryPhasePane(Tab tab) {
        return (QueryPhasePane) ((ScrollPane) tab.getContent()).getContent();
    }

    /**
     * Enable or disable the items in the contextual menu for a tab.
     *
     * @param tab
     * @param enabled
     */
    private void updateTabMenu(Tab tab, boolean enabled) {
        final QueryPhasePane queryPhasePane = getQueryPhasePane(tab);
        queryPhasePane.enableGraphDependentMenuItems(enabled);
    }

    /**
     * Enable or disable the items in the contextual menu for all tabs.
     */
    private void updateTabMenus() {
        for (final Tab tab : dataAccessTabPane.getTabs()) {
            updateTabMenu(tab, shouldEnableTabMenu(tab));
        }
    }

    /**
     * Check if a tab's contextual menu should be enabled or not.
     *
     * @param tab
     * @return
     */
    private boolean shouldEnableTabMenu(Tab tab) {
        if (currentGraphState != null) {
            return !executeButton.isDisable() && currentGraphState.goButtonIsGo && tabHasEnabledPlugins(tab);
        } else {
            return false;
        }
    }

    /**
     * Set executeButton to function as "go".
     */
    private void setExecuteButtonToGo() {
        if (currentGraphState != null) {
            currentGraphState.goButtonIsGo = true;
        }
        Platform.runLater(() -> {
            executeButton.setText(EXECUTE_GO);
            executeButton.setStyle(GO_STYLE);
        });
    }

    /**
     * Set executeButton to function as "stop".
     */
    private void setExecuteButtonToStop() {
        if (currentGraphState != null) {
            currentGraphState.goButtonIsGo = false;
        }
        Platform.runLater(() -> {
            executeButton.setText(EXECUTE_STOP);
            executeButton.setStyle(STOP_STYLE);
        });
    }

    /**
     * Set executeButton to function as "continue".
     */
    private void setExecuteButtonToContinue() {
        if (currentGraphState != null) {
            currentGraphState.goButtonIsGo = true;
        }
        Platform.runLater(() -> {
            executeButton.setText("Continue");
            executeButton.setStyle(CONTINUE_STYLE);
        });
    }

    /**
     * Run the selected plug-ins in pane given query pane, optionally waiting
     * first on a list of futures. This method does not block.
     *
     * @param pluginPane
     * @param async if not null, the plug-ins will wait till all futures are
     * complete before any run.
     * @return
     */
    private List<Future<?>> runPlugins(final QueryPhasePane pluginPane, final List<Future<?>> async) {
        storeParameterValues();

        final Map<String, PluginParameter<?>> globalParams = pluginPane.getGlobalParametersPane().getParams().getParameters();

        // pre query validation checking
        for (final DataAccessPreQueryValidation check : preQueryValidation) {
            if (!check.execute(pluginPane)) {
                return Collections.emptyList();
            }
        }

        int pluginsToRun = 0;
        for (final DataSourceTitledPane pane : pluginPane.getDataAccessPanes()) {
            if (pane.isQueryEnabled()) {
                pluginsToRun++;
            }
        }
        LOGGER.log(Level.INFO, "\tRunning {0} plugins", pluginsToRun);
        final PluginSynchronizer synchroniser = new PluginSynchronizer(pluginsToRun);
        final List<Future<?>> newAsync = new ArrayList<>(pluginsToRun);
        currentGraphState.runningPlugins.clear();
        for (final DataSourceTitledPane pane : pluginPane.getDataAccessPanes()) {
            if (pane.isQueryEnabled()) {
                final Plugin plugin = PluginRegistry.get(pane.getPlugin().getClass().getName());
                PluginParameters parameters = pane.getParameters();
                if (parameters != null) {
                    parameters = parameters.copy();
                    for (final Map.Entry<String, PluginParameter<?>> param : parameters.getParameters().entrySet()) {
                        final String id = param.getKey();
                        // Why were global parameters only being copied back if the plugin parameter's value was null?
                        //                        Object value = param.getValue().getObjectValue();
                        if (/*value == null &&*/globalParams.containsKey(id)) {
                            param.getValue().setObjectValue(globalParams.get(id).getObjectValue());
                        }
                    }
                }
                LOGGER.log(Level.INFO, "\t\tRunning {0}", plugin.getName());

                final Future<?> pluginResult = PluginExecution.withPlugin(plugin).withParameters(parameters)
                        .waitingFor(async).synchronizingOn(synchroniser)
                        .executeLater(GraphManager.getDefault().getActiveGraph());
                newAsync.add(pluginResult);
                currentGraphState.runningPlugins.put(pluginResult, plugin.getName());
            }
        }
        return newAsync;
    }

    /**
     * Store current parameter values for all tabs and plug-ins in the recent
     * values repository.
     */
    private void storeParameterValues() {
        for (final Tab tab : dataAccessTabPane.getTabs()) {
            final QueryPhasePane pluginPane = (QueryPhasePane) ((ScrollPane) tab.getContent()).getContent();
            for (final Map.Entry<String, PluginParameter<?>> param : pluginPane.getGlobalParametersPane().getParams().getParameters().entrySet()) {
                final String id = param.getKey();
                final String value = param.getValue().getStringValue();
                if (value != null && value.length() > 0) {
                    RecentParameterValues.storeRecentValue(id, value);
                }
            }
            for (final DataSourceTitledPane pane : pluginPane.getDataAccessPanes()) {
                final PluginParameters parameters = pane.getParameters();
                if (parameters != null) {
                    for (final Map.Entry<String, PluginParameter<?>> param : parameters.getParameters().entrySet()) {
                        final String id = param.getKey();
                        final Object obj = param.getValue().getObjectValue();
                        if (obj != null && obj.toString() != null && !obj.toString().isEmpty()) {
                            final String value = param.getValue().getStringValue();
                            final String typeValue = param.getValue().getType().toString();
                            if (!typeValue.contains("LocalDateParameterType")) {
                                RecentParameterValues.storeRecentValue(id, value);
                            } else {
                                RecentParameterValues.storeRecentValue(id, obj.toString());
                            }
                        }
                    }
                }
            }
        }
    }

    @Override
    public void validityChanged(boolean enabled) {
        // Must be overriden to implement PluginParametersPaneListener
    }

    private void deselectAllPlugins() {
        dataAccessTabPane.getTabs().stream().filter(this::tabHasEnabledPlugins).forEachOrdered(tab -> {
            getQueryPhasePane(tab).getDataAccessPanes().forEach(dataAccessPane -> dataAccessPane.validityChanged(false));
        });
    }

    @Override
    public void qualityControlRuleChanged(final boolean canRun) {
        if (canRun) {
            Platform.runLater(() -> {
                executeButton.setDisable(!canRun);
                executeButton.setText(EXECUTE_GO);
                executeButton.setStyle(GO_STYLE);
            });
        } else {
            Platform.runLater(() -> {
                executeButton.setDisable(!canRun);
                executeButton.setText(EXECUTE_CALCULATING);
                executeButton.setStyle(CALCULATING_STYLE);
            });

        }
    }

    /**
     * Store the "running" state of the plug-ins per graph
     */
    private static class GraphState {

        private boolean queriesRunning = false;
        private boolean goButtonIsGo = true;
        private Map<Future<?>, String> runningPlugins = new HashMap<>();
    }

}<|MERGE_RESOLUTION|>--- conflicted
+++ resolved
@@ -350,24 +350,6 @@
         });
         updateForPlugins(false);
 
-<<<<<<< HEAD
-        // Options menu.
-        final Menu optionsMenu = new Menu("Options");
-        final MenuItem loadMenuItem = new MenuItem("Load...");
-        loadMenuItem.setOnAction(event -> {
-            DataAccessPreferencesIoProvider.loadParameters(this);
-        });
-
-        final MenuItem saveMenuItem = new MenuItem("Save");
-        saveMenuItem.setOnAction(event -> {
-            DataAccessPreferencesIoProvider.saveParameters(dataAccessTabPane);
-        });
-
-        final CheckMenuItem saveResultsItem = new CheckMenuItem("Save Results");
-        final File daDir = DataAccessPreferenceUtils.getDataAccessResultsDir();
-        saveResultsItem.setSelected(daDir != null);
-        saveResultsItem.selectedProperty().addListener((ov, oldValue, newValue) -> {
-=======
         settingsImage.setFitHeight(20);
         settingsImage.setFitWidth(20);
         loadTemplateImage.setFitHeight(15);
@@ -393,7 +375,6 @@
         final File daDir = DataAccessPreferenceKeys.getDataAccessResultsDir();
         saveResultsMenuItem.setSelected(daDir != null);
         saveResultsMenuItem.selectedProperty().addListener((ov, oldValue, newValue) -> {
->>>>>>> 90c1a8a8
             if (newValue) {
                 final DirectoryChooser dc = new DirectoryChooser();
                 dc.setTitle("Folder to save data access results to");
@@ -413,13 +394,8 @@
             }
         });
 
-<<<<<<< HEAD
-        final CheckMenuItem deselectPluginsOnExecution = new CheckMenuItem("Deselect Plugins On Go");
-        deselectPluginsOnExecution.setSelected(DataAccessPreferenceUtils.isDeselectPluginsOnExecuteEnabled());
-=======
         final CheckMenuItem deselectPluginsOnExecution = new CheckMenuItem("Deselect On Go", uncheckedImage);
         deselectPluginsOnExecution.setSelected(DataAccessPreferenceKeys.isDeselectPluginsOnExecuteEnabled());
->>>>>>> 90c1a8a8
         deselectPluginsOnExecution.setOnAction(event -> {
             DataAccessPreferenceUtils.setDeselectPluginsOnExecute(deselectPluginsOnExecution.isSelected());
         });
