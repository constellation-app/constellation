--- conflicted
+++ resolved
@@ -151,12 +151,9 @@
     public DataAccessPane(DataAccessViewTopComponent topComponent) {
         this.topComponent = topComponent;
         
-<<<<<<< HEAD
         this.setStyle(String.format("-fx-font-family:\"%s\";", FontUtilities.getApplicationFontFamily()));
         this.setStyle(String.format("-fx-font-size:%d;", FontUtilities.getApplicationFontSize()));
-=======
         QualityControlViewPane.readSerializedRulePriorities();
->>>>>>> 00361061
 
         dataAccessTabPane = new TabPane();
         dataAccessTabPane.setSide(Side.TOP);
