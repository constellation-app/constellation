/*
 * Copyright 2010-2021 Australian Signals Directorate
 *
 * Licensed under the Apache License, Version 2.0 (the "License");
 * you may not use this file except in compliance with the License.
 * You may obtain a copy of the License at
 *
 *     http://www.apache.org/licenses/LICENSE-2.0
 *
 * Unless required by applicable law or agreed to in writing, software
 * distributed under the License is distributed on an "AS IS" BASIS,
 * WITHOUT WARRANTIES OR CONDITIONS OF ANY KIND, either express or implied.
 * See the License for the specific language governing permissions and
 * limitations under the License.
 */
package au.gov.asd.tac.constellation.views.dataaccess.panes;

import au.gov.asd.tac.constellation.graph.Graph;
import au.gov.asd.tac.constellation.graph.manager.GraphManager;
import au.gov.asd.tac.constellation.plugins.gui.PluginParametersPaneListener;
import au.gov.asd.tac.constellation.views.dataaccess.CoreGlobalParameters;
import au.gov.asd.tac.constellation.views.dataaccess.DataAccessViewTopComponent;
import au.gov.asd.tac.constellation.views.dataaccess.api.DataAccessPaneState;
import au.gov.asd.tac.constellation.views.dataaccess.components.ButtonToolbar;
import au.gov.asd.tac.constellation.views.dataaccess.components.ButtonToolbar.ExecuteButtonState;
import au.gov.asd.tac.constellation.views.dataaccess.components.DataAccessTabPane;
import au.gov.asd.tac.constellation.views.dataaccess.components.OptionsMenuBar;
import au.gov.asd.tac.constellation.views.dataaccess.plugins.DataAccessPlugin;
import au.gov.asd.tac.constellation.views.qualitycontrol.daemon.QualityControlAutoVetterListener;
import java.util.List;
import java.util.Map;
import java.util.concurrent.ExecutionException;
<<<<<<< HEAD
=======
import java.util.logging.Logger;
>>>>>>> 3e5aed13
import javafx.scene.control.TextField;
import javafx.scene.layout.AnchorPane;
import javafx.scene.layout.Priority;
import javafx.scene.layout.VBox;

/**
 * JavaFX Data Access View. The main pane containing the tab pane, button tool
 * bars and menus.
 *
 * @author cygnus_x-1
 * @author ruby_crucis
 * @author arcturus
 * @author antares
 */
public class DataAccessPane extends AnchorPane implements PluginParametersPaneListener, QualityControlAutoVetterListener {
  
    private final DataAccessViewTopComponent parentComponent;
    private final DataAccessTabPane dataAccessTabPane;
    private final OptionsMenuBar optionsMenuBar;
    private final ButtonToolbar buttonToolbar;

    private final TextField searchPluginTextField;
    
    /**
     * Creates a new data access pane.
     *
     * @param parentComponent the top level Data Access View component
     */
    public DataAccessPane(final DataAccessViewTopComponent parentComponent) {
        this.parentComponent = parentComponent;
        
        // Pointless call but will initialize the data acces pane state which
        // will cause the plugin load to start and then continue initializing
        // the UI components here while it does that
        DataAccessPaneState.getCurrentGraphId();
        
        this.optionsMenuBar = new OptionsMenuBar(this);
        this.optionsMenuBar.init();

        this.buttonToolbar = new ButtonToolbar(this);
        this.buttonToolbar.init();
        
        searchPluginTextField = new TextField();
        searchPluginTextField.setPromptText("Type to search for a plugin");
        searchPluginTextField.textProperty().addListener((observable, oldValue, newValue) -> 
            getDataAccessTabPane().getQueryPhasePaneOfCurrentTab()
                    .showMatchingPlugins(newValue)
        );

        // Plugins are now needed, so wait until the load is complete
        final Map<String, List<DataAccessPlugin>> plugins;
        try {
            plugins = DataAccessPaneState.getPlugins();
        } catch (ExecutionException ex) {
            throw new IllegalStateException("Failed to load data access plugins. "
                    + "Data Access View cannot be created.");
        } catch (InterruptedException ex) {
            Thread.currentThread().interrupt();
            
            throw new IllegalStateException("Failed to load data access plugins. "
                    + "Data Access View cannot be created.");
        }
        
        this.dataAccessTabPane = new DataAccessTabPane(this, plugins);
        this.dataAccessTabPane.newTab();

        // Update the execute button when the user changes the time range
        this.dataAccessTabPane.getQueryPhasePaneOfCurrentTab()
                .getGlobalParametersPane().getParams().getParameters()
                .get(CoreGlobalParameters.DATETIME_RANGE_PARAMETER_ID)
                .addListener((oldValue, newValue) -> update());

        // Right click anywhere and get the tab's context menu
        setOnContextMenuRequested(contextMenuEvent -> {
            getDataAccessTabPane().getCurrentTab().getContextMenu()
                    .show(
                            DataAccessPane.this,
                            contextMenuEvent.getScreenX(),
                            contextMenuEvent.getScreenY()
                    );
            contextMenuEvent.consume();
        });

        // Refresh all the status of menu items, execute buttons etc.
        // based on the current state of the data access view
        update();
    }

    /**
     * Adds the UI components constructed during initialization to the pane.
     */
    public void addUIComponents() {
        final VBox vbox = new VBox(
                getOptionsMenuBar().getMenuBar(),
                getSearchPluginTextField(),
                getDataAccessTabPane().getTabPane(),
                getButtonToolbar().getRabRegionExectueHBoxBottom()
        );
        VBox.setVgrow(getDataAccessTabPane().getTabPane(), Priority.ALWAYS);
        
        AnchorPane.setTopAnchor(vbox, 0.0);
        AnchorPane.setBottomAnchor(vbox, 0.0);
        AnchorPane.setLeftAnchor(vbox, 0.0);
        AnchorPane.setRightAnchor(vbox, 0.0);
        
        getChildren().add(vbox);
        
        AnchorPane.setTopAnchor(getButtonToolbar().getOptionsToolbar(), 5.0);
        AnchorPane.setRightAnchor(getButtonToolbar().getOptionsToolbar(), 5.0);
        
        getChildren().add(getButtonToolbar().getOptionsToolbar());
        
        // Modifies the menu sizes and positions as the overall pane size is
        // either shrunk or grown
        widthProperty().addListener((observable, oldValue, newValue) -> {
            if (newValue.intValue() <= 460) {
                getButtonToolbar().handleShrinkingPane();
                
                getOptionsMenuBar().getMenuBar().setMinHeight(60);
            } else {
                getButtonToolbar().handleGrowingPane();
                
                getOptionsMenuBar().getMenuBar().setMinHeight(36);
            }
        });
    }
    
    /**
     * Update executeButton, tab contextual menus, etc base on the current graph.
     * This will allow the user to run plugins if 
     * <ul>
     * <li>There is a graph open</li>
     * <li>Plugins are enabled/selected and have valid properties</li>
     * <li>There are no plugins already running on the active graph</li>
     * </ul>
     */
    public final void update() {
        final Graph graph = GraphManager.getDefault().getActiveGraph();
        if (graph == null) {
            update((String) null);
        } else {
            update(graph.getId());
        }
    }

    /**
     * Update executeButton, tab contextual menus, etc based on the passed graph.
     * This will allow the user to run plugins on that graph provided the requirements
     * specified on {@link #update()} are met.
     *
     * @param graph the Data Access view will be updated to reflect the state of
     *     this graph.
     */
    public final void update(final Graph graph) {
        if (getDataAccessTabPane().getCurrentTab() != null) {
            getDataAccessTabPane().getQueryPhasePaneOfCurrentTab().getDataAccessPanes()
                    .forEach(pane -> pane.getPlugin().updateParameters(graph, pane.getParameters()));

            if (graph == null) {
                update((String) null);
            } else {
                update(graph.getId());
            }
        }
    }
    
    /**
     * Update executeButton, tab contextual menus, etc based on the passed graph ID.
     * This will allow the user to run plugins on that graph provided the requirements
     * specified on {@link #update()} are met.
     *
     * @param newGraphId the Data Access view will be updated to reflect the state of
     *     this graph.
     */
    public final void update(final String newGraphId) {
        DataAccessPaneState.setCurrentGraphId(newGraphId);
        
        // Validates the tab pane and determines if the execute button should
        // be enabled or disabled
        final boolean disable = determineExecuteButtonDisableState(
                getDataAccessTabPane().isTabPaneExecutable()
        );
        
        // Determine the text that should be applied to the execute button
        if (DataAccessPaneState.getCurrentGraphId() == null) {
            setExecuteButtonToGo(disable);
        } else {
            if (DataAccessPaneState.isQueriesRunning()) {
                setExecuteButtonToStop(disable);
            } else {
                setExecuteButtonToGo(disable);
            }
        }

        // Update the tab menus now that the state above has been updated
        getDataAccessTabPane().updateTabMenus();
    }
    
    /**
     * Get the top level component for the Data Access view.
     *
     * @return the Data Access view top level component
     */
    public DataAccessViewTopComponent getParentComponent() {
        return parentComponent;
    }

    /**
     * Get the options menu bar that is accessible on the Data Access view. This
     * contains the load and save menu items among others.
     *
     * @return the options menu bar
     */
    public OptionsMenuBar getOptionsMenuBar() {
        return optionsMenuBar;
    }

    /**
     * Get the button tool bar that is accessible on the Data Access view. This
     * contains the add, favourite and execute buttons among others.
     *
     * @return the button tool bar
     */
    public ButtonToolbar getButtonToolbar() {
        return buttonToolbar;
    }

    /**
     * Get the text field that users can enter a plugin search phrase into.
     *
     * @return the plugin search text field
     */
    public TextField getSearchPluginTextField() {
        return searchPluginTextField;
    }
    
    /**
     * Get the {@link DataAccessTabPane} representing the tabs on the Data
     * Access view.
     *
     * @return the data access view tab pane
     */
    public DataAccessTabPane getDataAccessTabPane() {
        return dataAccessTabPane;
    }
    
    /**
     * Set executeButton to function as "Go". Updates the current graph
     * state for the executeButtonIsGo property to true, then changes the text
     * and style of the execute button.
     * 
     * @param disable true if the execute button should be disabled, false otherwise
     */
    public void setExecuteButtonToGo(final boolean disable) {
        DataAccessPaneState.updateExecuteButtonIsGo(true);

        getButtonToolbar().changeExecuteButtonState(ExecuteButtonState.GO, disable);
    }

    /**
     * Set executeButton to function as "Stop". Updates the current graph
     * state for the executeButtonIsGo property to false, then changes the text
     * and style of the execute button.
     * 
     * @param disable true if the execute button should be disabled, false otherwise
     */
    public void setExecuteButtonToStop(final boolean disable) {
        DataAccessPaneState.updateExecuteButtonIsGo(false);
        
        getButtonToolbar().changeExecuteButtonState(ExecuteButtonState.STOP, disable);
    }

    /**
     * Set executeButton to function as "Continue".Updates the current graph
     * state for the executeButtonIsGo property to false, then changes the text
     * and style of the execute button.
     *
     * @param disable true if the execute button should be disabled, false otherwise
     */
    public void setExecuteButtonToContinue(final boolean disable) {
        DataAccessPaneState.updateExecuteButtonIsGo(false);
        
        getButtonToolbar().changeExecuteButtonState(ExecuteButtonState.CONTINUE, disable);
    }
    
    /**
     * Called when a field is enabling it's parent plugin, to enable
     * executeButton, etc., if there is an open graph.
     */
    @Override
    public void hierarchicalUpdate() {
        update();
    }

    @Override
    public void validityChanged(boolean enabled) {
        // Must be overriden to implement PluginParametersPaneListener
    }

    /**
     * Something has changed in the graph that may mean the data access view can
     * no longer be run. This will update the execute button state to "Go" if
     * it can be run, or "Calculating" if it cannot.
     *
     * @param canRun true if the data access view can be run, false otherwise
     */
    @Override
    public void qualityControlRuleChanged(final boolean canRun) {
        if (canRun) {
            getButtonToolbar().changeExecuteButtonState(ExecuteButtonState.GO, !canRun);
        } else {
            getButtonToolbar().changeExecuteButtonState(ExecuteButtonState.CALCULATING, !canRun);
        }
    }

    /**
     * Determines if the execute button should be enabled or disabled. It should
     * only be disabled if there are currently no queries running and the tab
     * pane can be executed.
     * <p/>
     * If plugins are running the executeButton (actually the stop button) must
     * remain enabled.
     *
     * @param canExecuteTabPane true if the tab pane has enabled and valid plugins
     *     to run on every tab, false otherwise
     * @return true if the execute button should be disabled, false otherwise
     */
    protected boolean determineExecuteButtonDisableState(final boolean canExecuteTabPane) {
        final boolean queryIsRunning = DataAccessPaneState.isQueriesRunning();

        // The button cannot be disabled if a query is running or if one tab
        // in the pane has no selected plugin, an invalid time range,
        // or the selected plugins contain invalid parameter values.
        return !queryIsRunning && !canExecuteTabPane;
    }
}<|MERGE_RESOLUTION|>--- conflicted
+++ resolved
@@ -30,10 +30,6 @@
 import java.util.List;
 import java.util.Map;
 import java.util.concurrent.ExecutionException;
-<<<<<<< HEAD
-=======
-import java.util.logging.Logger;
->>>>>>> 3e5aed13
 import javafx.scene.control.TextField;
 import javafx.scene.layout.AnchorPane;
 import javafx.scene.layout.Priority;
@@ -49,14 +45,14 @@
  * @author antares
  */
 public class DataAccessPane extends AnchorPane implements PluginParametersPaneListener, QualityControlAutoVetterListener {
-  
+
     private final DataAccessViewTopComponent parentComponent;
     private final DataAccessTabPane dataAccessTabPane;
     private final OptionsMenuBar optionsMenuBar;
     private final ButtonToolbar buttonToolbar;
 
     private final TextField searchPluginTextField;
-    
+
     /**
      * Creates a new data access pane.
      *
@@ -64,21 +60,21 @@
      */
     public DataAccessPane(final DataAccessViewTopComponent parentComponent) {
         this.parentComponent = parentComponent;
-        
+
         // Pointless call but will initialize the data acces pane state which
         // will cause the plugin load to start and then continue initializing
         // the UI components here while it does that
         DataAccessPaneState.getCurrentGraphId();
-        
+
         this.optionsMenuBar = new OptionsMenuBar(this);
         this.optionsMenuBar.init();
 
         this.buttonToolbar = new ButtonToolbar(this);
         this.buttonToolbar.init();
-        
+
         searchPluginTextField = new TextField();
         searchPluginTextField.setPromptText("Type to search for a plugin");
-        searchPluginTextField.textProperty().addListener((observable, oldValue, newValue) -> 
+        searchPluginTextField.textProperty().addListener((observable, oldValue, newValue) ->
             getDataAccessTabPane().getQueryPhasePaneOfCurrentTab()
                     .showMatchingPlugins(newValue)
         );
@@ -92,11 +88,11 @@
                     + "Data Access View cannot be created.");
         } catch (InterruptedException ex) {
             Thread.currentThread().interrupt();
-            
+
             throw new IllegalStateException("Failed to load data access plugins. "
                     + "Data Access View cannot be created.");
         }
-        
+
         this.dataAccessTabPane = new DataAccessTabPane(this, plugins);
         this.dataAccessTabPane.newTab();
 
@@ -133,37 +129,37 @@
                 getButtonToolbar().getRabRegionExectueHBoxBottom()
         );
         VBox.setVgrow(getDataAccessTabPane().getTabPane(), Priority.ALWAYS);
-        
+
         AnchorPane.setTopAnchor(vbox, 0.0);
         AnchorPane.setBottomAnchor(vbox, 0.0);
         AnchorPane.setLeftAnchor(vbox, 0.0);
         AnchorPane.setRightAnchor(vbox, 0.0);
-        
+
         getChildren().add(vbox);
-        
+
         AnchorPane.setTopAnchor(getButtonToolbar().getOptionsToolbar(), 5.0);
         AnchorPane.setRightAnchor(getButtonToolbar().getOptionsToolbar(), 5.0);
-        
+
         getChildren().add(getButtonToolbar().getOptionsToolbar());
-        
+
         // Modifies the menu sizes and positions as the overall pane size is
         // either shrunk or grown
         widthProperty().addListener((observable, oldValue, newValue) -> {
             if (newValue.intValue() <= 460) {
                 getButtonToolbar().handleShrinkingPane();
-                
+
                 getOptionsMenuBar().getMenuBar().setMinHeight(60);
             } else {
                 getButtonToolbar().handleGrowingPane();
-                
+
                 getOptionsMenuBar().getMenuBar().setMinHeight(36);
             }
         });
     }
-    
+
     /**
      * Update executeButton, tab contextual menus, etc base on the current graph.
-     * This will allow the user to run plugins if 
+     * This will allow the user to run plugins if
      * <ul>
      * <li>There is a graph open</li>
      * <li>Plugins are enabled/selected and have valid properties</li>
@@ -199,7 +195,7 @@
             }
         }
     }
-    
+
     /**
      * Update executeButton, tab contextual menus, etc based on the passed graph ID.
      * This will allow the user to run plugins on that graph provided the requirements
@@ -210,13 +206,13 @@
      */
     public final void update(final String newGraphId) {
         DataAccessPaneState.setCurrentGraphId(newGraphId);
-        
+
         // Validates the tab pane and determines if the execute button should
         // be enabled or disabled
         final boolean disable = determineExecuteButtonDisableState(
                 getDataAccessTabPane().isTabPaneExecutable()
         );
-        
+
         // Determine the text that should be applied to the execute button
         if (DataAccessPaneState.getCurrentGraphId() == null) {
             setExecuteButtonToGo(disable);
@@ -231,7 +227,7 @@
         // Update the tab menus now that the state above has been updated
         getDataAccessTabPane().updateTabMenus();
     }
-    
+
     /**
      * Get the top level component for the Data Access view.
      *
@@ -269,7 +265,7 @@
     public TextField getSearchPluginTextField() {
         return searchPluginTextField;
     }
-    
+
     /**
      * Get the {@link DataAccessTabPane} representing the tabs on the Data
      * Access view.
@@ -279,12 +275,12 @@
     public DataAccessTabPane getDataAccessTabPane() {
         return dataAccessTabPane;
     }
-    
+
     /**
      * Set executeButton to function as "Go". Updates the current graph
      * state for the executeButtonIsGo property to true, then changes the text
      * and style of the execute button.
-     * 
+     *
      * @param disable true if the execute button should be disabled, false otherwise
      */
     public void setExecuteButtonToGo(final boolean disable) {
@@ -297,12 +293,12 @@
      * Set executeButton to function as "Stop". Updates the current graph
      * state for the executeButtonIsGo property to false, then changes the text
      * and style of the execute button.
-     * 
+     *
      * @param disable true if the execute button should be disabled, false otherwise
      */
     public void setExecuteButtonToStop(final boolean disable) {
         DataAccessPaneState.updateExecuteButtonIsGo(false);
-        
+
         getButtonToolbar().changeExecuteButtonState(ExecuteButtonState.STOP, disable);
     }
 
@@ -315,10 +311,10 @@
      */
     public void setExecuteButtonToContinue(final boolean disable) {
         DataAccessPaneState.updateExecuteButtonIsGo(false);
-        
+
         getButtonToolbar().changeExecuteButtonState(ExecuteButtonState.CONTINUE, disable);
     }
-    
+
     /**
      * Called when a field is enabling it's parent plugin, to enable
      * executeButton, etc., if there is an open graph.
