/*
 * Copyright 2010-2021 Australian Signals Directorate
 *
 * Licensed under the Apache License, Version 2.0 (the "License");
 * you may not use this file except in compliance with the License.
 * You may obtain a copy of the License at
 *
 *     http://www.apache.org/licenses/LICENSE-2.0
 *
 * Unless required by applicable law or agreed to in writing, software
 * distributed under the License is distributed on an "AS IS" BASIS,
 * WITHOUT WARRANTIES OR CONDITIONS OF ANY KIND, either express or implied.
 * See the License for the specific language governing permissions and
 * limitations under the License.
 */
package au.gov.asd.tac.constellation.views.dataaccess.panes;

import au.gov.asd.tac.constellation.views.dataaccess.api.DataAccessPaneState;
import au.gov.asd.tac.constellation.views.dataaccess.plugins.DataAccessPlugin;
import au.gov.asd.tac.constellation.views.dataaccess.tasks.ShowDataAccessPluginTask;
import java.util.Collection;
import java.util.List;
import java.util.Map;
import java.util.concurrent.ExecutionException;
<<<<<<< HEAD
=======
import java.util.logging.Logger;
>>>>>>> 3e5aed13
import java.util.stream.Collectors;
import org.apache.commons.lang3.StringUtils;
import org.netbeans.spi.quicksearch.SearchProvider;
import org.netbeans.spi.quicksearch.SearchRequest;
import org.netbeans.spi.quicksearch.SearchResponse;

/**
 * Netbeans {@link SearchProvider} that backs the querying of data access plugins
 * in the quick search box.
 *
 * @author algol
 */
public class DataAccessSearchProvider implements SearchProvider {

    @Override
    public void evaluate(final SearchRequest request, final SearchResponse response) {
        final String text;
        if (request != null && StringUtils.isNotBlank(request.getText())) {
            text = request.getText().toLowerCase();
        } else {
            return;
        }

        // Get all the available data access plugins
        final Map<String, List<DataAccessPlugin>> plugins;
        try {
            plugins = DataAccessPaneState.getPlugins();
        } catch (ExecutionException ex) {
            throw new IllegalStateException("Failed to load data access plugins. "
                    + "Data Access View cannot be created.");
        } catch (final InterruptedException ex) {
            Thread.currentThread().interrupt();
            
            throw new IllegalStateException("Failed to load data access plugins. "
                    + "Data Access View cannot be created.");
        }
        
        // Find all matching plugin names
        final List<String> pluginNames = plugins.values().stream()
                // Flatten everything to a single stream of plugins
                .flatMap(Collection::stream)
                // Filter out plugins whose name do NOT contain the filter text
                .filter(plugin -> plugin.getName().toLowerCase().contains(text))
                .map(DataAccessPlugin::getName)
                .sorted((a, b) -> a.compareToIgnoreCase(b))
                .collect(Collectors.toList());

        for (final String name : pluginNames) {
            if (!response.addResult(new ShowDataAccessPluginTask(name), name)) {
                return;
            }
        }
    }
}<|MERGE_RESOLUTION|>--- conflicted
+++ resolved
@@ -22,10 +22,6 @@
 import java.util.List;
 import java.util.Map;
 import java.util.concurrent.ExecutionException;
-<<<<<<< HEAD
-=======
-import java.util.logging.Logger;
->>>>>>> 3e5aed13
 import java.util.stream.Collectors;
 import org.apache.commons.lang3.StringUtils;
 import org.netbeans.spi.quicksearch.SearchProvider;
@@ -58,11 +54,11 @@
                     + "Data Access View cannot be created.");
         } catch (final InterruptedException ex) {
             Thread.currentThread().interrupt();
-            
+
             throw new IllegalStateException("Failed to load data access plugins. "
                     + "Data Access View cannot be created.");
         }
-        
+
         // Find all matching plugin names
         final List<String> pluginNames = plugins.values().stream()
                 // Flatten everything to a single stream of plugins
