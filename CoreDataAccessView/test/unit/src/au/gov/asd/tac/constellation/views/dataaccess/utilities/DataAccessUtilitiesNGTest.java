/*
 * Copyright 2010-2025 Australian Signals Directorate
 *
 * Licensed under the Apache License, Version 2.0 (the "License");
 * you may not use this file except in compliance with the License.
 * You may obtain a copy of the License at
 *
 *     http://www.apache.org/licenses/LICENSE-2.0
 *
 * Unless required by applicable law or agreed to in writing, software
 * distributed under the License is distributed on an "AS IS" BASIS,
 * WITHOUT WARRANTIES OR CONDITIONS OF ANY KIND, either express or implied.
 * See the License for the specific language governing permissions and
 * limitations under the License.
 */
package au.gov.asd.tac.constellation.views.dataaccess.utilities;

import au.gov.asd.tac.constellation.graph.Graph;
import au.gov.asd.tac.constellation.graph.GraphElementType;
import au.gov.asd.tac.constellation.graph.ReadableGraph;
import au.gov.asd.tac.constellation.graph.WritableGraph;
import au.gov.asd.tac.constellation.plugins.parameters.PluginParameter;
import au.gov.asd.tac.constellation.plugins.parameters.PluginParameters;
import au.gov.asd.tac.constellation.views.dataaccess.panes.DataAccessPane;
import au.gov.asd.tac.constellation.views.dataaccess.DataAccessViewTopComponent;
import au.gov.asd.tac.constellation.views.dataaccess.components.DataAccessTabPane;
import au.gov.asd.tac.constellation.views.dataaccess.panes.GlobalParametersPane;
import au.gov.asd.tac.constellation.views.dataaccess.panes.QueryPhasePane;
import au.gov.asd.tac.constellation.views.dataaccess.state.DataAccessState;
import java.lang.reflect.InvocationTargetException;
import java.util.Map;
import java.util.concurrent.TimeoutException;
import java.util.logging.Level;
import java.util.logging.Logger;
import javafx.collections.FXCollections;
import javafx.collections.ObservableList;
import javafx.scene.control.ScrollPane;
import javafx.scene.control.Tab;
import javafx.scene.control.TabPane;
import javax.swing.SwingUtilities;
import static org.mockito.ArgumentMatchers.any;
import static org.mockito.ArgumentMatchers.anyInt;
import static org.mockito.ArgumentMatchers.anyString;
import org.mockito.MockedStatic;
import org.mockito.Mockito;
import static org.mockito.Mockito.mock;
import static org.mockito.Mockito.never;
import static org.mockito.Mockito.times;
import static org.mockito.Mockito.verify;
import static org.mockito.Mockito.verifyNoInteractions;
import static org.mockito.Mockito.when;
import org.openide.windows.WindowManager;
import org.testfx.api.FxToolkit;
import static org.testng.Assert.assertEquals;
import static org.testng.Assert.assertNull;
import static org.testng.Assert.assertSame;
import static org.testng.Assert.assertTrue;
import org.testng.annotations.AfterClass;
import org.testng.annotations.BeforeClass;
import org.testng.annotations.Test;

/**
 *
 * @author formalhaunt
 */
public class DataAccessUtilitiesNGTest {

    private static final Logger LOGGER = Logger.getLogger(DataAccessUtilitiesNGTest.class.getName());

    @BeforeClass
    public static void setUpClass() throws Exception {
        if (!FxToolkit.isFXApplicationThreadRunning()) {
            FxToolkit.registerPrimaryStage();
        }
    }

    @AfterClass
    public static void tearDownClass() throws Exception {
        try {
            FxToolkit.cleanupStages();
        } catch (TimeoutException ex) {
            LOGGER.log(Level.WARNING, "FxToolkit timedout trying to cleanup stages", ex);
        }
    }

    @Test
    public void testGetDataAccessPaneCalledByEventDispatchThread() {
        System.out.println("testGetDataAccessPaneCalledByEventDispatchThread");

        final WindowManager windowManager = mock(WindowManager.class);
        final DataAccessViewTopComponent topComponent = mock(DataAccessViewTopComponent.class);
        final DataAccessPane dataAccessPane = mock(DataAccessPane.class);

<<<<<<< HEAD
        swingUtilitiesStaticMock.when(SwingUtilities::isEventDispatchThread).thenReturn(true);
        windowManagerStaticMock.when(WindowManager::getDefault).thenReturn(windowManager);
=======
        try (final MockedStatic<SwingUtilities> swingUtilitiesStaticMock = Mockito.mockStatic(SwingUtilities.class); final MockedStatic<WindowManager> windowManagerStaticMock = Mockito.mockStatic(WindowManager.class)) {
            swingUtilitiesStaticMock.when(SwingUtilities::isEventDispatchThread).thenReturn(true);

            windowManagerStaticMock.when(WindowManager::getDefault).thenReturn(windowManager);
>>>>>>> 2ff87f82

            when(windowManager.findTopComponent(DataAccessViewTopComponent.class.getSimpleName())).thenReturn(topComponent);
            when(topComponent.isOpened()).thenReturn(false);
            when(topComponent.getDataAccessPane()).thenReturn(dataAccessPane);

            DataAccessPane actual = DataAccessUtilities.getDataAccessPane();

            verify(topComponent, times(1)).open();
            verify(topComponent, times(1)).requestVisible();

<<<<<<< HEAD
        assertSame(actual, dataAccessPane);

=======
            assertSame(actual, dataAccessPane);
        }
>>>>>>> 2ff87f82
    }

    @Test
    public void testGetDataAccessPaneCalledByEventDispatchThreadTopComponentNull() {
        System.out.println("testGetDataAccessPaneCalledByEventDispatchThreadTopComponentNull");

        final WindowManager windowManager = mock(WindowManager.class);

        try (final MockedStatic<SwingUtilities> swingUtilitiesStaticMock = Mockito.mockStatic(SwingUtilities.class); final MockedStatic<WindowManager> windowManagerStaticMock = Mockito.mockStatic(WindowManager.class)) {
            swingUtilitiesStaticMock.when(SwingUtilities::isEventDispatchThread).thenReturn(true);

            windowManagerStaticMock.when(WindowManager::getDefault).thenReturn(windowManager);

            when(windowManager.findTopComponent(DataAccessViewTopComponent.class.getSimpleName())).thenReturn(null);

            DataAccessPane actual = DataAccessUtilities.getDataAccessPane();

            assertNull(actual);
        }
    }

    @Test
    public void testGetDataAccessPaneNotCalledByEventDispatchThread() {
        System.out.println("testGetDataAccessPaneNotCalledByEventDispatchThread");

        final WindowManager windowManager = mock(WindowManager.class);
        final DataAccessViewTopComponent topComponent = mock(DataAccessViewTopComponent.class);
        final DataAccessPane dataAccessPane = mock(DataAccessPane.class);

        try (final MockedStatic<SwingUtilities> swingUtilitiesStaticMock = Mockito.mockStatic(SwingUtilities.class); final MockedStatic<WindowManager> windowManagerStaticMock = Mockito.mockStatic(WindowManager.class)) {

            swingUtilitiesStaticMock.when(SwingUtilities::isEventDispatchThread).thenReturn(false);

            swingUtilitiesStaticMock.when(() -> SwingUtilities.invokeAndWait(any(Runnable.class)))
                    .thenAnswer(invocation -> {
                        final Runnable r = invocation.getArgument(0);
                        r.run();
                        return null;
                    });

            windowManagerStaticMock.when(WindowManager::getDefault).thenReturn(windowManager);

            when(windowManager.findTopComponent(DataAccessViewTopComponent.class.getSimpleName())).thenReturn(topComponent);
            when(topComponent.isOpened()).thenReturn(false);
            when(topComponent.getDataAccessPane()).thenReturn(dataAccessPane);

            DataAccessPane actual = DataAccessUtilities.getDataAccessPane();

            assertSame(actual, dataAccessPane);
        }
    }

    @Test
    public void testGetDataAccessPaneNotCalledByEventDispatchThreadError() {
        System.out.println("testGetDataAccessPaneNotCalledByEventDispatchThreadError");
<<<<<<< HEAD

        swingUtilitiesStaticMock.when(SwingUtilities::isEventDispatchThread).thenReturn(false);
        swingUtilitiesStaticMock.when(() -> SwingUtilities.invokeAndWait(any(Runnable.class)))
                .thenThrow(new InvocationTargetException(new RuntimeException("Something Bad")));
=======
>>>>>>> 2ff87f82

        try (final MockedStatic<SwingUtilities> swingUtilitiesStaticMock = Mockito.mockStatic(SwingUtilities.class)) {

            swingUtilitiesStaticMock.when(SwingUtilities::isEventDispatchThread).thenReturn(false);
            swingUtilitiesStaticMock.when(() -> SwingUtilities.invokeAndWait(any(Runnable.class)))
                    .thenThrow(new InvocationTargetException(new RuntimeException("Something Bad")));

            final DataAccessPane actual = DataAccessUtilities.getDataAccessPane();

            assertNull(actual);
        }
    }

    @Test
    public void testGetDataAccessPaneNotCalledByEventDispatchThreadInterruptError() {
        System.out.println("testGetDataAccessPaneNotCalledByEventDispatchThreadInterruptError");
<<<<<<< HEAD

        swingUtilitiesStaticMock.when(SwingUtilities::isEventDispatchThread).thenReturn(false);
        swingUtilitiesStaticMock.when(() -> SwingUtilities.invokeAndWait(any(Runnable.class)))
                .thenThrow(new InterruptedException());
=======
        try (final MockedStatic<SwingUtilities> swingUtilitiesStaticMock = Mockito.mockStatic(SwingUtilities.class)) {
>>>>>>> 2ff87f82

            swingUtilitiesStaticMock.when(SwingUtilities::isEventDispatchThread).thenReturn(false);
            swingUtilitiesStaticMock.when(() -> SwingUtilities.invokeAndWait(any(Runnable.class)))
                    .thenThrow(new InterruptedException());

            DataAccessUtilities.getDataAccessPane();

            assertTrue(Thread.interrupted());
        }
    }

    @Test
    public void testsaveDataAccessState() throws Exception {
        System.out.println("testsaveDataAccessState");

        // mock Tab
        final Tab tab = mock(Tab.class);

        ObservableList<Tab> observableArrayList
                = FXCollections.observableArrayList(tab);

        // mock TabPane
        final TabPane tabPane = mock(TabPane.class);
        when(tabPane.getTabs()).thenReturn(observableArrayList);

        final ScrollPane scrollPane = mock(ScrollPane.class);
        final QueryPhasePane queryPhasePane = mock(QueryPhasePane.class);
        final GlobalParametersPane globalParametersPane = mock(GlobalParametersPane.class);
        final PluginParameters pluginParameters = mock(PluginParameters.class);
        final PluginParameter<?> pluginParameter = mock(PluginParameter.class);

        when(tab.getContent()).thenReturn(scrollPane);
        when(scrollPane.getContent()).thenReturn(queryPhasePane);
        when(queryPhasePane.getGlobalParametersPane()).thenReturn(globalParametersPane);
        when(globalParametersPane.getParams()).thenReturn(pluginParameters);
        when(pluginParameter.getStringValue()).thenReturn("something");

        final String someKey = "someKey";
        final Map<String, PluginParameter<?>> map = Map.of(someKey, pluginParameter);
        when(pluginParameters.getParameters()).thenReturn(map);

        // mock graph
        final Graph graph = mock(Graph.class);
        final WritableGraph wGraph = mock(WritableGraph.class);
        when(graph.getWritableGraph("Update Data Access State", true)).thenReturn(wGraph);

        DataAccessUtilities.saveDataAccessState(tabPane, graph);

        final DataAccessState expectedTab = new DataAccessState();
        expectedTab.newTab();
        expectedTab.add("someKey", "something");

        assertEquals(expectedTab.getState().size(), 1);
        verify(wGraph).setObjectValue(0, 0, expectedTab);
    }

    @Test
    public void loadDataAccessState() {
        System.out.println("loadDataAccessState");

        // Create current data access view state and set some parameters
        // The code currenly only looks at the first tab so parameter2
        // value will be ignored
        final DataAccessState currentState = new DataAccessState();
        currentState.newTab();
        currentState.add("parameter1", "parameter1_new_value");
        currentState.newTab();
        currentState.add("parameter2", "parameter2_new_value");

        // mock graph
        final Graph graph = mock(Graph.class);
        final ReadableGraph rGraph = mock(ReadableGraph.class);
        when(graph.getReadableGraph()).thenReturn(rGraph);

        // mock data access state attribute in graph
        when(rGraph.getAttribute(GraphElementType.META, "dataaccess_state")).thenReturn(2);
        when(rGraph.getObjectValue(2, 0)).thenReturn(currentState);

        // mock tab pane
        final DataAccessPane dataAccessPane = mock(DataAccessPane.class);
        final DataAccessTabPane dataAccessTabPane = mock(DataAccessTabPane.class);
        final TabPane tabPane = mock(TabPane.class);
        final Tab currentTab = mock(Tab.class);
        when(dataAccessPane.getDataAccessTabPane()).thenReturn(dataAccessTabPane);
        when(dataAccessTabPane.getCurrentTab()).thenReturn(currentTab);
        when(dataAccessTabPane.getTabPane()).thenReturn(tabPane);
        when(tabPane.getTabs()).thenReturn(FXCollections.observableArrayList(currentTab, mock(Tab.class)));

        try (
                final MockedStatic<DataAccessTabPane> daTabPaneMockedStatic
                = Mockito.mockStatic(DataAccessTabPane.class);) {
            final QueryPhasePane queryPhasePane = mock(QueryPhasePane.class);

            daTabPaneMockedStatic.when(() -> DataAccessTabPane.getQueryPhasePane(currentTab))
                    .thenReturn(queryPhasePane);

            final GlobalParametersPane globalParametersPane = mock(GlobalParametersPane.class);
            final PluginParameters globalPluginParameters = mock(PluginParameters.class);

            final PluginParameter<?> pluginParameter1 = mock(PluginParameter.class);
            final PluginParameter<?> pluginParameter2 = mock(PluginParameter.class);

            when(queryPhasePane.getGlobalParametersPane()).thenReturn(globalParametersPane);
            when(globalParametersPane.getParams()).thenReturn(globalPluginParameters);
            when(globalPluginParameters.getParameters()).thenReturn(Map.of(
                    "parameter1", pluginParameter1,
                    "parameter2", pluginParameter2
            ));

            DataAccessUtilities.loadDataAccessState(dataAccessPane, graph);

            verify(pluginParameter1).setStringValue("parameter1_new_value");
            verify(pluginParameter2, never()).setStringValue(anyString());

            verify(rGraph).release();
        }
    }

    @Test
    public void loadDataAccessState_attribute_not_found() {
        System.out.println("loadDataAccessState_attribute_not_found");

        // mock graph
        final Graph graph = mock(Graph.class);
        final ReadableGraph rGraph = mock(ReadableGraph.class);
        when(graph.getReadableGraph()).thenReturn(rGraph);

        // mock data access state attribute in graph
        when(rGraph.getAttribute(GraphElementType.META, "dataaccess_state")).thenReturn(Graph.NOT_FOUND);

        final DataAccessPane dataAccessPane = mock(DataAccessPane.class);
        final DataAccessTabPane dataAccessTabPane = mock(DataAccessTabPane.class);
        final Tab currentTab = mock(Tab.class);
        when(dataAccessPane.getDataAccessTabPane()).thenReturn(dataAccessTabPane);
        when(dataAccessTabPane.getCurrentTab()).thenReturn(currentTab);

        DataAccessUtilities.loadDataAccessState(dataAccessPane, graph);

        verify(rGraph, never()).getObjectValue(anyInt(), anyInt());

        verify(rGraph).release();
    }

    @Test
    public void loadDataAccessState_graph_is_null() {
        System.out.println("loadDataAccessState_graph_is_null");

        DataAccessUtilities.loadDataAccessState(mock(DataAccessPane.class), null);
        // No exception....pass
    }

    @Test
    public void loadDataAccessState_no_tabs() {
        System.out.println("loadDataAccessState_no_tabs");

        // mock graph
        final Graph graph = mock(Graph.class);

        // mock tab pane
        final DataAccessPane dataAccessPane = mock(DataAccessPane.class);
        final DataAccessTabPane dataAccessTabPane = mock(DataAccessTabPane.class);
        when(dataAccessPane.getDataAccessTabPane()).thenReturn(dataAccessTabPane);
        when(dataAccessTabPane.getCurrentTab()).thenReturn(null);

        DataAccessUtilities.loadDataAccessState(dataAccessPane, graph);

        verifyNoInteractions(graph);
    }

    @Test
    public void loadDataAccessState_null_state() {
        System.out.println("loadDataAccessState_null_state");

        // mock graph
        final Graph graph = mock(Graph.class);
        final ReadableGraph rGraph = mock(ReadableGraph.class);
        when(graph.getReadableGraph()).thenReturn(rGraph);

        // mock data access state attribute in graph
        when(rGraph.getAttribute(GraphElementType.META, "dataaccess_state")).thenReturn(2);
        when(rGraph.getObjectValue(2, 0)).thenReturn(null);

        // mock tab pane
        final DataAccessPane dataAccessPane = mock(DataAccessPane.class);
        final DataAccessTabPane dataAccessTabPane = mock(DataAccessTabPane.class);
        final Tab currentTab = mock(Tab.class);
        when(dataAccessPane.getDataAccessTabPane()).thenReturn(dataAccessTabPane);
        when(dataAccessTabPane.getCurrentTab()).thenReturn(currentTab);

        try (
                final MockedStatic<DataAccessTabPane> daTabPaneMockedStatic
                = Mockito.mockStatic(DataAccessTabPane.class);) {
            DataAccessUtilities.loadDataAccessState(dataAccessPane, graph);

            daTabPaneMockedStatic.verifyNoInteractions();

            verify(rGraph).release();
        }
    }

    @Test
    public void loadDataAccessState_empty_state() {
        System.out.println("loadDataAccessState_empty_state");

        // mock graph
        final Graph graph = mock(Graph.class);
        final ReadableGraph rGraph = mock(ReadableGraph.class);
        when(graph.getReadableGraph()).thenReturn(rGraph);

        // mock data access state attribute in graph
        when(rGraph.getAttribute(GraphElementType.META, "dataaccess_state")).thenReturn(2);
        when(rGraph.getObjectValue(2, 0)).thenReturn(new DataAccessState());

        // mock tab pane
        final DataAccessPane dataAccessPane = mock(DataAccessPane.class);
        final DataAccessTabPane dataAccessTabPane = mock(DataAccessTabPane.class);
        final Tab currentTab = mock(Tab.class);
        when(dataAccessPane.getDataAccessTabPane()).thenReturn(dataAccessTabPane);
        when(dataAccessTabPane.getCurrentTab()).thenReturn(currentTab);

        try (
                final MockedStatic<DataAccessTabPane> daTabPaneMockedStatic
                = Mockito.mockStatic(DataAccessTabPane.class);) {
            DataAccessUtilities.loadDataAccessState(dataAccessPane, graph);

            daTabPaneMockedStatic.verifyNoInteractions();

            verify(rGraph).release();
        }
    }
}<|MERGE_RESOLUTION|>--- conflicted
+++ resolved
@@ -91,15 +91,11 @@
         final DataAccessViewTopComponent topComponent = mock(DataAccessViewTopComponent.class);
         final DataAccessPane dataAccessPane = mock(DataAccessPane.class);
 
-<<<<<<< HEAD
-        swingUtilitiesStaticMock.when(SwingUtilities::isEventDispatchThread).thenReturn(true);
-        windowManagerStaticMock.when(WindowManager::getDefault).thenReturn(windowManager);
-=======
+
         try (final MockedStatic<SwingUtilities> swingUtilitiesStaticMock = Mockito.mockStatic(SwingUtilities.class); final MockedStatic<WindowManager> windowManagerStaticMock = Mockito.mockStatic(WindowManager.class)) {
             swingUtilitiesStaticMock.when(SwingUtilities::isEventDispatchThread).thenReturn(true);
 
             windowManagerStaticMock.when(WindowManager::getDefault).thenReturn(windowManager);
->>>>>>> 2ff87f82
 
             when(windowManager.findTopComponent(DataAccessViewTopComponent.class.getSimpleName())).thenReturn(topComponent);
             when(topComponent.isOpened()).thenReturn(false);
@@ -110,13 +106,10 @@
             verify(topComponent, times(1)).open();
             verify(topComponent, times(1)).requestVisible();
 
-<<<<<<< HEAD
-        assertSame(actual, dataAccessPane);
-
-=======
+
             assertSame(actual, dataAccessPane);
         }
->>>>>>> 2ff87f82
+
     }
 
     @Test
@@ -172,13 +165,6 @@
     @Test
     public void testGetDataAccessPaneNotCalledByEventDispatchThreadError() {
         System.out.println("testGetDataAccessPaneNotCalledByEventDispatchThreadError");
-<<<<<<< HEAD
-
-        swingUtilitiesStaticMock.when(SwingUtilities::isEventDispatchThread).thenReturn(false);
-        swingUtilitiesStaticMock.when(() -> SwingUtilities.invokeAndWait(any(Runnable.class)))
-                .thenThrow(new InvocationTargetException(new RuntimeException("Something Bad")));
-=======
->>>>>>> 2ff87f82
 
         try (final MockedStatic<SwingUtilities> swingUtilitiesStaticMock = Mockito.mockStatic(SwingUtilities.class)) {
 
@@ -195,14 +181,8 @@
     @Test
     public void testGetDataAccessPaneNotCalledByEventDispatchThreadInterruptError() {
         System.out.println("testGetDataAccessPaneNotCalledByEventDispatchThreadInterruptError");
-<<<<<<< HEAD
-
-        swingUtilitiesStaticMock.when(SwingUtilities::isEventDispatchThread).thenReturn(false);
-        swingUtilitiesStaticMock.when(() -> SwingUtilities.invokeAndWait(any(Runnable.class)))
-                .thenThrow(new InterruptedException());
-=======
+
         try (final MockedStatic<SwingUtilities> swingUtilitiesStaticMock = Mockito.mockStatic(SwingUtilities.class)) {
->>>>>>> 2ff87f82
 
             swingUtilitiesStaticMock.when(SwingUtilities::isEventDispatchThread).thenReturn(false);
             swingUtilitiesStaticMock.when(() -> SwingUtilities.invokeAndWait(any(Runnable.class)))
