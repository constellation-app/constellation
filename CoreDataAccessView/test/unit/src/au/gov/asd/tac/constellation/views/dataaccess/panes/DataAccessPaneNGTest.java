/*
 * Copyright 2010-2024 Australian Signals Directorate
 * 
 * Licensed under the Apache License, Version 2.0 (the "License");
 * you may not use this file except in compliance with the License.
 * You may obtain a copy of the License at
 * 
 *     http://www.apache.org/licenses/LICENSE-2.0
 * 
 * Unless required by applicable law or agreed to in writing, software
 * distributed under the License is distributed on an "AS IS" BASIS,
 * WITHOUT WARRANTIES OR CONDITIONS OF ANY KIND, either express or implied.
 * See the License for the specific language governing permissions and
 * limitations under the License.
 */
package au.gov.asd.tac.constellation.views.dataaccess.panes;

import au.gov.asd.tac.constellation.graph.Graph;
import au.gov.asd.tac.constellation.graph.manager.GraphManager;
import au.gov.asd.tac.constellation.plugins.Plugin;
import au.gov.asd.tac.constellation.plugins.parameters.PluginParameters;
import au.gov.asd.tac.constellation.utilities.keyboardshortcut.RecordKeyboardShortcut;
import au.gov.asd.tac.constellation.views.dataaccess.DataAccessViewTopComponent;
import au.gov.asd.tac.constellation.views.dataaccess.api.DataAccessPaneState;
import au.gov.asd.tac.constellation.views.dataaccess.components.ButtonToolbar;
import au.gov.asd.tac.constellation.views.dataaccess.components.DataAccessTabPane;
import au.gov.asd.tac.constellation.views.dataaccess.components.OptionsMenuBar;
import java.util.List;
import java.util.concurrent.TimeoutException;
import java.util.function.Consumer;
import java.util.logging.Level;
import java.util.logging.Logger;
import javafx.scene.Node;
import javafx.scene.control.ContextMenu;
import javafx.scene.control.MenuBar;
import javafx.scene.control.Tab;
import javafx.scene.input.ContextMenuEvent;
import javafx.scene.input.KeyCode;
import javafx.scene.input.KeyCombination;
import javafx.scene.input.KeyEvent;
import javafx.scene.layout.AnchorPane;
import javafx.scene.layout.GridPane;
import javafx.scene.layout.VBox;
import static org.mockito.ArgumentMatchers.any;
import static org.mockito.ArgumentMatchers.anyBoolean;
import static org.mockito.ArgumentMatchers.anyDouble;
import static org.mockito.ArgumentMatchers.anyString;
import static org.mockito.ArgumentMatchers.isNull;
import org.mockito.MockedStatic;
import org.mockito.Mockito;
import static org.mockito.Mockito.clearInvocations;
import static org.mockito.Mockito.doNothing;
import static org.mockito.Mockito.doReturn;
import static org.mockito.Mockito.mock;
import static org.mockito.Mockito.never;
import static org.mockito.Mockito.spy;
import static org.mockito.Mockito.verify;
import static org.mockito.Mockito.when;
import org.testfx.api.FxRobot;
import org.testfx.api.FxToolkit;
import static org.testng.Assert.assertEquals;
import static org.testng.Assert.assertFalse;
import static org.testng.Assert.assertNotNull;
import static org.testng.Assert.assertSame;
import static org.testng.Assert.assertTrue;
import org.testng.annotations.AfterClass;
import org.testng.annotations.BeforeClass;
import org.testng.annotations.BeforeMethod;
import org.testng.annotations.Test;

/**
 *
 * @author formalhaunt
 */
public class DataAccessPaneNGTest {

    private static final Logger LOGGER = Logger.getLogger(DataAccessPaneNGTest.class.getName());

    private DataAccessViewTopComponent dataAccessViewTopComponent;

    private DataAccessPane dataAccessPane;
    private final FxRobot robot = new FxRobot();

    @BeforeClass
    public static void setUpClass() throws Exception {
        if (!FxToolkit.isFXApplicationThreadRunning()) {
            FxToolkit.registerPrimaryStage();
        }
    }

    @AfterClass
    public static void tearDownClass() throws Exception {
        try {
            FxToolkit.cleanupStages();
        } catch (TimeoutException ex) {
            LOGGER.log(Level.WARNING, "FxToolkit timedout trying to cleanup stages", ex);
        }
    }

    @BeforeMethod
    public void setUpMethod() throws Exception {
        dataAccessViewTopComponent = mock(DataAccessViewTopComponent.class);

        dataAccessPane = spy(new DataAccessPane(dataAccessViewTopComponent));
    }

    @Test
    public void init() {
        assertSame(dataAccessPane.getParentComponent(), dataAccessViewTopComponent);

        assertNotNull(dataAccessPane.getOptionsMenuBar());
        assertNotNull(dataAccessPane.getButtonToolbar());

        assertNotNull(dataAccessPane.getSearchPluginTextField());
        assertEquals(dataAccessPane.getSearchPluginTextField().promptTextProperty().get(),
                "Type to search for a plugin");

        assertNotNull(dataAccessPane.getDataAccessTabPane());
        assertEquals(dataAccessPane.getDataAccessTabPane().getTabPane().getTabs().size(), 1);

        // TODO listener for date/range params
        // TODO update called
    }

    /**
<<<<<<< HEAD
     * I suspect this doesn't work because the action handler is initialized
     * during the constructor and the spy is not applied until after the
     * construction is complete.
=======
     * I suspect this doesn't work because the action handler is initialized during the constructor and the spy is not
     * applied until after the construction is complete.
>>>>>>> 278f33f7
     */
    @Test(enabled = false)
    public void searchTextFieldListener() {
        final DataAccessTabPane dataAccessTabPane = mock(DataAccessTabPane.class);
        final QueryPhasePane queryPhasePane = mock(QueryPhasePane.class);

        when(dataAccessPane.getDataAccessTabPane()).thenReturn(dataAccessTabPane);
        when(dataAccessTabPane.getQueryPhasePaneOfCurrentTab()).thenReturn(queryPhasePane);

        dataAccessPane.getSearchPluginTextField().setText("example");

        verify(queryPhasePane).showMatchingPlugins("example");
    }

    /**
<<<<<<< HEAD
     * I suspect this doesn't work because the action handler is initialized
     * during the constructor and the spy is not applied until after the
     * construction is complete.
=======
     * I suspect this doesn't work because the action handler is initialized during the constructor and the spy is not
     * applied until after the construction is complete.
>>>>>>> 278f33f7
     */
    @Test(enabled = false)
    public void contextMenuEvent() {
        final DataAccessTabPane dataAccessTabPane = mock(DataAccessTabPane.class);
        final Tab currentTab = mock(Tab.class);
        final ContextMenu contextMenu = mock(ContextMenu.class);
        final ContextMenuEvent contextMenuEvent = mock(ContextMenuEvent.class);

        doNothing().when(contextMenu).show(any(Node.class), anyDouble(), anyDouble());

        when(contextMenuEvent.getScreenX()).thenReturn(22.0);
        when(contextMenuEvent.getScreenY()).thenReturn(11.0);

        doReturn(dataAccessTabPane).when(dataAccessPane).getDataAccessTabPane();

        when(dataAccessTabPane.getCurrentTab()).thenReturn(currentTab);
        when(currentTab.getContextMenu()).thenReturn(contextMenu);

        dataAccessPane.getOnContextMenuRequested().handle(contextMenuEvent);

        verify(contextMenu).show(dataAccessPane, 22.0, 11.0);
        verify(contextMenuEvent).consume();
    }

    @Test
    public void addUIComponents() {
        dataAccessPane.addUIComponents();

        assertEquals(dataAccessPane.getChildren().size(), 2);

        final VBox vbox = (VBox) dataAccessPane.getChildren().get(0);

        assertEquals(vbox.getChildren().size(), 4);

        assertSame(vbox.getChildren().get(0), dataAccessPane.getOptionsMenuBar().getMenuBar());
        assertSame(vbox.getChildren().get(1), dataAccessPane.getSearchPluginTextField());
        assertSame(vbox.getChildren().get(2), dataAccessPane.getDataAccessTabPane().getTabPane());
        assertSame(vbox.getChildren().get(3), dataAccessPane.getButtonToolbar().getRabRegionExectueHBoxBottom());

        assertEquals(AnchorPane.getTopAnchor(vbox), 0.0);
        assertEquals(AnchorPane.getBottomAnchor(vbox), 0.0);
        assertEquals(AnchorPane.getLeftAnchor(vbox), 0.0);
        assertEquals(AnchorPane.getRightAnchor(vbox), 0.0);

        final GridPane buttonToolbar = (GridPane) dataAccessPane.getChildren().get(1);

        assertSame(buttonToolbar, dataAccessPane.getButtonToolbar().getOptionsToolbar());

        assertEquals(AnchorPane.getTopAnchor(buttonToolbar), 5.0);
        assertEquals(AnchorPane.getRightAnchor(buttonToolbar), 5.0);

        // Verify Width Property Listener
        final ButtonToolbar mockButtonToolbar = mock(ButtonToolbar.class);
        final OptionsMenuBar mockOptionsMenuBar = mock(OptionsMenuBar.class);
        final MenuBar mockMenuBar = mock(MenuBar.class);
        when(dataAccessPane.getButtonToolbar()).thenReturn(mockButtonToolbar);
        when(dataAccessPane.getOptionsMenuBar()).thenReturn(mockOptionsMenuBar);
        when(mockOptionsMenuBar.getMenuBar()).thenReturn(mockMenuBar);

        // Shrink the Pane
        dataAccessPane.resize(400, 500);

        verify(mockButtonToolbar).handleShrinkingPane();
        verify(mockMenuBar).setMinHeight(60);

        // Grow the Pane
        dataAccessPane.resize(500, 500);

        verify(mockButtonToolbar).handleGrowingPane();
        verify(mockMenuBar).setMinHeight(36);
    }

    @Test
    public void update_active_graph_present() {
        doNothing().when(dataAccessPane).update(isNull(String.class));
        doNothing().when(dataAccessPane).update(isNull(Graph.class));

        try (final MockedStatic<GraphManager> graphManageMockedStatic = Mockito.mockStatic(GraphManager.class)) {
            final GraphManager graphManager = mock(GraphManager.class);
            graphManageMockedStatic.when(GraphManager::getDefault).thenReturn(graphManager);

            final Graph graph = mock(Graph.class);
            when(graphManager.getActiveGraph()).thenReturn(graph);
            when(graph.getId()).thenReturn("graphId");

            dataAccessPane.update();

            verify(dataAccessPane).update("graphId");
        }
    }

    @Test
    public void update_active_graph_not_present() {
        doNothing().when(dataAccessPane).update(isNull(String.class));

        try (final MockedStatic<GraphManager> graphManageMockedStatic = Mockito.mockStatic(GraphManager.class)) {
            final GraphManager graphManager = mock(GraphManager.class);
            graphManageMockedStatic.when(GraphManager::getDefault).thenReturn(graphManager);

            when(graphManager.getActiveGraph()).thenReturn(null);

            dataAccessPane.update();

            verify(dataAccessPane).update((String) null);
        }
    }

    @Test
    public void update_pass_null_graph() {
        final DataAccessTabPane dataAccessTabPane = mock(DataAccessTabPane.class);
        final Tab currentTab = mock(Tab.class);
        final QueryPhasePane currentQueryPhasePane = mock(QueryPhasePane.class);

        final DataSourceTitledPane dataSourceTitledPane = mock(DataSourceTitledPane.class);
        final Plugin plugin = mock(Plugin.class);
        final PluginParameters pluginParameters = mock(PluginParameters.class);

        when(dataAccessPane.getDataAccessTabPane()).thenReturn(dataAccessTabPane);

        when(dataAccessTabPane.getCurrentTab()).thenReturn(currentTab);
        when(dataAccessTabPane.getQueryPhasePaneOfCurrentTab()).thenReturn(currentQueryPhasePane);

        when(currentQueryPhasePane.getDataAccessPanes()).thenReturn(List.of(dataSourceTitledPane));

        when(dataSourceTitledPane.getPlugin()).thenReturn(plugin);
        when(dataSourceTitledPane.getParameters()).thenReturn(pluginParameters);

        dataAccessPane.update((Graph) null);

        verify(plugin).updateParameters(null, pluginParameters);
        verify(dataAccessPane).update((String) null);
    }

    @Test
    public void update_pass_non_null_graph() {
        final DataAccessTabPane dataAccessTabPane = mock(DataAccessTabPane.class);

        final Tab currentTab = mock(Tab.class);
        final QueryPhasePane currentQueryPhasePane = mock(QueryPhasePane.class);

        final DataSourceTitledPane dataSourceTitledPane = mock(DataSourceTitledPane.class);
        final Plugin plugin = mock(Plugin.class);
        final PluginParameters pluginParameters = mock(PluginParameters.class);

        final Graph graph = mock(Graph.class);

        when(dataAccessPane.getDataAccessTabPane()).thenReturn(dataAccessTabPane);

        when(dataAccessTabPane.getCurrentTab()).thenReturn(currentTab);
        when(dataAccessTabPane.getQueryPhasePaneOfCurrentTab()).thenReturn(currentQueryPhasePane);

        when(currentQueryPhasePane.getDataAccessPanes()).thenReturn(List.of(dataSourceTitledPane));

        when(dataSourceTitledPane.getPlugin()).thenReturn(plugin);
        when(dataSourceTitledPane.getParameters()).thenReturn(pluginParameters);

        when(graph.getId()).thenReturn("graphId");

        dataAccessPane.update(graph);

        verify(plugin).updateParameters(graph, pluginParameters);
        verify(dataAccessPane).update("graphId");
    }

    @Test
    public void update_with_graph_no_tab() {
        final DataAccessTabPane dataAccessTabPane = mock(DataAccessTabPane.class);
        final Graph graph = mock(Graph.class);

        when(dataAccessPane.getDataAccessTabPane()).thenReturn(dataAccessTabPane);
        when(dataAccessTabPane.getCurrentTab()).thenReturn(null);

        when(graph.getId()).thenReturn("graphId");

        dataAccessPane.update(graph);

        verify(dataAccessPane, never()).update(anyString());
    }

    @Test
    public void update_pass_graph_id() {
        clearInvocations(dataAccessPane);
        verifyUpdateWithGraphId("graphId", true, true,
                disable -> verify(dataAccessPane).setExecuteButtonToStop(disable));

        clearInvocations(dataAccessPane);
        verifyUpdateWithGraphId(null, true, true,
                disable -> verify(dataAccessPane).setExecuteButtonToGo(disable));

        clearInvocations(dataAccessPane);
        verifyUpdateWithGraphId("graphId", true, false,
                disable -> verify(dataAccessPane).setExecuteButtonToGo(disable));
    }

    @Test
    public void hierarchicalUpdate() {
        doNothing().when(dataAccessPane).update();

        dataAccessPane.hierarchicalUpdate();

        verify(dataAccessPane).update();
    }

    @Test
    public void updateExecuteButtonEnablement() {
        verifyUpdateExecuteButtonEnablement(true, true, false);
        verifyUpdateExecuteButtonEnablement(true, false, false);
        verifyUpdateExecuteButtonEnablement(false, true, false);
        verifyUpdateExecuteButtonEnablement(false, false, true);
    }

    @Test
    public void setExecuteButtonToGo() {
        DataAccessPaneState.setCurrentGraphId("graphId");

        final ButtonToolbar buttonToolbar = mock(ButtonToolbar.class);

        when(dataAccessPane.getButtonToolbar()).thenReturn(buttonToolbar);

        dataAccessPane.setExecuteButtonToGo(false);

        assertTrue(DataAccessPaneState.isExecuteButtonIsGo());
        verify(buttonToolbar).changeExecuteButtonState(ButtonToolbar.ExecuteButtonState.GO, false);
    }

    @Test
    public void setExecuteButtonToStop() {
        DataAccessPaneState.setCurrentGraphId("graphId");

        final ButtonToolbar buttonToolbar = mock(ButtonToolbar.class);

        when(dataAccessPane.getButtonToolbar()).thenReturn(buttonToolbar);

        dataAccessPane.setExecuteButtonToStop(false);

        assertFalse(DataAccessPaneState.isExecuteButtonIsGo());
        verify(buttonToolbar).changeExecuteButtonState(ButtonToolbar.ExecuteButtonState.STOP, false);
    }

    @Test
    public void setExecuteButtonToContinue() {
        DataAccessPaneState.setCurrentGraphId("graphId");

        final ButtonToolbar buttonToolbar = mock(ButtonToolbar.class);

        when(dataAccessPane.getButtonToolbar()).thenReturn(buttonToolbar);

        dataAccessPane.setExecuteButtonToContinue(false);

        assertFalse(DataAccessPaneState.isExecuteButtonIsGo());
        verify(buttonToolbar).changeExecuteButtonState(ButtonToolbar.ExecuteButtonState.CONTINUE, false);
    }

    @Test
    public void qualityControlRuleChanged_can_run() {
        final ButtonToolbar buttonToolbar = mock(ButtonToolbar.class);

        when(dataAccessPane.getButtonToolbar()).thenReturn(buttonToolbar);

        dataAccessPane.qualityControlRuleChanged(true);

        verify(buttonToolbar).changeExecuteButtonState(ButtonToolbar.ExecuteButtonState.GO, false);
    }

    @Test
    public void qualityControlRuleChanged_cant_run() {
        final ButtonToolbar buttonToolbar = mock(ButtonToolbar.class);

        when(dataAccessPane.getButtonToolbar()).thenReturn(buttonToolbar);

        dataAccessPane.qualityControlRuleChanged(false);

        verify(buttonToolbar).changeExecuteButtonState(ButtonToolbar.ExecuteButtonState.CALCULATING, true);
    }

<<<<<<< HEAD
    @Test
    public void testCreateCombo() throws Exception {
        final DataAccessPane dataAccessPane = mock(DataAccessPane.class);
        when(dataAccessPane.createCombo(any())).thenCallRealMethod();
                 
        KeyEvent keyEvent = new KeyEvent(KeyEvent.KEY_PRESSED, "Ctrl", "A", KeyCode.A, false, true, false, false);
        KeyCombination keyCombination = dataAccessPane.createCombo(keyEvent);
        assertTrue(keyCombination != null);
        assertTrue(keyCombination.getDisplayText().equals("Ctrl+A"));

        KeyEvent keyEvent1 = new KeyEvent(KeyEvent.KEY_PRESSED, "Shift", "A", KeyCode.A, true, false, false, false);
        KeyCombination keyCombination1 = dataAccessPane.createCombo(keyEvent1);
        assertTrue(keyCombination1 != null);
        assertTrue(keyCombination1.getDisplayText().equals("Shift+A"));

        KeyEvent keyEvent2 = new KeyEvent(KeyEvent.KEY_PRESSED, "Alt", "A", KeyCode.A, false, false, true, false);
        KeyCombination keyCombination2 = dataAccessPane.createCombo(keyEvent2);
        assertTrue(keyCombination2 != null);
        assertTrue(keyCombination2.getDisplayText().equals("Alt+A"));

        KeyEvent keyEvent3 = new KeyEvent(KeyEvent.KEY_PRESSED, "Meta", "A", KeyCode.A, false, false, false, true);
        KeyCombination keyCombination3 = dataAccessPane.createCombo(keyEvent3);
        assertTrue(keyCombination3 != null);
        assertTrue(keyCombination3.getDisplayText().equals("Meta+A"));

    }

=======
>>>>>>> 278f33f7
    /**
     * Verifies the updateExecuteButtonEnablement method. If queryIsRunning and canExecuteTabPane are false then the
     * button is disabled other wise it is enabled.
     *
     * @param queryIsRunning true if there are queries running for the current
     * graph
     * @param canExecuteTabPane the can execute parameter passed into the method
     * @param expected true if the execute button should be disabled, false
     * otherwise
     */
    private void verifyUpdateExecuteButtonEnablement(final boolean queryIsRunning,
            final boolean canExecuteTabPane,
            final boolean expected) {
        DataAccessPaneState.setCurrentGraphId("graphId");
        DataAccessPaneState.setQueriesRunning(queryIsRunning);

        assertEquals(dataAccessPane.determineExecuteButtonDisableState(canExecuteTabPane), expected);
    }

    /**
     * Verifies the graph ID is set and the correct execute button setting is
     * made.
     *
     * @param graphId the graph ID
     * @param tabPaneValid
     * @param queriesRunning true if the queries are running, false otherwise
     * @param verification a function with verifications to make after the code
     * is run
     */
    private void verifyUpdateWithGraphId(final String graphId,
            final boolean disableExecuteButton,
            final boolean queriesRunning,
            final Consumer<Boolean> verification) {
        final DataAccessTabPane dataAccessTabPane = mock(DataAccessTabPane.class);

        when(dataAccessPane.getDataAccessTabPane()).thenReturn(dataAccessTabPane);
        when(dataAccessPane.determineExecuteButtonDisableState(anyBoolean()))
                .thenReturn(disableExecuteButton);
        when(dataAccessTabPane.isTabPaneExecutable()).thenReturn(true);

        DataAccessPaneState.setQueriesRunning(graphId, queriesRunning);
        dataAccessPane.update(graphId);

        verification.accept(disableExecuteButton);

        verify(dataAccessTabPane).updateTabMenus();
    }
}<|MERGE_RESOLUTION|>--- conflicted
+++ resolved
@@ -19,7 +19,6 @@
 import au.gov.asd.tac.constellation.graph.manager.GraphManager;
 import au.gov.asd.tac.constellation.plugins.Plugin;
 import au.gov.asd.tac.constellation.plugins.parameters.PluginParameters;
-import au.gov.asd.tac.constellation.utilities.keyboardshortcut.RecordKeyboardShortcut;
 import au.gov.asd.tac.constellation.views.dataaccess.DataAccessViewTopComponent;
 import au.gov.asd.tac.constellation.views.dataaccess.api.DataAccessPaneState;
 import au.gov.asd.tac.constellation.views.dataaccess.components.ButtonToolbar;
@@ -56,7 +55,6 @@
 import static org.mockito.Mockito.spy;
 import static org.mockito.Mockito.verify;
 import static org.mockito.Mockito.when;
-import org.testfx.api.FxRobot;
 import org.testfx.api.FxToolkit;
 import static org.testng.Assert.assertEquals;
 import static org.testng.Assert.assertFalse;
@@ -79,7 +77,6 @@
     private DataAccessViewTopComponent dataAccessViewTopComponent;
 
     private DataAccessPane dataAccessPane;
-    private final FxRobot robot = new FxRobot();
 
     @BeforeClass
     public static void setUpClass() throws Exception {
@@ -123,14 +120,9 @@
     }
 
     /**
-<<<<<<< HEAD
      * I suspect this doesn't work because the action handler is initialized
      * during the constructor and the spy is not applied until after the
      * construction is complete.
-=======
-     * I suspect this doesn't work because the action handler is initialized during the constructor and the spy is not
-     * applied until after the construction is complete.
->>>>>>> 278f33f7
      */
     @Test(enabled = false)
     public void searchTextFieldListener() {
@@ -146,14 +138,8 @@
     }
 
     /**
-<<<<<<< HEAD
-     * I suspect this doesn't work because the action handler is initialized
-     * during the constructor and the spy is not applied until after the
-     * construction is complete.
-=======
      * I suspect this doesn't work because the action handler is initialized during the constructor and the spy is not
      * applied until after the construction is complete.
->>>>>>> 278f33f7
      */
     @Test(enabled = false)
     public void contextMenuEvent() {
@@ -429,12 +415,12 @@
         verify(buttonToolbar).changeExecuteButtonState(ButtonToolbar.ExecuteButtonState.CALCULATING, true);
     }
 
-<<<<<<< HEAD
+
     @Test
     public void testCreateCombo() throws Exception {
         final DataAccessPane dataAccessPane = mock(DataAccessPane.class);
         when(dataAccessPane.createCombo(any())).thenCallRealMethod();
-                 
+
         KeyEvent keyEvent = new KeyEvent(KeyEvent.KEY_PRESSED, "Ctrl", "A", KeyCode.A, false, true, false, false);
         KeyCombination keyCombination = dataAccessPane.createCombo(keyEvent);
         assertTrue(keyCombination != null);
@@ -457,17 +443,13 @@
 
     }
 
-=======
->>>>>>> 278f33f7
     /**
      * Verifies the updateExecuteButtonEnablement method. If queryIsRunning and canExecuteTabPane are false then the
      * button is disabled other wise it is enabled.
      *
-     * @param queryIsRunning true if there are queries running for the current
-     * graph
+     * @param queryIsRunning true if there are queries running for the current graph
      * @param canExecuteTabPane the can execute parameter passed into the method
-     * @param expected true if the execute button should be disabled, false
-     * otherwise
+     * @param expected true if the execute button should be disabled, false otherwise
      */
     private void verifyUpdateExecuteButtonEnablement(final boolean queryIsRunning,
             final boolean canExecuteTabPane,
@@ -479,14 +461,12 @@
     }
 
     /**
-     * Verifies the graph ID is set and the correct execute button setting is
-     * made.
+     * Verifies the graph ID is set and the correct execute button setting is made.
      *
      * @param graphId the graph ID
      * @param tabPaneValid
      * @param queriesRunning true if the queries are running, false otherwise
-     * @param verification a function with verifications to make after the code
-     * is run
+     * @param verification a function with verifications to make after the code is run
      */
     private void verifyUpdateWithGraphId(final String graphId,
             final boolean disableExecuteButton,
