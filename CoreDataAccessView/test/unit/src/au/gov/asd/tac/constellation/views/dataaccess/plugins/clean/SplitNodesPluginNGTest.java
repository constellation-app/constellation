/*
 * Copyright 2010-2020 Australian Signals Directorate
 *
 * Licensed under the Apache License, Version 2.0 (the "License");
 * you may not use this file except in compliance with the License.
 * You may obtain a copy of the License at
 *
 *     http://www.apache.org/licenses/LICENSE-2.0
 *
 * Unless required by applicable law or agreed to in writing, software
 * distributed under the License is distributed on an "AS IS" BASIS,
 * WITHOUT WARRANTIES OR CONDITIONS OF ANY KIND, either express or implied.
 * See the License for the specific language governing permissions and
 * limitations under the License.
 */
package au.gov.asd.tac.constellation.views.dataaccess.plugins.clean;

import au.gov.asd.tac.constellation.graph.processing.GraphRecordStore;
import au.gov.asd.tac.constellation.graph.processing.GraphRecordStoreUtilities;
import au.gov.asd.tac.constellation.graph.processing.RecordStore;
import au.gov.asd.tac.constellation.graph.schema.analytic.concept.AnalyticConcept;
import au.gov.asd.tac.constellation.graph.schema.visual.concept.VisualConcept;
import au.gov.asd.tac.constellation.plugins.PluginInteraction;
import au.gov.asd.tac.constellation.plugins.parameters.PluginParameters;
import au.gov.asd.tac.constellation.plugins.text.TextPluginInteraction;
import au.gov.asd.tac.constellation.utilities.text.SeparatorConstants;
import static org.testng.Assert.assertEquals;
import org.testng.annotations.AfterClass;
import org.testng.annotations.AfterMethod;
import org.testng.annotations.BeforeClass;
import org.testng.annotations.BeforeMethod;
import org.testng.annotations.Test;

/**
 * Split Nodes Plugin Test.
 *
 * @author arcturus
 * @author antares
 */
public class SplitNodesPluginNGTest {

    public SplitNodesPluginNGTest() {
    }

    @BeforeClass
    public static void setUpClass() throws Exception {
    }

    @AfterClass
    public static void tearDownClass() throws Exception {
    }

    @BeforeMethod
    public void setUpMethod() throws Exception {
    }

    @AfterMethod
    public void tearDownMethod() throws Exception {
    }

    /**
     * Test of query method, of class SplitNodesPlugin.
     *
     * @throws java.lang.Exception
     */
    @Test
    public void testQueryWithNoTypes() throws Exception {
        final RecordStore query = new GraphRecordStore();
        query.add();
        query.set(GraphRecordStoreUtilities.SOURCE + VisualConcept.VertexAttribute.IDENTIFIER, "abc@def");

        final RecordStore expResult = new GraphRecordStore();
        expResult.add();
        expResult.set(GraphRecordStoreUtilities.SOURCE + GraphRecordStoreUtilities.ID, null);
        expResult.set(GraphRecordStoreUtilities.SOURCE + VisualConcept.VertexAttribute.IDENTIFIER, "abc");
        expResult.set(GraphRecordStoreUtilities.DESTINATION + VisualConcept.VertexAttribute.IDENTIFIER, "def");
        expResult.set(GraphRecordStoreUtilities.TRANSACTION + AnalyticConcept.TransactionAttribute.TYPE, AnalyticConcept.TransactionType.CORRELATION);

        final PluginInteraction interaction = new TextPluginInteraction();
        final SplitNodesPlugin instance = new SplitNodesPlugin();
        final PluginParameters parameters = instance.createParameters();
        parameters.getParameters().get(SplitNodesPlugin.SPLIT_PARAMETER_ID).setStringValue("@");

        final RecordStore result = instance.query(query, interaction, parameters);
        assertEquals(result, expResult);
    }

    @Test
    public void testQueryWithTypes() throws Exception {
        final RecordStore query = new GraphRecordStore();
        query.add();
        query.set(GraphRecordStoreUtilities.SOURCE + VisualConcept.VertexAttribute.IDENTIFIER, "+123456789:192.168.1.1");

        final RecordStore expResult = new GraphRecordStore();
        expResult.add();
        expResult.set(GraphRecordStoreUtilities.SOURCE + GraphRecordStoreUtilities.ID, null);
        expResult.set(GraphRecordStoreUtilities.SOURCE + VisualConcept.VertexAttribute.IDENTIFIER, "+123456789");
        expResult.set(GraphRecordStoreUtilities.SOURCE + AnalyticConcept.VertexAttribute.TYPE, AnalyticConcept.VertexType.TELEPHONE_IDENTIFIER);
        expResult.set(GraphRecordStoreUtilities.DESTINATION + VisualConcept.VertexAttribute.IDENTIFIER, "192.168.1.1");
        expResult.set(GraphRecordStoreUtilities.DESTINATION + AnalyticConcept.VertexAttribute.TYPE, AnalyticConcept.VertexType.HOST_NAME);
        expResult.set(GraphRecordStoreUtilities.TRANSACTION + AnalyticConcept.TransactionAttribute.TYPE, AnalyticConcept.TransactionType.CORRELATION);

        final PluginInteraction interaction = new TextPluginInteraction();
        final SplitNodesPlugin instance = new SplitNodesPlugin();
        final PluginParameters parameters = instance.createParameters();
        parameters.getParameters().get(SplitNodesPlugin.SPLIT_PARAMETER_ID).setStringValue(SeparatorConstants.COLON);

        final RecordStore result = instance.query(query, interaction, parameters);
        assertEquals(result, expResult);
    }

    @Test
    public void testQueryAllOccurancesSelected() throws Exception {
        final RecordStore query = new GraphRecordStore();
        query.add();
        query.set(GraphRecordStoreUtilities.SOURCE + VisualConcept.VertexAttribute.IDENTIFIER, "1:2:3:4");

        final RecordStore expResult = new GraphRecordStore();
        // adding each of the expected nodes
        expResult.add();
        expResult.set(GraphRecordStoreUtilities.SOURCE + GraphRecordStoreUtilities.ID, null);
        expResult.set(GraphRecordStoreUtilities.SOURCE + VisualConcept.VertexAttribute.IDENTIFIER, "1");
        expResult.set(GraphRecordStoreUtilities.DESTINATION + VisualConcept.VertexAttribute.IDENTIFIER, "2");
        expResult.set(GraphRecordStoreUtilities.TRANSACTION + AnalyticConcept.TransactionAttribute.TYPE, AnalyticConcept.TransactionType.CORRELATION);
        expResult.add();
        expResult.set(GraphRecordStoreUtilities.SOURCE + GraphRecordStoreUtilities.ID, null);
        expResult.set(GraphRecordStoreUtilities.SOURCE + VisualConcept.VertexAttribute.IDENTIFIER, "1");
        expResult.set(GraphRecordStoreUtilities.DESTINATION + VisualConcept.VertexAttribute.IDENTIFIER, "3");
        expResult.set(GraphRecordStoreUtilities.TRANSACTION + AnalyticConcept.TransactionAttribute.TYPE, AnalyticConcept.TransactionType.CORRELATION);
        expResult.add();
        expResult.set(GraphRecordStoreUtilities.SOURCE + GraphRecordStoreUtilities.ID, null);
        expResult.set(GraphRecordStoreUtilities.SOURCE + VisualConcept.VertexAttribute.IDENTIFIER, "1");
        expResult.set(GraphRecordStoreUtilities.DESTINATION + VisualConcept.VertexAttribute.IDENTIFIER, "4");
        expResult.set(GraphRecordStoreUtilities.TRANSACTION + AnalyticConcept.TransactionAttribute.TYPE, AnalyticConcept.TransactionType.CORRELATION);

        final PluginInteraction interaction = new TextPluginInteraction();
        final SplitNodesPlugin instance = new SplitNodesPlugin();
        final PluginParameters parameters = instance.createParameters();
        parameters.getParameters().get(SplitNodesPlugin.SPLIT_PARAMETER_ID).setStringValue(SeparatorConstants.COLON);
        parameters.getParameters().get(SplitNodesPlugin.ALL_OCCURRENCES_PARAMETER_ID).setBooleanValue(true);

        final RecordStore result = instance.query(query, interaction, parameters);
        assertEquals(result, expResult);
    }

    @Test
    public void testQueryWithMultipleNodes() throws Exception {
        final RecordStore query = new GraphRecordStore();
        query.add();
        query.set(GraphRecordStoreUtilities.SOURCE + VisualConcept.VertexAttribute.IDENTIFIER, "hello world");
        query.add();
        query.set(GraphRecordStoreUtilities.SOURCE + VisualConcept.VertexAttribute.IDENTIFIER, "goodbye world");

        final RecordStore expResult = new GraphRecordStore();
        expResult.add();
        expResult.set(GraphRecordStoreUtilities.SOURCE + GraphRecordStoreUtilities.ID, null);
        expResult.set(GraphRecordStoreUtilities.SOURCE + VisualConcept.VertexAttribute.IDENTIFIER, "hello");
        expResult.set(GraphRecordStoreUtilities.DESTINATION + VisualConcept.VertexAttribute.IDENTIFIER, "world");
        expResult.set(GraphRecordStoreUtilities.TRANSACTION + AnalyticConcept.TransactionAttribute.TYPE, AnalyticConcept.TransactionType.CORRELATION);

        expResult.add();
        expResult.set(GraphRecordStoreUtilities.SOURCE + GraphRecordStoreUtilities.ID, null);
        expResult.set(GraphRecordStoreUtilities.SOURCE + VisualConcept.VertexAttribute.IDENTIFIER, "goodbye");
        expResult.set(GraphRecordStoreUtilities.DESTINATION + VisualConcept.VertexAttribute.IDENTIFIER, "world");
        expResult.set(GraphRecordStoreUtilities.TRANSACTION + AnalyticConcept.TransactionAttribute.TYPE, AnalyticConcept.TransactionType.CORRELATION);

        final PluginInteraction interaction = new TextPluginInteraction();
        final SplitNodesPlugin instance = new SplitNodesPlugin();
        final PluginParameters parameters = instance.createParameters();
        parameters.getParameters().get(SplitNodesPlugin.SPLIT_PARAMETER_ID).setStringValue(" ");

<<<<<<< HEAD
        final RecordStore result = instance.query(query, interaction, parameters);
        assertEquals(result, expResult);
    }

=======
        parameters.setStringValue(SplitNodesPlugin.SPLIT_PARAMETER_ID, "Y");
        parameters.setStringValue(SplitNodesPlugin.ALL_OCCURRENCES_PARAMETER_ID, "false");
        PluginExecution.withPlugin(instance).withParameters(parameters).executeNow(graph);

        // Assert the node is renamed to "YY"
        assertEquals(graph.getVertexCount(), 4);
        assertEquals(graph.getTransactionCount(), 3);
        assertEquals(graph.getStringValue(vertexIdentifierAttribute, vxId4), "YY");
    }

    @Test
    public void testQueryWithNoResultingNodesToSplitTo_AllOccurancesSelected_WithoutDuplicateTransactions() throws Exception {
        final SplitNodesPlugin instance = new SplitNodesPlugin();
        final PluginParameters parameters = instance.createParameters();

        parameters.setStringValue(SplitNodesPlugin.SPLIT_PARAMETER_ID, "Y");
        parameters.setStringValue(SplitNodesPlugin.ALL_OCCURRENCES_PARAMETER_ID, "true");
        PluginExecution.withPlugin(instance).withParameters(parameters).executeNow(graph);

        // Assert no new nodes are created
        assertEquals(graph.getVertexCount(), 4);
        assertEquals(graph.getTransactionCount(), 3);
        assertEquals(graph.getStringValue(vertexIdentifierAttribute, vxId4), "YYY");
    }

    @Test
    public void testQueryWithNoResultingNodesToSplitTo_AllOccurancesNotSelected_WithDuplicateTransactions() throws Exception {
        final SplitNodesPlugin instance = new SplitNodesPlugin();
        final PluginParameters parameters = instance.createParameters();

        parameters.setStringValue(SplitNodesPlugin.SPLIT_PARAMETER_ID, "Y");
        parameters.setStringValue(SplitNodesPlugin.ALL_OCCURRENCES_PARAMETER_ID, "false");
        parameters.setStringValue(SplitNodesPlugin.DUPLICATE_TRANSACTIONS_PARAMETER_ID, "true");
        PluginExecution.withPlugin(instance).withParameters(parameters).executeNow(graph);

        // Assert the node is renamed to "YY"
        assertEquals(graph.getVertexCount(), 4);
        assertEquals(graph.getTransactionCount(), 3);
        assertEquals(graph.getStringValue(vertexIdentifierAttribute, vxId4), "YY");
    }

    @Test
    public void testQueryWithNoResultingNodesToSplitTo_AllOccurancesSelected_WithDuplicateTransactions() throws Exception {
        final SplitNodesPlugin instance = new SplitNodesPlugin();
        final PluginParameters parameters = instance.createParameters();

        parameters.setStringValue(SplitNodesPlugin.SPLIT_PARAMETER_ID, "Y");
        parameters.setStringValue(SplitNodesPlugin.ALL_OCCURRENCES_PARAMETER_ID, "true");
        parameters.setStringValue(SplitNodesPlugin.DUPLICATE_TRANSACTIONS_PARAMETER_ID, "true");
        PluginExecution.withPlugin(instance).withParameters(parameters).executeNow(graph);

        // Assert no new nodes are created
        assertEquals(graph.getVertexCount(), 4);
        assertEquals(graph.getTransactionCount(), 3);
        assertEquals(graph.getStringValue(vertexIdentifierAttribute, vxId4), "YYY");
    }
>>>>>>> 724536e2
}<|MERGE_RESOLUTION|>--- conflicted
+++ resolved
@@ -169,12 +169,6 @@
         final PluginParameters parameters = instance.createParameters();
         parameters.getParameters().get(SplitNodesPlugin.SPLIT_PARAMETER_ID).setStringValue(" ");
 
-<<<<<<< HEAD
-        final RecordStore result = instance.query(query, interaction, parameters);
-        assertEquals(result, expResult);
-    }
-
-=======
         parameters.setStringValue(SplitNodesPlugin.SPLIT_PARAMETER_ID, "Y");
         parameters.setStringValue(SplitNodesPlugin.ALL_OCCURRENCES_PARAMETER_ID, "false");
         PluginExecution.withPlugin(instance).withParameters(parameters).executeNow(graph);
@@ -231,5 +225,4 @@
         assertEquals(graph.getTransactionCount(), 3);
         assertEquals(graph.getStringValue(vertexIdentifierAttribute, vxId4), "YYY");
     }
->>>>>>> 724536e2
 }