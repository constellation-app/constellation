<?xml version="1.0" encoding="UTF-8"?>
<!DOCTYPE toc PUBLIC "-//Sun Microsystems Inc.//DTD JavaHelp TOC Version 2.0//EN" "http://java.sun.com/products/javahelp/toc_2_0.dtd">
<toc version="2.0">
    <tocitem text="Views" mergetype="javax.help.SortMerge">
<<<<<<< HEAD
        <tocitem text="Layers View" mergetype="javax.help.SortMerge">
            <tocitem text="Layers View" target="au.gov.asd.tac.constellation.views.layers.LayersViewTopComponent" />
        </tocitem>
=======
        <tocitem text="Layers View (Experimental)" target="au.gov.asd.tac.constellation.views.layers.LayersViewTopComponent" />
>>>>>>> a95730cb
    </tocitem>
</toc><|MERGE_RESOLUTION|>--- conflicted
+++ resolved
@@ -2,12 +2,8 @@
 <!DOCTYPE toc PUBLIC "-//Sun Microsystems Inc.//DTD JavaHelp TOC Version 2.0//EN" "http://java.sun.com/products/javahelp/toc_2_0.dtd">
 <toc version="2.0">
     <tocitem text="Views" mergetype="javax.help.SortMerge">
-<<<<<<< HEAD
         <tocitem text="Layers View" mergetype="javax.help.SortMerge">
-            <tocitem text="Layers View" target="au.gov.asd.tac.constellation.views.layers.LayersViewTopComponent" />
+            <tocitem text="Layers View (Experimental)" target="au.gov.asd.tac.constellation.views.layers.LayersViewTopComponent" />
         </tocitem>
-=======
-        <tocitem text="Layers View (Experimental)" target="au.gov.asd.tac.constellation.views.layers.LayersViewTopComponent" />
->>>>>>> a95730cb
     </tocitem>
 </toc>