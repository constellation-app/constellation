/*
 * Copyright 2010-2020 Australian Signals Directorate
 *
 * Licensed under the Apache License, Version 2.0 (the "License");
 * you may not use this file except in compliance with the License.
 * You may obtain a copy of the License at
 *
 *     http://www.apache.org/licenses/LICENSE-2.0
 *
 * Unless required by applicable law or agreed to in writing, software
 * distributed under the License is distributed on an "AS IS" BASIS,
 * WITHOUT WARRANTIES OR CONDITIONS OF ANY KIND, either express or implied.
 * See the License for the specific language governing permissions and
 * limitations under the License.
 */
package au.gov.asd.tac.constellation.views.layers.utilities;

import au.gov.asd.tac.constellation.graph.GraphElementType;
import au.gov.asd.tac.constellation.graph.GraphWriteMethods;
import au.gov.asd.tac.constellation.graph.LayersConcept;
import au.gov.asd.tac.constellation.graph.monitor.GraphChangeEvent;
import au.gov.asd.tac.constellation.graph.monitor.GraphChangeListener;
import au.gov.asd.tac.constellation.graph.node.GraphNode;
import au.gov.asd.tac.constellation.graph.schema.visual.concept.VisualConcept;
import au.gov.asd.tac.constellation.plugins.PluginException;
import au.gov.asd.tac.constellation.plugins.PluginExecution;
import au.gov.asd.tac.constellation.plugins.PluginInteraction;
import au.gov.asd.tac.constellation.plugins.parameters.PluginParameters;
import au.gov.asd.tac.constellation.plugins.templates.SimpleEditPlugin;
import java.util.concurrent.ExecutionException;
import java.util.concurrent.Future;
import org.openide.nodes.Node;
import org.openide.util.Exceptions;
import org.openide.util.Lookup;
import org.openide.util.LookupEvent;
import org.openide.util.LookupListener;
import org.openide.util.Utilities;
import org.openide.windows.TopComponent;

/**
 *
 * @author sirius
 */
public class QueryManager implements LookupListener, GraphChangeListener {

    private final Lookup.Result<GraphNode> result;
    private GraphNode graphNode = null;
<<<<<<< HEAD

    private final BitMaskQueryCollection bitMasks = new BitMaskQueryCollection(
            Arrays.asList( //new BitMaskQuery(new Query(GraphElementType.VERTEX, "Score > '5'"), 0),
                    //new BitMaskQuery(new Query(GraphElementType.VERTEX, "Count > '50'"), 1)
                    )
    );

=======
    
    private final BitMaskQueryCollection bitMasks = new BitMaskQueryCollection(GraphElementType.VERTEX);
    
>>>>>>> ebc9d9f5
    public QueryManager() {
        result = Utilities.actionsGlobalContext().lookupResult(GraphNode.class);
        result.addLookupListener(this);
        resultChanged(null);
        
        bitMasks.setQuery("Score > '5'", 0);
        bitMasks.setQuery("Count > '50'", 1);
        bitMasks.setActiveQueries(0xFFFFFFFFFFFFFFFFL);
    }

    @Override
    public final void resultChanged(LookupEvent le) {
        final Node[] activatedNodes = TopComponent.getRegistry().getActivatedNodes();
        if (activatedNodes != null && activatedNodes.length == 1 && activatedNodes[0] instanceof GraphNode) {
            final GraphNode newGraphNode = ((GraphNode) activatedNodes[0]);
            setNode(newGraphNode);
        } else {
            setNode(null);
        }
    }

    private void setNode(GraphNode graphNode) {
        if (graphNode != this.graphNode) {
            if (this.graphNode != null) {
                this.graphNode.getGraph().removeGraphChangeListener(this);
            }
            this.graphNode = graphNode;
            if (this.graphNode != null) {
                this.graphNode.getGraph().addGraphChangeListener(this);
            }
        }
    }

    @Override
    public void graphChanged(GraphChangeEvent event) {
        if (graphNode != null) {
            final UpdateQueryPlugin plugin = new UpdateQueryPlugin(bitMasks);
            final Future<?> f = PluginExecution.withPlugin(plugin).executeLater(graphNode.getGraph());
            try {
                f.get();
            } catch (InterruptedException ex) {
                Exceptions.printStackTrace(ex);
                Thread.currentThread().interrupt();
            } catch (ExecutionException ex) {
                Exceptions.printStackTrace(ex);
            }
        }
    }

    private static class UpdateQueryPlugin extends SimpleEditPlugin {

        private final BitMaskQueryCollection bitMaskQueries;
        
        public UpdateQueryPlugin(BitMaskQueryCollection bitMaskQueries) {
            this.bitMaskQueries = bitMaskQueries;
        }

        @Override
        public String getName() {
            return "Update Query";
        }

        @Override
        protected void edit(GraphWriteMethods graph, PluginInteraction interaction, PluginParameters parameters) throws InterruptedException, PluginException {
            final int bitMaskAttributeId = LayersConcept.VertexAttribute.LAYER_MASK.ensure(graph);
            final int visibleMaskAttributeId = VisualConcept.VertexAttribute.VISIBILITY.ensure(graph);
            bitMaskQueries.updateBitMasks(graph, bitMaskAttributeId, visibleMaskAttributeId);
        }
    }
}<|MERGE_RESOLUTION|>--- conflicted
+++ resolved
@@ -45,24 +45,14 @@
 
     private final Lookup.Result<GraphNode> result;
     private GraphNode graphNode = null;
-<<<<<<< HEAD
 
-    private final BitMaskQueryCollection bitMasks = new BitMaskQueryCollection(
-            Arrays.asList( //new BitMaskQuery(new Query(GraphElementType.VERTEX, "Score > '5'"), 0),
-                    //new BitMaskQuery(new Query(GraphElementType.VERTEX, "Count > '50'"), 1)
-                    )
-    );
+    private final BitMaskQueryCollection bitMasks = new BitMaskQueryCollection(GraphElementType.VERTEX);
 
-=======
-    
-    private final BitMaskQueryCollection bitMasks = new BitMaskQueryCollection(GraphElementType.VERTEX);
-    
->>>>>>> ebc9d9f5
     public QueryManager() {
         result = Utilities.actionsGlobalContext().lookupResult(GraphNode.class);
         result.addLookupListener(this);
         resultChanged(null);
-        
+
         bitMasks.setQuery("Score > '5'", 0);
         bitMasks.setQuery("Count > '50'", 1);
         bitMasks.setActiveQueries(0xFFFFFFFFFFFFFFFFL);
@@ -110,7 +100,7 @@
     private static class UpdateQueryPlugin extends SimpleEditPlugin {
 
         private final BitMaskQueryCollection bitMaskQueries;
-        
+
         public UpdateQueryPlugin(BitMaskQueryCollection bitMaskQueries) {
             this.bitMaskQueries = bitMaskQueries;
         }
