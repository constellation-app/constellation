--- conflicted
+++ resolved
@@ -1016,18 +1016,13 @@
         final int y2Attribute = VisualConcept.VertexAttribute.Y2.get(wg);
         final int z2Attribute = VisualConcept.VertexAttribute.Z2.get(wg);
         final int cameraAttribute = VisualConcept.GraphAttribute.CAMERA.get(wg);
-<<<<<<< HEAD
-
-        draggedNodeIds.forEach(vertexId -> {
-=======
-        
+
         draggedNodes.forEach(vertexId -> {
->>>>>>> 0b7aa618
             final Vector3f currentPos = VisualGraphUtilities.getMixedVertexCoordinates(wg, vertexId, xAttribute, x2Attribute, yAttribute, y2Attribute, zAttribute, z2Attribute, cameraAttribute);
             currentPos.add(delta);
             VisualGraphUtilities.setVertexCoordinates(wg, currentPos, vertexId, xAttribute, yAttribute, zAttribute);
         });
-        
+
         draggedNodes.replaceAll(id -> wg.getVertexPosition(id)); // Replade the Id's with positions, as required by scheduleXYZCHangeOperation.
         scheduleXYZChangeOperation(Ints.toArray(draggedNodes));
     }
