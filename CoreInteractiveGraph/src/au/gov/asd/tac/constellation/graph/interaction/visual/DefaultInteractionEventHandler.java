--- conflicted
+++ resolved
@@ -595,7 +595,6 @@
                 // If the mouse is currently pressed and the mouse wheel was moved somewhere
                 // other than the mouse pressed point, then we need to recalculate our
                 // reference point for further action, and in some cases simulate a drag.
-<<<<<<< HEAD
                 if (eventState.isMousePressed() && !wheelPoint.equals(eventState.getPoint(EventState.REFERENCE_POINT))) {
                     final Point from;
                     switch (eventState.getCurrentAction()) {
@@ -608,24 +607,8 @@
                             from = eventState.getPoint(EventState.DRAG_POINT);
                             performDrag(wg, camera, from, wheelPoint);
                             break;
-=======
-                if (eventState.isMousePressed()) {
-                    if (!wheelPoint.equals(eventState.getPoint(EventState.REFERENCE_POINT))) {
-                        final Point from;
-                        switch (eventState.getCurrentAction()) {
-                            case PANNING:
-                                from = eventState.getFirstValidPoint(EventState.DRAG_POINT, EventState.REFERENCE_POINT);
-                                final Vector3f translation = visualInteraction.convertTranslationToPan(from, wheelPoint, zoomReferencePoint);
-                                CameraUtilities.pan(camera, translation.getX(), translation.getY());
-                                break;
-                            case DRAG_NODES:
-                                from = eventState.getPoint(EventState.DRAG_POINT);
-                                performDrag(wg, camera, from, wheelPoint);
-                                break;
-                            default:
-                                break;
-                        }
->>>>>>> 553dc082
+                        default:
+                            break;
                     }
                 }
 
