--- conflicted
+++ resolved
@@ -16,19 +16,15 @@
 package au.gov.asd.tac.constellation.graph.interaction.visual.renderables;
 
 import au.gov.asd.tac.constellation.graph.interaction.framework.HitState;
+import au.gov.asd.tac.constellation.graph.interaction.framework.HitState.HitType;
 import au.gov.asd.tac.constellation.utilities.graphics.Matrix44f;
-import au.gov.asd.tac.constellation.visual.AutoDrawable;
 import au.gov.asd.tac.constellation.visual.opengl.renderer.GLRenderable;
-<<<<<<< HEAD
-import au.gov.asd.tac.constellation.visual.vulkan.CVKVisualProcessor;
-=======
 import au.gov.asd.tac.constellation.visual.opengl.renderer.GLVisualProcessor;
 import au.gov.asd.tac.constellation.visual.opengl.utilities.GLTools;
 import com.jogamp.common.nio.Buffers;
 import com.jogamp.opengl.GL3;
 import com.jogamp.opengl.GLAutoDrawable;
 import java.nio.FloatBuffer;
->>>>>>> 749f5e10
 import java.util.LinkedList;
 import java.util.Queue;
 import java.util.concurrent.BlockingDeque;
@@ -67,10 +63,8 @@
     // The buffer to read from. This is hardcoded as their seems to be no real reason to change it,
     // but perhaps it should be looked up from the corersponding GraphRenderable. At the moment it simply
     // matches the buffer name used inside the if(doHitTesting) {} block of GraphRenderable's display method.
-    // TODO_TT: 
-    private final int hitTestBufferName = -1;
-//    private final int hitTestBufferName = GL3.GL_COLOR_ATTACHMENT0;
-    private final CVKVisualProcessor parent;
+    private final int hitTestBufferName = GL3.GL_COLOR_ATTACHMENT0;
+    private final GLVisualProcessor parent;
 
     private HitTestRequest hitTestRequest;
     private final BlockingDeque<HitTestRequest> requestQueue = new LinkedBlockingDeque<>();
@@ -80,7 +74,7 @@
      *
      * @param parent
      */
-    public HitTester(final CVKVisualProcessor parent) {
+    public HitTester(final GLVisualProcessor parent) {
         this.parent = parent;
         hitTestFboName = new int[1];
         hitTestDepthBufferName = new int[1];
@@ -93,36 +87,33 @@
     }
 
     @Override
-    public void init(final AutoDrawable drawable) {
-//        final GL30 gl = drawable.getGL().getGL3();
-//        // Hit testing.
-//        // Create an FBO name and bind a new FBO.
-//        // TODO_TT:
-////        gl.glGenFramebuffers(1, hitTestFboName, 0);
-//        GL30.glBindFramebuffer(GL30.GL_DRAW_FRAMEBUFFER, hitTestFboName[0]);
-//
-//        // Create a depth buffer object and attach it.
-//        // TODO_TT:
-////        gl.glGenRenderbuffers(1, hitTestDepthBufferName, 0);
-//        GL30.glBindRenderbuffer(GL30.GL_RENDERBUFFER, hitTestDepthBufferName[0]);
-//        GL30.glRenderbufferStorage(GL30.GL_RENDERBUFFER, GL30.GL_DEPTH_COMPONENT32F, width, height);
-//
-//        // Create an RBO and bind it.
-//        // TODO_TT:
-////        gl.glGenRenderbuffers(1, hitTestRboName, 0);
-//        GL30.glBindRenderbuffer(GL30.GL_RENDERBUFFER, hitTestRboName[0]);
-//
-//        // Allocate memory to back the RBO.
-//        // Using R32F gives us plenty of unique values (2**22 in the mantissa without
-//        // worrying about floating point stuff).
-//        GL30.glRenderbufferStorage(GL30.GL_RENDERBUFFER, GL30.GL_R32F, width, height);
-//
-//        // Attach the render buffers.
-//        GL30.glFramebufferRenderbuffer(GL30.GL_DRAW_FRAMEBUFFER, GL30.GL_DEPTH_ATTACHMENT, GL30.GL_RENDERBUFFER, hitTestDepthBufferName[0]);
-//        GL30.glFramebufferRenderbuffer(GL30.GL_DRAW_FRAMEBUFFER, GL30.GL_COLOR_ATTACHMENT0, GL30.GL_RENDERBUFFER, hitTestRboName[0]);
-//
-//        GLTools.checkFramebufferStatus(gl, "ht-check");
-//        parent.setHitTestFboName(hitTestFboName[0]);
+    public void init(final GLAutoDrawable drawable) {
+        final GL3 gl = drawable.getGL().getGL3();
+        // Hit testing.
+        // Create an FBO name and bind a new FBO.
+        gl.glGenFramebuffers(1, hitTestFboName, 0);
+        gl.glBindFramebuffer(GL3.GL_DRAW_FRAMEBUFFER, hitTestFboName[0]);
+
+        // Create a depth buffer object and attach it.
+        gl.glGenRenderbuffers(1, hitTestDepthBufferName, 0);
+        gl.glBindRenderbuffer(GL3.GL_RENDERBUFFER, hitTestDepthBufferName[0]);
+        gl.glRenderbufferStorage(GL3.GL_RENDERBUFFER, GL3.GL_DEPTH_COMPONENT32F, width, height);
+
+        // Create an RBO and bind it.
+        gl.glGenRenderbuffers(1, hitTestRboName, 0);
+        gl.glBindRenderbuffer(GL3.GL_RENDERBUFFER, hitTestRboName[0]);
+
+        // Allocate memory to back the RBO.
+        // Using R32F gives us plenty of unique values (2**22 in the mantissa without
+        // worrying about floating point stuff).
+        gl.glRenderbufferStorage(GL3.GL_RENDERBUFFER, GL3.GL_R32F, width, height);
+
+        // Attach the render buffers.
+        gl.glFramebufferRenderbuffer(GL3.GL_DRAW_FRAMEBUFFER, GL3.GL_DEPTH_ATTACHMENT, GL3.GL_RENDERBUFFER, hitTestDepthBufferName[0]);
+        gl.glFramebufferRenderbuffer(GL3.GL_DRAW_FRAMEBUFFER, GL3.GL_COLOR_ATTACHMENT0, GL3.GL_RENDERBUFFER, hitTestRboName[0]);
+
+        GLTools.checkFramebufferStatus(gl, "ht-check");
+        parent.setHitTestFboName(hitTestFboName[0]);
     }
 
     /**
@@ -145,7 +136,7 @@
     }
 
     @Override
-    public void update(final AutoDrawable drawable) {
+    public void update(final GLAutoDrawable drawable) {
         if (requestQueue != null && !requestQueue.isEmpty()) {
             requestQueue.forEach(request -> notificationQueues.add(request.getNotificationQueue()));
             hitTestRequest = requestQueue.getLast();
@@ -154,72 +145,6 @@
     }
 
     @Override
-<<<<<<< HEAD
-    public void display(final AutoDrawable drawable, final Matrix44f modelViewProjectionMatrix) {
-//        final GL30 gl = drawable.getGL().getGL3();
-//        if (needsResize) {
-//            GL30.glBindRenderbuffer(GL30.GL_RENDERBUFFER, hitTestDepthBufferName[0]);
-//            GL30.glRenderbufferStorage(GL30.GL_RENDERBUFFER, GL30.GL_DEPTH_COMPONENT32, width, height);
-//
-//            GL30.glBindRenderbuffer(GL30.GL_RENDERBUFFER, hitTestRboName[0]);
-//            GL30.glRenderbufferStorage(GL30.GL_RENDERBUFFER, GL30.GL_R32F, width, height);
-//
-//            GL30.glBindRenderbuffer(GL30.GL_RENDERBUFFER, 0);
-//            needsResize = false;
-//        }
-//        if (!notificationQueues.isEmpty()) {
-//            final int x = hitTestRequest.getX();
-//            final int y = hitTestRequest.getY();
-//            
-//             
-//            //  Windows-DPI-Scaling
-//            //
-//            // If JOGL is ever fixed or another solution is found, either change
-//            // needsManualDPIScaling to return false (so there is effectively no
-//            // DPI scaling here) or to remove dpiScaleY below.            
-//            float dpiScaleY = 1.0f;
-//            if (GLTools.needsManualDPIScaling()){
-//                dpiScaleY = parent.getDPIScaleY();
-//            }
-//            final int surfaceHeight = (int)(drawable.getSurfaceHeight() * dpiScaleY);
-//
-//            // Allocate 3 floats for RGB values.
-//            FloatBuffer fbuf = BufferUtils.createFloatBuffer(3);
-//
-//            GL30.glBindFramebuffer(GL30.GL_READ_FRAMEBUFFER, hitTestFboName[0]);
-//            GL30.glReadBuffer(hitTestBufferName);
-//            GL30.glReadPixels(x, surfaceHeight - y, 1, 1, GL30.GL_RGB, GL30.GL_FLOAT, fbuf);
-//
-//            // There are enough colors in the buffer that we only need worry about
-//            // r component for now. That gives us 2**22 distinct values.
-//            final int r = (int) (fbuf.get(0));
-//
-//            final int id;
-//            final HitType currentHitType;
-//            if (r == 0) {
-//                currentHitType = HitType.NO_ELEMENT;
-//                id = -1;
-//            } else {
-//                currentHitType = r > 0 ? HitType.VERTEX : HitType.TRANSACTION;
-//                id = r > 0 ? r - 1 : -r - 1;
-//            }
-//
-//            final HitState hitState = hitTestRequest.getHitState();
-//            hitState.setCurrentHitId(id);
-//            hitState.setCurrentHitType(currentHitType);
-//            if (hitTestRequest.getFollowUpOperation() != null) {
-//                hitTestRequest.getFollowUpOperation().accept(hitState);
-//            }
-//            synchronized (this.notificationQueues) {
-//                while (!notificationQueues.isEmpty()) {
-//                    final Queue<HitState> queue = notificationQueues.remove();
-//                    if (queue != null) {
-//                        queue.add(hitState);
-//                    }
-//                }
-//            }
-//        }
-=======
     public void display(final GLAutoDrawable drawable, final Matrix44f modelViewProjectionMatrix) {
         final GL3 gl = drawable.getGL().getGL3();
         if (needsResize) {
@@ -283,15 +208,13 @@
                 }
             }
         }
->>>>>>> 749f5e10
-    }
-
-    @Override
-    public void dispose(final AutoDrawable drawable) {
-        // TODO_TT: this whole func
-//        final GL30 gl = drawable.getGL().getGL3();
-//        gl.glDeleteRenderbuffers(1, hitTestRboName, 0);
-//        gl.glDeleteRenderbuffers(1, hitTestDepthBufferName, 0);
-//        gl.glDeleteFramebuffers(1, hitTestFboName, 0);
+    }
+
+    @Override
+    public void dispose(final GLAutoDrawable drawable) {
+        final GL3 gl = drawable.getGL().getGL3();
+        gl.glDeleteRenderbuffers(1, hitTestRboName, 0);
+        gl.glDeleteRenderbuffers(1, hitTestDepthBufferName, 0);
+        gl.glDeleteFramebuffers(1, hitTestFboName, 0);
     }
 }