--- conflicted
+++ resolved
@@ -191,13 +191,7 @@
                     saveAs.saveAs(FileUtil.toFileObject(file.getParentFile()), file.getName());
 
                     // take a screenshot in a separate thread in parrallel
-<<<<<<< HEAD
-                    new Thread(() -> RecentGraphScreenshotUtilities
-                            .takeScreenshot(newFile.getAbsolutePath()),
-                            "Take Graph Screenshot").start();
-=======
                     new Thread(() -> RecentGraphScreenshotUtilities.takeScreenshot(file.getName()), "Take Graph Screenshot").start();
->>>>>>> b1f2d86d
                 } catch (final IOException ioE) {
                     Exceptions.attachLocalizedMessage(ioE,
                             Bundle.MSG_SaveAsFailed(
