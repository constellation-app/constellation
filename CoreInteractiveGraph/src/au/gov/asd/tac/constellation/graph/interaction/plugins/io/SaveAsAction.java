/*
 * Copyright 2010-2021 Australian Signals Directorate
 *
 * Licensed under the Apache License, Version 2.0 (the "License");
 * you may not use this file except in compliance with the License.
 * You may obtain a copy of the License at
 *
 *     http://www.apache.org/licenses/LICENSE-2.0
 *
 * Unless required by applicable law or agreed to in writing, software
 * distributed under the License is distributed on an "AS IS" BASIS,
 * WITHOUT WARRANTIES OR CONDITIONS OF ANY KIND, either express or implied.
 * See the License for the specific language governing permissions and
 * limitations under the License.
 */
package au.gov.asd.tac.constellation.graph.interaction.plugins.io;

/*
 * DO NOT ALTER OR REMOVE COPYRIGHT NOTICES OR THIS HEADER.
 *
 * Copyright 1997-2010 Oracle and/or its affiliates. All rights reserved.
 *
 * Oracle and Java are registered trademarks of Oracle and/or its affiliates.
 * Other names may be trademarks of their respective owners.
 *
 * The contents of this file are subject to the terms of either the GNU
 * General Public License Version 2 only ("GPL") or the Common
 * Development and Distribution License("CDDL") (collectively, the
 * "License"). You may not use this file except in compliance with the
 * License. You can obtain a copy of the License at
 * http://www.netbeans.org/cddl-gplv2.html
 * or nbbuild/licenses/CDDL-GPL-2-CP. See the License for the
 * specific language governing permissions and limitations under the
 * License.  When distributing the software, include this License Header
 * Notice in each file and include the License file at
 * nbbuild/licenses/CDDL-GPL-2-CP.  Oracle designates this
 * particular file as subject to the "Classpath" exception as provided
 * by Oracle in the GPL Version 2 section of the License file that
 * accompanied this code. If applicable, add the following below the
 * License Header, with the fields enclosed by brackets [] replaced by
 * your own identifying information:
 * "Portions Copyrighted [year] [name of copyright owner]"
 *
 * Contributor(s):
 *
 * The Original Software is NetBeans. The Initial Developer of the Original
 * Software is Sun Microsystems, Inc. Portions Copyright 1997-2007 Sun
 * Microsystems, Inc. All Rights Reserved.
 *
 * If you wish your version of this file to be governed by only the CDDL
 * or only the GPL Version 2, indicate your decision by adding
 * "[Contributor] elects to include this software in this distribution
 * under the [CDDL or GPL Version 2] license." If you do not indicate a
 * single choice of license, a recipient has the option to distribute
 * your version of this file under either the CDDL, the GPL Version 2 or
 * to extend the choice of license to its licensees as provided above.
 * However, if you add GPL Version 2 code and therefore, elected the GPL
 * Version 2 license, then the option applies only if the new code is
 * made subject to such option by the copyright holder.
 */
import au.gov.asd.tac.constellation.graph.Graph;
import au.gov.asd.tac.constellation.graph.interaction.plugins.io.screenshot.RecentGraphScreenshotUtilities;
import au.gov.asd.tac.constellation.graph.node.GraphNode;
import au.gov.asd.tac.constellation.graph.schema.SchemaFactoryUtilities;
import au.gov.asd.tac.constellation.preferences.ApplicationPreferenceKeys;
import au.gov.asd.tac.constellation.utilities.BrandingUtilities;
import au.gov.asd.tac.constellation.utilities.file.FileExtensionConstants;
import au.gov.asd.tac.constellation.utilities.gui.NotifyDisplayer;
import java.awt.event.ActionEvent;
import java.beans.PropertyChangeListener;
import java.io.File;
import java.io.IOException;
import java.util.Collection;
import java.util.Iterator;
import java.util.logging.Level;
import java.util.logging.Logger;
import java.util.prefs.Preferences;
import javax.swing.AbstractAction;
import javax.swing.Action;
import javax.swing.Icon;
import javax.swing.JFileChooser;
import javax.swing.SwingUtilities;
import javax.swing.filechooser.FileNameExtensionFilter;
import org.apache.commons.lang3.StringUtils;
import org.openide.DialogDisplayer;
import org.openide.NotifyDescriptor;
import org.openide.awt.ActionID;
import org.openide.awt.ActionReference;
import org.openide.awt.ActionReferences;
import org.openide.awt.ActionRegistration;
import org.openide.filesystems.FileObject;
import org.openide.filesystems.FileUtil;
import org.openide.loaders.DataObject;
import org.openide.loaders.SaveAsCapable;
import org.openide.util.ContextAwareAction;
import org.openide.util.Exceptions;
import org.openide.util.Lookup;
import org.openide.util.LookupEvent;
import org.openide.util.LookupListener;
import org.openide.util.Mutex;
import org.openide.util.NbBundle.Messages;
import org.openide.util.NbPreferences;
import org.openide.util.Utilities;
import org.openide.util.WeakListeners;
import org.openide.windows.TopComponent;
import org.openide.windows.WindowManager;

/**
 * Action to save document under a different file name and/or extension. The
 * action is enabled for editor windows only. This class is a copy of the
 * org.openide.actions.SaveAsAction class except that additional validation was
 * added
 *
 */
@ActionID(category = "File", id = "au.gov.asd.tac.constellation.functionality.save.SaveAsAction")
@ActionRegistration(displayName = "#MSG_SaveAs_SaveAsAction",
        lazy = false)
@ActionReferences({
    @ActionReference(path = "Menu/File", position = 1100)
})
@Messages({
    "MSG_SaveAs_SaveAsAction=Save As...",
    "# {0} - folder name",
    "MSG_CannotCreateTargetFolder=Unable to create target folder {0}",
    "MSG_SaveAsTitle=Save Graph",
    "# {0} - file name",
    "# {1} - error msg",
    "MSG_SaveAsFailed=Unable to save the file {0}, Error Message {1}",
    "# {0} - file name",
    "MSG_SaveAs_OverwriteQuestion=The file {0} already exists. Do you want to overwrite it?",
    "MSG_SaveAs_OverwriteQuestion_Title=Save Graph",
    "MSG_SaveAs_SameFileSelected=The graph will be saved using the same file",
    "MSG_SaveAs_SameFileSelected_Title=Save Graph",
    "# {0} - file name",
    "MSG_SaveAs_FileInUse=The graph cannot be saved to {0}, since it is already in use by another graph.",
    "MSG_SaveAs_FileInUse_Title=Save Graph"
})
public class SaveAsAction extends AbstractAction implements ContextAwareAction {
    
    private static final Logger LOGGER = Logger.getLogger(SaveAsAction.class.getName());

    /**
     * Action to save document under a different file name and/or extension. The
     * action is enabled for editor windows only.
     *
     * @since 6.3
     * @author S. Aubrecht
     */
    private Lookup context;
    private Lookup.Result<SaveAsCapable> lkpInfo;
    private boolean isGlobal = false;
    private boolean isDirty = true;
    private PropertyChangeListener registryListener;
    private LookupListener lookupListener;
    private boolean isSaved = false;

    public SaveAsAction() {
        this(Utilities.actionsGlobalContext(), true);
    }

    public SaveAsAction(final Lookup context, final boolean isGlobal) {
        super(Bundle.MSG_SaveAs_SaveAsAction());
        this.context = context;
        this.isGlobal = isGlobal;
        putValue("noIconInMenu", Boolean.TRUE);
        setEnabled(false);
    }

    /**
     * Method is called from XML layers to create action instance for the main
     * menu/toolbar.
     *
     * @return Global instance for menu/toolbar
     */
    public static ContextAwareAction create() {
        return new au.gov.asd.tac.constellation.graph.interaction.plugins.io.SaveAsAction();
    }

    @Override
    public boolean isEnabled() {
        if (isDirty || changeSupport == null || !changeSupport.hasListeners("enabled")) {
            refreshEnabled();
        }
        return super.isEnabled();
    }

    public boolean isSaved() {
        return isSaved;
    }

    @Override
    public void actionPerformed(final ActionEvent e) {
        refreshListeners();
        final Collection<? extends SaveAsCapable> inst = lkpInfo.allInstances();
        if (!inst.isEmpty()) {
            final SaveAsCapable saveAs = inst.iterator().next();
            final File newFile = getNewFileName();

            if (newFile != null) {
                try {
                    saveAs.saveAs(FileUtil.toFileObject(newFile.getParentFile()), newFile.getName());

                    // take a screenshot in a separate thread in parrallel
<<<<<<< HEAD
                    new Thread(() -> {
                        RecentGraphScreenshotUtilities.takeScreenshot(newFile.getAbsolutePath());
                    }, "Take Graph Screenshot").start();
=======
                    new Thread(() -> RecentGraphScreenshotUtilities.takeScreenshot(newFile.getName()), "Take Graph Screenshot").start();
>>>>>>> 95331411
                } catch (final IOException ioE) {
                    Exceptions.attachLocalizedMessage(ioE,
                            Bundle.MSG_SaveAsFailed(
                                    newFile.getName(),
                                    ioE.getLocalizedMessage()));
                    LOGGER.log(Level.SEVERE, null, ioE);
                }
                isSaved = true;
            }
        }
    }

    /**
     * verify whether any other graph has this file opened
     *
     * @param filename the proposed filename
     * @return boolean
     */
    public boolean isFileInUse(final File filename) {
        boolean fileInUse = false;
        try {
            Iterator<Graph> iter = GraphNode.getAllGraphs().values().iterator();
            while (!fileInUse && iter.hasNext()) {
                GraphNode node = GraphNode.getGraphNode(iter.next());
                if (!node.getDataObject().isInMemory()) {
                    File existingFile = new File(node.getDataObject().getPrimaryFile().getPath());

                    fileInUse = filename.getCanonicalPath().equalsIgnoreCase(existingFile.getCanonicalPath());
                }
            }
        } catch (final Exception ex) {
        }
        return fileInUse;
    }

    /**
     * Show file 'save as' dialog window to ask user for a new file name.
     *
     * @return File selected by the user or null if no file was selected.
     */
    private File getNewFileName() {
        final Preferences prefs = NbPreferences.forModule(ApplicationPreferenceKeys.class);
        final String lastFileOpenAndSaveLocation = prefs.get(ApplicationPreferenceKeys.FILE_OPEN_AND_SAVE_LOCATION, "");
        final boolean rememberOpenAndSaveLocation = prefs.getBoolean(ApplicationPreferenceKeys.REMEMBER_OPEN_AND_SAVE_LOCATION, ApplicationPreferenceKeys.REMEMBER_OPEN_AND_SAVE_LOCATION_DEFAULT);
        File newFile = null;
        FileObject currentFileObject = getCurrentFileObject();
        if (currentFileObject != null) {
            newFile = FileUtil.toFile(currentFileObject);
            if (newFile == null) {
                newFile = new File(currentFileObject.getNameExt());
            }
        }

        final JFileChooser chooser = new FileChooser();
        chooser.setFileFilter(new FileNameExtensionFilter(String.format("%s graphs [.star]", BrandingUtilities.APPLICATION_NAME), "star"));
        chooser.setDialogTitle(Bundle.MSG_SaveAsTitle());
        chooser.setMultiSelectionEnabled(false);
        if (newFile != null && newFile.exists()) {
            chooser.setCurrentDirectory(newFile.getParentFile());
            chooser.setSelectedFile(newFile);
        } else {
            final File initialFolder = getInitialFolderFrom(newFile, lastFileOpenAndSaveLocation, rememberOpenAndSaveLocation);
            chooser.setCurrentDirectory(initialFolder);
            chooser.setSelectedFile(newFile);
        }

        final File origFile = newFile;
        while (true) {
            if (JFileChooser.APPROVE_OPTION != chooser.showSaveDialog(WindowManager.getDefault().getMainWindow())) {
                return null;
            }
            newFile = chooser.getSelectedFile();
            if (newFile == null) {
                break;
            }
            while (!newFile.getName().matches("^[\\w-_. ]*$") || !newFile.getParentFile().exists()) {
                NotifyDisplayer.display("File names can only include alphanumeric characters, - or .", NotifyDescriptor.WARNING_MESSAGE);
                if (JFileChooser.APPROVE_OPTION != chooser.showSaveDialog(WindowManager.getDefault().getMainWindow())) {
                    return null;
                }
                newFile = chooser.getSelectedFile();
            }
            if (isFileInUse(newFile)) {
                NotifyDescriptor nd = new NotifyDescriptor(
                        Bundle.MSG_SaveAs_FileInUse(newFile),
                        Bundle.MSG_SaveAs_FileInUse_Title(), //NOI18N
                        NotifyDescriptor.DEFAULT_OPTION,
                        NotifyDescriptor.ERROR_MESSAGE,
                        new Object[]{
                            NotifyDescriptor.OK_OPTION
                        }, NotifyDescriptor.OK_OPTION);
                DialogDisplayer.getDefault().notify(nd);
            } else if (newFile.equals(origFile)) {
                NotifyDescriptor nd = new NotifyDescriptor(
                        Bundle.MSG_SaveAs_SameFileSelected(),
                        Bundle.MSG_SaveAs_SameFileSelected_Title(),
                        NotifyDescriptor.DEFAULT_OPTION,
                        NotifyDescriptor.INFORMATION_MESSAGE,
                        new Object[]{
                            NotifyDescriptor.OK_OPTION
                        }, NotifyDescriptor.OK_OPTION);
                DialogDisplayer.getDefault().notify(nd);
            } else if (newFile.exists()) {
                NotifyDescriptor nd = new NotifyDescriptor(
                        Bundle.MSG_SaveAs_OverwriteQuestion(newFile.getName()),
                        Bundle.MSG_SaveAs_OverwriteQuestion_Title(),
                        NotifyDescriptor.YES_NO_OPTION,
                        NotifyDescriptor.QUESTION_MESSAGE,
                        new Object[]{
                            NotifyDescriptor.YES_OPTION, NotifyDescriptor.NO_OPTION
                        }, NotifyDescriptor.NO_OPTION);
                if (NotifyDescriptor.YES_OPTION == DialogDisplayer.getDefault().notify(nd)) {
                    break;
                }
            } else {
                break;
            }
        }

        // When the preference "Remember Open/Save Location" is set,
        // save the curent directory if a file was selected
        if (newFile != null) {
            final String lastDir = chooser.getCurrentDirectory().getAbsolutePath();
            if (!lastFileOpenAndSaveLocation.equals(lastDir) && rememberOpenAndSaveLocation) {
                prefs.put(ApplicationPreferenceKeys.FILE_OPEN_AND_SAVE_LOCATION, lastDir);
            }
        }
        return newFile;
    }

    private FileObject getCurrentFileObject() {
        TopComponent tc = TopComponent.getRegistry().getActivated();
        if (tc != null) {
            DataObject dob = tc.getLookup().lookup(DataObject.class);
            if (dob != null) {
                return dob.getPrimaryFile();
            }
        }
        return null;
    }

    /**
     * @param newFile File being 'saved'
     * @return Initial folder selected in file chooser. When the preference
     * "Remember Open/Save Location" is set, get the Directory saved in the
     * preference, otherwise use the user's home directory
     */
    private File getInitialFolderFrom(final File newFile, String lastFileOpenAndSaveLocation, boolean rememberOpenSaveLocation) {
        if (newFile != null) {
            File parent = newFile.getParentFile();
            if (parent == null) {
                //Check prefferences for last saved directory
                return new File((lastFileOpenAndSaveLocation.isEmpty() || !rememberOpenSaveLocation) ? System.getProperty("user.home") : lastFileOpenAndSaveLocation);
            } else {
                return parent;
            }
        }
        return null;
    }

    /**
     * @param file
     * @return True if given file is netbeans user dir.
     */
    private boolean isFromUserDir(final File file) {
        if (file == null) {
            return false;
        }
        File nbUserDir = new File(System.getProperty("netbeans.user")); //NOI18N
        return file.getAbsolutePath().startsWith(nbUserDir.getAbsolutePath());
    }

    @Override
    public Action createContextAwareInstance(final Lookup actionContext) {
        return new au.gov.asd.tac.constellation.graph.interaction.plugins.io.SaveAsAction(actionContext, false);
    }

    @Override
    public synchronized void addPropertyChangeListener(final PropertyChangeListener listener) {
        super.addPropertyChangeListener(listener);
        refreshListeners();
    }

    @Override
    public synchronized void removePropertyChangeListener(final PropertyChangeListener listener) {
        super.removePropertyChangeListener(listener);
        Mutex.EVENT.readAccess(this::refreshListeners // might be called off EQ by WeakListeners
        );
    }

    private PropertyChangeListener createRegistryListener() {
        return WeakListeners.propertyChange(evt -> isDirty = true, TopComponent.getRegistry());
    }

    private LookupListener createLookupListener() {
        return WeakListeners.create(LookupListener.class, (LookupListener) (final LookupEvent ev) -> isDirty = true, lkpInfo);
    }

    private void refreshEnabled() {
        if (lkpInfo == null) {
            //The thing we want to listen for the presence or absence of
            //on the global selection
            Lookup.Template<SaveAsCapable> tpl = new Lookup.Template<>(SaveAsCapable.class);
            lkpInfo = context.lookup(tpl);
        }

        TopComponent tc = TopComponent.getRegistry().getActivated();
        boolean isEditorWindowActivated = tc != null && WindowManager.getDefault().isEditorTopComponent(tc);
        setEnabled(lkpInfo != null && !lkpInfo.allItems().isEmpty() && isEditorWindowActivated);
        isDirty = false;
    }

    private void refreshListeners() {
        assert SwingUtilities.isEventDispatchThread() : "this shall be called just from AWT thread";

        if (lkpInfo == null) {
            //The thing we want to listen for the presence or absence of
            //on the global selection
            Lookup.Template<SaveAsCapable> tpl = new Lookup.Template<>(SaveAsCapable.class);
            lkpInfo = context.lookup(tpl);
        }

        if (changeSupport == null || !changeSupport.hasListeners("enabled")) { //NOI18N
            if (isGlobal && registryListener != null) {
                TopComponent.getRegistry().removePropertyChangeListener(registryListener);
                registryListener = null;
            }
            if (lookupListener != null) {
                lkpInfo.removeLookupListener(lookupListener);
                lookupListener = null;
            }
        } else {
            if (registryListener == null) {
                registryListener = createRegistryListener();
                TopComponent.getRegistry().addPropertyChangeListener(registryListener);
            }

            if (lookupListener == null) {
                lookupListener = createLookupListener();
                lkpInfo.addLookupListener(lookupListener);
            }
            refreshEnabled();
        }
    }

    //for unit testing
    boolean _isEnabled() {
        return super.isEnabled();
    }

    private static class FileChooser extends JFileChooser {

        /**
         * Add an icon to relevant files
         *
         * @param f A file.
         *
         * @return An icon for the file.
         */
        @Override
        public Icon getIcon(final File f) {
            if (StringUtils.endsWithIgnoreCase(f.getName(), FileExtensionConstants.STAR)) {
                return SchemaFactoryUtilities.getDefaultSchemaFactory().getIcon().buildIcon(16);
            }
            return super.getIcon(f);
        }
    }
}<|MERGE_RESOLUTION|>--- conflicted
+++ resolved
@@ -136,7 +136,7 @@
     "MSG_SaveAs_FileInUse_Title=Save Graph"
 })
 public class SaveAsAction extends AbstractAction implements ContextAwareAction {
-    
+
     private static final Logger LOGGER = Logger.getLogger(SaveAsAction.class.getName());
 
     /**
@@ -201,13 +201,9 @@
                     saveAs.saveAs(FileUtil.toFileObject(newFile.getParentFile()), newFile.getName());
 
                     // take a screenshot in a separate thread in parrallel
-<<<<<<< HEAD
                     new Thread(() -> {
                         RecentGraphScreenshotUtilities.takeScreenshot(newFile.getAbsolutePath());
                     }, "Take Graph Screenshot").start();
-=======
-                    new Thread(() -> RecentGraphScreenshotUtilities.takeScreenshot(newFile.getName()), "Take Graph Screenshot").start();
->>>>>>> 95331411
                 } catch (final IOException ioE) {
                     Exceptions.attachLocalizedMessage(ioE,
                             Bundle.MSG_SaveAsFailed(
