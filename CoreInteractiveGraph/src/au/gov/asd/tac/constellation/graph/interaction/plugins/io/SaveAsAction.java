--- conflicted
+++ resolved
@@ -68,28 +68,19 @@
 import java.util.Collection;
 import java.util.prefs.Preferences;
 import javax.swing.AbstractAction;
-import javax.swing.Action;
-import javax.swing.SwingUtilities;
-import javax.swing.filechooser.FileNameExtensionFilter;
 import org.openide.awt.ActionID;
 import org.openide.awt.ActionReference;
 import org.openide.awt.ActionReferences;
 import org.openide.awt.ActionRegistration;
 import org.openide.filesystems.FileChooserBuilder;
-import org.openide.filesystems.FileUtil;
 import org.openide.loaders.SaveAsCapable;
 import org.openide.util.ContextAwareAction;
 import org.openide.util.Exceptions;
 import org.openide.util.Lookup;
-import org.openide.util.LookupEvent;
 import org.openide.util.LookupListener;
-import org.openide.util.Mutex;
 import org.openide.util.NbBundle.Messages;
 import org.openide.util.NbPreferences;
 import org.openide.util.Utilities;
-import org.openide.util.WeakListeners;
-import org.openide.windows.TopComponent;
-import org.openide.windows.WindowManager;
 
 /**
  * Action to save document under a different file name and/or extension. The
@@ -188,26 +179,23 @@
 
             final FileChooserBuilder fileChooser = getSaveAsFileChooser();
 
-<<<<<<< HEAD
             FileChooser.openSaveDialog(fileChooser).thenAccept(optionalFile -> optionalFile.ifPresent(selectedFile -> {
                 savedDirectory = REMEMBER_OPEN_AND_SAVE_LOCATION ? selectedFile : DEFAULT_DIRECTORY;
-=======
-                    // take a screenshot in a separate thread in parrallel
-                    new Thread(() -> RecentGraphScreenshotUtilities.takeScreenshot(newFile.getName()), "Take Graph Screenshot").start();
-                } catch (final IOException ioE) {
+                // take a screenshot in a separate thread in parrallel
+                new Thread(() -> RecentGraphScreenshotUtilities.takeScreenshot(newFile.getName()), "Take Graph Screenshot").start();
+            } catch (final IOException ioE) {
                     Exceptions.attachLocalizedMessage(ioE,
                             Bundle.MSG_SaveAsFailed(
                                     newFile.getName(),
                                     ioE.getLocalizedMessage()));
                     LOGGER.log(Level.SEVERE, null, ioE);
                 }
-                isSaved = true;
-            }
-        }
-    }
->>>>>>> 3e5aed13
-
-                try {
+            isSaved = true;
+        }
+    }
+}
+
+try {
                     saveAs.saveAs(FileUtil.toFileObject(selectedFile.getParentFile()), selectedFile.getName());
 
                     // Take a screenshot in a separate thread in parallel.
@@ -223,18 +211,18 @@
     }
 
     @Override
-    public Action createContextAwareInstance(final Lookup actionContext) {
+        public Action createContextAwareInstance(final Lookup actionContext) {
         return new au.gov.asd.tac.constellation.graph.interaction.plugins.io.SaveAsAction(actionContext, false);
     }
 
     @Override
-    public synchronized void addPropertyChangeListener(final PropertyChangeListener listener) {
+        public synchronized void addPropertyChangeListener(final PropertyChangeListener listener) {
         super.addPropertyChangeListener(listener);
         refreshListeners();
     }
 
     @Override
-    public synchronized void removePropertyChangeListener(final PropertyChangeListener listener) {
+        public synchronized void removePropertyChangeListener(final PropertyChangeListener listener) {
         super.removePropertyChangeListener(listener);
         Mutex.EVENT.readAccess(this::refreshListeners // Might be called off EQ by WeakListeners.
         );
@@ -245,13 +233,23 @@
     }
 
     private LookupListener createLookupListener() {
-        return WeakListeners.create(LookupListener.class, (LookupListener) (final LookupEvent ev) -> isDirty = true, lkpInfo);
+        return WeakListeners.create(LookupListener
+
+.class
+
+
+, (LookupListener) (final LookupEvent ev) -> isDirty = true, lkpInfo);
     }
 
     private void refreshEnabled() {
         if (lkpInfo == null) {
             // The thing we want to listen for the presence or absence of on the global selection.
-            Lookup.Template<SaveAsCapable> tpl = new Lookup.Template<>(SaveAsCapable.class);
+            Lookup.Template<SaveAsCapable> tpl = new Lookup.Template<>(SaveAsCapable
+
+.class
+
+
+);
             lkpInfo = context.lookup(tpl);
         }
 
@@ -266,7 +264,12 @@
 
         if (lkpInfo == null) {
             // The thing we want to listen for the presence or absence of on the global selection.
-            Lookup.Template<SaveAsCapable> tpl = new Lookup.Template<>(SaveAsCapable.class);
+            Lookup.Template<SaveAsCapable> tpl = new Lookup.Template<>(SaveAsCapable
+
+.class
+
+
+);
             lkpInfo = context.lookup(tpl);
         }
 
