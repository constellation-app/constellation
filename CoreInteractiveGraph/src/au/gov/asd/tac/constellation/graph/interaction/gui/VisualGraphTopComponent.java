--- conflicted
+++ resolved
@@ -1119,19 +1119,12 @@
                 final File srcFile = new File(fileobj.getPath());
                 final String srcfilePath = srcFile.getParent().concat(File.separator).concat(this.name).concat(".").concat(fileobj.getExt());
                 
-<<<<<<< HEAD
                 if(srcFile.exists() && !srcFile.isDirectory() && FileUtils.sizeOf(srcFile) > 0) { 
                     // Create a backup copy of the file before overwriting it. If the backup copy fails, then code will never
                     // get to execute the save, so the actual file should remain intact. If the save fails, the backup file will
                     // already have been written.
                     FileUtils.copyFile(new File(srcfilePath), new File(srcfilePath.concat(BACKUP_EXTENSION)));
                 }
-=======
-                // Create a backup copy of the file before overwriting it. If the backup copy fails, then code will never
-                // get to execute the save, so the actual file should remain intact. If the save fails, the backup file will
-                // already have been written.
-                FileUtils.copyFile(new File(srcfilePath), new File(srcfilePath.concat(BACKUP_EXTENSION)));
->>>>>>> e8beb630
                 
                 try (OutputStream out = new BufferedOutputStream(freshGdo.getPrimaryFile().getOutputStream())) {
                     // Write the graph.
