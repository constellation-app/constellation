/*
 * Copyright 2010-2024 Australian Signals Directorate
 *
 * Licensed under the Apache License, Version 2.0 (the "License");
 * you may not use this file except in compliance with the License.
 * You may obtain a copy of the License at
 *
 *     http://www.apache.org/licenses/LICENSE-2.0
 *
 * Unless required by applicable law or agreed to in writing, software
 * distributed under the License is distributed on an "AS IS" BASIS,
 * WITHOUT WARRANTIES OR CONDITIONS OF ANY KIND, either express or implied.
 * See the License for the specific language governing permissions and
 * limitations under the License.
 */
package au.gov.asd.tac.constellation.graph.interaction.gui;

import au.gov.asd.tac.constellation.graph.Graph;
import au.gov.asd.tac.constellation.graph.GraphReadMethods;
import au.gov.asd.tac.constellation.graph.GraphWriteMethods;
import au.gov.asd.tac.constellation.graph.ReadableGraph;
import au.gov.asd.tac.constellation.graph.file.GraphDataObject;
import au.gov.asd.tac.constellation.graph.file.GraphObjectUtilities;
import au.gov.asd.tac.constellation.graph.file.SaveNotification;
import au.gov.asd.tac.constellation.graph.file.io.GraphJsonWriter;
import au.gov.asd.tac.constellation.graph.file.nebula.NebulaDataObject;
import au.gov.asd.tac.constellation.graph.file.save.AutosaveUtilities;
import au.gov.asd.tac.constellation.graph.interaction.animation.Animation;
import au.gov.asd.tac.constellation.graph.interaction.animation.AnimationManager;
import au.gov.asd.tac.constellation.graph.interaction.framework.GraphVisualManagerFactory;
import au.gov.asd.tac.constellation.graph.interaction.plugins.clipboard.CopyToClipboardAction;
import au.gov.asd.tac.constellation.graph.interaction.plugins.clipboard.CutToClipboardAction;
import au.gov.asd.tac.constellation.graph.interaction.plugins.clipboard.PasteFromClipboardAction;
import au.gov.asd.tac.constellation.graph.interaction.plugins.composite.ContractAllCompositesAction;
import au.gov.asd.tac.constellation.graph.interaction.plugins.composite.ExpandAllCompositesAction;
import au.gov.asd.tac.constellation.graph.interaction.plugins.display.DrawBlazesAction;
import au.gov.asd.tac.constellation.graph.interaction.plugins.display.DrawConnectionLabelsAction;
import au.gov.asd.tac.constellation.graph.interaction.plugins.display.DrawConnectionsAction;
import au.gov.asd.tac.constellation.graph.interaction.plugins.display.DrawEdgesAction;
import au.gov.asd.tac.constellation.graph.interaction.plugins.display.DrawLinksAction;
import au.gov.asd.tac.constellation.graph.interaction.plugins.display.DrawNodeLabelsAction;
import au.gov.asd.tac.constellation.graph.interaction.plugins.display.DrawNodesAction;
import au.gov.asd.tac.constellation.graph.interaction.plugins.display.DrawTransactionsAction;
import au.gov.asd.tac.constellation.graph.interaction.plugins.display.Toggle3DAction;
import au.gov.asd.tac.constellation.graph.interaction.plugins.display.ToggleGraphVisibilityAction;
import au.gov.asd.tac.constellation.graph.interaction.plugins.draw.ToggleDrawDirectedAction;
import au.gov.asd.tac.constellation.graph.interaction.plugins.draw.ToggleSelectionModeAction;
import au.gov.asd.tac.constellation.graph.interaction.plugins.io.CloseAction;
import au.gov.asd.tac.constellation.graph.interaction.plugins.io.SaveAsAction;
import au.gov.asd.tac.constellation.graph.interaction.plugins.io.screenshot.RecentGraphScreenshotUtilities;
import au.gov.asd.tac.constellation.graph.locking.DualGraph;
import au.gov.asd.tac.constellation.graph.manager.GraphManager;
import au.gov.asd.tac.constellation.graph.monitor.GraphChangeEvent;
import au.gov.asd.tac.constellation.graph.monitor.GraphChangeListener;
import au.gov.asd.tac.constellation.graph.node.GraphNode;
import au.gov.asd.tac.constellation.graph.node.GraphNodeFactory;
import au.gov.asd.tac.constellation.graph.processing.GraphRecordStoreUtilities;
import au.gov.asd.tac.constellation.graph.processing.RecordStore;
import au.gov.asd.tac.constellation.graph.processing.RecordStoreUtilities;
import au.gov.asd.tac.constellation.graph.schema.Schema;
import au.gov.asd.tac.constellation.graph.schema.SchemaFactoryUtilities;
import au.gov.asd.tac.constellation.graph.schema.visual.attribute.objects.ConnectionMode;
import au.gov.asd.tac.constellation.graph.schema.visual.concept.VisualConcept;
import au.gov.asd.tac.constellation.graph.visual.framework.VisualGraphDefaults;
import au.gov.asd.tac.constellation.plugins.PluginException;
import au.gov.asd.tac.constellation.plugins.PluginExecution;
import au.gov.asd.tac.constellation.plugins.PluginGraphs;
import au.gov.asd.tac.constellation.plugins.PluginInfo;
import au.gov.asd.tac.constellation.plugins.PluginInteraction;
import au.gov.asd.tac.constellation.plugins.PluginType;
import au.gov.asd.tac.constellation.plugins.gui.PluginParametersSwingDialog;
import au.gov.asd.tac.constellation.plugins.logging.ConstellationLoggerHelper;
import au.gov.asd.tac.constellation.plugins.parameters.PluginParameter;
import au.gov.asd.tac.constellation.plugins.parameters.PluginParameters;
import au.gov.asd.tac.constellation.plugins.parameters.types.StringParameterType;
import au.gov.asd.tac.constellation.plugins.parameters.types.StringParameterValue;
import au.gov.asd.tac.constellation.plugins.templates.PluginTags;
import au.gov.asd.tac.constellation.plugins.templates.SimpleEditPlugin;
import au.gov.asd.tac.constellation.plugins.templates.SimplePlugin;
import au.gov.asd.tac.constellation.plugins.update.GraphUpdateController;
import au.gov.asd.tac.constellation.plugins.update.GraphUpdateManager;
import au.gov.asd.tac.constellation.plugins.update.UpdateComponent;
import au.gov.asd.tac.constellation.plugins.update.UpdateController;
import au.gov.asd.tac.constellation.utilities.file.FileExtensionConstants;
import au.gov.asd.tac.constellation.utilities.gui.HandleIoProgress;
import au.gov.asd.tac.constellation.utilities.icon.ConstellationIcon;
import au.gov.asd.tac.constellation.utilities.icon.UserInterfaceIconProvider;
import au.gov.asd.tac.constellation.utilities.memory.MemoryManager;
import au.gov.asd.tac.constellation.utilities.text.SeparatorConstants;
import au.gov.asd.tac.constellation.utilities.visual.DrawFlags;
import au.gov.asd.tac.constellation.utilities.visual.VisualManager;
import java.awt.BorderLayout;
import java.awt.Color;
import java.awt.Component;
import java.awt.Dimension;
import java.awt.EventQueue;
import java.awt.Graphics;
import java.awt.Graphics2D;
import java.awt.Image;
import java.awt.SecondaryLoop;
import java.awt.Toolkit;
import java.awt.datatransfer.DataFlavor;
import java.awt.datatransfer.Transferable;
import java.awt.datatransfer.UnsupportedFlavorException;
import java.awt.dnd.DnDConstants;
import java.awt.dnd.DropTarget;
import java.awt.dnd.DropTargetAdapter;
import java.awt.dnd.DropTargetDragEvent;
import java.awt.dnd.DropTargetDropEvent;
import java.awt.event.ActionEvent;
import java.awt.image.BufferedImage;
import java.io.BufferedOutputStream;
import java.io.File;
import java.io.FileInputStream;
import java.io.IOException;
import java.io.InputStream;
import java.io.OutputStream;
import java.lang.ref.Cleaner;
import java.nio.file.Path;
import java.nio.file.Paths;
import java.util.ArrayList;
import java.util.Collection;
import java.util.HashMap;
import java.util.List;
import java.util.Map;
import java.util.concurrent.CountDownLatch;
import java.util.concurrent.Semaphore;
import java.util.logging.Level;
import java.util.logging.Logger;
import java.util.zip.GZIPInputStream;
import javax.swing.AbstractAction;
import javax.swing.Action;
import javax.swing.ButtonGroup;
import javax.swing.Icon;
import javax.swing.InputMap;
import javax.swing.JOptionPane;
import javax.swing.JPanel;
import javax.swing.JToolBar;
import javax.swing.KeyStroke;
import javax.swing.SwingConstants;
import javax.swing.SwingUtilities;
import javax.swing.SwingWorker;
import org.apache.commons.io.FileUtils;
import org.apache.commons.lang3.StringUtils;
import org.netbeans.api.actions.Savable;
import org.netbeans.spi.actions.AbstractSavable;
import org.openide.DialogDisplayer;
import org.openide.NotifyDescriptor;
import org.openide.awt.ActionID;
import org.openide.awt.ActionReference;
import org.openide.awt.ActionReferences;
import org.openide.awt.StatusDisplayer;
import org.openide.awt.UndoRedo;
import org.openide.filesystems.FileObject;
import org.openide.filesystems.FileUtil;
import org.openide.loaders.DataObject;
import org.openide.loaders.SaveAsCapable;
import org.openide.nodes.Node;
import org.openide.util.HelpCtx;
import org.openide.util.ImageUtilities;
import org.openide.util.Lookup;
import org.openide.util.NbBundle;
import org.openide.util.lookup.AbstractLookup;
import org.openide.util.lookup.InstanceContent;
import org.openide.windows.CloneableTopComponent;
import org.openide.windows.TopComponent;

/**
 * Top component which displays a JOGL canvas in which to draw a graph.
 *
 * @author algol
 * @author antares
 */
@TopComponent.Description(
        preferredID = "VisualGraphTopComponent",
        iconBase = "au/gov/asd/tac/constellation/graph/interaction/gui/resources/constellation.png",
        persistenceType = TopComponent.PERSISTENCE_NEVER
)
@TopComponent.Registration(
        mode = "editor",
        openAtStartup = false
)
@ActionID(
        category = "Window",
        id = "au.gov.asd.tac.constellation.graph.interaction.gui.VisualGraphTopComponent"
)
@ActionReferences({
    @ActionReference(path = "Menu/Window", position = 100)
})
@NbBundle.Messages({
    "CTL_VisualGraphAction=Visual Graph",
    "CTL_VisualGraphTopComponent=Visual Graph",
    "HINT_VisualGraphTopComponent=Visual Graph"
})
public final class VisualGraphTopComponent extends CloneableTopComponent implements GraphChangeListener, UndoRedo.Provider {

    private static final Logger LOGGER = Logger.getLogger(VisualGraphTopComponent.class.getName());

    public static final String NEW_GRAPH_NAME_PARAMETER_ID = PluginParameter.buildId(VisualGraphTopComponent.class, "graph_name");

    private static final Map<String, BufferedImage> ICON_CACHE = new HashMap<>();
    private static final Icon HIDDEN_ICON = UserInterfaceIconProvider.HIDDEN.buildIcon(16, Color.BLACK);
    private static final Icon VISIBLE_ICON = UserInterfaceIconProvider.VISIBLE.buildIcon(16, Color.BLACK);
    private static final Icon MODE_2D_ICON = UserInterfaceIconProvider.MODE_2D.buildIcon(16);
    private static final Icon MODE_3D_ICON = UserInterfaceIconProvider.MODE_3D.buildIcon(16);
    private static final Icon DRAWING_MODE_ICON = UserInterfaceIconProvider.DRAW_MODE.buildIcon(16);
    private static final Icon SELECT_MODE_ICON = UserInterfaceIconProvider.SELECT_MODE.buildIcon(16);
    private static final Icon DIRECTED_ICON = UserInterfaceIconProvider.DIRECTED.buildIcon(16);
    private static final Icon UNDIRECTED_ICON = UserInterfaceIconProvider.UNDIRECTED.buildIcon(16);

    private static final String MODE_2D_SHORT_DESCRIPTION = "Toggle 2D";
    private static final String MODE_3D_SHORT_DESCRIPTION = "Toggle 3D";
    private static final String DRAWING_MODE_SHORT_DESCRIPTION = "Toggle Draw Mode";
    private static final String SELECTION_MODE_SHORT_DESCRIPTION = "Toggle Selection Mode";
    private static final String DIRECTED_SHORT_DESCRIPTION = "Toggle Draw Directed Transactions";
    private static final String UNDIRECTED_SHORT_DESCRIPTION = "Toggle Draw Undirected Transactions";
    private static final String SHOW_BLAZES_SHORT_DESCRIPTION = "Show Blazes";
    private static final String HIDE_BLAZES_SHORT_DESCRIPTION = "Hide Blazes";
    private static final String SHOW_NODE_LABELS_SHORT_DESCRIPTION = "Show Node Labels";
    private static final String HIDE_NODE_LABELS_SHORT_DESCRIPTION = "Hide Node Labels";
    private static final String SHOW_CONNECTION_LABELS_SHORT_DESCRIPTION = "Show Connection Labels";
    private static final String HIDE_CONNECTION_LABELS_SHORT_DESCRIPTION = "Hide Connection Labels";
    private static final String ENABLE_GRAPH_VISIBILITY_THRESHOLD_LABELS_SHORT_DESCRIPTION = "Enable Graph Visibility Threshold";
    private static final String DISABLE_GRAPH_VISIBILITY_THRESHOLD_LABELS_SHORT_DESCRIPTION = "Disable Graph Visibility Threshold";

    private final GraphVisualManagerFactory graphVisualManagerFactory;
    private final VisualManager visualManager;
    private final AnimationManager animationManager;
    private final InstanceContent content;
    private final Graph graph;
    private MySaveAs saveAs = null;
    private MySavable savable = null;
    private final GraphNode graphNode;

    /**
     * The countBase is the value of the counter at the most recent save when the graph became unmodified).
     */
    private long graphModificationCountBase;
    private long graphModificationCount;

    // Sidebar actions.
    private DrawNodesAction drawNodesAction;
    private DrawConnectionsAction drawConnectionsAction;
    private DrawNodeLabelsAction drawNodeLabelsAction;
    private DrawConnectionLabelsAction drawConnectionLabelsAction;
    private DrawBlazesAction drawBlazesAction;
    private DrawLinksAction drawLinksAction;
    private DrawEdgesAction drawEdgesAction;
    private DrawTransactionsAction drawTransactionsAction;
    private Toggle3DAction display3dAction;
    private ToggleSelectionModeAction toggleSelectModeAction;
    private ToggleDrawDirectedAction toggleDrawDirectedAction;
    private ToggleGraphVisibilityAction toggleGraphVisibilityAction;

    private final UpdateController<GraphReadMethods> updateController = new UpdateController<>();
    private final GraphUpdateController graphUpdateController = new GraphUpdateController(updateController);
    private final GraphUpdateManager graphUpdateManager = new GraphUpdateManager(graphUpdateController, 2);

    private static final String SAVE = "Save";
    private static final String DISCARD = "Discard";
    private static final String CANCEL = "Cancel";

    // For cleaning up object for garbage collection. Replaced finalize
    private static final Cleaner cleaner = Cleaner.create();
    private static final Runnable cleanupAction = () -> MemoryManager.finalizeObject(VisualGraphTopComponent.class);

    private static final boolean IS_HEADLESS = Boolean.parseBoolean(System.getProperty("java.awt.headless", "false"));

    /**
     * Initialise the TopComponent state.
     */
    private void init() {
        if (visualManager != null) {
            displayPanel.add(visualManager.getVisualComponent(), BorderLayout.CENTER);
        }
        DropTargetAdapter dta = new DropTargetAdapter() {
            @Override
            public void dragEnter(DropTargetDragEvent dtde) {
                dtde.acceptDrag(DnDConstants.ACTION_COPY);
            }

            @Override
            public void drop(DropTargetDropEvent dtde) {
                final Transferable transferable = dtde.getTransferable();
                if (transferable.isDataFlavorSupported(DataFlavor.javaFileListFlavor)) {
                    try {
                        dtde.acceptDrop(DnDConstants.ACTION_COPY);
                        @SuppressWarnings("unchecked") //files will be list of file which extends from object type
                        final List<File> files = (List<File>) transferable.getTransferData(DataFlavor.javaFileListFlavor);
                        for (final File file : files) {
                            try (final InputStream in = StringUtils.endsWithIgnoreCase(file.getName(), FileExtensionConstants.GZIP) ? new GZIPInputStream(new FileInputStream(file)) : new FileInputStream(file)) {
                                final RecordStore recordStore = RecordStoreUtilities.fromTsv(in);
                                PluginExecution.withPlugin(new ImportRecordFile(recordStore)).executeLater(graph);
                            }
                        }
                    } catch (final UnsupportedFlavorException | IOException ex) {
                        LOGGER.log(Level.SEVERE, ex.getLocalizedMessage(), ex);
                        dtde.rejectDrop();
                    }
                } else {
                    dtde.rejectDrop();
                }
            }
        };
        if (!IS_HEADLESS) {
            displayPanel.setDropTarget(new DropTarget(displayPanel, DnDConstants.ACTION_COPY, dta, true));
        }

        content.add(getActionMap());
        savable = new MySavable();
        saveAs = new MySaveAs();
        content.add(saveAs);
        content.add(graphNode.getDataObject());
        content.add(graph);
        content.add(graphNode);
        associateLookup(new AbstractLookup(content));
        setActivatedNodes(new Node[]{
            graphNode
        });

        getActionMap().put("cut-to-clipboard", new CutToClipboardAction(graphNode));
        getActionMap().put("copy-to-clipboard", new CopyToClipboardAction(graphNode));
        getActionMap().put("paste-from-clipboard", new PasteFromClipboardAction(graphNode));

        // The actions below are per-graph.
        // NetBeans creates a single instance of an action and uses it globally, which doesn't do us any good,
        // because we want to have different toggle states on different graphs, for instance.
        // Therefore, we'll ignore NetBeans and create our own per-graph action instances.
        final ExpandAllCompositesAction expandCompositesAction = new ExpandAllCompositesAction(graphNode);
        final ContractAllCompositesAction contractCompositesAction = new ContractAllCompositesAction(graphNode);
        drawNodesAction = new DrawNodesAction(graphNode);
        drawConnectionsAction = new DrawConnectionsAction(graphNode);
        drawNodeLabelsAction = new DrawNodeLabelsAction(graphNode);
        drawConnectionLabelsAction = new DrawConnectionLabelsAction(graphNode);
        drawBlazesAction = new DrawBlazesAction(graphNode);
        final ButtonGroup drawButtonGroup = new ButtonGroup();
        drawLinksAction = new DrawLinksAction(graphNode, drawButtonGroup);
        drawEdgesAction = new DrawEdgesAction(graphNode, drawButtonGroup);
        drawTransactionsAction = new DrawTransactionsAction(graphNode, drawButtonGroup);
        final ButtonGroup displayModeButtonGroup = new ButtonGroup();
        display3dAction = new Toggle3DAction(graphNode, displayModeButtonGroup);
        final ButtonGroup addModeButtonGroup = new ButtonGroup();
        toggleSelectModeAction = new ToggleSelectionModeAction(graphNode, addModeButtonGroup);
        final ButtonGroup directedModeButtonGroup = new ButtonGroup();
        toggleDrawDirectedAction = new ToggleDrawDirectedAction(graphNode, directedModeButtonGroup);
        toggleGraphVisibilityAction = new ToggleGraphVisibilityAction(graphNode);

        final JToolBar sidebar = new JToolBar(SwingConstants.VERTICAL);
        sidebar.setFloatable(false);
        sidebar.setRollover(true);
        sidebar.add(display3dAction.getToolbarPresenter());
        sidebar.addSeparator();

        sidebar.add(drawLinksAction.getToolbarPresenter());
        sidebar.add(drawEdgesAction.getToolbarPresenter());
        sidebar.add(drawTransactionsAction.getToolbarPresenter());
        sidebar.addSeparator();

        sidebar.add(drawNodesAction.getToolbarPresenter());
        sidebar.add(drawConnectionsAction.getToolbarPresenter());
        sidebar.add(drawNodeLabelsAction.getToolbarPresenter());
        sidebar.add(drawConnectionLabelsAction.getToolbarPresenter());
        sidebar.add(drawBlazesAction.getToolbarPresenter());

        sidebar.addSeparator();
        sidebar.add(toggleGraphVisibilityAction.getToolbarPresenter());

        sidebar.addSeparator();
        sidebar.add(expandCompositesAction.getToolbarPresenter());
        sidebar.add(contractCompositesAction.getToolbarPresenter());

        sidebar.addSeparator();
        sidebar.add(toggleSelectModeAction.getToolbarPresenter());
        sidebar.add(toggleDrawDirectedAction.getToolbarPresenter());

        // Add this so the side bar isn't too long.
        // Without this, the side bar has a height that extends past the icons and stops other TopComponents
        // from growing past it.
        sidebar.setMinimumSize(new Dimension(0, 0));

        // Set the modification counters to whatever they are now.
        // This causes any setup changes to be ignored.
        final ReadableGraph rg = graph.getReadableGraph();
        try {
            graphModificationCountBase = rg.getGlobalModificationCounter();
            graphModificationCount = graphModificationCountBase;
        } finally {
            rg.release();
        }

        // Initial update so that the sidebar actions are updated to match the graph.
        visualUpdate();

        this.add(sidebar, BorderLayout.WEST);

        // Listen to graph changes so we can update our modified flag. This will determine
        // whether or not we need to enable saving of the graph.
        graph.addGraphChangeListener(this);

        final InputMap keys = getInputMap(VisualGraphTopComponent.WHEN_ANCESTOR_OF_FOCUSED_COMPONENT);
        final KeyStroke key = KeyStroke.getKeyStroke("Control W");
        final CloseAction ca = new CloseAction(graphNode);
        keys.put(key, ca);

        // Set the icon.
        final Schema schema = graph.getSchema();
        final Image image = getBufferedImageForSchema(schema, false);

        VisualGraphTopComponent.this.setIcon(getNebulaIcon(image));

        final UpdateComponent<GraphReadMethods> visualUpdateComponent = new UpdateComponent<GraphReadMethods>() {

            @Override
            public boolean update(GraphReadMethods updateState) {
                visualUpdate();
                return true;
            }
        };
        visualUpdateComponent.dependOn(graphUpdateController.createAttributeUpdateComponent(VisualConcept.GraphAttribute.DRAW_FLAGS));
        visualUpdateComponent.dependOn(graphUpdateController.createAttributeUpdateComponent(VisualConcept.GraphAttribute.VISIBLE_ABOVE_THRESHOLD));
        visualUpdateComponent.dependOn(graphUpdateController.createAttributeUpdateComponent(VisualConcept.GraphAttribute.DISPLAY_MODE_3D));
        visualUpdateComponent.dependOn(graphUpdateController.createAttributeUpdateComponent(VisualConcept.GraphAttribute.DRAWING_MODE));
        visualUpdateComponent.dependOn(graphUpdateController.createAttributeUpdateComponent(VisualConcept.GraphAttribute.DRAW_DIRECTED_TRANSACTIONS));
        visualUpdateComponent.dependOn(graphUpdateController.createAttributeUpdateComponent(VisualConcept.GraphAttribute.CONNECTION_MODE));
        graphUpdateManager.setManaged(true);
    }

    @Override
    public UndoRedo getUndoRedo() {
        return graphNode.getUndoRedoManager();
    }

    /**
     * Construct a new TopComponent with an empty graph.
     */
    public VisualGraphTopComponent() {
        this(GraphObjectUtilities.createMemoryDataObject("graph", true), new DualGraph(null));
        setName(NbBundle.getMessage(VisualGraphTopComponent.class, "CTL_VisualGraphTopComponent"));
        setToolTipText(NbBundle.getMessage(VisualGraphTopComponent.class, "HINT_VisualGraphTopComponent"));
<<<<<<< HEAD

        final GraphDataObject gdo = GraphObjectUtilities.createMemoryDataObject("graph", true);
        this.graph = new DualGraph(null);

        graphVisualManagerFactory = Lookup.getDefault().lookup(GraphVisualManagerFactory.class);
        visualManager = graphVisualManagerFactory.constructVisualManager(graph);
        visualManager.startProcessing();
        graphNode = new GraphNode(graph, gdo, this, visualManager);
        content = new InstanceContent();
        init();
        MemoryManager.newObject(VisualGraphTopComponent.class);
        animationManager = new AnimationManager(graph.getId());
=======
>>>>>>> 6bb3d458
    }

    /**
     * Construct a new TopComponent.
     *
     * @param gdo The DataObject that this graph is associated with.
     * @param graph The graph.
     */
    public VisualGraphTopComponent(final GraphDataObject gdo, final Graph graph) {
        initComponents();
        setName(gdo.getName());
        setToolTipText(gdo.getToolTipText());

        this.graph = graph;
        graphVisualManagerFactory = Lookup.getDefault().lookup(GraphVisualManagerFactory.class);

        if (!IS_HEADLESS) {
            visualManager = graphVisualManagerFactory.constructVisualManager(graph);
            visualManager.startProcessing();
        } else {
            visualManager = null;
        }

        Schema schema = graph.getSchema();
        if (schema instanceof GraphNodeFactory graphNodeFactory) {
            graphNode = graphNodeFactory.createGraphNode(graph, gdo, this, visualManager);
        } else {
            graphNode = new GraphNode(graph, gdo, this, visualManager);
        }

        content = new InstanceContent();
        init();
        MemoryManager.newObject(VisualGraphTopComponent.class);
<<<<<<< HEAD
        animationManager = new AnimationManager(graph.getId());
=======
        cleaner.register(this, cleanupAction);
>>>>>>> 6bb3d458
    }

    @Override
    public void requestActive() {
        super.requestActive();
        if (visualManager != null) {
            visualManager.getVisualComponent().requestFocusInWindow();
            visualManager.refreshVisualProcessor();
        }
    }

    /**
     * Request the graph be active with a countdown latch to notify caller when graph has finished refreshing
     *
     * @param latch the CountDownLatch that will count down when the visualManager has finished refreshing
     */
    public void requestActiveWithLatch(final CountDownLatch latch) {
        requestActive();
        if (visualManager != null) {
            visualManager.setRefreshLatch(latch);
        }
    }

    /**
     * This is required to display the name of the DataObject in the "Save?" dialog box.
     *
     * @return The display name of the DataObject.
     */
    @Override
    public String getDisplayName() {
        // need to check that savable is registered since it will be unregistered with each 'save' call regardless of its outcome
        // therefore we need to re-register, and this method is always called as part of the save command.
        savable.resetRegistry();
        return graphNode.getDataObject().getName();
    }

    /**
     * Return the GraphNode belonging to this TopComponent.
     *
     * @return The GraphNode belonging to this TopComponent.
     */
    public GraphNode getGraphNode() {
        return graphNode;
    }
    
    public AnimationManager getAnimationManager(){
        return animationManager;
    }

    /**
     * This method is called from within the constructor to initialize the form. WARNING: Do NOT modify this code. The
     * content of this method is always regenerated by the Form Editor.
     */
    // <editor-fold defaultstate="collapsed" desc="Generated Code">//GEN-BEGIN:initComponents
    private void initComponents() {

        displayPanel = new JPanel();

        setLayout(new BorderLayout());

        displayPanel.setBackground(new Color(0, 0, 0));
        displayPanel.setLayout(new BorderLayout());
        add(displayPanel, BorderLayout.CENTER);
    }// </editor-fold>//GEN-END:initComponents
    // Variables declaration - do not modify//GEN-BEGIN:variables
    private javax.swing.JPanel displayPanel;
    // End of variables declaration//GEN-END:variables

    @Override
    public void componentOpened() {
        super.componentOpened();

        graphUpdateManager.setManaged(true);
    }

    @Override
    public void componentClosed() {
        animationManager.interruptAllAnimations();
        super.componentClosed();

        setActivatedNodes(new Node[]{});

        graph.removeGraphChangeListener(this);

        visualManager.stopProcessing();
        displayPanel.remove(visualManager.getVisualComponent());
        content.remove(saveAs);
        content.remove(graphNode.getDataObject());
        content.remove(graph);
        content.remove(graphNode);
        content.remove(getActionMap());

        // Get rid of any autosaved files on a user-requested close.
        // Note that canClose() will catch unsaved graphs, so at this point the graph has either been saved or discarded by the user.
        AutosaveUtilities.deleteAutosave(graph.getId());

        graphNode.destroy();

        visualManager.destroy();

        StatusDisplayer.getDefault().setStatusText("Closed " + graphNode.getDataObject().getName());

        if (GraphManager.getDefault().getAllGraphs().isEmpty()) {
            ConstellationIcon.clearCache();
        }

        graphUpdateManager.setManaged(false);
    }

    @Override
    public void graphChanged(final GraphChangeEvent evt) {
        long modificationCount;

        ReadableGraph rg = graph.getReadableGraph();
        try {
            modificationCount = rg.getGlobalModificationCounter();
        } finally {
            rg.release();
        }

        if (modificationCount != graphModificationCount && graphModificationCount == graphModificationCountBase) {
            graphModificationCount = modificationCount;
            savable.setModified(true);
            SwingUtilities.invokeLater(() -> {
                setHtmlDisplayName(String.format("<html><font color=\"#0000ff\"><b>%s</b></font></html>", getDisplayName()));
                requestVisible();
            });
        }
    }

    private void visualUpdate() {

        final ReadableGraph rg = graph.getReadableGraph();
        try {
            final int drawFlagsAttribute = VisualConcept.GraphAttribute.DRAW_FLAGS.get(rg);
            final int visibleAboveThresholdAttribute = VisualConcept.GraphAttribute.VISIBLE_ABOVE_THRESHOLD.get(rg);
            final int displayModeIs3DAttribute = VisualConcept.GraphAttribute.DISPLAY_MODE_3D.get(rg);
            final int drawingModeAttribute = VisualConcept.GraphAttribute.DRAWING_MODE.get(rg);
            final int drawDirectedAttribute = VisualConcept.GraphAttribute.DRAW_DIRECTED_TRANSACTIONS.get(rg);
            final int connectionModeAttribute = VisualConcept.GraphAttribute.CONNECTION_MODE.get(rg);

            // Read relevant visual attributes from the graph and update the sidebar.
            final DrawFlags drawFlags;
            final ConnectionMode connectionMode;
            final boolean visibleAboveThreshold;
            final boolean isDisplay3D;
            final boolean isDrawingMode;
            final boolean isDrawingDirectedTransactions;
            drawFlags = drawFlagsAttribute != Graph.NOT_FOUND ? rg.getObjectValue(drawFlagsAttribute, 0) : VisualGraphDefaults.DEFAULT_DRAW_FLAGS;
            visibleAboveThreshold = visibleAboveThresholdAttribute != Graph.NOT_FOUND ? rg.getBooleanValue(visibleAboveThresholdAttribute, 0) : VisualGraphDefaults.DEFAULT_GRAPH_VISIBILITY;
            isDisplay3D = displayModeIs3DAttribute != Graph.NOT_FOUND ? rg.getBooleanValue(displayModeIs3DAttribute, 0) : VisualGraphDefaults.DEFAULT_DISPLAY_MODE_3D;
            isDrawingMode = drawingModeAttribute != Graph.NOT_FOUND ? rg.getBooleanValue(drawingModeAttribute, 0) : VisualGraphDefaults.DEFAULT_DRAWING_MODE;
            isDrawingDirectedTransactions = drawDirectedAttribute != Graph.NOT_FOUND ? rg.getBooleanValue(drawDirectedAttribute, 0) : VisualGraphDefaults.DEFAULT_DRAWING_DIRECTED_TRANSACTIONS;
            connectionMode = connectionModeAttribute != Graph.NOT_FOUND ? rg.getObjectValue(connectionModeAttribute, 0) : VisualGraphDefaults.DEFAULT_CONNECTION_MODE;

            drawNodesAction.putValue(Action.SELECTED_KEY, drawFlags.drawNodes());
            drawConnectionsAction.putValue(Action.SELECTED_KEY, drawFlags.drawConnections());
            drawNodeLabelsAction.putValue(Action.SELECTED_KEY, drawFlags.drawNodeLabels());
            drawNodeLabelsAction.putValue(Action.SHORT_DESCRIPTION, drawFlags.drawNodeLabels() ? HIDE_NODE_LABELS_SHORT_DESCRIPTION : SHOW_NODE_LABELS_SHORT_DESCRIPTION);
            drawConnectionLabelsAction.putValue(Action.SELECTED_KEY, drawFlags.drawConnectionLabels());
            drawConnectionLabelsAction.putValue(Action.SHORT_DESCRIPTION, drawFlags.drawConnectionLabels() ? HIDE_CONNECTION_LABELS_SHORT_DESCRIPTION : SHOW_CONNECTION_LABELS_SHORT_DESCRIPTION);
            drawBlazesAction.putValue(Action.SELECTED_KEY, drawFlags.drawBlazes());
            drawBlazesAction.putValue(Action.SHORT_DESCRIPTION, drawFlags.drawBlazes() ? HIDE_BLAZES_SHORT_DESCRIPTION : SHOW_BLAZES_SHORT_DESCRIPTION);
            display3dAction.putValue(Action.SELECTED_KEY, isDisplay3D);
            display3dAction.putValue(Action.SMALL_ICON, isDisplay3D ? MODE_3D_ICON : MODE_2D_ICON);
            display3dAction.putValue(Action.SHORT_DESCRIPTION, isDisplay3D ? MODE_3D_SHORT_DESCRIPTION : MODE_2D_SHORT_DESCRIPTION);
            toggleGraphVisibilityAction.putValue(Action.SELECTED_KEY, visibleAboveThreshold);
            toggleGraphVisibilityAction.putValue(Action.SMALL_ICON, visibleAboveThreshold ? VISIBLE_ICON : HIDDEN_ICON);
            toggleGraphVisibilityAction.putValue(Action.SHORT_DESCRIPTION, visibleAboveThreshold ? DISABLE_GRAPH_VISIBILITY_THRESHOLD_LABELS_SHORT_DESCRIPTION : ENABLE_GRAPH_VISIBILITY_THRESHOLD_LABELS_SHORT_DESCRIPTION);
            toggleSelectModeAction.putValue(Action.SELECTED_KEY, isDrawingMode);
            toggleSelectModeAction.putValue(Action.SMALL_ICON, isDrawingMode ? DRAWING_MODE_ICON : SELECT_MODE_ICON);
            toggleSelectModeAction.putValue(Action.SHORT_DESCRIPTION, isDrawingMode ? DRAWING_MODE_SHORT_DESCRIPTION : SELECTION_MODE_SHORT_DESCRIPTION);
            toggleDrawDirectedAction.putValue(Action.SELECTED_KEY, isDrawingDirectedTransactions);
            toggleDrawDirectedAction.putValue(Action.SMALL_ICON, isDrawingDirectedTransactions ? DIRECTED_ICON : UNDIRECTED_ICON);
            toggleDrawDirectedAction.putValue(Action.SHORT_DESCRIPTION, isDrawingDirectedTransactions ? DIRECTED_SHORT_DESCRIPTION : UNDIRECTED_SHORT_DESCRIPTION);
            toggleDrawDirectedAction.setEnabled(isDrawingMode);
            if (connectionMode != null) {
                switch (connectionMode) {
                    case LINK ->
                        drawLinksAction.putValue(Action.SELECTED_KEY, true);
                    case EDGE ->
                        drawEdgesAction.putValue(Action.SELECTED_KEY, true);
                    case TRANSACTION ->
                        drawTransactionsAction.putValue(Action.SELECTED_KEY, true);
                    default ->
                        throw new IllegalStateException("Unknown ConnectionMode: " + connectionMode);
                }
            }
        } finally {
            rg.release();
        }
    }

    @Override
    public boolean canClose() {
        if (savable.isModified()) {
            final String message = String.format("Graph %s is modified. Save?", getDisplayName());
            final Object[] options = new Object[]{
                SAVE, DISCARD, CANCEL
            };
            final NotifyDescriptor d = new NotifyDescriptor(message, "Close", NotifyDescriptor.YES_NO_CANCEL_OPTION, NotifyDescriptor.QUESTION_MESSAGE, options, "Save");
            final Object o = DialogDisplayer.getDefault().notify(d);

            if (o.equals(DISCARD)) {
                savable.setModified(false);
            } else if (o.equals(SAVE)) {
                try {
                    savable.handleSave();
                    return savable.isSaved();

                } catch (final IOException ex) {
                    LOGGER.log(Level.SEVERE, ex.getLocalizedMessage(), ex);
                }
            } else {
                return false;
            }
        }

        return true;
    }

    @Override
    public Action[] getActions() {
        // Add new actions above the default actions.
        final ArrayList<Action> actionList = new ArrayList<>();

        // An action that closes the topcomponent without saving the (possibly modified) graph.
        final Action discard = new AbstractAction(DISCARD) {
            @Override
            public void actionPerformed(final ActionEvent e) {
                savable.setModified(false);
                close();
            }
        };
        actionList.add(discard);

        // If this graph is in a nebula, add some nebula-related actions.
        final NebulaDataObject nebula = getGraphNode().getDataObject().getNebulaDataObject();
        if (nebula != null) {
            // Discard the nebula without saving.
            final Action discardNebula = new AbstractAction("Discard nebula") {
                @Override
                public void actionPerformed(final ActionEvent e) {
                    TopComponent.getRegistry().getOpened().stream().filter(VisualGraphTopComponent.class::isInstance).map(tc -> (VisualGraphTopComponent) tc).forEach(vtc -> {
                        final NebulaDataObject ndo = vtc.getGraphNode().getDataObject().getNebulaDataObject();
                        if (nebula.equalsPath(ndo)) {
                            vtc.savable.setModified(false);
                            vtc.close();
                        }
                    });
                }
            };
            actionList.add(discardNebula);

            // Are there any graphs in this nebula (if it exists) that need saving?
            final List<Savable> savables = getNebulaSavables(nebula);
            if (!savables.isEmpty()) {
                // There's at least one graph in this nebula that needs saving...
                final Action saveNebula = new AbstractAction("Save nebula") {
                    @Override
                    public void actionPerformed(final ActionEvent e) {
                        try {
                            for (final Savable s : savables) {
                                s.save();
                            }
                        } catch (final IOException ex) {
                            LOGGER.log(Level.SEVERE, ex.getLocalizedMessage(), ex);
                        }
                    }
                };
                actionList.add(saveNebula);
            } else {
                // No graphs in this nebula need saving, so offer to close the nebula.
                final Action closeNebula = new AbstractAction("Close nebula") {
                    @Override
                    public void actionPerformed(final ActionEvent e) {
                        TopComponent.getRegistry().getOpened().stream().filter(VisualGraphTopComponent.class::isInstance).map(tc -> (VisualGraphTopComponent) tc).forEach(vtc -> {
                            final NebulaDataObject ndo = vtc.getGraphNode().getDataObject().getNebulaDataObject();
                            if (nebula.equalsPath(ndo)) {
                                vtc.close();
                            }
                        });
                    }
                };
                actionList.add(closeNebula);
            }
        }

        // An action that renames the topcomponent without saving the (possibly modified) graph.
        final Action rename = new AbstractAction("Rename") {
            @Override
            public void actionPerformed(final ActionEvent e) {
                final PluginParameters parameters = new PluginParameters();
                final PluginParameter<StringParameterValue> newGraphNameParameter = StringParameterType.build(NEW_GRAPH_NAME_PARAMETER_ID);
                newGraphNameParameter.setName("New Graph Name");
                newGraphNameParameter.setStringValue(graphNode.getDisplayName());
                newGraphNameParameter.storeRecentValue();
                parameters.addParameter(newGraphNameParameter);

                final PluginParametersSwingDialog dialog = new PluginParametersSwingDialog("Rename Graph", parameters);
                dialog.showAndWait();

                if (dialog.isAccepted()) {
                    final String newGraphName = parameters.getStringValue(NEW_GRAPH_NAME_PARAMETER_ID);

                    if (!newGraphName.isEmpty()) {
                        try {
                            // set the graph object name so the name is retained when you Save As
                            graphNode.getDataObject().rename(newGraphName);

                            // set the other graph name properties
                            graphNode.setName(newGraphName);
                            graphNode.setDisplayName(newGraphName);

                            // set the top component
                            setName(newGraphName);
                            setDisplayName(newGraphName);
                            setHtmlDisplayName(newGraphName); // this changes the text on the tab
                        } catch (final IOException ex) {
                            throw new RuntimeException(String.format("The name %s already exists.", newGraphName), ex);
                        }
                        savable.setModified(true);
                    }
                }
            }
        };
        actionList.add(rename);

        // Add the default actions.
        for (final Action action : super.getActions()) {
            actionList.add(action);
        }

        return actionList.toArray(new Action[actionList.size()]);
    }

    public boolean forceClose() {
        animationManager.interruptAllAnimations();
        savable.setModified(false);
        return close();
    }

    public void saveGraph() throws IOException {
        savable.handleSave();
    }

    /**
     * A List of Savable instances in this nebula.
     *
     * @param nebula The nebula that this graph is in.
     *
     * @return A List of Savable instances in this nebula.
     */
    private static List<Savable> getNebulaSavables(final NebulaDataObject nebula) {
        final List<Savable> savableList = new ArrayList<>();
        final Collection<? extends Savable> savables = Savable.REGISTRY.lookupAll(Savable.class);
        savables.stream().filter(MySavable.class::isInstance).forEach(s -> {
            final NebulaDataObject otherNDO = ((MySavable) s).tc().getGraphNode().getDataObject().getNebulaDataObject();
            if (nebula.equalsPath(otherNDO)) {
                savableList.add(s);
            }
        });

        return savableList;
    }

    @Override
    public HelpCtx getHelpCtx() {
        return new HelpCtx("au.gov.asd.tac.constellation.visual.about");
    }

    private Image getNebulaIcon(final Image image) {
        final Color nebulaColor = getGraphNode().getDataObject().getNebulaColor();
        if (nebulaColor == null) {
            return image;
        }

        final int w = 6;
        final int h = 16;

        final BufferedImage bi = new BufferedImage(w, h, BufferedImage.TYPE_INT_RGB);
        final Graphics2D g = bi.createGraphics();
        g.setColor(Color.BLACK);
        g.fillRect(0, 0, w, h);
        g.setColor(nebulaColor);
        g.fillRect(1, 1, w - 2, h - 2);
        g.dispose();

        return ImageUtilities.mergeImages(bi, image, w, 0);
    }

    /**
     * Cache a BufferedImage per schema so that it can be retrieved to avoid an icon rebuild
     *
     * @param schema The Schema representing the graph
     * @return A BufferedImage for the schema
     */
    private BufferedImage getBufferedImageForSchema(Schema schema, final boolean isModified) {
        if (schema == null) {
            schema = SchemaFactoryUtilities.getDefaultSchemaFactory().createSchema();
        }

        if (isModified) {
            if (!ICON_CACHE.containsKey(schema.getFactory().getModifiedIcon().getName())) {
                ICON_CACHE.put(schema.getFactory().getModifiedIcon().getName(),
                        schema.getFactory().getModifiedIcon().buildBufferedImage(16));
            }
            return ICON_CACHE.get(schema.getFactory().getModifiedIcon().getName());
        } else {
            if (!ICON_CACHE.containsKey(schema.getFactory().getIcon().getName())) {
                ICON_CACHE.put(schema.getFactory().getIcon().getName(),
                        schema.getFactory().getIcon().buildBufferedImage(16));
            }
            return ICON_CACHE.get(schema.getFactory().getIcon().getName());
        }
    }

    /**
     * A custom Savable.
     */
    private class MySavable extends AbstractSavable implements Icon {

        private boolean isModified;
        private boolean isSaved = false;

        /**
         * Construct a new MySavable instance.
         */
        MySavable() {
            isModified = false;
        }

        /**
         * Set this savable as modified/unmodified.
         * <p>
         * The Savable will be registered/unregistered with the SavableRegistry as required.
         *
         * @param modified Modification flag.
         */
        public void setModified(final boolean modified) {
            if (modified) {
                if (!isModified) {
                    content.add(this);
                    register();
                }
            } else {
                if (isModified) {
                    content.remove(this);
                    unregister();
                }
            }

            Schema schema = graph.getSchema();
            final Image image = getBufferedImageForSchema(schema, modified);

            VisualGraphTopComponent.this.setIcon(getNebulaIcon(image));

            isModified = modified;
        }

        /**
         * Has this Savable been modified?
         *
         * @return True if modified, false if not.
         */
        public boolean isModified() {
            return isModified;
        }

        public boolean isSaved() {
            return isSaved;
        }

        /**
         * register the instance if in modified state
         */
        public void resetRegistry() {
            if (this.isModified()) {
                register();
            }
        }

        @Override
        protected String findDisplayName() {
            return getDisplayName();
        }

        /**
         * Save the graph.
         * <p>
         * The graph file is not overwritten. This would be dangerous, since a large graph may take some time to write,
         * and an interruption would leave a corrupted file. Instead, the graph is written to a new file; when the write
         * is complete, the old file is deleted and the new file is renamed.
         *
         * @throws IOException When I/O errors happen.
         */
        @Override
        protected synchronized void handleSave() throws IOException {
            final GraphDataObject gdo = graphNode.getDataObject();

            // If graph is valid and has already been saved to a file previously
            if (gdo.isValid() && !gdo.isInMemory()) {
                final String name = gdo.getName();
                // Create a new file and write to it.
                final String tmpnam = String.format("%s_tmp%08x", name, gdo.hashCode());
                final GraphDataObject freshGdo = (GraphDataObject) gdo.createFromTemplate(gdo.getFolder(), tmpnam);

                final Semaphore waiter = new Semaphore(0);

                screenshotWithLoop(waiter, gdo.getPrimaryFile().getPath());

                // Wait for screenshot to finish
                waiter.acquireUninterruptibly(); // Wait for 0 permits to be 1

                // Begin saving file, but dont bother taking another screenshot
                final BackgroundWriter writer = new BackgroundWriter(name, freshGdo, true, waiter);
                writer.execute();
                // Wait for file writer to finish
                waiter.acquireUninterruptibly(); // Wait for 0 permits to be 1
                isSaved = true;
            } else {
                // Either hasn't been saved before OR user might be saving a file previously deleted (edge case)
                // Either way, just open up the 'save as' menu

                // We don't want to do a save if this is an in-memory DataObject.
                // Instead, we'll do the "Save As..." action and let it naturally do the right thing.
                // We have to make sure that this TopComponent is the the active one, because SaveAsAction
                // just saves the current graph. If we don't do this and we have multiple graphs, the same
                // graph will get saved each time.
                requestActive();
                final SaveAsAction action = new SaveAsAction();
                action.actionPerformed(null);
                isSaved = action.isSaved();

                final Semaphore waiter = new Semaphore(0);
                final String tempName = action.getSavedFilePath() + FileExtensionConstants.STAR; // done so name can be used in thread below

                screenshotWithLoop(waiter, tempName);

                // Wait for screenshot to finish
                waiter.acquireUninterruptibly(); // Wait for 0 permits to be 1
            }
        }

        private void screenshotWithLoop(final Semaphore waiter, final String name) {
            // Create a 'secondary loop', allows screenshots to be taken when closing consty
            // Otherwise consty locks up as screenshots and some GUI occupy the same dispatch thread
            final Toolkit tk = Toolkit.getDefaultToolkit();
            final EventQueue eq = tk.getSystemEventQueue();
            final SecondaryLoop loop = eq.createSecondaryLoop();

            new Thread(() -> {
                // Temporary file made so the absolute path has correct file seperators
                final File tempFile = new File(name);
                RecentGraphScreenshotUtilities.takeScreenshot(tempFile.getAbsolutePath(), graph);
                // Exit the secondary loop
                waiter.release();
                loop.exit();
            }).start();

            // Start loop and report errors if they happen
            if (!IS_HEADLESS) {
                final boolean result = loop.enter();
                if (!result) {
                    LOGGER.log(Level.SEVERE, "Error with starting secondary loop in VisualGraphTopComponent");
                }
            }
        }

        /**
         * Return the parent VisualTopComponent.
         *
         * @return The parent VisualTopComponent.
         */
        VisualGraphTopComponent tc() {
            return VisualGraphTopComponent.this;
        }

        @Override
        public boolean equals(final Object obj) {
            if (obj == null) {
                return false;
            }
            if (this.getClass() == obj.getClass()) {
                final MySavable m = (MySavable) obj;
                return tc() == m.tc();
            }

            return false;
        }

        @Override
        public int hashCode() {
            return tc().hashCode();
        }

        @Override
        public void paintIcon(final Component c, final Graphics g, final int x, final int y) {
            final Schema schema = graph.getSchema();
            final Icon icon = ImageUtilities.image2Icon(getBufferedImageForSchema(schema, false));
            icon.paintIcon(c, g, x, y);
        }

        @Override
        public int getIconWidth() {
            final Schema schema = graph.getSchema();
            final Icon icon = ImageUtilities.image2Icon(getBufferedImageForSchema(schema, false));
            return icon.getIconWidth();
        }

        @Override
        public int getIconHeight() {
            final Schema schema = graph.getSchema();
            final Icon icon = ImageUtilities.image2Icon(getBufferedImageForSchema(schema, false));
            return icon.getIconHeight();
        }
    }

    private class MySaveAs implements SaveAsCapable {

        @Override
        public void saveAs(final FileObject folder, String name) throws IOException {
            StatusDisplayer.getDefault().setStatusText("Save as " + folder.getPath() + "(" + name + ")");

            final String ext = FileExtensionConstants.STAR;
            if (name.endsWith(ext)) {
                name = name.substring(0, name.length() - ext.length());
            }

            final File newFile = new File(folder.getPath(), name + ext);

            // One last check if file were saving over doesn't have it's grpah open UNLESS were saving over the file with the same graph
            final Path currentFilePath = Paths.get(graphNode.getDataObject().getPrimaryFile().getPath());

            // Check if overwriting open graph
            final Path filePath = Paths.get(newFile.getPath());
            for (final Graph g : GraphNode.getAllGraphs().values()) {
                final Path graphPath = Paths.get(GraphNode.getGraphNode(g).getDataObject().getPrimaryFile().getPath());
                if (graphPath.equals(filePath) && !graphPath.equals(currentFilePath)) {
                    // Send message saying "Sorry, this file is in use"
                    JOptionPane.showMessageDialog(null,
                            "The file " + filePath + " is still open in graph view. Please close the graph if you wish to overwrite it", "Error: Graph Still Open in Graph View", JOptionPane.ERROR_MESSAGE);
                    return;
                }
            }

            // The Save As dialog box has already asked if we want to overwrite an existing file,
            // so just go ahead and delete it if it exists.
            final FileObject existing = folder.getFileObject(name);
            if (existing != null) {
                existing.delete();
            }

            final FileObject fo = FileUtil.createData(newFile);
            final GraphDataObject freshGdo = (GraphDataObject) DataObject.find(fo);
            final BackgroundWriter writer = new BackgroundWriter(name, freshGdo, false, null);
            writer.execute();
        }
    }

    /**
     * Write a graph to a file in a background thread so the EDT doesn't freeze.
     */
    private class BackgroundWriter extends SwingWorker<Void, Object> {

        private final String name;
        private final GraphDataObject freshGdo;
        private final boolean deleteOldGdo;
        private boolean cancelled;
        private GraphReadMethods copy;
        private final Semaphore waiter;

        /**
         * Construct a new BackgroundWriter.
         *
         * @param name The name of the file to write.
         * @param freshGdo The current GraphDataObject will be replaced by this GDO in the Lookup if the write succeeds.
         * @param deleteOldGdo If true, delete the file represented by the old GDO.
         */
        BackgroundWriter(final String name, final GraphDataObject freshGdo, final boolean deleteOldGdo, final Semaphore semaphore) {
            this.name = name;
            this.freshGdo = freshGdo;
            this.deleteOldGdo = deleteOldGdo;
            cancelled = false;
            this.waiter = semaphore;

            GraphNode.getGraphNode(graph).makeBusy(true);
        }

        @Override
        protected Void doInBackground() throws Exception {
            final ReadableGraph rg = graph.getReadableGraph();
            try {
                copy = rg.copy();
            } finally {
                rg.release();
            }
            try {

                // Create a 'backup' copy of the file being saved before its saved. This is done to ensure that there are
                // two distinct saves/write operations that occur meaning that if the application was to terminate on one
                // of them, then 'one' of the files should be valid still.
                // i.e.:
                //  *  if the 'copy' operation fails, then the original file will still be there intact
                //  *  if the 'write' operation falls over, then we know the backup copy must have already occured so we
                //     have something to fall back on
                // This allows load logic to be of the form:
                //   - try to load star file
                //     - if star file loads successfully use it
                //     - if the star file fails to load, check to see if a 'backup' exists
                //        - if backup was found attempt to load it
                //        - if backup was not found throw load error
                final FileObject fileobj = freshGdo.getPrimaryFile();
                final File srcFile = new File(fileobj.getPath());

                if (srcFile.exists() && !srcFile.isDirectory() && FileUtils.sizeOf(srcFile) > 0) {
                    final String srcfilePath = srcFile.getParent().concat(File.separator).concat(this.name).concat(SeparatorConstants.PERIOD).concat(fileobj.getExt());
                    // Create a backup copy of the file before overwriting it. If the backup copy fails, then code will never
                    // get to execute the save, so the actual file should remain intact. If the save fails, the backup file will
                    // already have been written.
                    FileUtils.copyFile(new File(srcfilePath), new File(srcfilePath.concat(FileExtensionConstants.BACKUP)));
                }
                final OutputStream outputStream = freshGdo.getPrimaryFile().getOutputStream();
                if (outputStream != null) {
                    try (final OutputStream out = new BufferedOutputStream(outputStream)) {
                        // Write the graph.   
                        cancelled = new GraphJsonWriter().writeGraphToZip(copy, out, new HandleIoProgress("Writing..."));
                    }

                    outputStream.close();
                }
                SaveNotification.saved(freshGdo.getPrimaryFile().getPath());
            } catch (final Exception ex) {
                LOGGER.log(Level.SEVERE, ex.getLocalizedMessage(), ex);
            }

            if (waiter != null) {
                waiter.release();
            }

            return null;
        }

        @Override
        protected void done() {
            try {
                if (cancelled) {
                    freshGdo.delete();
                } else {
                    GraphDataObject gdo = graphNode.getDataObject();
                    freshGdo.setNebulaDataObject(gdo.getNebulaDataObject());
                    freshGdo.setNebulaColor(gdo.getNebulaColor());

                    // Delete the old DataObject and remove the old GDO from the lookup.
                    if (deleteOldGdo) {
                        gdo.delete();
                    }
                    content.remove(gdo);

                    // Rename the new file and add the new GDO to the lookup.
                    freshGdo.rename(name);
                    gdo = freshGdo;
                    content.add(gdo);

                    graphNode.setDataObject(gdo);

                    setToolTipText(gdo.getToolTipText());

                    // Reset the modification data.
                    setHtmlDisplayName(getDisplayName());
                    graphModificationCountBase = copy.getGlobalModificationCounter();
                    graphModificationCount = graphModificationCountBase;
                    savable.setModified(false);
                }
            } catch (final IOException ex) {
                LOGGER.log(Level.SEVERE, ex.getLocalizedMessage(), ex);
            }

            PluginExecution.withPlugin(new WriteGraphFile(copy, freshGdo)).executeLater(graph);

            if (GraphNode.getGraphNode(graph) != null) {
                GraphNode.getGraphNode(graph).makeBusy(false);
            }
        }
    }

    /**
     * Plugin to import the record file.
     */
    @PluginInfo(pluginType = PluginType.IMPORT, tags = {PluginTags.IMPORT})
    private class ImportRecordFile extends SimpleEditPlugin {

        private final RecordStore recordStore;

        public ImportRecordFile(final RecordStore recordStore) {
            this.recordStore = recordStore;
        }

        @Override
        public String getName() {
            return "Visual Graph: Import Record File";
        }

        @Override
        protected void edit(final GraphWriteMethods graph, final PluginInteraction interaction, final PluginParameters parameters) throws InterruptedException {
            GraphRecordStoreUtilities.addRecordStoreToGraph(graph, recordStore, false, true, null);
        }
    }

    /**
     * Plugin to write the graph file.
     */
    @PluginInfo(pluginType = PluginType.EXPORT, tags = {PluginTags.EXPORT})
    private class WriteGraphFile extends SimplePlugin {

        private final GraphReadMethods copy;
        private final GraphDataObject freshGdo;

        public WriteGraphFile(final GraphReadMethods copy, final GraphDataObject freshGdo) {
            this.copy = copy;
            this.freshGdo = freshGdo;
        }

        @Override
        public String getName() {
            return "Visual Graph: Write Graph File";
        }

        @Override
        protected void execute(PluginGraphs graphs, PluginInteraction interaction, PluginParameters parameters) throws InterruptedException, PluginException {
            final File file = new File(freshGdo.getPrimaryFile().getPath());
            ConstellationLoggerHelper.exportPropertyBuilder(
                    this,
                    GraphRecordStoreUtilities.getVertices(copy, false, false, false).getAll(GraphRecordStoreUtilities.SOURCE + VisualConcept.VertexAttribute.LABEL),
                    file,
                    ConstellationLoggerHelper.SUCCESS
            );
            RecentGraphScreenshotUtilities.takeScreenshot(file.getAbsolutePath(), graphs.getGraph());
        }
    }
}<|MERGE_RESOLUTION|>--- conflicted
+++ resolved
@@ -434,10 +434,10 @@
      * Construct a new TopComponent with an empty graph.
      */
     public VisualGraphTopComponent() {
+//        initComponents();
         this(GraphObjectUtilities.createMemoryDataObject("graph", true), new DualGraph(null));
         setName(NbBundle.getMessage(VisualGraphTopComponent.class, "CTL_VisualGraphTopComponent"));
         setToolTipText(NbBundle.getMessage(VisualGraphTopComponent.class, "HINT_VisualGraphTopComponent"));
-<<<<<<< HEAD
 
         final GraphDataObject gdo = GraphObjectUtilities.createMemoryDataObject("graph", true);
         this.graph = new DualGraph(null);
@@ -450,8 +450,6 @@
         init();
         MemoryManager.newObject(VisualGraphTopComponent.class);
         animationManager = new AnimationManager(graph.getId());
-=======
->>>>>>> 6bb3d458
     }
 
     /**
@@ -485,11 +483,8 @@
         content = new InstanceContent();
         init();
         MemoryManager.newObject(VisualGraphTopComponent.class);
-<<<<<<< HEAD
         animationManager = new AnimationManager(graph.getId());
-=======
         cleaner.register(this, cleanupAction);
->>>>>>> 6bb3d458
     }
 
     @Override
