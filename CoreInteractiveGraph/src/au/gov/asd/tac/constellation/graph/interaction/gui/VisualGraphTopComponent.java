--- conflicted
+++ resolved
@@ -202,12 +202,12 @@
     private static final String DISABLE_GRAPH_VISIBILITY_THRESHOLD_LABELS_SHORT_DESCRIPTION = "Disable Graph Visibility Threshold";
 
     private final GraphVisualManagerFactory graphVisualManagerFactory;
-    private VisualManager visualManager;
-    private InstanceContent content;
+    private final VisualManager visualManager;
+    private final InstanceContent content;
     private final Graph graph;
     private MySaveAs saveAs = null;
     private MySavable savable = null;
-    private GraphNode graphNode;
+    private final GraphNode graphNode;
 
     /**
      * The countBase is the value of the counter at the most recent save when
@@ -419,28 +419,12 @@
         this.graph = new DualGraph(null);
 
         graphVisualManagerFactory = Lookup.getDefault().lookup(GraphVisualManagerFactory.class);
-<<<<<<< HEAD
-        try {
-            visualManager = graphVisualManagerFactory.constructVisualManager(graph);
-            visualManager.startProcessing();
-            graphNode = new GraphNode(graph, gdo, this, visualManager);
-            content = new InstanceContent();
-
-            init();
-            MemoryManager.newObject(VisualGraphTopComponent.class);
-        } catch (Throwable t) {
-            visualManager = null;
-            graphNode = null;
-            content = null;
-        }
-=======
         visualManager = graphVisualManagerFactory.constructVisualManager(graph);
         visualManager.startProcessing();
         graphNode = new GraphNode(graph, gdo, this, visualManager);
         content = new InstanceContent();
         init();
         MemoryManager.newObject(VisualGraphTopComponent.class);
->>>>>>> eb3944cd
     }
 
     /**
@@ -456,30 +440,20 @@
 
         this.graph = graph;
         graphVisualManagerFactory = Lookup.getDefault().lookup(GraphVisualManagerFactory.class);
-        try {
-            visualManager = graphVisualManagerFactory.constructVisualManager(graph);
-            visualManager.startProcessing();
-
-            Schema schema = graph.getSchema();
-            if (schema instanceof GraphNodeFactory) {
-                graphNode = ((GraphNodeFactory) schema).createGraphNode(graph, gdo, this, visualManager);
-            } else {
-                graphNode = new GraphNode(graph, gdo, this, visualManager);
-            }
-
-<<<<<<< HEAD
-            content = new InstanceContent();
-
-            init();
-            MemoryManager.newObject(VisualGraphTopComponent.class);
-        } catch (Throwable t) {
-            System.out.print(t);
-        }
-=======
-        content = new InstanceContent();
-        init();
-        MemoryManager.newObject(VisualGraphTopComponent.class);
->>>>>>> eb3944cd
+        visualManager = graphVisualManagerFactory.constructVisualManager(graph);
+        visualManager.startProcessing();
+
+        Schema schema = graph.getSchema();
+        if (schema instanceof GraphNodeFactory) {
+            graphNode = ((GraphNodeFactory) schema).createGraphNode(graph, gdo, this, visualManager);
+        } else {
+            graphNode = new GraphNode(graph, gdo, this, visualManager);
+        }
+//TODO_TT: CHECK BEFORE SUBMITTING
+
+//        content = new InstanceContent();
+//        init();
+//        MemoryManager.newObject(VisualGraphTopComponent.class);
     }
 
     @Override
