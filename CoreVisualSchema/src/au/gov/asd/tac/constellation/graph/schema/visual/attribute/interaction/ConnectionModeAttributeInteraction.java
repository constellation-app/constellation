/*
 * Copyright 2010-2019 Australian Signals Directorate
 *
 * Licensed under the Apache License, Version 2.0 (the "License");
 * you may not use this file except in compliance with the License.
 * You may obtain a copy of the License at
 *
 *     http://www.apache.org/licenses/LICENSE-2.0
 *
 * Unless required by applicable law or agreed to in writing, software
 * distributed under the License is distributed on an "AS IS" BASIS,
 * WITHOUT WARRANTIES OR CONDITIONS OF ANY KIND, either express or implied.
 * See the License for the specific language governing permissions and
 * limitations under the License.
 */
package au.gov.asd.tac.constellation.graph.schema.visual.attribute.interaction;

import au.gov.asd.tac.constellation.graph.attribute.interaction.AbstractAttributeInteraction;
import au.gov.asd.tac.constellation.graph.schema.visual.attribute.ConnectionModeAttributeDescription;
import au.gov.asd.tac.constellation.graph.schema.visual.attribute.objects.ConnectionMode;
import org.openide.util.lookup.ServiceProvider;

/**
 *
 * @author twilight_sparkle
 */
@ServiceProvider(service = AbstractAttributeInteraction.class)
public class ConnectionModeAttributeInteraction extends AbstractAttributeInteraction<ConnectionMode> {

    @Override
    public String getDataType() {
        return ConnectionModeAttributeDescription.ATTRIBUTE_NAME;
    }

    @Override
<<<<<<< HEAD
    public String getDisplayText(Object value) {
        return ((Enum<ConnectionMode>) value).name();
=======
    @SuppressWarnings("unchecked") //attrVal will be Enum of ConnectionMode
    public String getDisplayText(Object attrVal) {
        return ((Enum<ConnectionMode>) attrVal).name();
>>>>>>> 65c01339
    }

    @Override
    protected Class<ConnectionMode> getValueType() {
        return ConnectionMode.class;
    }
}<|MERGE_RESOLUTION|>--- conflicted
+++ resolved
@@ -33,14 +33,9 @@
     }
 
     @Override
-<<<<<<< HEAD
+    @SuppressWarxnings("unchecked") // value will be Enum of ConnectionMode
     public String getDisplayText(Object value) {
         return ((Enum<ConnectionMode>) value).name();
-=======
-    @SuppressWarnings("unchecked") //attrVal will be Enum of ConnectionMode
-    public String getDisplayText(Object attrVal) {
-        return ((Enum<ConnectionMode>) attrVal).name();
->>>>>>> 65c01339
     }
 
     @Override
