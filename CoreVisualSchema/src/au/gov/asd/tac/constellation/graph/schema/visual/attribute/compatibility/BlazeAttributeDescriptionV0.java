--- conflicted
+++ resolved
@@ -19,13 +19,9 @@
 import au.gov.asd.tac.constellation.graph.GraphWriteMethods;
 import au.gov.asd.tac.constellation.graph.attribute.AbstractAttributeDescription;
 import au.gov.asd.tac.constellation.graph.attribute.AttributeDescription;
-<<<<<<< HEAD
-import au.gov.asd.tac.constellation.graph.value.types.objectType.ObjectValue;
-=======
 import au.gov.asd.tac.constellation.graph.value.readables.IntReadable;
 import au.gov.asd.tac.constellation.graph.value.readables.ObjectReadable;
 import au.gov.asd.tac.constellation.graph.value.variables.ObjectVariable;
->>>>>>> 120a5d6d
 import java.util.Arrays;
 import org.openide.util.lookup.ServiceProvider;
 
@@ -240,21 +236,12 @@
         final BlazeV0[] sd = (BlazeV0[]) savedData;
         data = Arrays.copyOf(sd, sd.length);
     }
-    
-    @Override
-<<<<<<< HEAD
-    public ObjectValue<BlazeV0> createValue() {
-        return new ObjectValue<>();
-    }
-    
-    @Override
-    public void read(int index, ObjectValue<BlazeV0> value) {
-        value.writeObject(data[index]);
-=======
+
+    @Override
     public Object createReadObject(IntReadable indexReadable) {
         return (ObjectReadable) () -> data[indexReadable.readInt()];
     }
-    
+
     @Override
     public Object createWriteObject(GraphWriteMethods graph, int attribute, IntReadable indexReadable) {
         return new ObjectVariable() {
@@ -267,6 +254,5 @@
                 graph.setObjectValue(attribute, indexReadable.readInt(), value);
             }
         };
->>>>>>> 120a5d6d
     }
 }