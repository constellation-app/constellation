--- conflicted
+++ resolved
@@ -80,11 +80,8 @@
         applicationOptionsPanel.setDownloadPythonClient(prefs.getBoolean(ApplicationPreferenceKeys.PYTHON_REST_CLIENT_DOWNLOAD, ApplicationPreferenceKeys.PYTHON_REST_CLIENT_DOWNLOAD_DEFAULT));
         applicationOptionsPanel.setCurrentFont(prefs.get(ApplicationPreferenceKeys.FONT_FAMILY, ApplicationPreferenceKeys.FONT_FAMILY_DEFAULT));
         applicationOptionsPanel.setFontSize(prefs.get(ApplicationPreferenceKeys.FONT_SIZE, ApplicationPreferenceKeys.FONT_SIZE_DEFAULT));
-<<<<<<< HEAD
         applicationOptionsPanel.setEnableSpellChecking(prefs.getBoolean(ApplicationPreferenceKeys.ENABLE_SPELL_CHECKING, ApplicationPreferenceKeys.ENABLE_SPELL_CHECKING_DEFAULT));
-=======
         applicationOptionsPanel.setColorModeSelection(prefs.get(ApplicationPreferenceKeys.COLORBLIND_MODE, ApplicationPreferenceKeys.COLORBLIND_MODE_DEFAULT));
->>>>>>> c103a275
     }
 
     @Override
@@ -109,11 +106,8 @@
                 prefs.putBoolean(ApplicationPreferenceKeys.PYTHON_REST_CLIENT_DOWNLOAD, applicationOptionsPanel.isDownloadPythonClientSelected());
                 prefs.put(ApplicationPreferenceKeys.FONT_FAMILY, applicationOptionsPanel.getCurrentFont());
                 prefs.put(ApplicationPreferenceKeys.FONT_SIZE, applicationOptionsPanel.getFontSize());
-<<<<<<< HEAD
                 prefs.putBoolean(ApplicationPreferenceKeys.ENABLE_SPELL_CHECKING, applicationOptionsPanel.isEnableSpellCheckingSelected());
-=======
                 prefs.put(ApplicationPreferenceKeys.COLORBLIND_MODE, applicationOptionsPanel.getColorModeSelection());
->>>>>>> c103a275
             }
         }
     }
@@ -153,11 +147,8 @@
                 && applicationOptionsPanel.isDownloadPythonClientSelected() == prefs.getBoolean(ApplicationPreferenceKeys.PYTHON_REST_CLIENT_DOWNLOAD, ApplicationPreferenceKeys.PYTHON_REST_CLIENT_DOWNLOAD_DEFAULT)
                 && applicationOptionsPanel.getCurrentFont().equals(prefs.get(ApplicationPreferenceKeys.FONT_FAMILY, ApplicationPreferenceKeys.FONT_FAMILY_DEFAULT))
                 && applicationOptionsPanel.getFontSize().equals(prefs.get(ApplicationPreferenceKeys.FONT_SIZE, ApplicationPreferenceKeys.FONT_SIZE_DEFAULT))
-<<<<<<< HEAD
                 && applicationOptionsPanel.isEnableSpellCheckingSelected() == prefs.getBoolean(ApplicationPreferenceKeys.ENABLE_SPELL_CHECKING, ApplicationPreferenceKeys.ENABLE_SPELL_CHECKING_DEFAULT));
-=======
                 && applicationOptionsPanel.getColorModeSelection().equals(prefs.get(ApplicationPreferenceKeys.COLORBLIND_MODE, ApplicationPreferenceKeys.COLORBLIND_MODE_DEFAULT)));
->>>>>>> c103a275
     }
 
     @Override
