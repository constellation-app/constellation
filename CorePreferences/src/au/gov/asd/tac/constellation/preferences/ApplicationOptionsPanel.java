--- conflicted
+++ resolved
@@ -505,10 +505,7 @@
                     .addComponent(webserverPanel, GroupLayout.DEFAULT_SIZE, GroupLayout.DEFAULT_SIZE, Short.MAX_VALUE)
                     .addComponent(notebookPanel, GroupLayout.DEFAULT_SIZE, GroupLayout.DEFAULT_SIZE, Short.MAX_VALUE)
                     .addComponent(fontPanel, GroupLayout.DEFAULT_SIZE, GroupLayout.DEFAULT_SIZE, Short.MAX_VALUE)
-<<<<<<< HEAD
                     .addComponent(spellCheckingPanel, GroupLayout.Alignment.TRAILING, GroupLayout.DEFAULT_SIZE, GroupLayout.DEFAULT_SIZE, Short.MAX_VALUE)
-=======
->>>>>>> 67d49cd8
                     .addComponent(colorblindPanel, GroupLayout.DEFAULT_SIZE, GroupLayout.DEFAULT_SIZE, Short.MAX_VALUE))
                 .addContainerGap())
         );
@@ -530,14 +527,9 @@
                 .addPreferredGap(LayoutStyle.ComponentPlacement.RELATED)
                 .addComponent(fontPanel, GroupLayout.PREFERRED_SIZE, 95, GroupLayout.PREFERRED_SIZE)
                 .addPreferredGap(LayoutStyle.ComponentPlacement.RELATED)
-<<<<<<< HEAD
-                .addComponent(spellCheckingPanel, GroupLayout.DEFAULT_SIZE, GroupLayout.DEFAULT_SIZE, Short.MAX_VALUE)
-                .addPreferredGap(LayoutStyle.ComponentPlacement.UNRELATED)
-                .addComponent(colorblindPanel, GroupLayout.PREFERRED_SIZE, GroupLayout.DEFAULT_SIZE, GroupLayout.PREFERRED_SIZE))
-=======
                 .addComponent(colorblindPanel, GroupLayout.PREFERRED_SIZE, GroupLayout.DEFAULT_SIZE, GroupLayout.PREFERRED_SIZE)
-                .addContainerGap(124, Short.MAX_VALUE))
->>>>>>> 67d49cd8
+                .addPreferredGap(LayoutStyle.ComponentPlacement.RELATED)
+                .addComponent(spellCheckingPanel, GroupLayout.DEFAULT_SIZE, GroupLayout.DEFAULT_SIZE, Short.MAX_VALUE))
         );
 
         notebookPanel.getAccessibleContext().setAccessibleName(NbBundle.getMessage(ApplicationOptionsPanel.class, "ApplicationOptionsPanel.notebookPanel.AccessibleContext.accessibleName")); // NOI18N
