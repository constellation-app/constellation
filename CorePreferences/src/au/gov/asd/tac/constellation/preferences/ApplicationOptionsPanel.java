/*
 * Copyright 2010-2021 Australian Signals Directorate
 *
 * Licensed under the Apache License, Version 2.0 (the "License");
 * you may not use this file except in compliance with the License.
 * You may obtain a copy of the License at
 *
 *     http://www.apache.org/licenses/LICENSE-2.0
 *
 * Unless required by applicable law or agreed to in writing, software
 * distributed under the License is distributed on an "AS IS" BASIS,
 * WITHOUT WARRANTIES OR CONDITIONS OF ANY KIND, either express or implied.
 * See the License for the specific language governing permissions and
 * limitations under the License.
 */
package au.gov.asd.tac.constellation.preferences;

import java.awt.GraphicsEnvironment;
import java.awt.Insets;
import java.awt.event.ActionEvent;
import java.awt.event.ActionListener;
import java.io.File;
import javax.swing.BorderFactory;
import javax.swing.DefaultComboBoxModel;
import javax.swing.GroupLayout;
import javax.swing.ImageIcon;
import javax.swing.JButton;
import javax.swing.JCheckBox;
import javax.swing.JComboBox;
import javax.swing.JFileChooser;
import javax.swing.JLabel;
import javax.swing.JPanel;
import javax.swing.JSpinner;
import javax.swing.JTextField;
import javax.swing.LayoutStyle;
import javax.swing.SpinnerNumberModel;
import org.openide.awt.Mnemonics;
import org.openide.util.NbBundle;

/**
 * UI panel to define the session parameters
 *
 * @author algol
 */
final class ApplicationOptionsPanel extends javax.swing.JPanel {

    private final ApplicationOptionsPanelController controller;
    private final String[] fonts = GraphicsEnvironment.getLocalGraphicsEnvironment().getAvailableFontFamilyNames();

    private static final String USER_HOME_PROPERTY = "user.home";

    public ApplicationOptionsPanel(final ApplicationOptionsPanelController controller) {
        this.controller = controller;
        initComponents();
    }

    public String getUserDirectory() {
        return userDirectoryText.getText();
    }

    public void setUserDirectory(final String userDirectory) {
        userDirectoryText.setText(userDirectory);
    }

    public boolean isAustosaveEnabled() {
        return autosaveCheckBox.isSelected();
    }

    public void setAutosaveEnabled(final boolean autosaveEnabled) {
        autosaveCheckBox.setSelected(autosaveEnabled);
        autosaveSpinner.setEnabled(autosaveEnabled);
    }

    public int getAustosaveFrequency() {
        return (Integer) autosaveSpinner.getModel().getValue();
    }

    public void setAutosaveFrequency(final int autosaveFrequency) {
        autosaveSpinner.getModel().setValue(autosaveFrequency);
    }

    public boolean isWelcomeOnStartupSelected() {
        return startupWelcomeCheckbox.isSelected();
    }

    public void setWelcomeOnStartup(final boolean welcomeOnStartup) {
        startupWelcomeCheckbox.setSelected(welcomeOnStartup);
    }

    public boolean isWhatsNewOnStartupSelected() {
        return startupWhatsNewCheckbox.isSelected();
    }

    public void setWhatsNewOnStartup(final boolean whatsNewOnStartup) {
        startupWhatsNewCheckbox.setSelected(whatsNewOnStartup);
    }

    public int getWebserverPort() {
        return (Integer) webserverPortSpinner.getModel().getValue();
    }

    public void setWebserverPort(final int webserverPort) {
        webserverPortSpinner.getModel().setValue(webserverPort);
    }

    public String getNotebookDirectory() {
        return notebookDirectoryText.getText();
    }

    public void setNotebookDirectory(final String notebookDirectory) {
        notebookDirectoryText.setText(notebookDirectory);
    }

    public String getRestDirectory() {
        return restDirectoryText.getText();
    }

    public void setRestDirectory(final String restDirectory) {
        restDirectoryText.setText(restDirectory);
    }

    public boolean isDownloadPythonClientSelected() {
        return downloadPythonClientCheckBox.isSelected();
    }

    public void setDownloadPythonClient(final boolean downloadPythonClient) {
        downloadPythonClientCheckBox.setSelected(downloadPythonClient);
    }

    public String getCurrentFont() {
        return fontCombo.getSelectedItem().toString();
    }

    public void setCurrentFont(final String currentFont) {
        fontCombo.setSelectedItem(currentFont);
    }

    public String getFontSize() {
        return fontSizeSpinner.getValue().toString();
    }

    public void setFontSize(final String fontSize) {
        fontSizeSpinner.setValue(Integer.parseInt(fontSize));
    }

    public String[] getFontList() {
        return fonts;
    }

    public String getColorModeSelection() {
        return colorblindDropdown.getSelectedItem().toString();
    }

    public void setColorModeSelection(final String currentColorMode) {
        colorblindDropdown.setSelectedItem(currentColorMode);
    }

    /**
     * This method is called from within the constructor to initialize the form. WARNING: Do NOT modify this code. The content of this method is always regenerated by the Form Editor.
     */
    // <editor-fold defaultstate="collapsed" desc="Generated Code">//GEN-BEGIN:initComponents
    private void initComponents() {

        userDirectoryLabel = new JLabel();
        userDirectoryText = new JTextField();
        userDirectoryButton = new JButton();
        autosavePanel = new JPanel();
        autosaveCheckBox = new JCheckBox();
        autosaveSpinner = new JSpinner();
        autosaveLabel = new JLabel();
        startupPanel = new JPanel();
        startupWelcomeCheckbox = new JCheckBox();
        startupWhatsNewCheckbox = new JCheckBox();
        webserverPanel = new JPanel();
        webserverPortLabel = new JLabel();
        webserverPortSpinner = new JSpinner();
        restDirectoryLabel = new JLabel();
        restDirectoryText = new JTextField();
        restDirectoryButton = new JButton();
        notebookPanel = new JPanel();
        notebookDirectoryLabel = new JLabel();
        notebookDirectoryText = new JTextField();
        notebookDirectoryButton = new JButton();
        downloadPythonClientCheckBox = new JCheckBox();
        fontPanel = new JPanel();
        fontLbl = new JLabel();
        fontSizeLbl = new JLabel();
        fontCombo = new JComboBox<>();
        fontSizeSpinner = new JSpinner();
        resetBtn = new JButton();
        colorblindPanel = new JPanel();
        colorblindDropdown = new JComboBox<>();
        colorblindLabel = new JLabel();
        restartLabel = new JLabel();

        Mnemonics.setLocalizedText(userDirectoryLabel, NbBundle.getMessage(ApplicationOptionsPanel.class, "ApplicationOptionsPanel.userDirectoryLabel.text")); // NOI18N

        userDirectoryText.setText(NbBundle.getMessage(ApplicationOptionsPanel.class, "ApplicationOptionsPanel.userDirectoryText.text")); // NOI18N

        Mnemonics.setLocalizedText(userDirectoryButton, NbBundle.getMessage(ApplicationOptionsPanel.class, "ApplicationOptionsPanel.userDirectoryButton.text")); // NOI18N
        userDirectoryButton.setMargin(new Insets(2, 0, 2, 0));
        userDirectoryButton.addActionListener(new ActionListener() {
            public void actionPerformed(ActionEvent evt) {
                userDirectoryButtonActionPerformed(evt);
            }
        });

        autosavePanel.setBorder(BorderFactory.createTitledBorder(NbBundle.getMessage(ApplicationOptionsPanel.class, "ApplicationOptionsPanel.autosavePanel.border.title"))); // NOI18N

        Mnemonics.setLocalizedText(autosaveCheckBox, NbBundle.getMessage(ApplicationOptionsPanel.class, "ApplicationOptionsPanel.autosaveCheckBox.text")); // NOI18N
        autosaveCheckBox.addActionListener(new ActionListener() {
            public void actionPerformed(ActionEvent evt) {
                autosaveCheckBoxActionPerformed(evt);
            }
        });

        autosaveSpinner.setModel(new SpinnerNumberModel(10, 5, null, 1));

        Mnemonics.setLocalizedText(autosaveLabel, NbBundle.getMessage(ApplicationOptionsPanel.class, "ApplicationOptionsPanel.autosaveLabel.text")); // NOI18N

        GroupLayout autosavePanelLayout = new GroupLayout(autosavePanel);
        autosavePanel.setLayout(autosavePanelLayout);
        autosavePanelLayout.setHorizontalGroup(autosavePanelLayout.createParallelGroup(GroupLayout.Alignment.LEADING)
            .addGroup(autosavePanelLayout.createSequentialGroup()
                .addGap(20, 20, 20)
                .addComponent(autosaveCheckBox)
                .addPreferredGap(LayoutStyle.ComponentPlacement.UNRELATED)
                .addComponent(autosaveSpinner, GroupLayout.PREFERRED_SIZE, 55, GroupLayout.PREFERRED_SIZE)
                .addPreferredGap(LayoutStyle.ComponentPlacement.RELATED)
                .addComponent(autosaveLabel, GroupLayout.PREFERRED_SIZE, 230, GroupLayout.PREFERRED_SIZE)
                .addContainerGap(202, Short.MAX_VALUE))
        );
        autosavePanelLayout.setVerticalGroup(autosavePanelLayout.createParallelGroup(GroupLayout.Alignment.LEADING)
            .addGroup(autosavePanelLayout.createSequentialGroup()
                .addContainerGap()
                .addGroup(autosavePanelLayout.createParallelGroup(GroupLayout.Alignment.BASELINE)
                    .addComponent(autosaveCheckBox)
                    .addComponent(autosaveSpinner, GroupLayout.PREFERRED_SIZE, GroupLayout.DEFAULT_SIZE, GroupLayout.PREFERRED_SIZE)
                    .addComponent(autosaveLabel))
                .addContainerGap(GroupLayout.DEFAULT_SIZE, Short.MAX_VALUE))
        );

        startupPanel.setBorder(BorderFactory.createTitledBorder(NbBundle.getMessage(ApplicationOptionsPanel.class, "ApplicationOptionsPanel.startupPanel.border.title"))); // NOI18N

        Mnemonics.setLocalizedText(startupWelcomeCheckbox, NbBundle.getMessage(ApplicationOptionsPanel.class, "ApplicationOptionsPanel.startupWelcomeCheckbox.text")); // NOI18N
        startupWelcomeCheckbox.setActionCommand(NbBundle.getMessage(ApplicationOptionsPanel.class, "ApplicationOptionsPanel.startupWelcomeCheckbox.actionCommand")); // NOI18N

        Mnemonics.setLocalizedText(startupWhatsNewCheckbox, NbBundle.getMessage(ApplicationOptionsPanel.class, "ApplicationOptionsPanel.startupWhatsNewCheckbox.text")); // NOI18N
        startupWhatsNewCheckbox.setActionCommand(NbBundle.getMessage(ApplicationOptionsPanel.class, "ApplicationOptionsPanel.startupWhatsNewCheckbox.actionCommand")); // NOI18N

        GroupLayout startupPanelLayout = new GroupLayout(startupPanel);
        startupPanel.setLayout(startupPanelLayout);
        startupPanelLayout.setHorizontalGroup(startupPanelLayout.createParallelGroup(GroupLayout.Alignment.LEADING)
            .addGroup(startupPanelLayout.createSequentialGroup()
                .addGap(20, 20, 20)
                .addGroup(startupPanelLayout.createParallelGroup(GroupLayout.Alignment.LEADING)
                    .addComponent(startupWhatsNewCheckbox)
                    .addComponent(startupWelcomeCheckbox))
                .addContainerGap(GroupLayout.DEFAULT_SIZE, Short.MAX_VALUE))
        );
        startupPanelLayout.setVerticalGroup(startupPanelLayout.createParallelGroup(GroupLayout.Alignment.LEADING)
            .addGroup(startupPanelLayout.createSequentialGroup()
                .addContainerGap(GroupLayout.DEFAULT_SIZE, Short.MAX_VALUE)
                .addComponent(startupWelcomeCheckbox)
                .addPreferredGap(LayoutStyle.ComponentPlacement.RELATED)
                .addComponent(startupWhatsNewCheckbox)
                .addGap(12, 12, 12))
        );

        webserverPanel.setBorder(BorderFactory.createTitledBorder(NbBundle.getMessage(ApplicationOptionsPanel.class, "ApplicationOptionsPanel.webserverPanel.border.title"))); // NOI18N

        Mnemonics.setLocalizedText(webserverPortLabel, NbBundle.getMessage(ApplicationOptionsPanel.class, "ApplicationOptionsPanel.webserverPortLabel.text")); // NOI18N

        Mnemonics.setLocalizedText(restDirectoryLabel, NbBundle.getMessage(ApplicationOptionsPanel.class, "ApplicationOptionsPanel.restDirectoryLabel.text")); // NOI18N

        restDirectoryText.setText(NbBundle.getMessage(ApplicationOptionsPanel.class, "ApplicationOptionsPanel.restDirectoryText.text")); // NOI18N

        Mnemonics.setLocalizedText(restDirectoryButton, NbBundle.getMessage(ApplicationOptionsPanel.class, "ApplicationOptionsPanel.restDirectoryButton.text")); // NOI18N
        restDirectoryButton.setMargin(new Insets(2, 0, 2, 0));
        restDirectoryButton.addActionListener(new ActionListener() {
            public void actionPerformed(ActionEvent evt) {
                restDirectoryButtonActionPerformed(evt);
            }
        });

        GroupLayout webserverPanelLayout = new GroupLayout(webserverPanel);
        webserverPanel.setLayout(webserverPanelLayout);
        webserverPanelLayout.setHorizontalGroup(webserverPanelLayout.createParallelGroup(GroupLayout.Alignment.LEADING)
            .addGroup(webserverPanelLayout.createSequentialGroup()
                .addGap(20, 20, 20)
                .addGroup(webserverPanelLayout.createParallelGroup(GroupLayout.Alignment.LEADING)
                    .addComponent(restDirectoryLabel)
                    .addComponent(webserverPortLabel))
                .addPreferredGap(LayoutStyle.ComponentPlacement.RELATED)
                .addGroup(webserverPanelLayout.createParallelGroup(GroupLayout.Alignment.LEADING)
                    .addGroup(webserverPanelLayout.createSequentialGroup()
                        .addComponent(webserverPortSpinner, GroupLayout.PREFERRED_SIZE, 85, GroupLayout.PREFERRED_SIZE)
                        .addGap(0, 0, Short.MAX_VALUE))
                    .addComponent(restDirectoryText))
                .addPreferredGap(LayoutStyle.ComponentPlacement.RELATED)
                .addComponent(restDirectoryButton)
                .addGap(4, 4, 4))
        );
        webserverPanelLayout.setVerticalGroup(webserverPanelLayout.createParallelGroup(GroupLayout.Alignment.LEADING)
            .addGroup(webserverPanelLayout.createSequentialGroup()
                .addContainerGap()
                .addGroup(webserverPanelLayout.createParallelGroup(GroupLayout.Alignment.BASELINE)
                    .addComponent(webserverPortLabel)
                    .addComponent(webserverPortSpinner, GroupLayout.PREFERRED_SIZE, GroupLayout.DEFAULT_SIZE, GroupLayout.PREFERRED_SIZE))
                .addPreferredGap(LayoutStyle.ComponentPlacement.RELATED)
                .addGroup(webserverPanelLayout.createParallelGroup(GroupLayout.Alignment.BASELINE)
                    .addComponent(restDirectoryLabel)
                    .addComponent(restDirectoryText, GroupLayout.PREFERRED_SIZE, GroupLayout.DEFAULT_SIZE, GroupLayout.PREFERRED_SIZE)
                    .addComponent(restDirectoryButton))
                .addContainerGap(12, Short.MAX_VALUE))
        );

        notebookPanel.setBorder(BorderFactory.createTitledBorder(NbBundle.getMessage(ApplicationOptionsPanel.class, "ApplicationOptionsPanel.notebookPanel.border.title_1"))); // NOI18N

        Mnemonics.setLocalizedText(notebookDirectoryLabel, NbBundle.getMessage(ApplicationOptionsPanel.class, "ApplicationOptionsPanel.notebookDirectoryLabel.text")); // NOI18N

        notebookDirectoryText.setText(NbBundle.getMessage(ApplicationOptionsPanel.class, "ApplicationOptionsPanel.notebookDirectoryText.text")); // NOI18N

        Mnemonics.setLocalizedText(notebookDirectoryButton, NbBundle.getMessage(ApplicationOptionsPanel.class, "ApplicationOptionsPanel.notebookDirectoryButton.text")); // NOI18N
        notebookDirectoryButton.setMargin(new Insets(2, 0, 2, 0));
        notebookDirectoryButton.addActionListener(new ActionListener() {
            public void actionPerformed(ActionEvent evt) {
                notebookDirectoryButtonActionPerformed(evt);
            }
        });

        downloadPythonClientCheckBox.setSelected(true);
        Mnemonics.setLocalizedText(downloadPythonClientCheckBox, NbBundle.getMessage(ApplicationOptionsPanel.class, "ApplicationOptionsPanel.downloadPythonClientCheckBox.text")); // NOI18N

        GroupLayout notebookPanelLayout = new GroupLayout(notebookPanel);
        notebookPanel.setLayout(notebookPanelLayout);
        notebookPanelLayout.setHorizontalGroup(notebookPanelLayout.createParallelGroup(GroupLayout.Alignment.LEADING)
            .addGroup(notebookPanelLayout.createSequentialGroup()
                .addGap(17, 17, 17)
                .addGroup(notebookPanelLayout.createParallelGroup(GroupLayout.Alignment.LEADING)
                    .addGroup(notebookPanelLayout.createSequentialGroup()
                        .addComponent(downloadPythonClientCheckBox)
                        .addGap(0, 0, Short.MAX_VALUE))
                    .addGroup(notebookPanelLayout.createSequentialGroup()
                        .addComponent(notebookDirectoryLabel)
                        .addPreferredGap(LayoutStyle.ComponentPlacement.RELATED)
                        .addComponent(notebookDirectoryText)
                        .addPreferredGap(LayoutStyle.ComponentPlacement.RELATED)
                        .addComponent(notebookDirectoryButton)))
                .addContainerGap())
        );
        notebookPanelLayout.setVerticalGroup(notebookPanelLayout.createParallelGroup(GroupLayout.Alignment.LEADING)
            .addGroup(notebookPanelLayout.createSequentialGroup()
                .addContainerGap()
                .addGroup(notebookPanelLayout.createParallelGroup(GroupLayout.Alignment.BASELINE)
                    .addComponent(notebookDirectoryLabel)
                    .addComponent(notebookDirectoryText, GroupLayout.PREFERRED_SIZE, GroupLayout.DEFAULT_SIZE, GroupLayout.PREFERRED_SIZE)
                    .addComponent(notebookDirectoryButton))
                .addPreferredGap(LayoutStyle.ComponentPlacement.RELATED)
                .addComponent(downloadPythonClientCheckBox)
                .addContainerGap(GroupLayout.DEFAULT_SIZE, Short.MAX_VALUE))
        );

        fontPanel.setBorder(BorderFactory.createTitledBorder(NbBundle.getMessage(ApplicationOptionsPanel.class, "ApplicationOptionsPanel.fontPanel.border.title"))); // NOI18N

        Mnemonics.setLocalizedText(fontLbl, NbBundle.getMessage(ApplicationOptionsPanel.class, "ApplicationOptionsPanel.fontLbl.text")); // NOI18N

        Mnemonics.setLocalizedText(fontSizeLbl, NbBundle.getMessage(ApplicationOptionsPanel.class, "ApplicationOptionsPanel.fontSizeLbl.text")); // NOI18N

        fontCombo.setModel(new DefaultComboBoxModel(fonts));
        fontCombo.setSelectedItem(ApplicationPreferenceKeys.FONT_FAMILY_DEFAULT);
        fontCombo.addActionListener(new ActionListener() {
            public void actionPerformed(ActionEvent evt) {
                fontComboActionPerformed(evt);
            }
        });

        fontSizeSpinner.setModel(new SpinnerNumberModel(12, 8, 45, 1));

        Mnemonics.setLocalizedText(resetBtn, NbBundle.getMessage(ApplicationOptionsPanel.class, "ApplicationOptionsPanel.resetBtn.text")); // NOI18N
        resetBtn.addActionListener(new ActionListener() {
            public void actionPerformed(ActionEvent evt) {
                resetBtnActionPerformed(evt);
            }
        });

        GroupLayout fontPanelLayout = new GroupLayout(fontPanel);
        fontPanel.setLayout(fontPanelLayout);
        fontPanelLayout.setHorizontalGroup(fontPanelLayout.createParallelGroup(GroupLayout.Alignment.LEADING)
            .addGroup(fontPanelLayout.createSequentialGroup()
                .addGap(27, 27, 27)
                .addGroup(fontPanelLayout.createParallelGroup(GroupLayout.Alignment.TRAILING)
                    .addGroup(fontPanelLayout.createSequentialGroup()
                        .addGroup(fontPanelLayout.createParallelGroup(GroupLayout.Alignment.TRAILING)
                            .addComponent(fontLbl)
                            .addComponent(fontSizeLbl))
                        .addPreferredGap(LayoutStyle.ComponentPlacement.UNRELATED)
                        .addGroup(fontPanelLayout.createParallelGroup(GroupLayout.Alignment.LEADING)
                            .addComponent(fontSizeSpinner, GroupLayout.PREFERRED_SIZE, GroupLayout.DEFAULT_SIZE, GroupLayout.PREFERRED_SIZE)
                            .addComponent(fontCombo, GroupLayout.PREFERRED_SIZE, 240, GroupLayout.PREFERRED_SIZE))
                        .addGap(0, 0, Short.MAX_VALUE))
                    .addGroup(fontPanelLayout.createSequentialGroup()
                        .addGap(0, 0, Short.MAX_VALUE)
                        .addComponent(resetBtn)))
                .addContainerGap())
        );
        fontPanelLayout.setVerticalGroup(fontPanelLayout.createParallelGroup(GroupLayout.Alignment.LEADING)
            .addGroup(fontPanelLayout.createSequentialGroup()
                .addContainerGap(15, Short.MAX_VALUE)
                .addGroup(fontPanelLayout.createParallelGroup(GroupLayout.Alignment.BASELINE)
                    .addComponent(fontLbl)
                    .addComponent(fontCombo, GroupLayout.PREFERRED_SIZE, GroupLayout.DEFAULT_SIZE, GroupLayout.PREFERRED_SIZE))
                .addPreferredGap(LayoutStyle.ComponentPlacement.RELATED)
                .addGroup(fontPanelLayout.createParallelGroup(GroupLayout.Alignment.BASELINE)
                    .addComponent(fontSizeSpinner, GroupLayout.PREFERRED_SIZE, GroupLayout.DEFAULT_SIZE, GroupLayout.PREFERRED_SIZE)
                    .addComponent(fontSizeLbl))
                .addPreferredGap(LayoutStyle.ComponentPlacement.RELATED)
                .addComponent(resetBtn))
        );

        colorblindPanel.setBorder(BorderFactory.createTitledBorder(NbBundle.getMessage(ApplicationOptionsPanel.class, "ApplicationOptionsPanel.colorblindPanel.border.title"))); // NOI18N
        colorblindPanel.setName(""); // NOI18N

        colorblindDropdown.setModel(new DefaultComboBoxModel<>(new String[] { "None", "Deuteranopia", "Protanopia", "Tritanopia" }));

        Mnemonics.setLocalizedText(colorblindLabel, NbBundle.getMessage(ApplicationOptionsPanel.class, "ApplicationOptionsPanel.colorblindLabel.text")); // NOI18N

        restartLabel.setIcon(new ImageIcon(getClass().getResource("/au/gov/asd/tac/constellation/preferences/resources/warning.png"))); // NOI18N
        Mnemonics.setLocalizedText(restartLabel, NbBundle.getMessage(ApplicationOptionsPanel.class, "ApplicationOptionsPanel.restartLabel.text")); // NOI18N

        GroupLayout colorblindPanelLayout = new GroupLayout(colorblindPanel);
        colorblindPanel.setLayout(colorblindPanelLayout);
        colorblindPanelLayout.setHorizontalGroup(colorblindPanelLayout.createParallelGroup(GroupLayout.Alignment.LEADING)
            .addGroup(colorblindPanelLayout.createSequentialGroup()
                .addGap(12, 12, 12)
                .addComponent(colorblindLabel)
                .addPreferredGap(LayoutStyle.ComponentPlacement.UNRELATED)
                .addGroup(colorblindPanelLayout.createParallelGroup(GroupLayout.Alignment.LEADING)
                    .addComponent(restartLabel)
                    .addComponent(colorblindDropdown, GroupLayout.PREFERRED_SIZE, 172, GroupLayout.PREFERRED_SIZE))
                .addContainerGap(GroupLayout.DEFAULT_SIZE, Short.MAX_VALUE))
        );
        colorblindPanelLayout.setVerticalGroup(colorblindPanelLayout.createParallelGroup(GroupLayout.Alignment.LEADING)
            .addGroup(colorblindPanelLayout.createSequentialGroup()
                .addGap(9, 9, 9)
                .addGroup(colorblindPanelLayout.createParallelGroup(GroupLayout.Alignment.BASELINE)
                    .addComponent(colorblindLabel)
                    .addComponent(colorblindDropdown, GroupLayout.PREFERRED_SIZE, GroupLayout.DEFAULT_SIZE, GroupLayout.PREFERRED_SIZE))
                .addPreferredGap(LayoutStyle.ComponentPlacement.UNRELATED)
                .addComponent(restartLabel)
                .addContainerGap(13, Short.MAX_VALUE))
        );

        GroupLayout layout = new GroupLayout(this);
        this.setLayout(layout);
        layout.setHorizontalGroup(layout.createParallelGroup(GroupLayout.Alignment.LEADING)
            .addGroup(layout.createSequentialGroup()
                .addContainerGap()
                .addGroup(layout.createParallelGroup(GroupLayout.Alignment.LEADING)
                    .addComponent(startupPanel, GroupLayout.Alignment.TRAILING, GroupLayout.DEFAULT_SIZE, GroupLayout.DEFAULT_SIZE, Short.MAX_VALUE)
                    .addComponent(autosavePanel, GroupLayout.Alignment.TRAILING, GroupLayout.DEFAULT_SIZE, GroupLayout.DEFAULT_SIZE, Short.MAX_VALUE)
                    .addGroup(layout.createSequentialGroup()
                        .addComponent(userDirectoryLabel)
                        .addPreferredGap(LayoutStyle.ComponentPlacement.RELATED)
                        .addComponent(userDirectoryText)
                        .addPreferredGap(LayoutStyle.ComponentPlacement.RELATED)
                        .addComponent(userDirectoryButton))
<<<<<<< HEAD
                    .addComponent(webserverPanel, GroupLayout.DEFAULT_SIZE, GroupLayout.DEFAULT_SIZE, Short.MAX_VALUE)
                    .addComponent(fontPanel, GroupLayout.DEFAULT_SIZE, GroupLayout.DEFAULT_SIZE, Short.MAX_VALUE)
                    .addComponent(openAndSaveLocationPanel, GroupLayout.DEFAULT_SIZE, GroupLayout.DEFAULT_SIZE, Short.MAX_VALUE)
                    .addComponent(notebookPanel, GroupLayout.DEFAULT_SIZE, GroupLayout.DEFAULT_SIZE, Short.MAX_VALUE)
                    .addComponent(colorblindPanel, GroupLayout.DEFAULT_SIZE, GroupLayout.DEFAULT_SIZE, Short.MAX_VALUE))
=======
                    .addComponent(webserverPanel, GroupLayout.Alignment.LEADING, GroupLayout.DEFAULT_SIZE, GroupLayout.DEFAULT_SIZE, Short.MAX_VALUE)
                    .addComponent(notebookPanel, GroupLayout.Alignment.LEADING, GroupLayout.DEFAULT_SIZE, GroupLayout.DEFAULT_SIZE, Short.MAX_VALUE)
                    .addComponent(fontPanel, GroupLayout.Alignment.LEADING, GroupLayout.DEFAULT_SIZE, GroupLayout.DEFAULT_SIZE, Short.MAX_VALUE))
>>>>>>> 9448cf0f
                .addContainerGap())
        );
        layout.setVerticalGroup(layout.createParallelGroup(GroupLayout.Alignment.LEADING)
            .addGroup(layout.createSequentialGroup()
                .addContainerGap()
                .addGroup(layout.createParallelGroup(GroupLayout.Alignment.BASELINE)
                    .addComponent(userDirectoryLabel)
                    .addComponent(userDirectoryButton)
                    .addComponent(userDirectoryText, GroupLayout.PREFERRED_SIZE, GroupLayout.DEFAULT_SIZE, GroupLayout.PREFERRED_SIZE))
                .addGap(18, 18, 18)
                .addComponent(autosavePanel, GroupLayout.PREFERRED_SIZE, GroupLayout.DEFAULT_SIZE, GroupLayout.PREFERRED_SIZE)
                .addPreferredGap(LayoutStyle.ComponentPlacement.RELATED)
                .addComponent(startupPanel, GroupLayout.PREFERRED_SIZE, GroupLayout.DEFAULT_SIZE, GroupLayout.PREFERRED_SIZE)
                .addPreferredGap(LayoutStyle.ComponentPlacement.RELATED)
                .addComponent(webserverPanel, GroupLayout.PREFERRED_SIZE, GroupLayout.DEFAULT_SIZE, GroupLayout.PREFERRED_SIZE)
                .addPreferredGap(LayoutStyle.ComponentPlacement.RELATED)
                .addComponent(notebookPanel, GroupLayout.PREFERRED_SIZE, GroupLayout.DEFAULT_SIZE, GroupLayout.PREFERRED_SIZE)
                .addPreferredGap(LayoutStyle.ComponentPlacement.RELATED)
                .addComponent(fontPanel, GroupLayout.PREFERRED_SIZE, GroupLayout.DEFAULT_SIZE, GroupLayout.PREFERRED_SIZE)
<<<<<<< HEAD
                .addPreferredGap(LayoutStyle.ComponentPlacement.RELATED)
                .addComponent(colorblindPanel, GroupLayout.PREFERRED_SIZE, GroupLayout.DEFAULT_SIZE, GroupLayout.PREFERRED_SIZE)
                .addContainerGap(13, Short.MAX_VALUE))
=======
                .addContainerGap(111, Short.MAX_VALUE))
>>>>>>> 9448cf0f
        );

        notebookPanel.getAccessibleContext().setAccessibleName(NbBundle.getMessage(ApplicationOptionsPanel.class, "ApplicationOptionsPanel.notebookPanel.AccessibleContext.accessibleName")); // NOI18N
    }// </editor-fold>//GEN-END:initComponents

    private void userDirectoryButtonActionPerformed(java.awt.event.ActionEvent evt)//GEN-FIRST:event_userDirectoryButtonActionPerformed
    {//GEN-HEADEREND:event_userDirectoryButtonActionPerformed
        final JFileChooser fc = new JFileChooser(System.getProperty(USER_HOME_PROPERTY));
        final String dir = userDirectoryText.getText().trim();
        if (!dir.isEmpty()) {
            fc.setSelectedFile(new File(dir));
        }
        fc.setFileSelectionMode(JFileChooser.DIRECTORIES_ONLY);
        if (fc.showDialog(this, "Select CONSTELLATION directory") == JFileChooser.APPROVE_OPTION) {
            final String fnam = fc.getSelectedFile().getPath();
            userDirectoryText.setText(fnam);
        }
    }//GEN-LAST:event_userDirectoryButtonActionPerformed

    private void autosaveCheckBoxActionPerformed(ActionEvent evt)//GEN-FIRST:event_autosaveCheckBoxActionPerformed
    {//GEN-HEADEREND:event_autosaveCheckBoxActionPerformed
        autosaveSpinner.setEnabled(autosaveCheckBox.isSelected());
    }//GEN-LAST:event_autosaveCheckBoxActionPerformed

    private void notebookDirectoryButtonActionPerformed(ActionEvent evt)//GEN-FIRST:event_notebookDirectoryButtonActionPerformed
    {//GEN-HEADEREND:event_notebookDirectoryButtonActionPerformed
        final JFileChooser fc = new JFileChooser(System.getProperty(USER_HOME_PROPERTY));
        final String dir = notebookDirectoryText.getText().trim();
        if (!dir.isEmpty()) {
            fc.setSelectedFile(new File(dir));
        }
        fc.setFileSelectionMode(JFileChooser.DIRECTORIES_ONLY);
        if (fc.showDialog(this, "Select Jupyter notebook directory") == JFileChooser.APPROVE_OPTION) {
            final String fnam = fc.getSelectedFile().getPath();
            notebookDirectoryText.setText(fnam);
        }
    }//GEN-LAST:event_notebookDirectoryButtonActionPerformed

    private void restDirectoryButtonActionPerformed(ActionEvent evt) {//GEN-FIRST:event_restDirectoryButtonActionPerformed
        final JFileChooser fc = new JFileChooser(System.getProperty(USER_HOME_PROPERTY));
        final String dir = restDirectoryText.getText().trim();
        if (!dir.isEmpty()) {
            fc.setSelectedFile(new File(dir));
        }
        fc.setFileSelectionMode(JFileChooser.DIRECTORIES_ONLY);
        if (fc.showDialog(this, "Select REST directory") == JFileChooser.APPROVE_OPTION) {
            final String fnam = fc.getSelectedFile().getPath();
            restDirectoryText.setText(fnam);
        }
    }//GEN-LAST:event_restDirectoryButtonActionPerformed

    private void fontComboActionPerformed(ActionEvent evt) {//GEN-FIRST:event_fontComboActionPerformed
        setFontSize(fontSizeSpinner.getValue().toString());
    }//GEN-LAST:event_fontComboActionPerformed

    private void resetBtnActionPerformed(ActionEvent evt) {//GEN-FIRST:event_resetBtnActionPerformed
        fontCombo.setSelectedItem("Arial");
        fontSizeSpinner.setValue(12);
    }//GEN-LAST:event_resetBtnActionPerformed

    // Variables declaration - do not modify//GEN-BEGIN:variables
    private JCheckBox autosaveCheckBox;
    private JLabel autosaveLabel;
    private JPanel autosavePanel;
    private JSpinner autosaveSpinner;
    private JComboBox<String> colorblindDropdown;
    private JLabel colorblindLabel;
    private JPanel colorblindPanel;
    private JCheckBox downloadPythonClientCheckBox;
    private JComboBox<String> fontCombo;
    private JLabel fontLbl;
    private JPanel fontPanel;
    private JLabel fontSizeLbl;
    private JSpinner fontSizeSpinner;
    private JButton notebookDirectoryButton;
    private JLabel notebookDirectoryLabel;
    private JTextField notebookDirectoryText;
    private JPanel notebookPanel;
    private JButton resetBtn;
    private JButton restDirectoryButton;
    private JLabel restDirectoryLabel;
    private JTextField restDirectoryText;
    private JLabel restartLabel;
    private JPanel startupPanel;
    private JCheckBox startupWelcomeCheckbox;
    private JCheckBox startupWhatsNewCheckbox;
    private JButton userDirectoryButton;
    private JLabel userDirectoryLabel;
    private JTextField userDirectoryText;
    private JPanel webserverPanel;
    private JLabel webserverPortLabel;
    private JSpinner webserverPortSpinner;
    // End of variables declaration//GEN-END:variables
}<|MERGE_RESOLUTION|>--- conflicted
+++ resolved
@@ -465,17 +465,10 @@
                         .addComponent(userDirectoryText)
                         .addPreferredGap(LayoutStyle.ComponentPlacement.RELATED)
                         .addComponent(userDirectoryButton))
-<<<<<<< HEAD
-                    .addComponent(webserverPanel, GroupLayout.DEFAULT_SIZE, GroupLayout.DEFAULT_SIZE, Short.MAX_VALUE)
-                    .addComponent(fontPanel, GroupLayout.DEFAULT_SIZE, GroupLayout.DEFAULT_SIZE, Short.MAX_VALUE)
-                    .addComponent(openAndSaveLocationPanel, GroupLayout.DEFAULT_SIZE, GroupLayout.DEFAULT_SIZE, Short.MAX_VALUE)
-                    .addComponent(notebookPanel, GroupLayout.DEFAULT_SIZE, GroupLayout.DEFAULT_SIZE, Short.MAX_VALUE)
-                    .addComponent(colorblindPanel, GroupLayout.DEFAULT_SIZE, GroupLayout.DEFAULT_SIZE, Short.MAX_VALUE))
-=======
                     .addComponent(webserverPanel, GroupLayout.Alignment.LEADING, GroupLayout.DEFAULT_SIZE, GroupLayout.DEFAULT_SIZE, Short.MAX_VALUE)
                     .addComponent(notebookPanel, GroupLayout.Alignment.LEADING, GroupLayout.DEFAULT_SIZE, GroupLayout.DEFAULT_SIZE, Short.MAX_VALUE)
                     .addComponent(fontPanel, GroupLayout.Alignment.LEADING, GroupLayout.DEFAULT_SIZE, GroupLayout.DEFAULT_SIZE, Short.MAX_VALUE))
->>>>>>> 9448cf0f
+                    .addComponent(colorblindPanel, GroupLayout.DEFAULT_SIZE, GroupLayout.DEFAULT_SIZE, Short.MAX_VALUE))
                 .addContainerGap())
         );
         layout.setVerticalGroup(layout.createParallelGroup(GroupLayout.Alignment.LEADING)
@@ -495,13 +488,9 @@
                 .addComponent(notebookPanel, GroupLayout.PREFERRED_SIZE, GroupLayout.DEFAULT_SIZE, GroupLayout.PREFERRED_SIZE)
                 .addPreferredGap(LayoutStyle.ComponentPlacement.RELATED)
                 .addComponent(fontPanel, GroupLayout.PREFERRED_SIZE, GroupLayout.DEFAULT_SIZE, GroupLayout.PREFERRED_SIZE)
-<<<<<<< HEAD
                 .addPreferredGap(LayoutStyle.ComponentPlacement.RELATED)
                 .addComponent(colorblindPanel, GroupLayout.PREFERRED_SIZE, GroupLayout.DEFAULT_SIZE, GroupLayout.PREFERRED_SIZE)
                 .addContainerGap(13, Short.MAX_VALUE))
-=======
-                .addContainerGap(111, Short.MAX_VALUE))
->>>>>>> 9448cf0f
         );
 
         notebookPanel.getAccessibleContext().setAccessibleName(NbBundle.getMessage(ApplicationOptionsPanel.class, "ApplicationOptionsPanel.notebookPanel.AccessibleContext.accessibleName")); // NOI18N
