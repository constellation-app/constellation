--- conflicted
+++ resolved
@@ -29,10 +29,7 @@
                       <Component id="userDirectoryButton" min="-2" max="-2" attributes="0"/>
                   </Group>
                   <Component id="webserverPanel" alignment="0" max="32767" attributes="0"/>
-<<<<<<< HEAD
-=======
                   <Component id="notebookPanel" alignment="0" max="32767" attributes="0"/>
->>>>>>> 9448cf0f
                   <Component id="fontPanel" alignment="0" max="32767" attributes="0"/>
                   <Component id="openAndSaveLocationPanel" alignment="0" max="32767" attributes="0"/>
                   <Component id="notebookPanel" alignment="0" max="32767" attributes="0"/>
@@ -61,13 +58,10 @@
               <Component id="notebookPanel" min="-2" max="-2" attributes="0"/>
               <EmptySpace max="-2" attributes="0"/>
               <Component id="fontPanel" min="-2" max="-2" attributes="0"/>
-<<<<<<< HEAD
               <EmptySpace max="-2" attributes="0"/>
               <Component id="colorblindPanel" min="-2" max="-2" attributes="0"/>
               <EmptySpace pref="13" max="32767" attributes="0"/>
-=======
               <EmptySpace pref="111" max="32767" attributes="0"/>
->>>>>>> 9448cf0f
           </Group>
       </Group>
     </DimensionLayout>
