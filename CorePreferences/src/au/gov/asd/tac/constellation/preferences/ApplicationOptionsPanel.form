--- conflicted
+++ resolved
@@ -58,14 +58,10 @@
               <EmptySpace min="-2" max="-2" attributes="0"/>
               <Component id="fontPanel" min="-2" pref="95" max="-2" attributes="0"/>
               <EmptySpace max="-2" attributes="0"/>
-<<<<<<< HEAD
               <Component id="spellCheckingPanel" max="32767" attributes="0"/>
               <EmptySpace type="unrelated" max="-2" attributes="0"/>
               <Component id="colorblindPanel" min="-2" max="-2" attributes="0"/>             
-=======
-              <Component id="colorblindPanel" min="-2" max="-2" attributes="0"/>
               <EmptySpace max="32767" attributes="0"/>
->>>>>>> ac9de3a5
           </Group>
       </Group>
     </DimensionLayout>
