<?xml version="1.0" encoding="UTF-8" ?>

<Form version="1.5" maxVersion="1.8" type="org.netbeans.modules.form.forminfo.JPanelFormInfo">
  <AuxValues>
    <AuxValue name="FormSettings_autoResourcing" type="java.lang.Integer" value="1"/>
    <AuxValue name="FormSettings_autoSetComponentName" type="java.lang.Boolean" value="false"/>
    <AuxValue name="FormSettings_generateFQN" type="java.lang.Boolean" value="false"/>
    <AuxValue name="FormSettings_generateMnemonicsCode" type="java.lang.Boolean" value="true"/>
    <AuxValue name="FormSettings_i18nAutoMode" type="java.lang.Boolean" value="true"/>
    <AuxValue name="FormSettings_layoutCodeTarget" type="java.lang.Integer" value="1"/>
    <AuxValue name="FormSettings_listenerGenerationStyle" type="java.lang.Integer" value="0"/>
    <AuxValue name="FormSettings_variablesLocal" type="java.lang.Boolean" value="false"/>
    <AuxValue name="FormSettings_variablesModifier" type="java.lang.Integer" value="2"/>
  </AuxValues>

  <Layout>
    <DimensionLayout dim="0">
      <Group type="103" groupAlignment="0" attributes="0">
          <Group type="102" attributes="0">
              <EmptySpace max="-2" attributes="0"/>
              <Group type="103" groupAlignment="0" attributes="0">
                  <Component id="startupPanel" alignment="1" max="32767" attributes="0"/>
                  <Component id="autosavePanel" alignment="1" max="32767" attributes="0"/>
                  <Group type="102" alignment="0" attributes="0">
                      <Component id="userDirectoryLabel" min="-2" max="-2" attributes="0"/>
                      <EmptySpace max="-2" attributes="0"/>
                      <Component id="userDirectoryText" max="32767" attributes="0"/>
                      <EmptySpace max="-2" attributes="0"/>
                      <Component id="userDirectoryButton" min="-2" max="-2" attributes="0"/>
                  </Group>
                  <Component id="webserverPanel" alignment="0" max="32767" attributes="0"/>
                  <Component id="notebookPanel" alignment="0" max="32767" attributes="0"/>
                  <Component id="saveLocationPanel" alignment="1" max="32767" attributes="0"/>
              </Group>
              <EmptySpace max="-2" attributes="0"/>
          </Group>
      </Group>
    </DimensionLayout>
    <DimensionLayout dim="1">
      <Group type="103" groupAlignment="0" attributes="0">
          <Group type="102" alignment="0" attributes="0">
              <EmptySpace max="-2" attributes="0"/>
              <Group type="103" groupAlignment="3" attributes="0">
                  <Component id="userDirectoryLabel" alignment="3" min="-2" max="-2" attributes="0"/>
                  <Component id="userDirectoryButton" alignment="3" min="-2" max="-2" attributes="0"/>
                  <Component id="userDirectoryText" alignment="3" min="-2" max="-2" attributes="0"/>
              </Group>
              <EmptySpace type="separate" max="-2" attributes="0"/>
              <Component id="autosavePanel" min="-2" max="-2" attributes="0"/>
              <EmptySpace max="-2" attributes="0"/>
              <Component id="startupPanel" min="-2" max="-2" attributes="0"/>
<<<<<<< HEAD
              <EmptySpace type="unrelated" max="-2" attributes="0"/>
=======
              <EmptySpace min="-2" pref="23" max="-2" attributes="0"/>
              <Component id="displayPanel" min="-2" max="-2" attributes="0"/>
              <EmptySpace max="-2" attributes="0"/>
>>>>>>> df24feff
              <Component id="webserverPanel" min="-2" max="-2" attributes="0"/>
              <EmptySpace max="-2" attributes="0"/>
              <Component id="notebookPanel" min="-2" max="-2" attributes="0"/>
              <EmptySpace max="-2" attributes="0"/>
              <Component id="saveLocationPanel" min="-2" max="-2" attributes="0"/>
              <EmptySpace max="32767" attributes="0"/>
          </Group>
      </Group>
    </DimensionLayout>
  </Layout>
  <SubComponents>
    <Component class="javax.swing.JLabel" name="userDirectoryLabel">
      <Properties>
        <Property name="text" type="java.lang.String" editor="org.netbeans.modules.i18n.form.FormI18nStringEditor">
          <ResourceString bundle="au/gov/asd/tac/constellation/preferences/Bundle.properties" key="ApplicationOptionsPanel.userDirectoryLabel.text" replaceFormat="org.openide.util.NbBundle.getMessage({sourceFileName}.class, &quot;{key}&quot;)"/>
        </Property>
      </Properties>
    </Component>
    <Component class="javax.swing.JTextField" name="userDirectoryText">
      <Properties>
        <Property name="text" type="java.lang.String" editor="org.netbeans.modules.i18n.form.FormI18nStringEditor">
          <ResourceString bundle="au/gov/asd/tac/constellation/preferences/Bundle.properties" key="ApplicationOptionsPanel.userDirectoryText.text" replaceFormat="org.openide.util.NbBundle.getMessage({sourceFileName}.class, &quot;{key}&quot;)"/>
        </Property>
      </Properties>
    </Component>
    <Component class="javax.swing.JButton" name="userDirectoryButton">
      <Properties>
        <Property name="text" type="java.lang.String" editor="org.netbeans.modules.i18n.form.FormI18nStringEditor">
          <ResourceString bundle="au/gov/asd/tac/constellation/preferences/Bundle.properties" key="ApplicationOptionsPanel.userDirectoryButton.text" replaceFormat="org.openide.util.NbBundle.getMessage({sourceFileName}.class, &quot;{key}&quot;)"/>
        </Property>
        <Property name="margin" type="java.awt.Insets" editor="org.netbeans.beaninfo.editors.InsetsEditor">
          <Insets value="[2, 0, 2, 0]"/>
        </Property>
      </Properties>
      <Events>
        <EventHandler event="actionPerformed" listener="java.awt.event.ActionListener" parameters="java.awt.event.ActionEvent" handler="userDirectoryButtonActionPerformed"/>
      </Events>
    </Component>
    <Container class="javax.swing.JPanel" name="autosavePanel">
      <Properties>
        <Property name="border" type="javax.swing.border.Border" editor="org.netbeans.modules.form.editors2.BorderEditor">
          <Border info="org.netbeans.modules.form.compat2.border.TitledBorderInfo">
            <TitledBorder title="Autosave">
              <ResourceString PropertyName="titleX" bundle="au/gov/asd/tac/constellation/preferences/Bundle.properties" key="ApplicationOptionsPanel.autosavePanel.border.title" replaceFormat="org.openide.util.NbBundle.getMessage({sourceFileName}.class, &quot;{key}&quot;)"/>
            </TitledBorder>
          </Border>
        </Property>
      </Properties>

      <Layout>
        <DimensionLayout dim="0">
          <Group type="103" groupAlignment="0" attributes="0">
              <Group type="102" alignment="0" attributes="0">
                  <EmptySpace min="-2" pref="20" max="-2" attributes="0"/>
                  <Component id="autosaveCheckBox" min="-2" max="-2" attributes="0"/>
                  <EmptySpace type="unrelated" max="-2" attributes="0"/>
                  <Component id="autosaveSpinner" min="-2" pref="55" max="-2" attributes="0"/>
                  <EmptySpace max="-2" attributes="0"/>
                  <Component id="autosaveLabel" min="-2" pref="230" max="-2" attributes="0"/>
                  <EmptySpace pref="142" max="32767" attributes="0"/>
              </Group>
          </Group>
        </DimensionLayout>
        <DimensionLayout dim="1">
          <Group type="103" groupAlignment="0" attributes="0">
              <Group type="102" attributes="0">
                  <EmptySpace max="-2" attributes="0"/>
                  <Group type="103" groupAlignment="3" attributes="0">
                      <Component id="autosaveCheckBox" alignment="3" min="-2" max="-2" attributes="0"/>
                      <Component id="autosaveSpinner" alignment="3" min="-2" max="-2" attributes="0"/>
                      <Component id="autosaveLabel" alignment="3" min="-2" max="-2" attributes="0"/>
                  </Group>
                  <EmptySpace max="32767" attributes="0"/>
              </Group>
          </Group>
        </DimensionLayout>
      </Layout>
      <SubComponents>
        <Component class="javax.swing.JCheckBox" name="autosaveCheckBox">
          <Properties>
            <Property name="text" type="java.lang.String" editor="org.netbeans.modules.i18n.form.FormI18nStringEditor">
              <ResourceString bundle="au/gov/asd/tac/constellation/preferences/Bundle.properties" key="ApplicationOptionsPanel.autosaveCheckBox.text" replaceFormat="org.openide.util.NbBundle.getMessage({sourceFileName}.class, &quot;{key}&quot;)"/>
            </Property>
          </Properties>
          <Events>
            <EventHandler event="actionPerformed" listener="java.awt.event.ActionListener" parameters="java.awt.event.ActionEvent" handler="autosaveCheckBoxActionPerformed"/>
          </Events>
        </Component>
        <Component class="javax.swing.JSpinner" name="autosaveSpinner">
          <Properties>
            <Property name="model" type="javax.swing.SpinnerModel" editor="org.netbeans.modules.form.editors2.SpinnerModelEditor">
              <SpinnerModel initial="10" minimum="5" numberType="java.lang.Integer" stepSize="1" type="number"/>
            </Property>
          </Properties>
        </Component>
        <Component class="javax.swing.JLabel" name="autosaveLabel">
          <Properties>
            <Property name="text" type="java.lang.String" editor="org.netbeans.modules.i18n.form.FormI18nStringEditor">
              <ResourceString bundle="au/gov/asd/tac/constellation/preferences/Bundle.properties" key="ApplicationOptionsPanel.autosaveLabel.text" replaceFormat="org.openide.util.NbBundle.getMessage({sourceFileName}.class, &quot;{key}&quot;)"/>
            </Property>
          </Properties>
        </Component>
      </SubComponents>
    </Container>
    <Container class="javax.swing.JPanel" name="startupPanel">
      <Properties>
        <Property name="border" type="javax.swing.border.Border" editor="org.netbeans.modules.form.editors2.BorderEditor">
          <Border info="org.netbeans.modules.form.compat2.border.TitledBorderInfo">
            <TitledBorder title="Startup">
              <ResourceString PropertyName="titleX" bundle="au/gov/asd/tac/constellation/preferences/Bundle.properties" key="ApplicationOptionsPanel.startupPanel.border.title" replaceFormat="org.openide.util.NbBundle.getMessage({sourceFileName}.class, &quot;{key}&quot;)"/>
            </TitledBorder>
          </Border>
        </Property>
      </Properties>

      <Layout>
        <DimensionLayout dim="0">
          <Group type="103" groupAlignment="0" attributes="0">
              <Group type="102" alignment="0" attributes="0">
                  <EmptySpace min="-2" pref="20" max="-2" attributes="0"/>
                  <Group type="103" groupAlignment="0" attributes="0">
                      <Component id="startupWhatsNewCheckbox" min="-2" max="-2" attributes="0"/>
                      <Component id="startupWelcomeCheckbox" min="-2" max="-2" attributes="0"/>
                  </Group>
                  <EmptySpace pref="349" max="32767" attributes="0"/>
              </Group>
          </Group>
        </DimensionLayout>
        <DimensionLayout dim="1">
          <Group type="103" groupAlignment="0" attributes="0">
              <Group type="102" alignment="0" attributes="0">
                  <EmptySpace max="-2" attributes="0"/>
                  <Component id="startupWelcomeCheckbox" min="-2" max="-2" attributes="0"/>
                  <EmptySpace type="separate" max="-2" attributes="0"/>
                  <Component id="startupWhatsNewCheckbox" min="-2" max="-2" attributes="0"/>
                  <EmptySpace max="32767" attributes="0"/>
              </Group>
          </Group>
        </DimensionLayout>
      </Layout>
      <SubComponents>
        <Component class="javax.swing.JCheckBox" name="startupWelcomeCheckbox">
          <Properties>
            <Property name="text" type="java.lang.String" editor="org.netbeans.modules.i18n.form.FormI18nStringEditor">
              <ResourceString bundle="au/gov/asd/tac/constellation/preferences/Bundle.properties" key="ApplicationOptionsPanel.startupWelcomeCheckbox.text" replaceFormat="org.openide.util.NbBundle.getMessage({sourceFileName}.class, &quot;{key}&quot;)"/>
            </Property>
            <Property name="actionCommand" type="java.lang.String" editor="org.netbeans.modules.i18n.form.FormI18nStringEditor">
              <ResourceString bundle="au/gov/asd/tac/constellation/preferences/Bundle.properties" key="ApplicationOptionsPanel.startupWelcomeCheckbox.actionCommand" replaceFormat="org.openide.util.NbBundle.getMessage({sourceFileName}.class, &quot;{key}&quot;)"/>
            </Property>
          </Properties>
        </Component>
        <Component class="javax.swing.JCheckBox" name="startupWhatsNewCheckbox">
          <Properties>
            <Property name="text" type="java.lang.String" editor="org.netbeans.modules.i18n.form.FormI18nStringEditor">
              <ResourceString bundle="au/gov/asd/tac/constellation/preferences/Bundle.properties" key="ApplicationOptionsPanel.startupWhatsNewCheckbox.text" replaceFormat="org.openide.util.NbBundle.getMessage({sourceFileName}.class, &quot;{key}&quot;)"/>
            </Property>
            <Property name="actionCommand" type="java.lang.String" editor="org.netbeans.modules.i18n.form.FormI18nStringEditor">
              <ResourceString bundle="au/gov/asd/tac/constellation/preferences/Bundle.properties" key="ApplicationOptionsPanel.startupWhatsNewCheckbox.actionCommand" replaceFormat="org.openide.util.NbBundle.getMessage({sourceFileName}.class, &quot;{key}&quot;)"/>
            </Property>
          </Properties>
        </Component>
      </SubComponents>
    </Container>
    <Container class="javax.swing.JPanel" name="webserverPanel">
      <Properties>
        <Property name="border" type="javax.swing.border.Border" editor="org.netbeans.modules.form.editors2.BorderEditor">
          <Border info="org.netbeans.modules.form.compat2.border.TitledBorderInfo">
            <TitledBorder title="Internal Webserver">
              <ResourceString PropertyName="titleX" bundle="au/gov/asd/tac/constellation/preferences/Bundle.properties" key="ApplicationOptionsPanel.webserverPanel.border.title" replaceFormat="org.openide.util.NbBundle.getMessage({sourceFileName}.class, &quot;{key}&quot;)"/>
            </TitledBorder>
          </Border>
        </Property>
      </Properties>

      <Layout>
        <DimensionLayout dim="0">
          <Group type="103" groupAlignment="0" attributes="0">
              <Group type="102" alignment="0" attributes="0">
                  <EmptySpace min="-2" pref="20" max="-2" attributes="0"/>
                  <Group type="103" groupAlignment="0" attributes="0">
                      <Group type="102" attributes="0">
                          <Component id="restDirectoryLabel" min="-2" max="-2" attributes="0"/>
                          <EmptySpace max="-2" attributes="0"/>
                          <Component id="restDirectoryText" pref="427" max="32767" attributes="0"/>
                      </Group>
                      <Group type="102" attributes="0">
                          <Component id="webserverPortLabel" min="-2" max="-2" attributes="0"/>
                          <EmptySpace min="-2" pref="107" max="-2" attributes="0"/>
                          <Component id="webserverPortSpinner" min="-2" pref="85" max="-2" attributes="0"/>
                      </Group>
                  </Group>
                  <EmptySpace max="-2" attributes="0"/>
                  <Component id="restDirectoryButton" min="-2" max="-2" attributes="0"/>
                  <EmptySpace min="-2" pref="4" max="-2" attributes="0"/>
              </Group>
          </Group>
        </DimensionLayout>
        <DimensionLayout dim="1">
          <Group type="103" groupAlignment="0" attributes="0">
              <Group type="102" alignment="0" attributes="0">
                  <EmptySpace max="-2" attributes="0"/>
                  <Group type="103" groupAlignment="3" attributes="0">
                      <Component id="webserverPortLabel" alignment="3" min="-2" max="-2" attributes="0"/>
                      <Component id="webserverPortSpinner" alignment="3" min="-2" max="-2" attributes="0"/>
                  </Group>
                  <EmptySpace max="-2" attributes="0"/>
                  <Group type="103" groupAlignment="3" attributes="0">
                      <Component id="restDirectoryLabel" alignment="3" min="-2" max="-2" attributes="0"/>
                      <Component id="restDirectoryText" alignment="3" min="-2" max="-2" attributes="0"/>
                      <Component id="restDirectoryButton" alignment="3" min="-2" max="-2" attributes="0"/>
                  </Group>
                  <EmptySpace pref="12" max="32767" attributes="0"/>
              </Group>
          </Group>
        </DimensionLayout>
      </Layout>
      <SubComponents>
        <Component class="javax.swing.JLabel" name="webserverPortLabel">
          <Properties>
            <Property name="text" type="java.lang.String" editor="org.netbeans.modules.i18n.form.FormI18nStringEditor">
              <ResourceString bundle="au/gov/asd/tac/constellation/preferences/Bundle.properties" key="ApplicationOptionsPanel.webserverPortLabel.text" replaceFormat="org.openide.util.NbBundle.getMessage({sourceFileName}.class, &quot;{key}&quot;)"/>
            </Property>
          </Properties>
        </Component>
        <Component class="javax.swing.JSpinner" name="webserverPortSpinner">
        </Component>
        <Component class="javax.swing.JLabel" name="restDirectoryLabel">
          <Properties>
            <Property name="text" type="java.lang.String" editor="org.netbeans.modules.i18n.form.FormI18nStringEditor">
              <ResourceString bundle="au/gov/asd/tac/constellation/preferences/Bundle.properties" key="ApplicationOptionsPanel.restDirectoryLabel.text" replaceFormat="org.openide.util.NbBundle.getMessage({sourceFileName}.class, &quot;{key}&quot;)"/>
            </Property>
          </Properties>
        </Component>
        <Component class="javax.swing.JTextField" name="restDirectoryText">
          <Properties>
            <Property name="text" type="java.lang.String" editor="org.netbeans.modules.i18n.form.FormI18nStringEditor">
              <ResourceString bundle="au/gov/asd/tac/constellation/preferences/Bundle.properties" key="ApplicationOptionsPanel.restDirectoryText.text" replaceFormat="org.openide.util.NbBundle.getMessage({sourceFileName}.class, &quot;{key}&quot;)"/>
            </Property>
          </Properties>
        </Component>
        <Component class="javax.swing.JButton" name="restDirectoryButton">
          <Properties>
            <Property name="text" type="java.lang.String" editor="org.netbeans.modules.i18n.form.FormI18nStringEditor">
              <ResourceString bundle="au/gov/asd/tac/constellation/preferences/Bundle.properties" key="ApplicationOptionsPanel.restDirectoryButton.text" replaceFormat="org.openide.util.NbBundle.getMessage({sourceFileName}.class, &quot;{key}&quot;)"/>
            </Property>
            <Property name="margin" type="java.awt.Insets" editor="org.netbeans.beaninfo.editors.InsetsEditor">
              <Insets value="[2, 0, 2, 0]"/>
            </Property>
          </Properties>
          <Events>
            <EventHandler event="actionPerformed" listener="java.awt.event.ActionListener" parameters="java.awt.event.ActionEvent" handler="restDirectoryButtonActionPerformed"/>
          </Events>
        </Component>
      </SubComponents>
    </Container>
    <Container class="javax.swing.JPanel" name="notebookPanel">
      <Properties>
        <Property name="border" type="javax.swing.border.Border" editor="org.netbeans.modules.form.editors2.BorderEditor">
          <Border info="org.netbeans.modules.form.compat2.border.TitledBorderInfo">
            <TitledBorder title="Jupyter Notebooks">
              <ResourceString PropertyName="titleX" bundle="au/gov/asd/tac/constellation/preferences/Bundle.properties" key="ApplicationOptionsPanel.notebookPanel.border.title_1" replaceFormat="org.openide.util.NbBundle.getMessage({sourceFileName}.class, &quot;{key}&quot;)"/>
            </TitledBorder>
          </Border>
        </Property>
      </Properties>
      <AccessibilityProperties>
        <Property name="AccessibleContext.accessibleName" type="java.lang.String" editor="org.netbeans.modules.i18n.form.FormI18nStringEditor">
          <ResourceString bundle="au/gov/asd/tac/constellation/preferences/Bundle.properties" key="ApplicationOptionsPanel.notebookPanel.AccessibleContext.accessibleName" replaceFormat="org.openide.util.NbBundle.getMessage({sourceFileName}.class, &quot;{key}&quot;)"/>
        </Property>
      </AccessibilityProperties>

      <Layout>
        <DimensionLayout dim="0">
          <Group type="103" groupAlignment="0" attributes="0">
              <Group type="102" alignment="0" attributes="0">
                  <EmptySpace min="-2" pref="17" max="-2" attributes="0"/>
                  <Group type="103" groupAlignment="0" attributes="0">
                      <Group type="102" attributes="0">
                          <Component id="downloadPythonClientCheckBox" min="-2" max="-2" attributes="0"/>
                          <EmptySpace min="0" pref="0" max="32767" attributes="0"/>
                      </Group>
                      <Group type="102" attributes="0">
                          <Component id="notebookDirectoryLabel" min="-2" max="-2" attributes="0"/>
                          <EmptySpace max="-2" attributes="0"/>
                          <Component id="notebookDirectoryText" pref="410" max="32767" attributes="0"/>
                          <EmptySpace max="-2" attributes="0"/>
                          <Component id="notebookDirectoryButton" min="-2" max="-2" attributes="0"/>
                      </Group>
                  </Group>
                  <EmptySpace max="-2" attributes="0"/>
              </Group>
          </Group>
        </DimensionLayout>
        <DimensionLayout dim="1">
          <Group type="103" groupAlignment="0" attributes="0">
              <Group type="102" alignment="0" attributes="0">
                  <EmptySpace max="-2" attributes="0"/>
                  <Group type="103" groupAlignment="3" attributes="0">
                      <Component id="notebookDirectoryLabel" alignment="3" min="-2" max="-2" attributes="0"/>
                      <Component id="notebookDirectoryText" alignment="3" min="-2" max="-2" attributes="0"/>
                      <Component id="notebookDirectoryButton" alignment="3" min="-2" max="-2" attributes="0"/>
                  </Group>
                  <EmptySpace max="-2" attributes="0"/>
                  <Component id="downloadPythonClientCheckBox" min="-2" max="-2" attributes="0"/>
                  <EmptySpace max="32767" attributes="0"/>
              </Group>
          </Group>
        </DimensionLayout>
      </Layout>
      <SubComponents>
        <Component class="javax.swing.JLabel" name="notebookDirectoryLabel">
          <Properties>
            <Property name="text" type="java.lang.String" editor="org.netbeans.modules.i18n.form.FormI18nStringEditor">
              <ResourceString bundle="au/gov/asd/tac/constellation/preferences/Bundle.properties" key="ApplicationOptionsPanel.notebookDirectoryLabel.text" replaceFormat="org.openide.util.NbBundle.getMessage({sourceFileName}.class, &quot;{key}&quot;)"/>
            </Property>
          </Properties>
        </Component>
        <Component class="javax.swing.JTextField" name="notebookDirectoryText">
          <Properties>
            <Property name="text" type="java.lang.String" editor="org.netbeans.modules.i18n.form.FormI18nStringEditor">
              <ResourceString bundle="au/gov/asd/tac/constellation/preferences/Bundle.properties" key="ApplicationOptionsPanel.notebookDirectoryText.text" replaceFormat="org.openide.util.NbBundle.getMessage({sourceFileName}.class, &quot;{key}&quot;)"/>
            </Property>
          </Properties>
        </Component>
        <Component class="javax.swing.JButton" name="notebookDirectoryButton">
          <Properties>
            <Property name="text" type="java.lang.String" editor="org.netbeans.modules.i18n.form.FormI18nStringEditor">
              <ResourceString bundle="au/gov/asd/tac/constellation/preferences/Bundle.properties" key="ApplicationOptionsPanel.notebookDirectoryButton.text" replaceFormat="org.openide.util.NbBundle.getMessage({sourceFileName}.class, &quot;{key}&quot;)"/>
            </Property>
            <Property name="margin" type="java.awt.Insets" editor="org.netbeans.beaninfo.editors.InsetsEditor">
              <Insets value="[2, 0, 2, 0]"/>
            </Property>
          </Properties>
          <Events>
            <EventHandler event="actionPerformed" listener="java.awt.event.ActionListener" parameters="java.awt.event.ActionEvent" handler="notebookDirectoryButtonActionPerformed"/>
          </Events>
        </Component>
        <Component class="javax.swing.JCheckBox" name="downloadPythonClientCheckBox">
          <Properties>
            <Property name="selected" type="boolean" value="true"/>
            <Property name="text" type="java.lang.String" editor="org.netbeans.modules.i18n.form.FormI18nStringEditor">
              <ResourceString bundle="au/gov/asd/tac/constellation/preferences/Bundle.properties" key="ApplicationOptionsPanel.downloadPythonClientCheckBox.text" replaceFormat="org.openide.util.NbBundle.getMessage({sourceFileName}.class, &quot;{key}&quot;)"/>
            </Property>
          </Properties>
        </Component>
      </SubComponents>
    </Container>
    <Container class="javax.swing.JPanel" name="saveLocationPanel">
      <Properties>
        <Property name="border" type="javax.swing.border.Border" editor="org.netbeans.modules.form.editors2.BorderEditor">
          <Border info="org.netbeans.modules.form.compat2.border.TitledBorderInfo">
            <TitledBorder title="Save Location">
              <ResourceString PropertyName="titleX" bundle="au/gov/asd/tac/constellation/preferences/Bundle.properties" key="ApplicationOptionsPanel.saveLocationPanel.border.title" replaceFormat="org.openide.util.NbBundle.getMessage({sourceFileName}.class, &quot;{key}&quot;)"/>
            </TitledBorder>
          </Border>
        </Property>
      </Properties>
      <AccessibilityProperties>
        <Property name="AccessibleContext.accessibleName" type="java.lang.String" editor="org.netbeans.modules.i18n.form.FormI18nStringEditor">
          <ResourceString bundle="au/gov/asd/tac/constellation/preferences/Bundle.properties" key="ApplicationOptionsPanel.saveLocationPanel.AccessibleContext.accessibleName" replaceFormat="org.openide.util.NbBundle.getMessage({sourceFileName}.class, &quot;{key}&quot;)"/>
        </Property>
      </AccessibilityProperties>

      <Layout>
        <DimensionLayout dim="0">
          <Group type="103" groupAlignment="0" attributes="0">
              <Group type="102" alignment="0" attributes="0">
                  <EmptySpace min="-2" pref="19" max="-2" attributes="0"/>
                  <Component id="rememberSaveLocationCheckBox" min="-2" max="-2" attributes="0"/>
                  <EmptySpace max="32767" attributes="0"/>
              </Group>
          </Group>
        </DimensionLayout>
        <DimensionLayout dim="1">
          <Group type="103" groupAlignment="0" attributes="0">
              <Group type="102" alignment="0" attributes="0">
                  <EmptySpace max="-2" attributes="0"/>
                  <Component id="rememberSaveLocationCheckBox" min="-2" max="-2" attributes="0"/>
                  <EmptySpace max="32767" attributes="0"/>
              </Group>
          </Group>
        </DimensionLayout>
      </Layout>
      <SubComponents>
        <Component class="javax.swing.JCheckBox" name="rememberSaveLocationCheckBox">
          <Properties>
            <Property name="selected" type="boolean" value="true"/>
            <Property name="text" type="java.lang.String" editor="org.netbeans.modules.i18n.form.FormI18nStringEditor">
              <ResourceString bundle="au/gov/asd/tac/constellation/preferences/Bundle.properties" key="ApplicationOptionsPanel.rememberSaveLocationCheckBox.text" replaceFormat="org.openide.util.NbBundle.getMessage({sourceFileName}.class, &quot;{key}&quot;)"/>
            </Property>
            <Property name="actionCommand" type="java.lang.String" editor="org.netbeans.modules.i18n.form.FormI18nStringEditor">
              <ResourceString bundle="au/gov/asd/tac/constellation/preferences/Bundle.properties" key="ApplicationOptionsPanel.rememberSaveLocationCheckBox.actionCommand" replaceFormat="org.openide.util.NbBundle.getMessage({sourceFileName}.class, &quot;{key}&quot;)"/>
            </Property>
          </Properties>
        </Component>
      </SubComponents>
    </Container>
  </SubComponents>
</Form><|MERGE_RESOLUTION|>--- conflicted
+++ resolved
@@ -47,15 +47,9 @@
               </Group>
               <EmptySpace type="separate" max="-2" attributes="0"/>
               <Component id="autosavePanel" min="-2" max="-2" attributes="0"/>
-              <EmptySpace max="-2" attributes="0"/>
+              <EmptySpace type="unrelated" max="-2" attributes="0"/>
               <Component id="startupPanel" min="-2" max="-2" attributes="0"/>
-<<<<<<< HEAD
-              <EmptySpace type="unrelated" max="-2" attributes="0"/>
-=======
-              <EmptySpace min="-2" pref="23" max="-2" attributes="0"/>
-              <Component id="displayPanel" min="-2" max="-2" attributes="0"/>
-              <EmptySpace max="-2" attributes="0"/>
->>>>>>> df24feff
+              <EmptySpace type="unrelated" min="-2" max="-2" attributes="0"/>
               <Component id="webserverPanel" min="-2" max="-2" attributes="0"/>
               <EmptySpace max="-2" attributes="0"/>
               <Component id="notebookPanel" min="-2" max="-2" attributes="0"/>
@@ -115,7 +109,7 @@
                   <Component id="autosaveSpinner" min="-2" pref="55" max="-2" attributes="0"/>
                   <EmptySpace max="-2" attributes="0"/>
                   <Component id="autosaveLabel" min="-2" pref="230" max="-2" attributes="0"/>
-                  <EmptySpace pref="142" max="32767" attributes="0"/>
+                  <EmptySpace pref="182" max="32767" attributes="0"/>
               </Group>
           </Group>
         </DimensionLayout>
@@ -187,11 +181,11 @@
         <DimensionLayout dim="1">
           <Group type="103" groupAlignment="0" attributes="0">
               <Group type="102" alignment="0" attributes="0">
-                  <EmptySpace max="-2" attributes="0"/>
+                  <EmptySpace max="32767" attributes="0"/>
                   <Component id="startupWelcomeCheckbox" min="-2" max="-2" attributes="0"/>
-                  <EmptySpace type="separate" max="-2" attributes="0"/>
+                  <EmptySpace max="-2" attributes="0"/>
                   <Component id="startupWhatsNewCheckbox" min="-2" max="-2" attributes="0"/>
-                  <EmptySpace max="32767" attributes="0"/>
+                  <EmptySpace min="-2" pref="12" max="-2" attributes="0"/>
               </Group>
           </Group>
         </DimensionLayout>
