--- conflicted
+++ resolved
@@ -2253,11 +2253,7 @@
         };             
     }   
     
-<<<<<<< HEAD
-    public CVKRenderableUpdateTask TaskSetHighlightColour(final VisualAccess access) {
-=======
-    public CVKRenderUpdateTask TaskSetHighLightColour(final VisualAccess access) {
->>>>>>> 54ffbe8a
+    public CVKRenderUpdateTask TaskSetHighlightColour(final VisualAccess access) {
         //=== EXECUTED BY CALLING THREAD (VisualProcessor) ===//
         cvkVisualProcessor.GetLogger().fine("TaskSetHighLightColour frame %d: %d verts", cvkVisualProcessor.GetFrameNumber(), access.getVertexCount());
         final ConstellationColor highlightColour = access.getHighlightColor();
