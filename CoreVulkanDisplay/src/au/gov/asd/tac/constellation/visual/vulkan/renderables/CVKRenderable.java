--- conflicted
+++ resolved
@@ -17,20 +17,17 @@
 
 import au.gov.asd.tac.constellation.visual.vulkan.CVKBuffer;
 import au.gov.asd.tac.constellation.visual.vulkan.CVKDevice;
+import au.gov.asd.tac.constellation.visual.vulkan.CVKFrame;
+import au.gov.asd.tac.constellation.visual.vulkan.CVKRenderer;
 import au.gov.asd.tac.constellation.visual.vulkan.CVKSwapChain;
-<<<<<<< HEAD
 import java.util.List;
 import org.lwjgl.PointerBuffer;
 import org.lwjgl.system.MemoryStack;
-=======
-import static org.lwjgl.vulkan.VK10.VK_SUCCESS;
->>>>>>> e45d461d
 import org.lwjgl.vulkan.VkCommandBuffer;
 import org.lwjgl.vulkan.VkCommandBufferInheritanceInfo;
 import au.gov.asd.tac.constellation.visual.vulkan.CVKCommandBuffer;
 import au.gov.asd.tac.constellation.visual.vulkan.CVKVisualProcessor;
 
-<<<<<<< HEAD
 public abstract class CVKRenderable {
     protected CVKVisualProcessor parent;
     protected CVKDevice cvkDevice = null;
@@ -91,20 +88,9 @@
     public abstract int DeviceInitialised(CVKDevice cvkDevice);
     
     public abstract boolean NeedsCompleteHalt();
-=======
-public abstract class CVKRenderable{
-    public int SwapChainRecreated(CVKSwapChain cvkSwapChain) { return VK_SUCCESS; }
-    public int DisplayUpdate(CVKSwapChain cvkSwapChain, int frameIndex) { return VK_SUCCESS; }
-    public void IncrementDescriptorTypeRequirements(int descriptorTypeCounts[]) {}        
-    public int RecordCommandBuffer(CVKSwapChain cvkSwapChain, VkCommandBufferInheritanceInfo inheritanceInfo, int index) { return VK_SUCCESS; }
-    public VkCommandBuffer GetCommandBuffer(int index) { return null; }
-    public int InitCommandBuffer(CVKSwapChain cvkSwapChain) { return VK_SUCCESS; }
-    public int GetVertexCount() { return 0; }
-    public boolean IsDirty() { return false; }
-    public int DeviceInitialised(CVKDevice cvkDevice) { return VK_SUCCESS; }    
+
     public boolean SharedResourcesNeedUpdating() { return false; }
     public int RecreateSharedResources(CVKSwapChain cvkSwapChain) { return VK_SUCCESS; }
->>>>>>> e45d461d
 
 
     /**
