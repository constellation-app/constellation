--- conflicted
+++ resolved
@@ -15,12 +15,8 @@
  */
 package au.gov.asd.tac.constellation.visual.vulkan.renderables;
 
-<<<<<<< HEAD
 import au.gov.asd.tac.constellation.visual.Renderable;
 import au.gov.asd.tac.constellation.visual.vulkan.CVKBuffer;
-=======
-
->>>>>>> 3593b5ce
 import au.gov.asd.tac.constellation.visual.vulkan.CVKDevice;
 import au.gov.asd.tac.constellation.visual.vulkan.CVKFrame;
 import au.gov.asd.tac.constellation.visual.vulkan.CVKRenderer;
@@ -32,7 +28,6 @@
 import org.lwjgl.vulkan.VkCommandBufferInheritanceInfo;
 import au.gov.asd.tac.constellation.visual.vulkan.CVKCommandBuffer;
 
-<<<<<<< HEAD
 public abstract class CVKRenderable implements Renderable{
 
     protected long pipelineLayout = 0;
@@ -52,7 +47,7 @@
     /*
         Cleanup
     */
-    public abstract void Destroy(CVKDevice cvkDevice);
+    public abstract void Destroy();
     
     /*
         Returns the command buffer for the current Image being sent
@@ -68,53 +63,28 @@
         Returns the handle to the graphics pipeline for this renderable
     */
     public long GetGraphicsPipeline(){return graphicsPipeline; }
-    
-    /*
-        Return true if this renderable needs to be updated
-    */
-    public boolean IsDirty(){ return isDirty; }
-    
-    public abstract int SwapChainRezied(CVKDevice cvkDevice, CVKSwapChain cvkSwapChain);
-    public abstract int DisplayUpdate(CVKDevice cvkDevice, CVKSwapChain cvkSwapChain, int frameIndex);
+   
+    public abstract int SwapChainRecreated(CVKSwapChain cvkSwapChain);
+    public abstract int DisplayUpdate(CVKSwapChain cvkSwapChain, int frameIndex);
     public abstract void IncrementDescriptorTypeRequirements(int descriptorTypeCounts[]);     
     
-    /*
-        Is this needed?
-    */
     public abstract void Display(MemoryStack stack, CVKFrame frame, CVKRenderer cvkRenderer, CVKDevice cvkDevice, CVKSwapChain cvkSwapChain, int frameIndex);
 
-    /*
-        Initialises the command buffer for this renderable
-    */
-    public abstract int InitCommandBuffer(CVKDevice cvkDevice, CVKSwapChain cvkSwapChain);
-
-    /*
-        Record the display commands into the buffer
-    */
-    public abstract int RecordCommandBuffer(CVKDevice cvkDevice, CVKSwapChain cvkSwapChain, VkCommandBufferInheritanceInfo inheritanceInfo, int index);
+    public abstract int RecordCommandBuffer(CVKSwapChain cvkSwapChain, VkCommandBufferInheritanceInfo inheritanceInfo, int index);
 
     /*
         Returns the number of vertices used in the vertex buffer
     */
     public abstract int GetVertexCount();
 
-=======
-public abstract class CVKRenderable{
+    /*
+        Return true if this renderable needs to be updated
+    */
+    public abstract boolean IsDirty(){ return isDirty; }
 
-    public abstract int SwapChainRecreated(CVKSwapChain cvkSwapChain);
-    public abstract int DisplayUpdate(CVKSwapChain cvkSwapChain, int frameIndex);
-    public abstract void IncrementDescriptorTypeRequirements(int descriptorTypeCounts[]);  
-    
-    public abstract void Display(MemoryStack stack, CVKFrame frame, CVKRenderer cvkRenderer, CVKSwapChain cvkSwapChain, int frameIndex);
-    public abstract int RecordCommandBuffer(CVKSwapChain cvkSwapChain, VkCommandBufferInheritanceInfo inheritanceInfo, int index);
-    public abstract VkCommandBuffer GetCommandBuffer(int index);
-    public abstract int InitCommandBuffer(CVKSwapChain cvkSwapChain);
-    public abstract int GetVertexCount();
-    public abstract boolean IsDirty();
     public abstract int DeviceInitialised(CVKDevice cvkDevice);
     
     public abstract boolean NeedsCompleteHalt();
->>>>>>> 3593b5ce
 
 
     /**
