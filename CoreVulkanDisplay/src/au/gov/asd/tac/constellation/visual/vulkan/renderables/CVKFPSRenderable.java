--- conflicted
+++ resolved
@@ -130,35 +130,6 @@
 
 
 public class CVKFPSRenderable extends CVKRenderable {
-<<<<<<< HEAD
-    protected static final int MAX_DIGITS = 4;
-    protected static final int ICON_BITS = 16;
-    protected static final int ICON_MASK = 0xffff;    
-    protected static final int DIGIT_ICON_OFFSET = 4;
-    protected static final int FPS_OFFSET = 50;
-    protected static final float FIELD_OF_VIEW = 35; //move to renderer or cvkScene
-    protected static final Matrix44f IDENTITY_44F = Matrix44f.identity();
-    protected static final Vector3f ZERO_3F = new Vector3f(0, 0, 0);
-    
-    protected static long hVertexShader = VK_NULL_HANDLE;
-    protected static long hGeometryShader = VK_NULL_HANDLE;
-    protected static long hFragmentShader = VK_NULL_HANDLE;
-    protected static long hDescriptorLayout = VK_NULL_HANDLE;    
-    
-    protected final Vector3f bottomRightCorner = new Vector3f();
-    protected float pyScale = 0;
-    protected float pxScale = 0;         
-    protected List<Long> pipelines = null;
-    protected List<Long> pipelineLayouts = null;
-    protected Vertex[] vertices = new Vertex[MAX_DIGITS];
-    protected VertexUniformBufferObject vertUBO = new VertexUniformBufferObject();
-    protected GeometryUniformBufferObject geomUBO = new GeometryUniformBufferObject();
-    protected List<Long> descriptorSets = null;
-    protected List<Integer> currentFPS = null;    
- 
-       
-    protected static class Vertex {
-=======
     private static final int MAX_DIGITS = 4;
     private static final int ICON_BITS = 16;
     private static final int ICON_MASK = 0xffff;    
@@ -173,43 +144,26 @@
     private static long hFragmentShader = VK_NULL_HANDLE;
     private static long hDescriptorLayout = VK_NULL_HANDLE;    
     
-    private final CVKVisualProcessor parent;
-    private CVKDevice cvkDevice = null;
     private final Vector3f bottomRightCorner = new Vector3f();
     private float pyScale = 0;
     private float pxScale = 0;         
     private List<Long> pipelines = null;
     private List<Long> pipelineLayouts = null;
-    private List<CVKBuffer> vertUniformBuffers = null;
-    private List<CVKBuffer> geomUniformBuffers = null;
-    private List<CVKBuffer> vertBuffers = null;
-    private List<VkCommandBuffer> commandBuffers = null;
     private Vertex[] vertices = new Vertex[MAX_DIGITS];
     private VertexUniformBufferObject vertUBO = new VertexUniformBufferObject();
     private GeometryUniformBufferObject geomUBO = new GeometryUniformBufferObject();
-    private LongBuffer pDescriptorSets = null;
-    //private List<Long> descriptorSets = null;
-    
+    private List<Long> descriptorSets = null;
+    private List<Integer> currentFPS = null;    
+   
     // Cache image view and sampler handles so we know when they've been recreated
     // so we can recreate our descriptors
     private long hAtlasSampler = VK_NULL_HANDLE;
     private long hAtlasImageView = VK_NULL_HANDLE;
-    
-    // TODO_TT: is this needed?    
-    private boolean isDirty = true;
-     
-    
-    @Override
-    public VkCommandBuffer GetCommandBuffer(int index){
-        assert(index < commandBuffers.size());
-        return commandBuffers.get(index); 
-    }
-    
+ 
     @Override
     public boolean IsDirty(){return isDirty; }
     
     private static class Vertex {
->>>>>>> e45d461d
         // This looks a little weird for Java, but LWJGL and JOGL both require
         // contiguous memory which is passed to the native GL or VK libraries.        
         private static final int SIZEOF = 2 * Integer.BYTES + 4 * Float.BYTES;
@@ -1042,8 +996,7 @@
         }        
         return ret;
     }
-
-
+    
     @Override
     public int DisplayUpdate(CVKSwapChain cvkSwapChain, int imageIndex) {
         int ret = VK_SUCCESS;
@@ -1097,17 +1050,11 @@
     } 
     
     @Override
-<<<<<<< HEAD
     public void Display(MemoryStack stack, CVKFrame frame, CVKRenderer cvkRenderer, CVKSwapChain cvkSwapChain, int frameIndex) {
         //assert(commandBuffers != null);
         //VkCommandBuffer vkCommandBuffer = commandBuffers.get(frameIndex);
         //cvkRenderer.ExecuteCommandBuffer(stack, frame, vkCommandBuffer);
     }
-=======
-    public int GetVertexCount() {
-        return 2;
-    }   
->>>>>>> e45d461d
     
     @Override
     public int DeviceInitialised(CVKDevice cvkDevice) {
@@ -1132,8 +1079,4 @@
         }
         return ret;
     }
-    
-    
-    
-
 }