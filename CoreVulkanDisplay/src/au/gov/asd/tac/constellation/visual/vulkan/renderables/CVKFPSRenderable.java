--- conflicted
+++ resolved
@@ -184,7 +184,6 @@
     private List<CVKBuffer> vertexBuffers = null;
     private List<CVKCommandBuffer> commandBuffers = null;
     
-//    private CVKSwapChain cvkSwapChain = null; //cached for cleaning up descriptor sets
    
     // Cache image view and sampler handles so we know when they've been recreated
     // so we can recreate our descriptors
@@ -193,9 +192,8 @@
     
     private int counter = 0;
 
- 
-    @Override
-    public boolean IsDirty(){return isDirty; }
+
+    // ========================> Classes <======================== \\ 
     
     private static class Vertex {
         // This looks a little weird for Java, but LWJGL and JOGL both require
@@ -284,8 +282,7 @@
             return attributeDescriptions.rewind();
         }
     }
-    
-    
+        
     private static class VertexUniformBufferObject {
         private static final int SIZEOF = (16 + 1 + 1) * Float.BYTES;
 
@@ -308,8 +305,7 @@
             buffer.putFloat(visibilityHigh);
         }         
     }
-    
-    
+        
     private static class GeometryUniformBufferObject {
         private static final int SIZEOF = (16 + 1 + 1) * Float.BYTES;
 
@@ -333,6 +329,8 @@
         }             
     }    
     
+    
+    // ========================> Static init <======================== \\
     
     private static int LoadShaders(CVKDevice cvkDevice) {
         int ret = VK_SUCCESS;
@@ -369,8 +367,7 @@
         
         return ret;
     }
-    
-    
+        
     private int CreateShaderModules() {
         int ret = VK_SUCCESS;
         
@@ -399,8 +396,7 @@
         CVKLOGGER.log(Level.INFO, "Shader modules created for FPSRenderable class");
         return ret;
     }
-    
-    
+       
     private int CreateDescriptorLayout(CVKDevice cvkDevice) {
         int ret;
         
@@ -447,6 +443,7 @@
         }        
         return ret;
     }
+    
     public static int StaticInitialise(CVKDevice cvkDevice) {
         int ret = VK_SUCCESS;
         if (!staticInitialised) {
@@ -457,6 +454,27 @@
         return ret;
     }
     
+    public void DestroyStaticResources() {
+        if (vsBytes != null) {
+            MemoryUtil.memFree(vsBytes);
+            vsBytes = null;
+        }       
+        
+        if (gsBytes != null) {
+            MemoryUtil.memFree(gsBytes);
+            gsBytes = null;
+        }
+
+        if (fsBytes != null) {
+            MemoryUtil.memFree(fsBytes);
+            fsBytes = null;
+        }
+        
+        staticInitialised = false;
+    }
+    
+    
+    // ========================> Lifetime <======================== \\
     
     public CVKFPSRenderable(CVKVisualProcessor visualProcessor) {
         parent = visualProcessor;
@@ -467,44 +485,236 @@
         currentFPS.add(0);  // unused
         currentFPS.add(0);  // unused
     }  
-        
+    
     @Override
-    public int GetVertexCount(){ return 4; }
-  
-    
-    // LIFTED FROM FPSRenderable.java
-    private float calculateXProjectionScale(final int[] viewport) {
-        // calculate the number of pixels a cvkScene object of y-length 1 projects to.
-        final Vector4f proj1 = new Vector4f();
-        //TT: Projects 0,0,0 into an identity matrix scaled to the width and 
-        // height of the viewport (in pixels) and a z of 0->1.  This will lead to
-        // proj1 being width/2, height/2, 0.5
-        Graphics3DUtilities.project(ZERO_3F, IDENTITY_44F, viewport, proj1);
-        final Vector4f proj2 = new Vector4f();
-        final Vector3f unitPosition = new Vector3f(1, 0, 0);
-        //TT: Projecting 1,0,0 into the same space yields width, height/2, 0.5
-        Graphics3DUtilities.project(unitPosition, IDENTITY_44F, viewport, proj2);
-        //TT: the above seems like a lot of messing around to arrive at 
-        // xScale = width/2
-        final float xScale = proj2.getX() - proj1.getX();
-        //TT: 4/(width/2), what are the 256 and 64?  Magic numbers rock.  Maybe
-        // dimensions of the generated icon texture?  8/width.
-        // 256 is the icon width and height in the atlas texture, 64 is the number
-        // of icons you can fit in a 2048x2048 texture.
-        return (256.0f / 64) / xScale;
-    }
-    private float calculateYProjectionScale(final int[] viewport) {
-        // calculate the number of pixels a scene object of y-length 1 projects to.
-        final Vector4f proj1 = new Vector4f();
-        Graphics3DUtilities.project(ZERO_3F, IDENTITY_44F, viewport, proj1);
-        final Vector4f proj2 = new Vector4f();
-        final Vector3f unitPosition = new Vector3f(0, 1, 0);
-        Graphics3DUtilities.project(unitPosition, IDENTITY_44F, viewport, proj2);
-        final float yScale = proj2.getY() - proj1.getY();
-        return (256.0f / 64) / yScale;
-    }    
-    
-    
+    public int Initialise(CVKDevice cvkDevice) {
+        // Check for double initialisation
+        CVKAssert(hVertexShader == VK_NULL_HANDLE);
+        CVKAssert(hDescriptorLayout == VK_NULL_HANDLE);
+        
+        int ret = VK_SUCCESS;
+        
+        this.cvkDevice = cvkDevice;
+        
+        ret = CreateShaderModules();
+        if (VkFailed(ret)) { return ret; }
+         
+        ret = CreateDescriptorLayout(cvkDevice);
+        if (VkFailed(ret)) { return ret; }
+         
+        for (int digit = 0; digit < 10; ++digit) {
+            // Returns the index of the icon, not a success code
+            parent.GetTextureAtlas().AddIcon(Integer.toString(digit));
+        }
+        
+        return ret;
+    }   
+    
+    @Override
+    public void Destroy() {                   
+        DestroyVertexBuffers();
+        DestroyUniformBuffers();
+        DestroyDescriptorSets();
+        DestroyCommandBuffers();
+        DestroyPipelines();
+        DestroyPipelineLayouts();
+        DestroyCommandBuffers();  
+        
+        CVKAssert(pipelines == null);
+        CVKAssert(pipelineLayouts == null);
+        CVKAssert(pDescriptorSets == null);
+        CVKAssert(vertexUniformBuffers == null);
+        CVKAssert(geometryUniformBuffers == null);
+        CVKAssert(vertexBuffers == null);
+        CVKAssert(commandBuffers == null);
+    }     
+    
+    
+    // ========================> Swap chain <======================== \\
+    
+    protected int CreateSwapChainResources() { 
+        CVKAssert(cvkDescriptorPool != null);
+        CVKAssert(cvkSwapChain != null);
+        
+        int ret;
+        
+        try (MemoryStack stack = stackPush()) {  
+            
+            // We only need to recreate these resources if the number of images in 
+            // the swapchain changes or if this is the first call after the initial
+            // swapchain is created.
+            if (swapChainImageCountChanged) {                               
+                ret = CreateUniformBuffers(stack);
+                if (VkFailed(ret)) { return ret; }
+
+                ret = CreateDescriptorSets(stack);
+                if (VkFailed(ret)) { return ret; } 
+
+                ret = CreateVertexBuffers();
+                if (VkFailed(ret)) { return ret; }   
+
+                ret = CreateCommandBuffers();
+                if (VkFailed(ret)) { return ret; }            
+
+                ret = CreatePipelines();
+                if (VkFailed(ret)) { return ret; }        
+                
+            } else {
+                
+                // We need to update the uniform buffer as a new image size will mean a
+                // different position for our FPS.  After updating the uniform buffers we
+                // need to update the descriptor sets that bind the uniform buffers as well.                  
+                    
+
+                ret = UpdateUniformBuffers(stack);
+                if (VkFailed(ret)) { return ret; }
+
+                ret = UpdateDescriptorSets(stack);
+                if (VkFailed(ret)) { return ret; }            
+            }
+        }
+        
+        swapChainResourcesDirty = false;
+        swapChainImageCountChanged = false;
+        
+        return ret; 
+    }
+   
+    @Override
+    protected int DestroySwapChainResources(){
+        CVKAssert(cvkSwapChain != null);
+        
+        VerifyInRenderThread();
+        
+        int ret = VK_SUCCESS;
+        
+        // We only need to recreate these resources if the number of images in 
+        // the swapchain changes or if this is the first call after the initial
+        // swapchain is created.
+        if (pipelines != null && swapChainImageCountChanged) {        
+            DestroyVertexBuffers();
+            DestroyUniformBuffers();
+            DestroyDescriptorSets();
+            DestroyCommandBuffers();
+            DestroyPipelines();
+            DestroyPipelineLayouts();
+            DestroyCommandBuffers(); 
+
+            CVKAssert(pipelines == null);
+            CVKAssert(pipelineLayouts == null);
+            CVKAssert(pDescriptorSets == null);
+            CVKAssert(vertexUniformBuffers == null);
+            CVKAssert(geometryUniformBuffers == null);
+            CVKAssert(vertexBuffers == null);
+            CVKAssert(commandBuffers == null);
+            swapChainImageCountChanged = true;
+         } 
+        
+        cvkSwapChain = null;
+        return ret;
+    }
+    
+    
+    // ========================> Vertex buffers <======================== \\
+    
+    private int CreateVertexBuffers() {
+        CVKAssert(cvkSwapChain != null);
+        
+        int ret = VK_SUCCESS;
+    
+        int imageCount = cvkSwapChain.GetImageCount();               
+        vertexBuffers = new ArrayList<>();
+        
+        // Size to upper limit, we don't have to draw each one.
+        int size = vertices.length * Vertex.SIZEOF;
+        
+        //TODO_TT: most if not all of Constellation's vertex buffers won't change after creation
+        // so they should probably be allocated as VK_MEMORY_PROPERTY_DEVICE_LOCAL_BIT and staged
+        // to once to fill them (staging buffer this is host visible then copied to the device local)
+        for (int i = 0; i < imageCount; ++i) {   
+            CVKBuffer cvkVertexBuffer = CVKBuffer.Create(cvkDevice, 
+                                                         size,
+                                                         VK_BUFFER_USAGE_VERTEX_BUFFER_BIT | VK_BUFFER_USAGE_TRANSFER_DST_BIT,
+                                                         VK_MEMORY_PROPERTY_DEVICE_LOCAL_BIT);
+            cvkVertexBuffer.DEBUGNAME = String.format("CVKFPSRenderable cvkVertexBuffer %d", i);
+            vertexBuffers.add(cvkVertexBuffer);        
+        }
+        
+        // Populate them with some values
+        UpdateVertexBuffers();
+        
+        return ret;  
+    }
+        
+    private int UpdateVertexBuffers() {
+        int ret = VK_SUCCESS;
+        
+        try(MemoryStack stack = stackPush()) {                          
+            // Size to upper limit, we don't have to draw each one.
+            for (int i = 0; i < vertices.length; ++i) {
+                int data[] = new int[2];
+
+                int digit = currentFPS.get(i);
+                
+                final int foregroundIconIndex;
+                if (digit >= 0 && digit < 10) {
+                    foregroundIconIndex = parent.GetTextureAtlas().AddIcon(Integer.toString(digit));
+                } else {
+                    foregroundIconIndex = digit;
+                }
+               
+                final int backgroundIconIndex = CVKIconTextureAtlas.TRANSPARENT_ICON_INDEX;
+
+                // packed icon indices
+                data[0] = (backgroundIconIndex << ICON_BITS) | (foregroundIconIndex & ICON_MASK);
+
+                // offset which is used for this digit's position in SimpleIcon.vs
+                data[1] = i * DIGIT_ICON_OFFSET;
+
+                // colour which is inexplicably converted to a 4x4 matrix in the vert shader
+                Vector4f colour = new Vector4f(1.0f,1.0f,1.0f,1.0f);
+
+                vertices[i] = new Vertex(data, colour);
+            }
+            
+            // Copy to our staging buffer (host read/write)
+            int size = vertices.length * Vertex.SIZEOF;
+            CVKBuffer cvkStagingBuffer = CVKBuffer.Create(cvkDevice, 
+                                                          size,
+                                                          VK_BUFFER_USAGE_TRANSFER_SRC_BIT,
+                                                          VK_MEMORY_PROPERTY_HOST_VISIBLE_BIT | VK_MEMORY_PROPERTY_HOST_COHERENT_BIT);
+            cvkStagingBuffer.DEBUGNAME = "CVKFPSRenderable cvkStagingBuffer";               
+            PointerBuffer data = stack.mallocPointer(1);
+            vkMapMemory(cvkDevice.GetDevice(), cvkStagingBuffer.GetMemoryBufferHandle(), 0, size, 0, data);
+            {
+                Vertex.CopyTo(data.getByteBuffer(0, size), vertices);
+            }
+            vkUnmapMemory(cvkDevice.GetDevice(), cvkStagingBuffer.GetMemoryBufferHandle());
+
+            // Populate
+            for (int i = 0; i < vertexBuffers.size(); ++i) {   
+                CVKBuffer cvkVertexBuffer = vertexBuffers.get(i);
+                cvkVertexBuffer.CopyFrom(cvkStagingBuffer);
+            }
+        }
+        
+        return ret;         
+    }
+    
+    @Override
+    public int GetVertexCount(){ return 4; }      
+    
+    private void DestroyVertexBuffers() {
+        if (null != vertexBuffers) {
+            vertexBuffers.forEach(el -> {el.Destroy();});
+            vertexBuffers.clear();
+            vertexBuffers = null;
+        }           
+    }
+    
+    
+    // ========================> Uniform buffers <======================== \\
+        
     private int CreateUniformBuffers(MemoryStack stack) {
         CVKAssert(cvkSwapChain != null);
         
@@ -530,8 +740,7 @@
         
         return UpdateUniformBuffers(stack);                
     }
-    
-    
+        
     private int UpdateUniformBuffers(MemoryStack stack) {
         CVKAssert(cvkSwapChain != null);
         
@@ -631,92 +840,20 @@
         return ret;
     }
     
-    
-    private int CreateVertexBuffers() {
-        CVKAssert(cvkSwapChain != null);
-        
-        int ret = VK_SUCCESS;
-    
-        int imageCount = cvkSwapChain.GetImageCount();               
-        vertexBuffers = new ArrayList<>();
-        
-        // Size to upper limit, we don't have to draw each one.
-        int size = vertices.length * Vertex.SIZEOF;
-        
-        //TODO_TT: most if not all of Constellation's vertex buffers won't change after creation
-        // so they should probably be allocated as VK_MEMORY_PROPERTY_DEVICE_LOCAL_BIT and staged
-        // to once to fill them (staging buffer this is host visible then copied to the device local)
-        for (int i = 0; i < imageCount; ++i) {   
-            CVKBuffer cvkVertexBuffer = CVKBuffer.Create(cvkDevice, 
-                                                         size,
-                                                         VK_BUFFER_USAGE_VERTEX_BUFFER_BIT | VK_BUFFER_USAGE_TRANSFER_DST_BIT,
-                                                         VK_MEMORY_PROPERTY_DEVICE_LOCAL_BIT);
-            cvkVertexBuffer.DEBUGNAME = String.format("CVKFPSRenderable cvkVertexBuffer %d", i);
-            vertexBuffers.add(cvkVertexBuffer);        
-        }
-        
-        // Populate them with some values
-        UpdateVertexBuffers();
-        
-        return ret;  
-    }
-    
-    
-    private int UpdateVertexBuffers() {
-        int ret = VK_SUCCESS;
-        
-        try(MemoryStack stack = stackPush()) {                          
-            // Size to upper limit, we don't have to draw each one.
-            for (int i = 0; i < vertices.length; ++i) {
-                int data[] = new int[2];
-
-                int digit = currentFPS.get(i);
-                
-                final int foregroundIconIndex;
-                if (digit >= 0 && digit < 10) {
-                    foregroundIconIndex = parent.GetTextureAtlas().AddIcon(Integer.toString(digit));
-                } else {
-                    foregroundIconIndex = digit;
-                }
-               
-                final int backgroundIconIndex = CVKIconTextureAtlas.TRANSPARENT_ICON_INDEX;
-
-                // packed icon indices
-                data[0] = (backgroundIconIndex << ICON_BITS) | (foregroundIconIndex & ICON_MASK);
-
-                // offset which is used for this digit's position in SimpleIcon.vs
-                data[1] = i * DIGIT_ICON_OFFSET;
-
-                // colour which is inexplicably converted to a 4x4 matrix in the vert shader
-                Vector4f colour = new Vector4f(1.0f,1.0f,1.0f,1.0f);
-
-                vertices[i] = new Vertex(data, colour);
-            }
-            
-            // Copy to our staging buffer (host read/write)
-            int size = vertices.length * Vertex.SIZEOF;
-            CVKBuffer cvkStagingBuffer = CVKBuffer.Create(cvkDevice, 
-                                                          size,
-                                                          VK_BUFFER_USAGE_TRANSFER_SRC_BIT,
-                                                          VK_MEMORY_PROPERTY_HOST_VISIBLE_BIT | VK_MEMORY_PROPERTY_HOST_COHERENT_BIT);
-            cvkStagingBuffer.DEBUGNAME = "CVKFPSRenderable cvkStagingBuffer";               
-            PointerBuffer data = stack.mallocPointer(1);
-            vkMapMemory(cvkDevice.GetDevice(), cvkStagingBuffer.GetMemoryBufferHandle(), 0, size, 0, data);
-            {
-                Vertex.CopyTo(data.getByteBuffer(0, size), vertices);
-            }
-            vkUnmapMemory(cvkDevice.GetDevice(), cvkStagingBuffer.GetMemoryBufferHandle());
-
-            // Populate
-            for (int i = 0; i < vertexBuffers.size(); ++i) {   
-                CVKBuffer cvkVertexBuffer = vertexBuffers.get(i);
-                cvkVertexBuffer.CopyFrom(cvkStagingBuffer);
-            }
-        }
-        
-        return ret;         
-    }
-    
+    private void DestroyUniformBuffers() {
+        if (vertexUniformBuffers != null) {
+            vertexUniformBuffers.forEach(el -> {el.Destroy();});
+            vertexUniformBuffers = null;
+        }
+        
+        if (geometryUniformBuffers != null) {
+            geometryUniformBuffers.forEach(el -> {el.Destroy();});
+            geometryUniformBuffers = null;
+        }        
+    }
+    
+    
+    // ========================> Command buffers <======================== \\
     
     public int CreateCommandBuffers(){
         CVKAssert(cvkSwapChain != null);
@@ -736,6 +873,11 @@
         
         return ret;
     }
+    
+    @Override
+    public VkCommandBuffer GetCommandBuffer(int imageIndex) {
+        return commandBuffers.get(imageIndex).GetVKCommandBuffer(); 
+    }    
     
     @Override
     public int RecordCommandBuffer(VkCommandBufferInheritanceInfo inheritanceInfo, int index){
@@ -801,9 +943,19 @@
         }
         
         return ret;
-    }    
-
-
+    }   
+    
+    private void DestroyCommandBuffers() {         
+        if (null != commandBuffers) {
+            commandBuffers.forEach(el -> {el.Destroy();});
+            commandBuffers.clear();
+            commandBuffers = null;
+        }      
+    }
+    
+    
+    // ========================> Descriptors <======================== \\
+    
     private int CreateDescriptorSets(MemoryStack stack) {
         CVKAssert(cvkDescriptorPool != null);
         CVKAssert(cvkSwapChain != null);
@@ -906,7 +1058,19 @@
         return ret;
     }
     
-    
+    @Override
+    public void IncrementDescriptorTypeRequirements(CVKDescriptorPoolRequirements reqs, CVKDescriptorPoolRequirements perImageReqs) {
+        // SimpleIcon.vs
+        ++perImageReqs.poolDescriptorTypeCounts[VK_DESCRIPTOR_TYPE_UNIFORM_BUFFER];
+        // SimpleIcon.gs
+        ++perImageReqs.poolDescriptorTypeCounts[VK_DESCRIPTOR_TYPE_UNIFORM_BUFFER];
+        // SimpleIcon.fs
+        ++perImageReqs.poolDescriptorTypeCounts[VK_DESCRIPTOR_TYPE_COMBINED_IMAGE_SAMPLER];
+        
+        // One set per image
+        ++perImageReqs.poolDesciptorSetCount;
+    } 
+        
     private int DestroyDescriptorSets() {
         int ret = VK_SUCCESS;
         
@@ -921,7 +1085,29 @@
         
         return ret;
     }
-
+    
+    @Override
+    protected int DestroyDescriptorPoolResources() { 
+        int ret = VK_SUCCESS;
+        
+        if (cvkDescriptorPool != null) {
+            return DestroyDescriptorSets();
+        }
+        
+        return ret; 
+    }     
+
+    private int CreateDescriptorPoolResources() {
+        CVKAssert(cvkDescriptorPool != null);
+        CVKAssert(cvkSwapChain != null);
+
+        try (MemoryStack stack = stackPush()) {
+            return CreateDescriptorSets(stack);
+        }
+    }         
+    
+    
+    // ========================> Pipelines <======================== \\
     
     private int CreatePipelines() {
         CVKAssert(cvkDevice != null);
@@ -1134,8 +1320,7 @@
         
         CVKLOGGER.log(Level.INFO, "Graphics Pipeline created for FPSRenderable class.");
         return ret;
-    }
-        
+    }        
    
     private void DestroyPipelines() {
         if (pipelines != null) {
@@ -1158,239 +1343,9 @@
             pipelineLayouts = null;
         }
     }
-        
-    private void DestroyCommandBuffers() {         
-        if (null != commandBuffers) {
-            commandBuffers.forEach(el -> {el.Destroy();});
-            commandBuffers.clear();
-            commandBuffers = null;
-        }      
-    }
-    
-    private void DestroyVertexBuffers() {
-        if (null != vertexBuffers) {
-            vertexBuffers.forEach(el -> {el.Destroy();});
-            vertexBuffers.clear();
-            vertexBuffers = null;
-        }           
-    }
-    
-    private void DestroyUniformBuffers() {
-        if (vertexUniformBuffers != null) {
-            vertexUniformBuffers.forEach(el -> {el.Destroy();});
-            vertexUniformBuffers = null;
-        }
-        
-        if (geometryUniformBuffers != null) {
-            geometryUniformBuffers.forEach(el -> {el.Destroy();});
-            geometryUniformBuffers = null;
-        }        
-    }
-    
-    public void DestroyStaticResources() {
-        if (vsBytes != null) {
-            MemoryUtil.memFree(vsBytes);
-            vsBytes = null;
-        }       
-        
-        if (gsBytes != null) {
-            MemoryUtil.memFree(gsBytes);
-            gsBytes = null;
-        }
-
-        if (fsBytes != null) {
-            MemoryUtil.memFree(fsBytes);
-            fsBytes = null;
-        }
-        
-        staticInitialised = false;
-    }
-    
-    @Override
-    public void Destroy() {                   
-        DestroyVertexBuffers();
-        DestroyUniformBuffers();
-        DestroyDescriptorSets();
-        DestroyCommandBuffers();
-        DestroyPipelines();
-        DestroyPipelineLayouts();
-        DestroyCommandBuffers();  
-        
-        CVKAssert(pipelines == null);
-        CVKAssert(pipelineLayouts == null);
-        CVKAssert(pDescriptorSets == null);
-        CVKAssert(vertexUniformBuffers == null);
-        CVKAssert(geometryUniformBuffers == null);
-        CVKAssert(vertexBuffers == null);
-        CVKAssert(commandBuffers == null);
-    }    
- 
-   
-    @Override
-    protected int DestroySwapChainResources(){
-        CVKAssert(cvkSwapChain != null);
-        
-        VerifyInRenderThread();
-        
-        int ret = VK_SUCCESS;
-        
-        // We only need to recreate these resources if the number of images in 
-        // the swapchain changes or if this is the first call after the initial
-        // swapchain is created.
-        if (pipelines != null && swapChainImageCountChanged) {        
-            DestroyVertexBuffers();
-            DestroyUniformBuffers();
-            DestroyDescriptorSets();
-            DestroyCommandBuffers();
-            DestroyPipelines();
-            DestroyPipelineLayouts();
-            DestroyCommandBuffers(); 
-
-            CVKAssert(pipelines == null);
-            CVKAssert(pipelineLayouts == null);
-            CVKAssert(pDescriptorSets == null);
-            CVKAssert(vertexUniformBuffers == null);
-            CVKAssert(geometryUniformBuffers == null);
-            CVKAssert(vertexBuffers == null);
-            CVKAssert(commandBuffers == null);
-            swapChainImageCountChanged = true;
-         } else {
-            // This is the resize path, image count is unchanged.  We
-            // need to update the uniform buffer as a new image size will mean a
-            // different position for our FPS.  After updating the uniform buffers we
-            // need to update the descriptor sets that bind the uniform buffers as well.
-<<<<<<< HEAD
-            DestroyPipelines();
-            CVKAssert(pipelines == null);            
-=======
-            DestroyDescriptorSets();
-            needsResize = true;
->>>>>>> 74093722
-        }
-        
-        cvkSwapChain = null;
-        return ret;
-    }
- 
-    
-    protected int CreateSwapChainResources() { 
-        CVKAssert(cvkDescriptorPool != null);
-        CVKAssert(cvkSwapChain != null);
-        
-        int ret;
-        
-        try (MemoryStack stack = stackPush()) {  
-            
-            // We only need to recreate these resources if the number of images in 
-            // the swapchain changes or if this is the first call after the initial
-            // swapchain is created.
-            if (swapChainImageCountChanged) {                               
-                ret = CreateUniformBuffers(stack);
-                if (VkFailed(ret)) { return ret; }
-
-                ret = CreateDescriptorSets(stack);
-                if (VkFailed(ret)) { return ret; } 
-
-                ret = CreateVertexBuffers();
-                if (VkFailed(ret)) { return ret; }   
-
-                ret = CreateCommandBuffers();
-                if (VkFailed(ret)) { return ret; }            
-
-                ret = CreatePipelines();
-<<<<<<< HEAD
-                if (VkFailed(ret)) { return ret; }        
-                
-            } else {
-                
-                // This is the resize path, image count is unchanged.  We need to recreate
-                // pipelines as Vulkan doesn't have a good mechanism to update them and as
-                // they define the viewport and scissor rect they are now out of date.  We
-                // also need to update the uniform buffer as a new image size will mean a
-                // different position for our FPS.  After updating the uniform buffers we
-                // need to update the descriptor sets that bind the uniform buffers as well.                  
-                ret = CreatePipelines();
-                if (VkFailed(ret)) { return ret; }                           
-
-=======
-                if (VkFailed(ret)) { return ret; }                                       
-            }      
-        } else {
-            // This is the resize path, image count is unchanged.  We
-            // need to update the uniform buffer as a new image size will mean a
-            // different position for our FPS.  After updating the uniform buffers we
-            // need to update the descriptor sets that bind the uniform buffers as well.
-
-            try (MemoryStack stack = stackPush()) {                    
-                
->>>>>>> 74093722
-                ret = UpdateUniformBuffers(stack);
-                if (VkFailed(ret)) { return ret; }
-
-                ret = UpdateDescriptorSets(stack);
-                if (VkFailed(ret)) { return ret; }            
-            }
-        }
-        
-        swapChainResourcesDirty = false;
-        swapChainImageCountChanged = false;
-        
-        return ret; 
-    }
-           
-
-    private void DebugUpdateFPS() {
-
-        // Debug code to update every 100 frames
-        if (++counter % 20 != 0) { return; }
-
-        currentFPS.set(0, GetRandom(0,9));
-        currentFPS.set(1, GetRandom(0,9));
-        currentFPS.set(2, GetRandom(10, parent.GetTextureAtlas().GetAtlasIconCount()));
-        currentFPS.set(3, GetRandom(10, parent.GetTextureAtlas().GetAtlasIconCount()));       
-
-    }
-    
-    private int GetRandom(int min, int max){
-        return Math.min(max, (int)(Math.random() * ((max - min) + 1)) + min);
-    }
-    
-    @Override
-    public void IncrementDescriptorTypeRequirements(CVKDescriptorPoolRequirements reqs, CVKDescriptorPoolRequirements perImageReqs) {
-        // SimpleIcon.vs
-        ++perImageReqs.poolDescriptorTypeCounts[VK_DESCRIPTOR_TYPE_UNIFORM_BUFFER];
-        // SimpleIcon.gs
-        ++perImageReqs.poolDescriptorTypeCounts[VK_DESCRIPTOR_TYPE_UNIFORM_BUFFER];
-        // SimpleIcon.fs
-        ++perImageReqs.poolDescriptorTypeCounts[VK_DESCRIPTOR_TYPE_COMBINED_IMAGE_SAMPLER];
-        
-        // One set per image
-        ++perImageReqs.poolDesciptorSetCount;
-    } 
-    
-    @Override
-    public int Initialise(CVKDevice cvkDevice) {
-        // Check for double initialisation
-        CVKAssert(hVertexShader == VK_NULL_HANDLE);
-        CVKAssert(hDescriptorLayout == VK_NULL_HANDLE);
-        
-        int ret = VK_SUCCESS;
-        
-        this.cvkDevice = cvkDevice;
-        
-        ret = CreateShaderModules();
-        if (VkFailed(ret)) { return ret; }
-         
-        ret = CreateDescriptorLayout(cvkDevice);
-        if (VkFailed(ret)) { return ret; }
-         
-        for (int digit = 0; digit < 10; ++digit) {
-            // Returns the index of the icon, not a success code
-            parent.GetTextureAtlas().AddIcon(Integer.toString(digit));
-        }
-        
-        return ret;
-    }   
+    
+    
+    // ========================> Display <======================== \\
     
     @Override
     public boolean NeedsDisplayUpdate() { 
@@ -1407,7 +1362,6 @@
         DebugUpdateFPS();
         
         boolean atlasChanged =  hAtlasSampler != parent.GetTextureAtlas().GetAtlasSamplerHandle() ||
-<<<<<<< HEAD
                                 hAtlasImageView != parent.GetTextureAtlas().GetAtlasImageViewHandle();   
         
         if (swapChainResourcesDirty) {
@@ -1428,24 +1382,6 @@
                     return ret;
                 }                               
             }           
-=======
-                                hAtlasImageView != parent.GetTextureAtlas().GetAtlasImageViewHandle();        
-                
-        try (MemoryStack stack = stackPush()) {
-            // We only need to update descriptors if the atlas has generated a new texture
-            if (atlasChanged) {
-                ret = DestroyDescriptorSets();
-                if (VkFailed(ret)) { return ret; }
-        
-                //TODO_TT: updating the descriptor sets is probably a better approach to recreation
-                ret = CreateDescriptorSets(stack);
-                if (VkFailed(ret)) { return ret; }
-            }
-            
-            // We update this constantly as the FPS changes constantly
-            ret = UpdateVertexBuffers();
-            if (VkFailed(ret)) { return ret; }
->>>>>>> 74093722
         }
         
         // We update this constantly as the FPS changes constantly
@@ -1455,31 +1391,57 @@
         }        
         
         return ret;
-    }
-    
-    @Override
-    public VkCommandBuffer GetCommandBuffer(int imageIndex)
-    {
-        return commandBuffers.get(imageIndex).GetVKCommandBuffer(); 
     }    
     
-    @Override
-    protected int DestroyDescriptorPoolResources() { 
-        int ret = VK_SUCCESS;
-        
-        if (cvkDescriptorPool != null) {
-            return DestroyDescriptorSets();
-        }
-        
-        return ret; 
-    }     
-
-    private int CreateDescriptorPoolResources() {
-        CVKAssert(cvkDescriptorPool != null);
-        CVKAssert(cvkSwapChain != null);
-
-        try (MemoryStack stack = stackPush()) {
-            return CreateDescriptorSets(stack);
-        }
-    }      
+    
+    // ========================> Helpers <======================== \\  
+    
+    // LIFTED FROM FPSRenderable.java
+    private float calculateXProjectionScale(final int[] viewport) {
+        // calculate the number of pixels a cvkScene object of y-length 1 projects to.
+        final Vector4f proj1 = new Vector4f();
+        //TT: Projects 0,0,0 into an identity matrix scaled to the width and 
+        // height of the viewport (in pixels) and a z of 0->1.  This will lead to
+        // proj1 being width/2, height/2, 0.5
+        Graphics3DUtilities.project(ZERO_3F, IDENTITY_44F, viewport, proj1);
+        final Vector4f proj2 = new Vector4f();
+        final Vector3f unitPosition = new Vector3f(1, 0, 0);
+        //TT: Projecting 1,0,0 into the same space yields width, height/2, 0.5
+        Graphics3DUtilities.project(unitPosition, IDENTITY_44F, viewport, proj2);
+        //TT: the above seems like a lot of messing around to arrive at 
+        // xScale = width/2
+        final float xScale = proj2.getX() - proj1.getX();
+        //TT: 4/(width/2), what are the 256 and 64?  Magic numbers rock.  Maybe
+        // dimensions of the generated icon texture?  8/width.
+        // 256 is the icon width and height in the atlas texture, 64 is the number
+        // of icons you can fit in a 2048x2048 texture.
+        return (256.0f / 64) / xScale;
+    }
+    
+    private float calculateYProjectionScale(final int[] viewport) {
+        // calculate the number of pixels a scene object of y-length 1 projects to.
+        final Vector4f proj1 = new Vector4f();
+        Graphics3DUtilities.project(ZERO_3F, IDENTITY_44F, viewport, proj1);
+        final Vector4f proj2 = new Vector4f();
+        final Vector3f unitPosition = new Vector3f(0, 1, 0);
+        Graphics3DUtilities.project(unitPosition, IDENTITY_44F, viewport, proj2);
+        final float yScale = proj2.getY() - proj1.getY();
+        return (256.0f / 64) / yScale;
+    }    
+    
+    private void DebugUpdateFPS() {
+
+        // Debug code to update every 100 frames
+        if (++counter % 20 != 0) { return; }
+
+        currentFPS.set(0, GetRandom(0,9));
+        currentFPS.set(1, GetRandom(0,9));
+        currentFPS.set(2, GetRandom(10, parent.GetTextureAtlas().GetAtlasIconCount()));
+        currentFPS.set(3, GetRandom(10, parent.GetTextureAtlas().GetAtlasIconCount()));       
+
+    }
+    
+    private int GetRandom(int min, int max){
+        return Math.min(max, (int)(Math.random() * ((max - min) + 1)) + min);
+    }
 }