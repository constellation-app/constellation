/*
 * Copyright 2010-2020 Australian Signals Directorate
 *
 * Licensed under the Apache License, Version 2.0 (the "License");
 * you may not use this file except in compliance with the License.
 * You may obtain a copy of the License at
 *
 *     http://www.apache.org/licenses/LICENSE-2.0
 *
 * Unless required by applicable law or agreed to in writing, software
 * distributed under the License is distributed on an "AS IS" BASIS,
 * WITHOUT WARRANTIES OR CONDITIONS OF ANY KIND, either express or implied.
 * See the License for the specific language governing permissions and
 * limitations under the License.
 */
package au.gov.asd.tac.constellation.visual.vulkan.renderables;

import au.gov.asd.tac.constellation.utilities.camera.Graphics3DUtilities;
import au.gov.asd.tac.constellation.utilities.graphics.Matrix44f;
import au.gov.asd.tac.constellation.utilities.graphics.Vector3f;
import au.gov.asd.tac.constellation.utilities.graphics.Vector4f;
import au.gov.asd.tac.constellation.visual.vulkan.CVKBuffer;
import au.gov.asd.tac.constellation.visual.vulkan.CVKCommandBuffer;
import au.gov.asd.tac.constellation.visual.vulkan.CVKDevice;
import au.gov.asd.tac.constellation.visual.vulkan.CVKFrame;
import au.gov.asd.tac.constellation.visual.vulkan.CVKIconTextureAtlas;
import au.gov.asd.tac.constellation.visual.vulkan.CVKRenderer;
import au.gov.asd.tac.constellation.visual.vulkan.CVKShaderUtils;
import au.gov.asd.tac.constellation.visual.vulkan.CVKSwapChain;
import static au.gov.asd.tac.constellation.visual.vulkan.CVKUtils.CVKLOGGER;
import static au.gov.asd.tac.constellation.visual.vulkan.CVKUtils.VkSucceeded;
import au.gov.asd.tac.constellation.visual.vulkan.shaders.CVKShaderPlaceHolder;
import java.io.IOException;
import java.nio.ByteBuffer;
import org.lwjgl.system.MemoryStack;
import static org.lwjgl.system.MemoryStack.stackPush;
import static org.lwjgl.vulkan.VK10.VK_FORMAT_R32G32B32_SFLOAT;
import static org.lwjgl.vulkan.VK10.VK_FORMAT_R32G32_SINT;
import static org.lwjgl.vulkan.VK10.VK_NULL_HANDLE;
import static org.lwjgl.vulkan.VK10.VK_VERTEX_INPUT_RATE_VERTEX;
import static org.lwjgl.vulkan.VK10.VK_PRIMITIVE_TOPOLOGY_POINT_LIST;
import org.lwjgl.vulkan.VkVertexInputAttributeDescription;
import org.lwjgl.vulkan.VkVertexInputBindingDescription;
import static au.gov.asd.tac.constellation.visual.vulkan.CVKUtils.LoadFileToDirectBuffer;
import static au.gov.asd.tac.constellation.visual.vulkan.CVKUtils.VerifyInRenderThread;
import static au.gov.asd.tac.constellation.visual.vulkan.CVKUtils.checkVKret;
import au.gov.asd.tac.constellation.visual.vulkan.CVKVisualProcessor;
import java.nio.LongBuffer;
import java.util.ArrayList;
import java.util.List;
import java.util.logging.Level;
import org.lwjgl.PointerBuffer;
import static org.lwjgl.vulkan.VK10.VK_BUFFER_USAGE_UNIFORM_BUFFER_BIT;
import static org.lwjgl.vulkan.VK10.VK_BUFFER_USAGE_VERTEX_BUFFER_BIT;
import static org.lwjgl.vulkan.VK10.VK_COLOR_COMPONENT_A_BIT;
import static org.lwjgl.vulkan.VK10.VK_COLOR_COMPONENT_B_BIT;
import static org.lwjgl.vulkan.VK10.VK_COLOR_COMPONENT_G_BIT;
import static org.lwjgl.vulkan.VK10.VK_COLOR_COMPONENT_R_BIT;
import static org.lwjgl.vulkan.VK10.VK_COMMAND_BUFFER_LEVEL_SECONDARY;
import static org.lwjgl.vulkan.VK10.VK_COMMAND_BUFFER_USAGE_RENDER_PASS_CONTINUE_BIT;
import static org.lwjgl.vulkan.VK10.VK_CULL_MODE_BACK_BIT;
import static org.lwjgl.vulkan.VK10.VK_DESCRIPTOR_TYPE_COMBINED_IMAGE_SAMPLER;
import static org.lwjgl.vulkan.VK10.VK_DESCRIPTOR_TYPE_INPUT_ATTACHMENT;
import static org.lwjgl.vulkan.VK10.VK_DESCRIPTOR_TYPE_UNIFORM_BUFFER;
import static org.lwjgl.vulkan.VK10.VK_FRONT_FACE_COUNTER_CLOCKWISE;
import static org.lwjgl.vulkan.VK10.VK_IMAGE_LAYOUT_SHADER_READ_ONLY_OPTIMAL;
import static org.lwjgl.vulkan.VK10.VK_LOGIC_OP_COPY;
import static org.lwjgl.vulkan.VK10.VK_MEMORY_PROPERTY_HOST_COHERENT_BIT;
import static org.lwjgl.vulkan.VK10.VK_MEMORY_PROPERTY_HOST_VISIBLE_BIT;
import static org.lwjgl.vulkan.VK10.VK_PIPELINE_BIND_POINT_GRAPHICS;
import static org.lwjgl.vulkan.VK10.VK_POLYGON_MODE_FILL;
import static org.lwjgl.vulkan.VK10.VK_SAMPLE_COUNT_1_BIT;
import static org.lwjgl.vulkan.VK10.VK_SHADER_STAGE_FRAGMENT_BIT;
import static org.lwjgl.vulkan.VK10.VK_SHADER_STAGE_GEOMETRY_BIT;
import static org.lwjgl.vulkan.VK10.VK_SHADER_STAGE_VERTEX_BIT;
import static org.lwjgl.vulkan.VK10.VK_STRUCTURE_TYPE_COMMAND_BUFFER_BEGIN_INFO;
import static org.lwjgl.vulkan.VK10.VK_STRUCTURE_TYPE_DESCRIPTOR_SET_ALLOCATE_INFO;
import static org.lwjgl.vulkan.VK10.VK_STRUCTURE_TYPE_DESCRIPTOR_SET_LAYOUT_CREATE_INFO;
import static org.lwjgl.vulkan.VK10.VK_STRUCTURE_TYPE_GRAPHICS_PIPELINE_CREATE_INFO;
import static org.lwjgl.vulkan.VK10.VK_STRUCTURE_TYPE_PIPELINE_COLOR_BLEND_STATE_CREATE_INFO;
import static org.lwjgl.vulkan.VK10.VK_STRUCTURE_TYPE_PIPELINE_INPUT_ASSEMBLY_STATE_CREATE_INFO;
import static org.lwjgl.vulkan.VK10.VK_STRUCTURE_TYPE_PIPELINE_LAYOUT_CREATE_INFO;
import static org.lwjgl.vulkan.VK10.VK_STRUCTURE_TYPE_PIPELINE_MULTISAMPLE_STATE_CREATE_INFO;
import static org.lwjgl.vulkan.VK10.VK_STRUCTURE_TYPE_PIPELINE_RASTERIZATION_STATE_CREATE_INFO;
import static org.lwjgl.vulkan.VK10.VK_STRUCTURE_TYPE_PIPELINE_SHADER_STAGE_CREATE_INFO;
import static org.lwjgl.vulkan.VK10.VK_STRUCTURE_TYPE_PIPELINE_VERTEX_INPUT_STATE_CREATE_INFO;
import static org.lwjgl.vulkan.VK10.VK_STRUCTURE_TYPE_PIPELINE_VIEWPORT_STATE_CREATE_INFO;
import static org.lwjgl.vulkan.VK10.VK_STRUCTURE_TYPE_WRITE_DESCRIPTOR_SET;
import static org.lwjgl.vulkan.VK10.VK_SUCCESS;
import static org.lwjgl.vulkan.VK10.vkAllocateDescriptorSets;
import static org.lwjgl.vulkan.VK10.vkBeginCommandBuffer;
import static org.lwjgl.vulkan.VK10.vkCmdBindDescriptorSets;
import static org.lwjgl.vulkan.VK10.vkCmdBindPipeline;
import static org.lwjgl.vulkan.VK10.vkCmdBindVertexBuffers;
import static org.lwjgl.vulkan.VK10.vkCmdDraw;
import static org.lwjgl.vulkan.VK10.vkCreateGraphicsPipelines;
import static org.lwjgl.vulkan.VK10.vkCreatePipelineLayout;
import static org.lwjgl.vulkan.VK10.vkCreateDescriptorSetLayout;
import static org.lwjgl.vulkan.VK10.vkEndCommandBuffer;
import static org.lwjgl.vulkan.VK10.vkMapMemory;
import static org.lwjgl.vulkan.VK10.vkUnmapMemory;
import static org.lwjgl.vulkan.VK10.vkUpdateDescriptorSets;
import org.lwjgl.vulkan.VkCommandBuffer;
import org.lwjgl.vulkan.VkCommandBufferBeginInfo;
import org.lwjgl.vulkan.VkCommandBufferInheritanceInfo;
import org.lwjgl.vulkan.VkDescriptorBufferInfo;
import org.lwjgl.vulkan.VkDescriptorImageInfo;
import org.lwjgl.vulkan.VkDescriptorSetAllocateInfo;
import org.lwjgl.vulkan.VkDescriptorSetLayoutBinding;
import org.lwjgl.vulkan.VkDescriptorSetLayoutCreateInfo;
import org.lwjgl.vulkan.VkGraphicsPipelineCreateInfo;
import org.lwjgl.vulkan.VkOffset2D;
import org.lwjgl.vulkan.VkPipelineColorBlendAttachmentState;
import org.lwjgl.vulkan.VkPipelineColorBlendStateCreateInfo;
import org.lwjgl.vulkan.VkPipelineInputAssemblyStateCreateInfo;
import org.lwjgl.vulkan.VkPipelineLayoutCreateInfo;
import org.lwjgl.vulkan.VkPipelineMultisampleStateCreateInfo;
import org.lwjgl.vulkan.VkPipelineRasterizationStateCreateInfo;
import org.lwjgl.vulkan.VkPipelineShaderStageCreateInfo;
import org.lwjgl.vulkan.VkPipelineVertexInputStateCreateInfo;
import org.lwjgl.vulkan.VkPipelineViewportStateCreateInfo;
import org.lwjgl.vulkan.VkRect2D;
import org.lwjgl.vulkan.VkViewport;
import org.lwjgl.vulkan.VkWriteDescriptorSet;
import java.util.Random;
import static org.lwjgl.vulkan.VK10.vkDestroyPipeline;
import static org.lwjgl.vulkan.VK10.vkDestroyPipelineLayout;
import static org.lwjgl.vulkan.VK10.vkFreeCommandBuffers;


public class CVKFPSRenderable extends CVKRenderable {
    protected static final int MAX_DIGITS = 4;
    protected static final int ICON_BITS = 16;
    protected static final int ICON_MASK = 0xffff;    
    protected static final int DIGIT_ICON_OFFSET = 4;
    protected static final int FPS_OFFSET = 50;
    protected static final float FIELD_OF_VIEW = 35; //move to renderer or cvkScene
    protected static final Matrix44f IDENTITY_44F = Matrix44f.identity();
    protected static final Vector3f ZERO_3F = new Vector3f(0, 0, 0);
    
<<<<<<< HEAD
    protected final Vector3f bottomRightCorner = new Vector3f();
    protected float pyScale = 0;
    protected float pxScale = 0;
    protected List<Integer> currentFPS = null;
    
    protected final CVKScene cvkScene;
=======
>>>>>>> 3593b5ce
    protected static long hVertexShader = VK_NULL_HANDLE;
    protected static long hGeometryShader = VK_NULL_HANDLE;
    protected static long hFragmentShader = VK_NULL_HANDLE;
    protected static long hDescriptorLayout = VK_NULL_HANDLE;    
    
    protected final CVKVisualProcessor parent;
    protected CVKDevice cvkDevice = null;
    protected final Vector3f bottomRightCorner = new Vector3f();
    protected float pyScale = 0;
    protected float pxScale = 0;         
    protected List<Long> pipelines = null;
    protected List<Long> pipelineLayouts = null;
    protected Vertex[] vertices = new Vertex[MAX_DIGITS];
    protected VertexUniformBufferObject vertUBO = new VertexUniformBufferObject();
    protected GeometryUniformBufferObject geomUBO = new GeometryUniformBufferObject();
    protected List<Long> descriptorSets = null;
     
       
    protected static class Vertex {
        // This looks a little weird for Java, but LWJGL and JOGL both require
        // contiguous memory which is passed to the native GL or VK libraries.        
        private static final int SIZEOF = 2 * Integer.BYTES + 4 * Float.BYTES;
        private static final int OFFSETOF_DATA = 0;
        private static final int OFFSET_BKGCLR = 2 * Integer.BYTES;
        private static final int BINDING = 0;

        private int[] data = new int[2];
        private Vector4f backgroundIconColor = new Vector4f();

        public Vertex(int[] inData, Vector4f inColour) {
            data = inData;
            backgroundIconColor = inColour;
        }
        
        private static void CopyTo(ByteBuffer buffer, Vertex[] vertices) {
            for(Vertex vertex : vertices) {
                buffer.putInt(vertex.data[0]);
                buffer.putInt(vertex.data[1]);
                                
                buffer.putFloat(vertex.backgroundIconColor.a[0]);
                buffer.putFloat(vertex.backgroundIconColor.a[1]);
                buffer.putFloat(vertex.backgroundIconColor.a[2]);
                buffer.putFloat(vertex.backgroundIconColor.a[3]);
            }
        }        

        /**
         * A VkVertexInputBindingDescription defines the rate at which data is
         * consumed by vertex shader (per vertex or per instance).  
         * The input rate determines whether to move to the next data entry after
         * each vertex or after each instance.
         * The binding description also defines the vertex stride, the number of
         * bytes that must be stepped from vertex n-1 to vertex n.
         * 
         * @return Binding description for the FPS vertex type
         */
        private static VkVertexInputBindingDescription.Buffer GetBindingDescription() {

            VkVertexInputBindingDescription.Buffer bindingDescription =
                    VkVertexInputBindingDescription.callocStack(1);

            // If we bind multiple vertex buffers with different descriptions
            // this is the index of this description occupies in the array of
            // bound descriptions.
            bindingDescription.binding(BINDING);
            bindingDescription.stride(Vertex.SIZEOF);
            bindingDescription.inputRate(VK_VERTEX_INPUT_RATE_VERTEX);

            return bindingDescription;
        }

        
        /**
         * A VkVertexInputAttributeDescription describes each element int the
         * vertex buffer.
         * binding:  matches the binding member of VkVertexInputBindingDescription
         * location: corresponds to the layout(location = #) in the vertex shader
         *           for this element (0 for data, 1 for bkgClr).
         * format:   format the shader will interpret this as.
         * offset:   bytes from the start of the vertex this attribute starts at
         * 
         * @return 
         */
        private static VkVertexInputAttributeDescription.Buffer GetAttributeDescriptions() {

            VkVertexInputAttributeDescription.Buffer attributeDescriptions =
                    VkVertexInputAttributeDescription.callocStack(2);

            // data
            VkVertexInputAttributeDescription posDescription = attributeDescriptions.get(0);
            posDescription.binding(BINDING);
            posDescription.location(0);
            posDescription.format(VK_FORMAT_R32G32_SINT);
            posDescription.offset(OFFSETOF_DATA);

            // backgroundIconColor
            VkVertexInputAttributeDescription colorDescription = attributeDescriptions.get(1);
            colorDescription.binding(BINDING);
            colorDescription.location(1);
            colorDescription.format(VK_FORMAT_R32G32B32_SFLOAT);
            colorDescription.offset(OFFSET_BKGCLR);

            return attributeDescriptions.rewind();
        }

    }
    
    
    protected static class VertexUniformBufferObject {
        private static final int SIZEOF = (16 + 1 + 1) * Float.BYTES;

        public Matrix44f mvMatrix;
        public float visibilityLow = 0;
        public float visibilityHigh = 0;
        

        public VertexUniformBufferObject() {
            mvMatrix = new Matrix44f();
        }
        
        private void CopyTo(ByteBuffer buffer) {
            for (int iRow = 0; iRow < 4; ++iRow) {
                for (int iCol = 0; iCol < 4; ++iCol) {
                    buffer.putFloat(mvMatrix.get(iRow, iCol));
                }
            }
            buffer.putFloat(visibilityLow);
            buffer.putFloat(visibilityHigh);
        }         
    }
    
    
    protected static class GeometryUniformBufferObject {
        private static final int SIZEOF = (16 + 1 + 1) * Float.BYTES;

        public Matrix44f pMatrix;
        public float pixelDensity = 0;
        public float pScale = 0;        

        public GeometryUniformBufferObject() {
            pMatrix = new Matrix44f();
        }
        
        private void CopyTo(ByteBuffer buffer) {
            // TODO_TT: convert to a blat
            for (int iRow = 0; iRow < 4; ++iRow) {
                for (int iCol = 0; iCol < 4; ++iCol) {
                    buffer.putFloat(pMatrix.get(iRow, iCol));
                }
            }
            buffer.putFloat(pixelDensity);
            buffer.putFloat(pScale);
        }             
    }       
    
    
<<<<<<< HEAD
    public CVKFPSRenderable(CVKScene inScene) {
        cvkScene = inScene;
        
        currentFPS = new ArrayList();
        currentFPS.add(7);
        currentFPS.add(3);
        currentFPS.add(0);  // unused
        currentFPS.add(0);  // unused
=======
    public CVKFPSRenderable(CVKVisualProcessor visualProcessor) {
        parent = visualProcessor;
>>>>>>> 3593b5ce
    }
    
    @Override
    public int GetVertexCount(){ return 2; }
  
    public int Init() {
        int ret = VK_SUCCESS;
        for (int digit = 0; digit < 10; ++digit) {
            // Returns the index of the icon, not a success code
            parent.GetTextureAtlas().AddIcon(Integer.toString(digit));
        }
        return ret;
    }
    
    // LIFTED FROM FPSRenderable.java
    private float calculateXProjectionScale(final int[] viewport) {
        // calculate the number of pixels a cvkScene object of y-length 1 projects to.
        final Vector4f proj1 = new Vector4f();
        //TT: Projects 0,0,0 into an identity matrix scaled to the width and 
        // height of the viewport (in pixels) and a z of 0->1.  This will lead to
        // proj1 being width/2, height/2, 0.5
        Graphics3DUtilities.project(ZERO_3F, IDENTITY_44F, viewport, proj1);
        final Vector4f proj2 = new Vector4f();
        final Vector3f unitPosition = new Vector3f(1, 0, 0);
        //TT: Projecting 1,0,0 into the same space yields width, height/2, 0.5
        Graphics3DUtilities.project(unitPosition, IDENTITY_44F, viewport, proj2);
        //TT: the above seems like a lot of messing around to arrive at 
        // xScale = width/2
        final float xScale = proj2.getX() - proj1.getX();
        //TT: 4/(width/2), what are the 256 and 64?  Magic numbers rock.  Maybe
        // dimensions of the generated icon texture?  8/width.
        // 256 is the icon width and height in the atlas texture, 64 is the number
        // of icons you can fit in a 2048x2048 texture.
        return (256.0f / 64) / xScale;
    }
    private float calculateYProjectionScale(final int[] viewport) {
        // calculate the number of pixels a scene object of y-length 1 projects to.
        final Vector4f proj1 = new Vector4f();
        Graphics3DUtilities.project(ZERO_3F, IDENTITY_44F, viewport, proj1);
        final Vector4f proj2 = new Vector4f();
        final Vector3f unitPosition = new Vector3f(0, 1, 0);
        Graphics3DUtilities.project(unitPosition, IDENTITY_44F, viewport, proj2);
        final float yScale = proj2.getY() - proj1.getY();
        return (256.0f / 64) / yScale;
    }    
    
    
    protected int CreateUniformBuffers(MemoryStack stack, CVKDevice cvkDevice, CVKSwapChain cvkSwapChain) {
        int ret = VK_SUCCESS;
     
        // TODO_TT: investigate a frames in flight < imageCount approach
        int imageCount = cvkSwapChain.GetImageCount();        
        
        // LIFTED FROM FPSRenerable.reshape(...)
        //TT: the logic here seems to be the FPS text needs to be 50 pixels from the 
        // edges, the calculation of dx and dy implies that the viewport is 
        //-width/2, -height/2, width/2, height/2
        
        // whenever the drawable shape changes, recalculate the place where the fps is drawn
        
        // This is a GL viewport where the screen space origin is in the bottom left corner
        //final int[] viewport = new int[]{0, 0, cvkSwapChain.GetWidth(), cvkSwapChain.GetHeight()};
        
        // In Vulkan the screen space origin is in the top left hand corner.  Note we put the origin at 0, H and 
        // the viewport dimensions are W and -H.  The -H means we we still have a 0->H range, just running in the
        // opposite direction to GL.
        final int[] viewport = new int[]{0, cvkSwapChain.GetHeight(), cvkSwapChain.GetWidth(), -cvkSwapChain.GetHeight()};
        
        final int dx = cvkSwapChain.GetWidth() / 2 - FPS_OFFSET;
        final int dy = cvkSwapChain.GetHeight() / 2 - FPS_OFFSET;
        pxScale = calculateXProjectionScale(viewport);
        pyScale = calculateYProjectionScale(viewport);
        Graphics3DUtilities.moveByProjection(ZERO_3F, IDENTITY_44F, viewport, dx, dy, bottomRightCorner);

        
        // set the number of pixels per world unit at distance 1
        geomUBO.pixelDensity = (float)(cvkSwapChain.GetHeight() * 0.5 / Math.tan(Math.toRadians(FIELD_OF_VIEW)));        
        geomUBO.pScale = pyScale;
             
        
        // LIFTED FROM FPSRenerable.display(...)
        // Initialise source data to sensible values   
        final Matrix44f scalingMatrix = new Matrix44f();
        scalingMatrix.makeScalingMatrix(pxScale, pyScale, 0);
        final Matrix44f srMatrix = new Matrix44f();
        srMatrix.multiply(scalingMatrix, IDENTITY_44F);

        // build the fps matrix by translating the sr matrix
        final Matrix44f translationMatrix = new Matrix44f();
        translationMatrix.makeTranslationMatrix(bottomRightCorner.getX(),
                                                bottomRightCorner.getY(), 
                                                bottomRightCorner.getZ());
        vertUBO.mvMatrix.multiply(translationMatrix, srMatrix);        
                      
                
        // In the JOGL version these were in a static var CAMERA that never changed
        vertUBO.visibilityLow = 0.0f;
        vertUBO.visibilityHigh = 1.0f;
        
        // Get the projection matrix from the scence
        geomUBO.pMatrix.set(parent.GetProjectionMatrix());
                
        
        //TODO_TT: clean these up
        vertUniformBuffers = new ArrayList<>();
        geomUniformBuffers = new ArrayList<>();        
        for (int i = 0; i < imageCount; ++i) {   
            // Initial fill of the vertex uniform buffer
            int size = VertexUniformBufferObject.SIZEOF;
            CVKBuffer vertUniformBuffer = CVKBuffer.Create(cvkDevice, 
                                                          VertexUniformBufferObject.SIZEOF,
                                                          VK_BUFFER_USAGE_UNIFORM_BUFFER_BIT,
                                                          VK_MEMORY_PROPERTY_HOST_VISIBLE_BIT | VK_MEMORY_PROPERTY_HOST_COHERENT_BIT);
                        
            PointerBuffer vertData = stack.mallocPointer(1);
            vkMapMemory(cvkDevice.GetDevice(), vertUniformBuffer.GetMemoryBufferHandle(), 0, size, 0, vertData);
            {
                vertUBO.CopyTo(vertData.getByteBuffer(0, size));
            }
            vkUnmapMemory(cvkDevice.GetDevice(), vertUniformBuffer.GetMemoryBufferHandle());     
            vertUniformBuffers.add(vertUniformBuffer);            
            
            // Initial fill of the geometry uniform buffer
            size = GeometryUniformBufferObject.SIZEOF;
            CVKBuffer geomUniformBuffer = CVKBuffer.Create(cvkDevice, 
                                                          GeometryUniformBufferObject.SIZEOF,
                                                          VK_BUFFER_USAGE_UNIFORM_BUFFER_BIT,
                                                          VK_MEMORY_PROPERTY_HOST_VISIBLE_BIT | VK_MEMORY_PROPERTY_HOST_COHERENT_BIT);
            PointerBuffer geomData = stack.mallocPointer(1);
            vkMapMemory(cvkDevice.GetDevice(), geomUniformBuffer.GetMemoryBufferHandle(), 0, size, 0, geomData);
            {
                geomUBO.CopyTo(geomData.getByteBuffer(0, size));
            }
            vkUnmapMemory(cvkDevice.GetDevice(), geomUniformBuffer.GetMemoryBufferHandle());                                      
            geomUniformBuffers.add(geomUniformBuffer);            
        }
        return ret;                
    }
    
    
    protected int CreateVertexBuffers(MemoryStack stack, CVKDevice cvkDevice, CVKSwapChain cvkSwapChain) {
        int ret = VK_SUCCESS;
     
        // TODO_TT: investigate a frames in flight < imageCount approach
        int imageCount = cvkSwapChain.GetImageCount();
                
        // TODO_TT: clean this up
        vertBuffers = new ArrayList<>();
        
        // Size to upper limit, we don't have to draw each one.
        int size = vertices.length * Vertex.SIZEOF;
        for (int i = 0; i < vertices.length; ++i) {
            int data[] = new int[2];
            
<<<<<<< HEAD
            int digit = currentFPS.get(i);
            
            final int foregroundIconIndex = cvkScene.GetTextureAtlas().AddIcon(Integer.toString(digit));
=======
            final int foregroundIconIndex = parent.GetTextureAtlas().AddIcon(Integer.toString(7-(i*4)));
>>>>>>> 3593b5ce
            final int backgroundIconIndex = CVKIconTextureAtlas.TRANSPARENT_ICON_INDEX;
            
            // packed icon indices
            data[0] = (backgroundIconIndex << ICON_BITS) | (foregroundIconIndex & ICON_MASK);
            
            // offset which is used for this digit's position in SimpleIcon.vs
            data[1] = i * DIGIT_ICON_OFFSET;
            
            // colour which is inexplicably converted to a 4x4 matrix in the vert shader
            Vector4f colour = new Vector4f(1.0f,1.0f,1.0f,1.0f);
            
            vertices[i] = new Vertex(data, colour);
        }
        
        //TODO_TT: most if not all of Constellation's vertex buffers won't change after creation
        // so they should probably be allocated as VK_MEMORY_PROPERTY_DEVICE_LOCAL_BIT and staged
        // to once to fill them (staging buffer this is host visible then copied to the device local)
        for (int i = 0; i < imageCount; ++i) {   
            CVKBuffer vertexBuffer = CVKBuffer.Create(cvkDevice, 
                                                            size,
                                                            VK_BUFFER_USAGE_VERTEX_BUFFER_BIT,
                                                            VK_MEMORY_PROPERTY_HOST_VISIBLE_BIT | VK_MEMORY_PROPERTY_HOST_COHERENT_BIT);
            vertBuffers.add(vertexBuffer);
            
            PointerBuffer data = stack.mallocPointer(1);
            vkMapMemory(cvkDevice.GetDevice(), vertexBuffer.GetMemoryBufferHandle(), 0, size, 0, data);
            {
                Vertex.CopyTo(data.getByteBuffer(0, size), vertices);
            }
            vkUnmapMemory(cvkDevice.GetDevice(), vertexBuffer.GetMemoryBufferHandle());
        }
        return ret;  
    }
    
<<<<<<< HEAD
    @Override
    public int InitCommandBuffer(CVKDevice cvkDevice, CVKSwapChain cvkSwapChain){
           
=======
    
    @Override
    public int InitCommandBuffer(CVKSwapChain cvkSwapChain){
>>>>>>> 3593b5ce
        int ret = VK_SUCCESS;
        int imageCount = cvkSwapChain.GetImageCount();
        
        commandBuffers = new ArrayList<>(imageCount);

        for (int i = 0; i < imageCount; ++i) {
            CVKCommandBuffer buffer = CVKCommandBuffer.Create(cvkDevice, VK_COMMAND_BUFFER_LEVEL_SECONDARY);
            commandBuffers.add(buffer);
        }
        
        CVKLOGGER.log(Level.INFO, "Init Command Buffer - FPSRenderable");
        
        return ret;
    }
    
    @Override
    public int RecordCommandBuffer(CVKSwapChain cvkSwapChain, VkCommandBufferInheritanceInfo inheritanceInfo, int index){
        VerifyInRenderThread();
        assert(cvkDevice.GetDevice() != null);
        assert(cvkDevice.GetCommandPoolHandle() != VK_NULL_HANDLE);           
                
        int ret = VK_SUCCESS;
     
        // TODO_TT: investigate a frames in flight < imageCount approach
        try (MemoryStack stack = stackPush()) {
 
            // Fill
            VkCommandBufferBeginInfo beginInfo = VkCommandBufferBeginInfo.callocStack(stack);
            beginInfo.sType(VK_STRUCTURE_TYPE_COMMAND_BUFFER_BEGIN_INFO);
            beginInfo.pNext(0);
            beginInfo.flags(VK_COMMAND_BUFFER_USAGE_RENDER_PASS_CONTINUE_BIT);  // hard coding this for now
            beginInfo.pInheritanceInfo(inheritanceInfo);             

            VkCommandBuffer commandBuffer = commandBuffers.get(index).GetVKCommandBuffer();
            ret = vkBeginCommandBuffer(commandBuffer, beginInfo);
            checkVKret(ret);

            vkCmdBindPipeline(commandBuffer, VK_PIPELINE_BIND_POINT_GRAPHICS, pipelines.get(index));

            LongBuffer vertexBuffers = stack.longs(vertBuffers.get(index).GetBufferHandle());
            LongBuffer offsets = stack.longs(0);

            // Bind verts
            vkCmdBindVertexBuffers(commandBuffer, 0, vertexBuffers, offsets);

            // Bind descriptors
            vkCmdBindDescriptorSets(commandBuffer, 
                                    VK_PIPELINE_BIND_POINT_GRAPHICS,
                                    pipelineLayouts.get(index), 
                                    0, 
                                    stack.longs(descriptorSets.get(index)), 
                                    null);
            vkCmdDraw(commandBuffer,
                      GetVertexCount(),  //number of verts == number of digits
                      1,  //no instancing, but we must draw at least 1 point
                      0,  //first vert index
                      0); //first instance index (N/A)                         
            ret = vkEndCommandBuffer(commandBuffer);
            checkVKret(ret);
        }
        
        return ret;
    }    

    
    protected int CreateDescriptorSets(MemoryStack stack, CVKDevice cvkDevice, CVKSwapChain cvkSwapChain) {
        int ret;
     
        // TODO_TT: investigate a frames in flight < imageCount approach
        int imageCount = cvkSwapChain.GetImageCount();

        // Create descriptor sets
        LongBuffer layouts = stack.mallocLong(imageCount);
        for (int i = 0; i < imageCount; ++i) {
            layouts.put(i, hDescriptorLayout);
        }

        VkDescriptorSetAllocateInfo allocInfo = VkDescriptorSetAllocateInfo.callocStack(stack);
        allocInfo.sType(VK_STRUCTURE_TYPE_DESCRIPTOR_SET_ALLOCATE_INFO);
        allocInfo.descriptorPool(cvkSwapChain.GetDescriptorPoolHandle());
        allocInfo.pSetLayouts(layouts);            

        // Allocate the descriptor sets from the descriptor pool, they'll be unitialised
        LongBuffer pDescriptorSets = stack.mallocLong(imageCount);
        ret = vkAllocateDescriptorSets(cvkDevice.GetDevice(), allocInfo, pDescriptorSets);
        checkVKret(ret);

        // Let's initialise them
        descriptorSets = new ArrayList<>(pDescriptorSets.capacity());

        // Struct for the size of the uniform buffer used by SimpleIcon.vs (we fill the actual buffer below)
        VkDescriptorBufferInfo.Buffer vertBufferInfo = VkDescriptorBufferInfo.callocStack(1, stack);
        vertBufferInfo.offset(0);
        vertBufferInfo.range(VertexUniformBufferObject.SIZEOF);

        // Struct for the size of the uniform buffer used by SimpleIcon.gs (we fill the actual buffer below)
        VkDescriptorBufferInfo.Buffer geomBufferInfo = VkDescriptorBufferInfo.callocStack(1, stack);
        geomBufferInfo.offset(0);
        geomBufferInfo.range(GeometryUniformBufferObject.SIZEOF);      

        // Struct for the size of the image sampler used by SimpleIcon.fs
        VkDescriptorImageInfo.Buffer imageInfo = VkDescriptorImageInfo.callocStack(1, stack);
        imageInfo.imageLayout(VK_IMAGE_LAYOUT_SHADER_READ_ONLY_OPTIMAL);
        imageInfo.imageView(parent.GetTextureAtlas().GetAtlasImageViewHandle());
        imageInfo.sampler(parent.GetTextureAtlas().GetAtlasSamplerHandle());            

        // We need 3 write descriptors, 2 for uniform buffers (vs + gs) and one for texture (fs)
        VkWriteDescriptorSet.Buffer descriptorWrites = VkWriteDescriptorSet.callocStack(3, stack);

        VkWriteDescriptorSet vertUBDescriptorWrite = descriptorWrites.get(0);
        vertUBDescriptorWrite.sType(VK_STRUCTURE_TYPE_WRITE_DESCRIPTOR_SET);
        vertUBDescriptorWrite.dstBinding(0);
        vertUBDescriptorWrite.dstArrayElement(0);
        vertUBDescriptorWrite.descriptorType(VK_DESCRIPTOR_TYPE_UNIFORM_BUFFER);
        vertUBDescriptorWrite.descriptorCount(1);
        vertUBDescriptorWrite.pBufferInfo(vertBufferInfo);

        VkWriteDescriptorSet geomUBDescriptorWrite = descriptorWrites.get(1);
        geomUBDescriptorWrite.sType(VK_STRUCTURE_TYPE_WRITE_DESCRIPTOR_SET);
        geomUBDescriptorWrite.dstBinding(1);
        geomUBDescriptorWrite.dstArrayElement(0);
        geomUBDescriptorWrite.descriptorType(VK_DESCRIPTOR_TYPE_UNIFORM_BUFFER);
        geomUBDescriptorWrite.descriptorCount(1);
        geomUBDescriptorWrite.pBufferInfo(geomBufferInfo);            

        VkWriteDescriptorSet samplerDescriptorWrite = descriptorWrites.get(2);
        samplerDescriptorWrite.sType(VK_STRUCTURE_TYPE_WRITE_DESCRIPTOR_SET);
        samplerDescriptorWrite.dstBinding(2);
        samplerDescriptorWrite.dstArrayElement(0);
        samplerDescriptorWrite.descriptorType(VK_DESCRIPTOR_TYPE_COMBINED_IMAGE_SAMPLER);
        samplerDescriptorWrite.descriptorCount(1);
        samplerDescriptorWrite.pImageInfo(imageInfo);                                


        for (int i = 0; i < imageCount; ++i) {
            long descriptorSet = pDescriptorSets.get(i);

            vertBufferInfo.buffer(vertUniformBuffers.get(i).GetBufferHandle());
            geomBufferInfo.buffer(geomUniformBuffers.get(i).GetBufferHandle());
 
            vertUBDescriptorWrite.dstSet(descriptorSet);
            geomUBDescriptorWrite.dstSet(descriptorSet);
            samplerDescriptorWrite.dstSet(descriptorSet);

            // Update the descriptors with a write and no copy
            vkUpdateDescriptorSets(cvkDevice.GetDevice(), descriptorWrites, null);

            descriptorSets.add(descriptorSet); 
        }
        
        return ret;
    }


    public int CreatePipeline(CVKSwapChain cvkSwapChain) {
        assert(cvkDevice != null);
        assert(cvkDevice.GetDevice() != null);
        assert(cvkSwapChain.GetSwapChainHandle()        != VK_NULL_HANDLE);
        assert(cvkSwapChain.GetRenderPassHandle()       != VK_NULL_HANDLE);
        assert(cvkSwapChain.GetDescriptorPoolHandle()   != VK_NULL_HANDLE);
        assert(hVertexShader   != VK_NULL_HANDLE);
        assert(hGeometryShader != VK_NULL_HANDLE);
        assert(hFragmentShader != VK_NULL_HANDLE);        
        assert(cvkSwapChain.GetWidth() > 0);
        assert(cvkSwapChain.GetHeight() > 0);
        
        
        // TODO_TT: investigate a frames in flight < imageCount approach
        int imageCount = cvkSwapChain.GetImageCount();
        
        
        int ret;
        try (MemoryStack stack = stackPush()) {     
            
            ret = CreateUniformBuffers(stack, cvkDevice, cvkSwapChain);
            checkVKret(ret);
            
            ret = CreateDescriptorSets(stack, cvkDevice, cvkSwapChain);
            checkVKret(ret);     
            
            ret = CreateVertexBuffers(stack, cvkDevice, cvkSwapChain);
            checkVKret(ret);     
            
            // A complete pipeline for each swapchain image.  Wasteful?
            pipelines = new ArrayList<>(imageCount);            
            pipelineLayouts = new ArrayList<>(imageCount);   
            for (int i = 0; i < imageCount; ++i) {                              
                // prepare vertex attributes

                //From the GL FPSBatcher and FPSRenderable and shaders:
                // 1 vertex per digit.
                // Vert inputs:
                // int[2] data {icon indexes (encoded to int), digit index * 4)
                // float[4] backgroundIconColor
                // Vert outputs:
                // flat out ivec2 gData; this is data passed through
                // out mat4 gBackgroundIconColor; backgroundIconColor in a 4x4 matrix
                // flat out float gRadius; 1 if visible, -1 otherwise
                // gl_Position = mvMatrix * vec4(digitPosition, 1); where digitPosition is (digit index * 4, 0, 0)

                // A bunch of uniforms:
                // SimpleIcon.vs:
                // uniform mat4 mvMatrix;
                // uniform float visibilityLow;
                // uniform float visibilityHigh;
                // uniform float offset;

                // SimpleIcon.gs:
                // Input:
                // uniform mat4 pMatrix;
                // uniform float pixelDensity;
                // uniform float pScale;     
                // Ouput:
                // flat out mat4 iconColor;
                // noperspective centroid out vec3 textureCoords;
                // layout(triangle_strip, max_vertices=28) out;     


            
                // TODO: Generalize map of shaders and type per renderable
                // Then can dynamically set here? Think I saw something like
                // this in the Oreon engine.
                ByteBuffer entryPoint = stack.UTF8("main");

                VkPipelineShaderStageCreateInfo.Buffer shaderStages = VkPipelineShaderStageCreateInfo.callocStack(3, stack);

                VkPipelineShaderStageCreateInfo vertShaderStageInfo = shaderStages.get(0);

                vertShaderStageInfo.sType(VK_STRUCTURE_TYPE_PIPELINE_SHADER_STAGE_CREATE_INFO);
                vertShaderStageInfo.stage(VK_SHADER_STAGE_VERTEX_BIT);
                vertShaderStageInfo.module(hVertexShader);
                vertShaderStageInfo.pName(entryPoint);

                VkPipelineShaderStageCreateInfo geomShaderStageInfo = shaderStages.get(1);
                geomShaderStageInfo.sType(VK_STRUCTURE_TYPE_PIPELINE_SHADER_STAGE_CREATE_INFO);
                geomShaderStageInfo.stage(VK_SHADER_STAGE_GEOMETRY_BIT);
                geomShaderStageInfo.module(hGeometryShader);
                geomShaderStageInfo.pName(entryPoint);            

                VkPipelineShaderStageCreateInfo fragShaderStageInfo = shaderStages.get(2);
                fragShaderStageInfo.sType(VK_STRUCTURE_TYPE_PIPELINE_SHADER_STAGE_CREATE_INFO);
                fragShaderStageInfo.stage(VK_SHADER_STAGE_FRAGMENT_BIT);
                fragShaderStageInfo.module(hFragmentShader);
                fragShaderStageInfo.pName(entryPoint);

                // ===> VERTEX STAGE <===
                VkPipelineVertexInputStateCreateInfo vertexInputInfo = VkPipelineVertexInputStateCreateInfo.callocStack(stack);
                vertexInputInfo.sType(VK_STRUCTURE_TYPE_PIPELINE_VERTEX_INPUT_STATE_CREATE_INFO);
                vertexInputInfo.pVertexBindingDescriptions(Vertex.GetBindingDescription());
                vertexInputInfo.pVertexAttributeDescriptions(Vertex.GetAttributeDescriptions());

                // ===> ASSEMBLY STAGE <===
                // Triangle list is stipulated by the layout of the out attribute of
                // SimpleIcon.gs
                VkPipelineInputAssemblyStateCreateInfo inputAssembly = VkPipelineInputAssemblyStateCreateInfo.callocStack(stack);
                inputAssembly.sType(VK_STRUCTURE_TYPE_PIPELINE_INPUT_ASSEMBLY_STATE_CREATE_INFO);
//                inputAssembly.topology(VK_PRIMITIVE_TOPOLOGY_TRIANGLE_LIST);
                
                // Generalize me! Parameter?
                inputAssembly.topology(VK_PRIMITIVE_TOPOLOGY_POINT_LIST);
                inputAssembly.primitiveRestartEnable(false);

                // ===> VIEWPORT & SCISSOR
                VkViewport.Buffer viewport = VkViewport.callocStack(1, stack);
                viewport.x(0.0f);
                viewport.y(0.0f);
                viewport.width(cvkSwapChain.GetWidth());
                viewport.height(cvkSwapChain.GetHeight());
                viewport.minDepth(0.0f);
                viewport.maxDepth(1.0f);

                VkRect2D.Buffer scissor = VkRect2D.callocStack(1, stack);
                scissor.offset(VkOffset2D.callocStack(stack).set(0, 0));
                scissor.extent(cvkSwapChain.GetExtent());

                VkPipelineViewportStateCreateInfo viewportState = VkPipelineViewportStateCreateInfo.callocStack(stack);
                viewportState.sType(VK_STRUCTURE_TYPE_PIPELINE_VIEWPORT_STATE_CREATE_INFO);
                viewportState.pViewports(viewport);
                viewportState.pScissors(scissor);

                // ===> RASTERIZATION STAGE <===
                VkPipelineRasterizationStateCreateInfo rasterizer = VkPipelineRasterizationStateCreateInfo.callocStack(stack);
                rasterizer.sType(VK_STRUCTURE_TYPE_PIPELINE_RASTERIZATION_STATE_CREATE_INFO);
                rasterizer.depthClampEnable(false);
                rasterizer.rasterizerDiscardEnable(false);
                rasterizer.polygonMode(VK_POLYGON_MODE_FILL);
                rasterizer.lineWidth(1.0f);
                rasterizer.cullMode(VK_CULL_MODE_BACK_BIT);
                rasterizer.frontFace(VK_FRONT_FACE_COUNTER_CLOCKWISE);
                rasterizer.depthBiasEnable(false);

                // ===> MULTISAMPLING <===
                VkPipelineMultisampleStateCreateInfo multisampling = VkPipelineMultisampleStateCreateInfo.callocStack(stack);
                multisampling.sType(VK_STRUCTURE_TYPE_PIPELINE_MULTISAMPLE_STATE_CREATE_INFO);
                multisampling.sampleShadingEnable(false);
                multisampling.rasterizationSamples(VK_SAMPLE_COUNT_1_BIT);

                // ===> COLOR BLENDING <===
                VkPipelineColorBlendAttachmentState.Buffer colorBlendAttachment = VkPipelineColorBlendAttachmentState.callocStack(1, stack);
                colorBlendAttachment.colorWriteMask(VK_COLOR_COMPONENT_R_BIT | VK_COLOR_COMPONENT_G_BIT | VK_COLOR_COMPONENT_B_BIT | VK_COLOR_COMPONENT_A_BIT);
                colorBlendAttachment.blendEnable(false);

                VkPipelineColorBlendStateCreateInfo colorBlending = VkPipelineColorBlendStateCreateInfo.callocStack(stack);
                colorBlending.sType(VK_STRUCTURE_TYPE_PIPELINE_COLOR_BLEND_STATE_CREATE_INFO);
                colorBlending.logicOpEnable(false);
                colorBlending.logicOp(VK_LOGIC_OP_COPY);
                colorBlending.pAttachments(colorBlendAttachment);
                colorBlending.blendConstants(stack.floats(0.0f, 0.0f, 0.0f, 0.0f));

                // ===> PIPELINE LAYOUT CREATION <===
                VkPipelineLayoutCreateInfo pipelineLayoutInfo = VkPipelineLayoutCreateInfo.callocStack(stack);
                pipelineLayoutInfo.sType(VK_STRUCTURE_TYPE_PIPELINE_LAYOUT_CREATE_INFO);
                pipelineLayoutInfo.pSetLayouts(stack.longs(hDescriptorLayout));

                LongBuffer pPipelineLayout = stack.longs(VK_NULL_HANDLE);

                ret = vkCreatePipelineLayout(cvkDevice.GetDevice(), pipelineLayoutInfo, null, pPipelineLayout);
                checkVKret(ret);

                long hPipelineLayout = pPipelineLayout.get(0);
                assert(hPipelineLayout != VK_NULL_HANDLE);
                pipelineLayouts.add(hPipelineLayout);
                
                VkGraphicsPipelineCreateInfo.Buffer pipelineInfo = VkGraphicsPipelineCreateInfo.callocStack(1, stack);
                pipelineInfo.sType(VK_STRUCTURE_TYPE_GRAPHICS_PIPELINE_CREATE_INFO);
                pipelineInfo.pStages(shaderStages);
                pipelineInfo.pVertexInputState(vertexInputInfo);
                pipelineInfo.pInputAssemblyState(inputAssembly);
                pipelineInfo.pViewportState(viewportState);
                pipelineInfo.pRasterizationState(rasterizer);
                pipelineInfo.pMultisampleState(multisampling);
                pipelineInfo.pColorBlendState(colorBlending);
                pipelineInfo.layout(hPipelineLayout);
                pipelineInfo.renderPass(cvkSwapChain.GetRenderPassHandle());
                pipelineInfo.subpass(0);
                pipelineInfo.basePipelineHandle(VK_NULL_HANDLE);
                pipelineInfo.basePipelineIndex(-1);

                LongBuffer pGraphicsPipeline = stack.mallocLong(1);


                ret = vkCreateGraphicsPipelines(cvkDevice.GetDevice(), 
                                                VK_NULL_HANDLE, 
                                                pipelineInfo, 
                                                null, 
                                                pGraphicsPipeline);
                checkVKret(ret);                
                pipelines.add(pGraphicsPipeline.get(0));
                assert(pipelines.get(i) != VK_NULL_HANDLE);        
            }
        }
        
        CVKLOGGER.log(Level.INFO, "Graphics Pipeline created for FPSRenderable class.");
        return ret;
    }
        
   
    public int DestroyPipeline(CVKSwapChain cvkSwapChain) {
        int ret = VK_SUCCESS;
        // Destory the command buffers
        if(null != commandBuffers && commandBuffers.size() > 0){
            for(int i = 0; i < commandBuffers.size(); ++i){
                vkFreeCommandBuffers(cvkDevice.GetDevice(), cvkDevice.GetCommandPoolHandle(), commandBuffers.get(i).GetVKCommandBuffer());
            }
        }
        
        // Destory pipeline and layout
        if (0 != graphicsPipeline){
            vkDestroyPipeline(cvkDevice.GetDevice(), graphicsPipeline, null);
        }
        
        if (0 != pipelineLayout){
            vkDestroyPipelineLayout(cvkDevice.GetDevice(), pipelineLayout, null);
        }
        return ret;
    }
    
    
    @Override
    public int SwapChainRecreated(CVKSwapChain cvkSwapChain) {
        int ret = DestroyPipeline(cvkSwapChain);
        if (VkSucceeded(ret)) {
            ret = CreatePipeline(cvkSwapChain);
            InitCommandBuffer(cvkSwapChain);
        }
        return ret;
    }
         
    public static int LoadShaders(CVKDevice cvkDevice) {
        int ret = VK_SUCCESS;
        
        try {
            ByteBuffer vsBytes = LoadFileToDirectBuffer(CVKShaderPlaceHolder.class, "compiled/SimpleIcon.vs.spv");
            if (vsBytes.capacity() == 0) {
                throw new RuntimeException("Failed to load compiled/SimpleIcon.vs.spv");
            }
            ByteBuffer gsBytes = LoadFileToDirectBuffer(CVKShaderPlaceHolder.class, "compiled/SimpleIcon.gs.spv");
            if (vsBytes.capacity() == 0) {
                throw new RuntimeException("Failed to load compiled/SimpleIcon.gs.spv");
            }            
            ByteBuffer fsBytes = LoadFileToDirectBuffer(CVKShaderPlaceHolder.class, "compiled/SimpleIcon.fs.spv");
            if (vsBytes.capacity() == 0) {
                throw new RuntimeException("Failed to load compiled/SimpleIcon.fs.spv");
            }            
            
            hVertexShader   = CVKShaderUtils.createShaderModule(vsBytes, cvkDevice.GetDevice());
            if (hVertexShader == VK_NULL_HANDLE) {
                throw new RuntimeException("Failed to create shader from SimpleIcon.vs.spv bytes");
            }            
            hGeometryShader = CVKShaderUtils.createShaderModule(gsBytes, cvkDevice.GetDevice());
            if (hGeometryShader == VK_NULL_HANDLE) {
                throw new RuntimeException("Failed to create shader from SimpleIcon.gs.spv bytes");
            }             
            hFragmentShader = CVKShaderUtils.createShaderModule(fsBytes, cvkDevice.GetDevice());            
            if (hFragmentShader == VK_NULL_HANDLE) {
                throw new RuntimeException("Failed to create shader from SimpleIcon.fs.spv bytes");
            }             
        } catch (IOException e) {
            //TODO_TT
        }
        
        return ret;
    }
    
    
    public static int CreateDescriptorLayout(CVKDevice cvkDevice) {
        int ret;
        
        try(MemoryStack stack = stackPush()) {
            /*
            Vertex shader needs a uniform buffer.
            Geometry shader needs a different uniform buffer.
            Fragment shader needs a sampler2Darray
            */

            VkDescriptorSetLayoutBinding.Buffer bindings = VkDescriptorSetLayoutBinding.callocStack(3, stack);

            VkDescriptorSetLayoutBinding vertexUBOLayout = bindings.get(0);
            vertexUBOLayout.binding(0);
            vertexUBOLayout.descriptorCount(1);
            vertexUBOLayout.descriptorType(VK_DESCRIPTOR_TYPE_UNIFORM_BUFFER);
            vertexUBOLayout.pImmutableSamplers(null);
            vertexUBOLayout.stageFlags(VK_SHADER_STAGE_VERTEX_BIT);
            
            VkDescriptorSetLayoutBinding geomUBOLayout = bindings.get(1);
            geomUBOLayout.binding(1);
            geomUBOLayout.descriptorCount(1);
            geomUBOLayout.descriptorType(VK_DESCRIPTOR_TYPE_UNIFORM_BUFFER);
            geomUBOLayout.pImmutableSamplers(null);
            geomUBOLayout.stageFlags(VK_SHADER_STAGE_GEOMETRY_BIT);            

            VkDescriptorSetLayoutBinding samplerLayoutBinding = bindings.get(2);
            samplerLayoutBinding.binding(2);
            samplerLayoutBinding.descriptorCount(1);
            samplerLayoutBinding.descriptorType(VK_DESCRIPTOR_TYPE_COMBINED_IMAGE_SAMPLER);
            samplerLayoutBinding.pImmutableSamplers(null);
            samplerLayoutBinding.stageFlags(VK_SHADER_STAGE_FRAGMENT_BIT);

            VkDescriptorSetLayoutCreateInfo layoutInfo = VkDescriptorSetLayoutCreateInfo.callocStack(stack);
            layoutInfo.sType(VK_STRUCTURE_TYPE_DESCRIPTOR_SET_LAYOUT_CREATE_INFO);
            layoutInfo.pBindings(bindings);

            LongBuffer pDescriptorSetLayout = stack.mallocLong(1);

            ret = vkCreateDescriptorSetLayout(cvkDevice.GetDevice(), layoutInfo, null, pDescriptorSetLayout);
            if (VkSucceeded(ret)) {
                hDescriptorLayout = pDescriptorSetLayout.get(0);
            }
        }        
        return ret;
    }


    @Override
    public int DisplayUpdate(CVKSwapChain cvkSwapChain, int imageIndex) {
        int ret = VK_SUCCESS;
        
        // TODO Update uniforms that will be used in the next image
        
        // Debug code to update the FPS value
        ret = DebugUpdateFPS(cvkDevice, cvkSwapChain);
        
        return ret;
    }
    
    static int counter = 0;
    private int DebugUpdateFPS(CVKDevice cvkDevice, CVKSwapChain cvkSwapChain){
        int ret = VK_SUCCESS;
        
        counter++;
        
        // Debug code to update every 100 frames
        if (counter % 100 != 0)
            return ret;
        
        int randTens = GetRandom(0,9);
        int randOnes = GetRandom(0,9);
        
        currentFPS.set(0, randTens);
        currentFPS.set(1, randOnes);
        
        // Convert to icon index
        try(MemoryStack stack = stackPush()) {
            // Update vertex buffers
            ret = CreateVertexBuffers(stack, cvkDevice, cvkSwapChain);
        }
        
        return ret;
    }
    
    private int GetRandom(int min, int max){
        return (int) ((Math.random() * ((max - min) + 1)) + min);
    }
    
    @Override
    public void IncrementDescriptorTypeRequirements(int descriptorTypeCounts[]) {
        assert(descriptorTypeCounts.length == (VK_DESCRIPTOR_TYPE_INPUT_ATTACHMENT + 1));
        // SimpleIcon.vs
        ++descriptorTypeCounts[VK_DESCRIPTOR_TYPE_UNIFORM_BUFFER];
        // SimpleIcon.gs
        ++descriptorTypeCounts[VK_DESCRIPTOR_TYPE_UNIFORM_BUFFER];
        // SimpleIcon.fs
        ++descriptorTypeCounts[VK_DESCRIPTOR_TYPE_COMBINED_IMAGE_SAMPLER];
    } 
    
    @Override
    public int GetVertexCount() {
        return 2;
    }
    
    @Override
    public void Display(MemoryStack stack, CVKFrame frame, CVKRenderer cvkRenderer, CVKSwapChain cvkSwapChain, int frameIndex) {
        //assert(commandBuffers != null);
        //VkCommandBuffer vkCommandBuffer = commandBuffers.get(frameIndex);
        //cvkRenderer.ExecuteCommandBuffer(stack, frame, vkCommandBuffer);
    }
    
    @Override
    public int DeviceInitialised(CVKDevice cvkDevice) {
        this.cvkDevice = cvkDevice;
        return VK_SUCCESS;
    }
    
    @Override
    public boolean NeedsCompleteHalt() {
        return parent.GetTextureAtlas().NeedsCompleteHalt();
    }
}<|MERGE_RESOLUTION|>--- conflicted
+++ resolved
@@ -37,6 +37,7 @@
 import static org.lwjgl.vulkan.VK10.VK_FORMAT_R32G32B32_SFLOAT;
 import static org.lwjgl.vulkan.VK10.VK_FORMAT_R32G32_SINT;
 import static org.lwjgl.vulkan.VK10.VK_NULL_HANDLE;
+import static org.lwjgl.vulkan.VK10.VK_SUCCESS;
 import static org.lwjgl.vulkan.VK10.VK_VERTEX_INPUT_RATE_VERTEX;
 import static org.lwjgl.vulkan.VK10.VK_PRIMITIVE_TOPOLOGY_POINT_LIST;
 import org.lwjgl.vulkan.VkVertexInputAttributeDescription;
@@ -138,15 +139,6 @@
     protected static final Matrix44f IDENTITY_44F = Matrix44f.identity();
     protected static final Vector3f ZERO_3F = new Vector3f(0, 0, 0);
     
-<<<<<<< HEAD
-    protected final Vector3f bottomRightCorner = new Vector3f();
-    protected float pyScale = 0;
-    protected float pxScale = 0;
-    protected List<Integer> currentFPS = null;
-    
-    protected final CVKScene cvkScene;
-=======
->>>>>>> 3593b5ce
     protected static long hVertexShader = VK_NULL_HANDLE;
     protected static long hGeometryShader = VK_NULL_HANDLE;
     protected static long hFragmentShader = VK_NULL_HANDLE;
@@ -163,7 +155,8 @@
     protected VertexUniformBufferObject vertUBO = new VertexUniformBufferObject();
     protected GeometryUniformBufferObject geomUBO = new GeometryUniformBufferObject();
     protected List<Long> descriptorSets = null;
-     
+    protected List<Integer> currentFPS = null;    
+ 
        
     protected static class Vertex {
         // This looks a little weird for Java, but LWJGL and JOGL both require
@@ -303,19 +296,14 @@
     }       
     
     
-<<<<<<< HEAD
-    public CVKFPSRenderable(CVKScene inScene) {
-        cvkScene = inScene;
+    public CVKFPSRenderable(CVKVisualProcessor visualProcessor) {
+        cvkScene = visualProcessor;
         
         currentFPS = new ArrayList();
         currentFPS.add(7);
         currentFPS.add(3);
         currentFPS.add(0);  // unused
         currentFPS.add(0);  // unused
-=======
-    public CVKFPSRenderable(CVKVisualProcessor visualProcessor) {
-        parent = visualProcessor;
->>>>>>> 3593b5ce
     }
     
     @Override
@@ -470,13 +458,9 @@
         for (int i = 0; i < vertices.length; ++i) {
             int data[] = new int[2];
             
-<<<<<<< HEAD
             int digit = currentFPS.get(i);
             
-            final int foregroundIconIndex = cvkScene.GetTextureAtlas().AddIcon(Integer.toString(digit));
-=======
-            final int foregroundIconIndex = parent.GetTextureAtlas().AddIcon(Integer.toString(7-(i*4)));
->>>>>>> 3593b5ce
+            final int foregroundIconIndex = parent.GetTextureAtlas().AddIcon(Integer.toString(digit));
             final int backgroundIconIndex = CVKIconTextureAtlas.TRANSPARENT_ICON_INDEX;
             
             // packed icon indices
@@ -511,15 +495,9 @@
         return ret;  
     }
     
-<<<<<<< HEAD
-    @Override
-    public int InitCommandBuffer(CVKDevice cvkDevice, CVKSwapChain cvkSwapChain){
-           
-=======
     
     @Override
     public int InitCommandBuffer(CVKSwapChain cvkSwapChain){
->>>>>>> 3593b5ce
         int ret = VK_SUCCESS;
         int imageCount = cvkSwapChain.GetImageCount();
         
