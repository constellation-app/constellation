--- conflicted
+++ resolved
@@ -22,6 +22,7 @@
 import au.gov.asd.tac.constellation.visual.vulkan.CVKDevice;
 import au.gov.asd.tac.constellation.visual.vulkan.utils.CVKShaderUtils;
 import au.gov.asd.tac.constellation.visual.vulkan.CVKSwapChain;
+import au.gov.asd.tac.constellation.visual.vulkan.CVKSwapChain.CVKDescriptorPoolRequirements;
 import static au.gov.asd.tac.constellation.visual.vulkan.utils.CVKUtils.CVKAssert;
 import static au.gov.asd.tac.constellation.visual.vulkan.utils.CVKUtils.CVKLOGGER;
 import static au.gov.asd.tac.constellation.visual.vulkan.utils.CVKUtils.VkSucceeded;
@@ -62,7 +63,6 @@
 import static org.lwjgl.vulkan.VK10.VK_COMPARE_OP_ALWAYS;
 import static org.lwjgl.vulkan.VK10.VK_CULL_MODE_BACK_BIT;
 import static org.lwjgl.vulkan.VK10.VK_DESCRIPTOR_TYPE_COMBINED_IMAGE_SAMPLER;
-import static org.lwjgl.vulkan.VK10.VK_DESCRIPTOR_TYPE_INPUT_ATTACHMENT;
 import static org.lwjgl.vulkan.VK10.VK_DESCRIPTOR_TYPE_UNIFORM_BUFFER;
 import static org.lwjgl.vulkan.VK10.VK_FORMAT_R32G32B32A32_SFLOAT;
 import static org.lwjgl.vulkan.VK10.VK_FRONT_FACE_COUNTER_CLOCKWISE;
@@ -134,6 +134,9 @@
 
 
 public class CVKFPSRenderable extends CVKRenderable {
+    // Static so we recreate descriptor layouts and shaders for each graph
+    private static boolean staticInitialised = false;
+    
     private static final int MAX_DIGITS = 4;
     private static final int ICON_BITS = 16;
     private static final int ICON_MASK = 0xffff;    
@@ -146,7 +149,7 @@
     private static long hVertexShader = VK_NULL_HANDLE;
     private static long hGeometryShader = VK_NULL_HANDLE;
     private static long hFragmentShader = VK_NULL_HANDLE;
-    private static long hDescriptorLayout = VK_NULL_HANDLE;    
+    private long hDescriptorLayout = VK_NULL_HANDLE;    
     
     private final Vector3f bottomRightCorner = new Vector3f();
     private float pyScale = 0;
@@ -175,7 +178,8 @@
     
     private boolean needsDisplayUpdate = false;
     private boolean needsResize = false;
-    
+    private int counter = 0;
+
  
     @Override
     public boolean IsDirty(){return isDirty; }
@@ -314,856 +318,10 @@
             buffer.putFloat(pixelDensity);
             buffer.putFloat(pScale);
         }             
-    }       
-    
-    
-    public CVKFPSRenderable(CVKVisualProcessor visualProcessor) {
-        parent = visualProcessor;
-        
-        currentFPS = new ArrayList<>();
-        currentFPS.add(7);
-        currentFPS.add(3);
-        currentFPS.add(0);  // unused
-        currentFPS.add(0);  // unused
-    }  
-        
-    @Override
-    public int GetVertexCount(){ return 4; }
-  
-    public int Init() {
-        int ret = VK_SUCCESS;
-        for (int digit = 0; digit < 10; ++digit) {
-            // Returns the index of the icon, not a success code
-            parent.GetTextureAtlas().AddIcon(Integer.toString(digit));
-        }
-        return ret;
-    }
-    
-    // LIFTED FROM FPSRenderable.java
-    private float calculateXProjectionScale(final int[] viewport) {
-        // calculate the number of pixels a cvkScene object of y-length 1 projects to.
-        final Vector4f proj1 = new Vector4f();
-        //TT: Projects 0,0,0 into an identity matrix scaled to the width and 
-        // height of the viewport (in pixels) and a z of 0->1.  This will lead to
-        // proj1 being width/2, height/2, 0.5
-        Graphics3DUtilities.project(ZERO_3F, IDENTITY_44F, viewport, proj1);
-        final Vector4f proj2 = new Vector4f();
-        final Vector3f unitPosition = new Vector3f(1, 0, 0);
-        //TT: Projecting 1,0,0 into the same space yields width, height/2, 0.5
-        Graphics3DUtilities.project(unitPosition, IDENTITY_44F, viewport, proj2);
-        //TT: the above seems like a lot of messing around to arrive at 
-        // xScale = width/2
-        final float xScale = proj2.getX() - proj1.getX();
-        //TT: 4/(width/2), what are the 256 and 64?  Magic numbers rock.  Maybe
-        // dimensions of the generated icon texture?  8/width.
-        // 256 is the icon width and height in the atlas texture, 64 is the number
-        // of icons you can fit in a 2048x2048 texture.
-        return (256.0f / 64) / xScale;
-    }
-    private float calculateYProjectionScale(final int[] viewport) {
-        // calculate the number of pixels a scene object of y-length 1 projects to.
-        final Vector4f proj1 = new Vector4f();
-        Graphics3DUtilities.project(ZERO_3F, IDENTITY_44F, viewport, proj1);
-        final Vector4f proj2 = new Vector4f();
-        final Vector3f unitPosition = new Vector3f(0, 1, 0);
-        Graphics3DUtilities.project(unitPosition, IDENTITY_44F, viewport, proj2);
-        final float yScale = proj2.getY() - proj1.getY();
-        return (256.0f / 64) / yScale;
     }    
     
     
-    private int CreateUniformBuffers(MemoryStack stack) {
-        CVKAssert(cvkSwapChain != null);
-        
-        int imageCount = cvkSwapChain.GetImageCount();        
-
-        vertexUniformBuffers = new ArrayList<>();
-        geometryUniformBuffers = new ArrayList<>();        
-        for (int i = 0; i < imageCount; ++i) {   
-            CVKBuffer vertUniformBuffer = CVKBuffer.Create(cvkDevice, 
-                                                          VertexUniformBufferObject.SIZEOF,
-                                                          VK_BUFFER_USAGE_UNIFORM_BUFFER_BIT | VK_BUFFER_USAGE_TRANSFER_DST_BIT,
-                                                          VK_MEMORY_PROPERTY_DEVICE_LOCAL_BIT);
-            vertUniformBuffer.DEBUGNAME = String.format("CVKFPSRenderable vertUniformBuffer %d", i);   
-            vertexUniformBuffers.add(vertUniformBuffer);            
-            
-            CVKBuffer geomUniformBuffer = CVKBuffer.Create(cvkDevice, 
-                                                          GeometryUniformBufferObject.SIZEOF,
-                                                          VK_BUFFER_USAGE_UNIFORM_BUFFER_BIT | VK_BUFFER_USAGE_TRANSFER_DST_BIT,
-                                                          VK_MEMORY_PROPERTY_HOST_VISIBLE_BIT | VK_MEMORY_PROPERTY_HOST_COHERENT_BIT);
-            geomUniformBuffer.DEBUGNAME = String.format("CVKFPSRenderable geomUniformBuffer %d", i);                                    
-            geometryUniformBuffers.add(geomUniformBuffer);            
-        }
-        
-        return UpdateUniformBuffers(stack);                
-    }
-    
-    
-    private int UpdateUniformBuffers(MemoryStack stack) {
-        CVKAssert(cvkSwapChain != null);
-        
-        int ret = VK_SUCCESS;
-     
-        // TODO_TT: investigate a frames in flight < imageCount approach
-        int imageCount = cvkSwapChain.GetImageCount();        
-        
-        // LIFTED FROM FPSRenderable.reshape(...)
-        //TT: the logic here seems to be the FPS text needs to be 50 pixels from the 
-        // edges, the calculation of dx and dy implies that the viewport is 
-        //-width/2, -height/2, width/2, height/2
-        
-        // whenever the drawable shape changes, recalculate the place where the fps is drawn
-        
-        // This is a GL viewport where the screen space origin is in the bottom left corner
-        //final int[] viewport = new int[]{0, 0, cvkSwapChain.GetWidth(), cvkSwapChain.GetHeight()};
-        
-        // In Vulkan the screen space origin is in the top left hand corner.  Note we put the origin at 0, H and 
-        // the viewport dimensions are W and -H.  The -H means we we still have a 0->H range, just running in the
-        // opposite direction to GL.
-        final int[] viewport = new int[]{0, cvkSwapChain.GetHeight(), cvkSwapChain.GetWidth(), -cvkSwapChain.GetHeight()};
-        
-        final int dx = cvkSwapChain.GetWidth() / 2 - FPS_OFFSET;
-        final int dy = cvkSwapChain.GetHeight() / 2 - FPS_OFFSET;
-        pxScale = calculateXProjectionScale(viewport);
-        pyScale = calculateYProjectionScale(viewport);
-        Graphics3DUtilities.moveByProjection(ZERO_3F, IDENTITY_44F, viewport, dx, dy, bottomRightCorner);
-
-        
-        // set the number of pixels per world unit at distance 1
-        geometryUBO.pixelDensity = (float)(cvkSwapChain.GetHeight() * 0.5 / Math.tan(Math.toRadians(FIELD_OF_VIEW)));        
-        geometryUBO.pScale = pyScale;
-             
-        
-        // LIFTED FROM FPSRenerable.display(...)
-        // Initialise source data to sensible values   
-        final Matrix44f scalingMatrix = new Matrix44f();
-        scalingMatrix.makeScalingMatrix(pxScale, pyScale, 0);
-        final Matrix44f srMatrix = new Matrix44f();
-        srMatrix.multiply(scalingMatrix, IDENTITY_44F);
-
-        // build the fps matrix by translating the sr matrix
-        final Matrix44f translationMatrix = new Matrix44f();
-        translationMatrix.makeTranslationMatrix(bottomRightCorner.getX(),
-                                                bottomRightCorner.getY(), 
-                                                bottomRightCorner.getZ());
-        vertexUBO.mvMatrix.multiply(translationMatrix, srMatrix);        
-                      
-                
-        // In the JOGL version these were in a static var CAMERA that never changed
-        vertexUBO.visibilityLow = 0.0f;
-        vertexUBO.visibilityHigh = 1.0f;
-        
-        // Get the projection matrix from our parent
-        geometryUBO.pMatrix.set(parent.GetProjectionMatrix());
-        
-
-
-        // Staging buffer so our VB can be device local (most performant memory)
-        int size = VertexUniformBufferObject.SIZEOF;
-        PointerBuffer pData = stack.mallocPointer(1);        
-        CVKBuffer cvkVertUBStagingBuffer = CVKBuffer.Create(cvkDevice, 
-                                                            size,
-                                                            VK_BUFFER_USAGE_TRANSFER_SRC_BIT,
-                                                            VK_MEMORY_PROPERTY_HOST_VISIBLE_BIT | VK_MEMORY_PROPERTY_HOST_COHERENT_BIT);
-        cvkVertUBStagingBuffer.DEBUGNAME = "CVKFPSRenderable.UpdateUniformBuffers cvkVertUBStagingBuffer";                           
-        ret = vkMapMemory(cvkDevice.GetDevice(), cvkVertUBStagingBuffer.GetMemoryBufferHandle(), 0, size, 0, pData);
-        if (VkFailed(ret)) { return ret; }
-        {
-            vertexUBO.CopyTo(pData.getByteBuffer(0, size));
-        }
-        vkUnmapMemory(cvkDevice.GetDevice(), cvkVertUBStagingBuffer.GetMemoryBufferHandle());             
-
-        // Fill of the geometry uniform buffer
-        size = GeometryUniformBufferObject.SIZEOF;
-        CVKBuffer cvkGeomUBStagingBuffer = CVKBuffer.Create(cvkDevice, 
-                                                            size,
-                                                            VK_BUFFER_USAGE_TRANSFER_SRC_BIT,
-                                                            VK_MEMORY_PROPERTY_HOST_VISIBLE_BIT | VK_MEMORY_PROPERTY_HOST_COHERENT_BIT);
-        cvkGeomUBStagingBuffer.DEBUGNAME = "CVKFPSRenderable.UpdateUniformBuffers cvkGeomUBStagingBuffer";  
-        ret = vkMapMemory(cvkDevice.GetDevice(), cvkGeomUBStagingBuffer.GetMemoryBufferHandle(), 0, size, 0, pData);
-        if (VkFailed(ret)) { return ret; }
-        {
-            geometryUBO.CopyTo(pData.getByteBuffer(0, size));
-        }
-        vkUnmapMemory(cvkDevice.GetDevice(), cvkGeomUBStagingBuffer.GetMemoryBufferHandle());          
-                
-        // Copy the UBOs in VK buffers we can bind to a descriptor set  
-        for (int i = 0; i < imageCount; ++i) {   
-            vertexUniformBuffers.get(i).CopyFrom(cvkVertUBStagingBuffer);                       
-            geometryUniformBuffers.get(i).CopyFrom(cvkGeomUBStagingBuffer);                                           
-        }
-	cvkVertUBStagingBuffer.Destroy();
-        cvkGeomUBStagingBuffer.Destroy();
-
-        return ret;
-    }
-    
-    
-    private int CreateVertexBuffers() {
-        CVKAssert(cvkSwapChain != null);
-        
-        int ret = VK_SUCCESS;
-    
-        int imageCount = cvkSwapChain.GetImageCount();               
-        vertexBuffers = new ArrayList<>();
-        
-        // Size to upper limit, we don't have to draw each one.
-        int size = vertices.length * Vertex.SIZEOF;
-        
-        //TODO_TT: most if not all of Constellation's vertex buffers won't change after creation
-        // so they should probably be allocated as VK_MEMORY_PROPERTY_DEVICE_LOCAL_BIT and staged
-        // to once to fill them (staging buffer this is host visible then copied to the device local)
-        for (int i = 0; i < imageCount; ++i) {   
-            CVKBuffer cvkVertexBuffer = CVKBuffer.Create(cvkDevice, 
-                                                         size,
-                                                         VK_BUFFER_USAGE_VERTEX_BUFFER_BIT | VK_BUFFER_USAGE_TRANSFER_DST_BIT,
-                                                         VK_MEMORY_PROPERTY_DEVICE_LOCAL_BIT);
-            cvkVertexBuffer.DEBUGNAME = String.format("CVKFPSRenderable cvkVertexBuffer %d", i);
-            vertexBuffers.add(cvkVertexBuffer);        
-        }
-        
-        // Populate them with some values
-        UpdateVertexBuffers();
-        
-        return ret;  
-    }
-    
-    
-    private int UpdateVertexBuffers() {
-        int ret = VK_SUCCESS;
-        
-        try(MemoryStack stack = stackPush()) {                          
-            // Size to upper limit, we don't have to draw each one.
-            for (int i = 0; i < vertices.length; ++i) {
-                int data[] = new int[2];
-
-                int digit = currentFPS.get(i);
-                
-                final int foregroundIconIndex;
-                if (digit >= 0 && digit < 10) {
-                    foregroundIconIndex = parent.GetTextureAtlas().AddIcon(Integer.toString(digit));
-                } else {
-                    foregroundIconIndex = digit;
-                }
-               
-                final int backgroundIconIndex = CVKIconTextureAtlas.TRANSPARENT_ICON_INDEX;
-
-                // packed icon indices
-                data[0] = (backgroundIconIndex << ICON_BITS) | (foregroundIconIndex & ICON_MASK);
-
-                // offset which is used for this digit's position in SimpleIcon.vs
-                data[1] = i * DIGIT_ICON_OFFSET;
-
-                // colour which is inexplicably converted to a 4x4 matrix in the vert shader
-                Vector4f colour = new Vector4f(1.0f,1.0f,1.0f,1.0f);
-
-                vertices[i] = new Vertex(data, colour);
-            }
-            
-            // Copy to our staging buffer (host read/write)
-            int size = vertices.length * Vertex.SIZEOF;
-            CVKBuffer cvkStagingBuffer = CVKBuffer.Create(cvkDevice, 
-                                                          size,
-                                                          VK_BUFFER_USAGE_TRANSFER_SRC_BIT,
-                                                          VK_MEMORY_PROPERTY_HOST_VISIBLE_BIT | VK_MEMORY_PROPERTY_HOST_COHERENT_BIT);
-            cvkStagingBuffer.DEBUGNAME = "CVKFPSRenderable cvkStagingBuffer";               
-            PointerBuffer data = stack.mallocPointer(1);
-            vkMapMemory(cvkDevice.GetDevice(), cvkStagingBuffer.GetMemoryBufferHandle(), 0, size, 0, data);
-            {
-                Vertex.CopyTo(data.getByteBuffer(0, size), vertices);
-            }
-            vkUnmapMemory(cvkDevice.GetDevice(), cvkStagingBuffer.GetMemoryBufferHandle());
-
-            // Populate
-            for (int i = 0; i < vertexBuffers.size(); ++i) {   
-                CVKBuffer cvkVertexBuffer = vertexBuffers.get(i);
-                cvkVertexBuffer.CopyFrom(cvkStagingBuffer);
-            }
-        }
-        
-        return ret;         
-    }
-    
-    
-    public int CreateCommandBuffers(){
-        CVKAssert(cvkSwapChain != null);
-        
-        int ret = VK_SUCCESS;
-        int imageCount = cvkSwapChain.GetImageCount();
-        
-        commandBuffers = new ArrayList<>(imageCount);
-
-        for (int i = 0; i < imageCount; ++i) {
-            CVKCommandBuffer buffer = CVKCommandBuffer.Create(cvkDevice, VK_COMMAND_BUFFER_LEVEL_SECONDARY);
-            buffer.DEBUGNAME = String.format("CVKFPSRenderable %d", i);
-            commandBuffers.add(buffer);
-        }
-        
-        CVKLOGGER.log(Level.INFO, "Init Command Buffer - FPSRenderable");
-        
-        return ret;
-    }
-    
-    @Override
-    public int RecordCommandBuffer(VkCommandBufferInheritanceInfo inheritanceInfo, int index){
-        VerifyInRenderThread();
-        CVKAssert(cvkDevice.GetDevice() != null);
-        CVKAssert(cvkDevice.GetCommandPoolHandle() != VK_NULL_HANDLE);
-        CVKAssert(cvkSwapChain != null);
-                
-        int ret = VK_SUCCESS;
-     
-        // TODO_TT: investigate a frames in flight < imageCount approach
-        try (MemoryStack stack = stackPush()) {
- 
-            // Fill
-            VkCommandBufferBeginInfo beginInfo = VkCommandBufferBeginInfo.callocStack(stack);
-            beginInfo.sType(VK_STRUCTURE_TYPE_COMMAND_BUFFER_BEGIN_INFO);
-            beginInfo.pNext(0);
-            beginInfo.flags(VK_COMMAND_BUFFER_USAGE_RENDER_PASS_CONTINUE_BIT);  // hard coding this for now
-            beginInfo.pInheritanceInfo(inheritanceInfo);             
-
-            VkCommandBuffer commandBuffer = commandBuffers.get(index).GetVKCommandBuffer();
-            ret = vkBeginCommandBuffer(commandBuffer, beginInfo);
-            checkVKret(ret);
-
-            vkCmdBindPipeline(commandBuffer, VK_PIPELINE_BIND_POINT_GRAPHICS, pipelines.get(index));
-
-            LongBuffer pVertexBuffers = stack.longs(vertexBuffers.get(index).GetBufferHandle());
-            LongBuffer offsets = stack.longs(0);
-
-            // Bind verts
-            vkCmdBindVertexBuffers(commandBuffer, 0, pVertexBuffers, offsets);
-
-            // Bind descriptors
-            vkCmdBindDescriptorSets(commandBuffer, 
-                                    VK_PIPELINE_BIND_POINT_GRAPHICS,
-                                    pipelineLayouts.get(index), 
-                                    0, 
-                                    stack.longs(pDescriptorSets.get(index)), 
-                                    null);
-            vkCmdDraw(commandBuffer,
-                      GetVertexCount(),  //number of verts == number of digits
-                      1,  //no instancing, but we must draw at least 1 point
-                      0,  //first vert index
-                      0); //first instance index (N/A)                         
-            ret = vkEndCommandBuffer(commandBuffer);
-            checkVKret(ret);
-        }
-        
-        return ret;
-    }    
-
-
-    private int CreateDescriptorSets(MemoryStack stack) {
-        CVKAssert(cvkSwapChain != null);
-        
-        int ret;    
-        int imageCount = cvkSwapChain.GetImageCount();
-
-        // The same layout is used for each descriptor set (each descriptor set is
-        // identical but allow the GPU and CPU to desynchronise_.
-        LongBuffer layouts = stack.mallocLong(imageCount);
-        for (int i = 0; i < imageCount; ++i) {
-            layouts.put(i, hDescriptorLayout);
-        }
-
-        VkDescriptorSetAllocateInfo allocInfo = VkDescriptorSetAllocateInfo.callocStack(stack);
-        allocInfo.sType(VK_STRUCTURE_TYPE_DESCRIPTOR_SET_ALLOCATE_INFO);
-        allocInfo.descriptorPool(cvkSwapChain.GetDescriptorPoolHandle());
-        allocInfo.pSetLayouts(layouts);            
-
-        // Allocate the descriptor sets from the descriptor pool, they'll be unitialised
-        pDescriptorSets = MemoryUtil.memAllocLong(imageCount);
-        ret = vkAllocateDescriptorSets(cvkDevice.GetDevice(), allocInfo, pDescriptorSets);
-        if (VkFailed(ret)) { return ret; }      
-        
-        return UpdateDescriptorSets(stack);
-    }
-    
-    private int UpdateDescriptorSets(MemoryStack stack) {
-        CVKAssert(cvkSwapChain != null);
-        
-        int ret = VK_SUCCESS;
-     
-        int imageCount = cvkSwapChain.GetImageCount();
-
-        // Struct for the size of the uniform buffer used by SimpleIcon.vs (we fill the actual buffer below)
-        VkDescriptorBufferInfo.Buffer vertBufferInfo = VkDescriptorBufferInfo.callocStack(1, stack);
-        vertBufferInfo.offset(0);
-        vertBufferInfo.range(VertexUniformBufferObject.SIZEOF);
-
-        // Struct for the size of the uniform buffer used by SimpleIcon.gs (we fill the actual buffer below)
-        VkDescriptorBufferInfo.Buffer geomBufferInfo = VkDescriptorBufferInfo.callocStack(1, stack);
-        geomBufferInfo.offset(0);
-        geomBufferInfo.range(GeometryUniformBufferObject.SIZEOF);      
-
-        // Struct for the size of the image sampler used by SimpleIcon.fs
-        VkDescriptorImageInfo.Buffer imageInfo = VkDescriptorImageInfo.callocStack(1, stack);
-        imageInfo.imageLayout(VK_IMAGE_LAYOUT_SHADER_READ_ONLY_OPTIMAL);
-        imageInfo.imageView(parent.GetTextureAtlas().GetAtlasImageViewHandle());
-        imageInfo.sampler(parent.GetTextureAtlas().GetAtlasSamplerHandle());            
-
-        // We need 3 write descriptors, 2 for uniform buffers (vs + gs) and one for texture (fs)
-        VkWriteDescriptorSet.Buffer descriptorWrites = VkWriteDescriptorSet.callocStack(3, stack);
-
-        VkWriteDescriptorSet vertUBDescriptorWrite = descriptorWrites.get(0);
-        vertUBDescriptorWrite.sType(VK_STRUCTURE_TYPE_WRITE_DESCRIPTOR_SET);
-        vertUBDescriptorWrite.dstBinding(0);
-        vertUBDescriptorWrite.dstArrayElement(0);
-        vertUBDescriptorWrite.descriptorType(VK_DESCRIPTOR_TYPE_UNIFORM_BUFFER);
-        vertUBDescriptorWrite.descriptorCount(1);
-        vertUBDescriptorWrite.pBufferInfo(vertBufferInfo);
-
-        VkWriteDescriptorSet geomUBDescriptorWrite = descriptorWrites.get(1);
-        geomUBDescriptorWrite.sType(VK_STRUCTURE_TYPE_WRITE_DESCRIPTOR_SET);
-        geomUBDescriptorWrite.dstBinding(1);
-        geomUBDescriptorWrite.dstArrayElement(0);
-        geomUBDescriptorWrite.descriptorType(VK_DESCRIPTOR_TYPE_UNIFORM_BUFFER);
-        geomUBDescriptorWrite.descriptorCount(1);
-        geomUBDescriptorWrite.pBufferInfo(geomBufferInfo);            
-
-        VkWriteDescriptorSet samplerDescriptorWrite = descriptorWrites.get(2);
-        samplerDescriptorWrite.sType(VK_STRUCTURE_TYPE_WRITE_DESCRIPTOR_SET);
-        samplerDescriptorWrite.dstBinding(2);
-        samplerDescriptorWrite.dstArrayElement(0);
-        samplerDescriptorWrite.descriptorType(VK_DESCRIPTOR_TYPE_COMBINED_IMAGE_SAMPLER);
-        samplerDescriptorWrite.descriptorCount(1);
-        samplerDescriptorWrite.pImageInfo(imageInfo);                                
-
-
-        for (int i = 0; i < imageCount; ++i) {
-            long descriptorSet = pDescriptorSets.get(i);
-
-            vertBufferInfo.buffer(vertexUniformBuffers.get(i).GetBufferHandle());
-            geomBufferInfo.buffer(geometryUniformBuffers.get(i).GetBufferHandle());
- 
-            vertUBDescriptorWrite.dstSet(descriptorSet);
-            geomUBDescriptorWrite.dstSet(descriptorSet);
-            samplerDescriptorWrite.dstSet(descriptorSet);
-
-            // Update the descriptors with a write and no copy
-            vkUpdateDescriptorSets(cvkDevice.GetDevice(), descriptorWrites, null);
-        }
-        
-        // Cache atlas handles so we know when to recreate descriptors
-        hAtlasSampler = parent.GetTextureAtlas().GetAtlasSamplerHandle();
-        hAtlasImageView = parent.GetTextureAtlas().GetAtlasImageViewHandle();            
-        
-        return ret;
-    }
-    
-    
-    private int DestroyDescriptorSets() {
-        int ret = VK_SUCCESS;
-        
-<<<<<<< HEAD
-//        if (pDescriptorSets != null) {
-//            // After calling vkFreeDescriptorSets, all descriptor sets in pDescriptorSets are invalid.
-//            ret = vkFreeDescriptorSets(cvkDevice.GetDevice(), cvkSwapChain.GetDescriptorPoolHandle(), pDescriptorSets);
-//            pDescriptorSets = null;
-//            checkVKret(ret);
-//        }
-=======
-        if (pDescriptorSets != null) {
-            // After calling vkFreeDescriptorSets, all descriptor sets in pDescriptorSets are invalid.
-            ret = vkFreeDescriptorSets(cvkDevice.GetDevice(), cvkSwapChain.GetDescriptorPoolHandle(), pDescriptorSets);
-            pDescriptorSets = null;
-            checkVKret(ret);
-        }
->>>>>>> 223c64d7
-        
-        return ret;
-    }
-
-    
-<<<<<<< HEAD
-    private int CreatePipelines(CVKSwapChain cvkSwapChain) {
-=======
-    private int CreatePipelines() {
->>>>>>> 223c64d7
-        CVKAssert(cvkDevice != null);
-        CVKAssert(cvkDevice.GetDevice() != null);
-        CVKAssert(cvkSwapChain != null);
-        CVKAssert(cvkSwapChain.GetSwapChainHandle()        != VK_NULL_HANDLE);
-        CVKAssert(cvkSwapChain.GetRenderPassHandle()       != VK_NULL_HANDLE);
-        CVKAssert(cvkSwapChain.GetDescriptorPoolHandle()   != VK_NULL_HANDLE);
-        CVKAssert(hVertexShader   != VK_NULL_HANDLE);
-        CVKAssert(hGeometryShader != VK_NULL_HANDLE);
-        CVKAssert(hFragmentShader != VK_NULL_HANDLE);        
-        CVKAssert(cvkSwapChain.GetWidth() > 0);
-        CVKAssert(cvkSwapChain.GetHeight() > 0);
-               
-        final int imageCount = cvkSwapChain.GetImageCount();                
-        int ret = VK_SUCCESS;
-        try (MemoryStack stack = stackPush()) {                 
-            // A complete pipeline for each swapchain image.  Wasteful?
-            pipelines = new ArrayList<>(imageCount);            
-            pipelineLayouts = new ArrayList<>(imageCount);   
-            for (int i = 0; i < imageCount; ++i) {                              
-                // prepare vertex attributes
-
-                //From the GL FPSBatcher and FPSRenderable and shaders:
-                // 1 vertex per digit.
-                // Vert inputs:
-                // int[2] data {icon indexes (encoded to int), digit index * 4)
-                // float[4] backgroundIconColor
-                // Vert outputs:
-                // flat out ivec2 gData; this is data passed through
-                // out mat4 gBackgroundIconColor; backgroundIconColor in a 4x4 matrix
-                // flat out float gRadius; 1 if visible, -1 otherwise
-                // gl_Position = mvMatrix * vec4(digitPosition, 1); where digitPosition is (digit index * 4, 0, 0)
-
-                // A bunch of uniforms:
-                // SimpleIcon.vs:
-                // uniform mat4 mvMatrix;
-                // uniform float visibilityLow;
-                // uniform float visibilityHigh;
-                // uniform float offset;
-
-                // SimpleIcon.gs:
-                // Input:
-                // uniform mat4 pMatrix;
-                // uniform float pixelDensity;
-                // uniform float pScale;     
-                // Ouput:
-                // flat out mat4 iconColor;
-                // noperspective centroid out vec3 textureCoords;
-                // layout(triangle_strip, max_vertices=28) out;     
-
-
-            
-                // TODO: Generalize map of shaders and type per renderable
-                // Then can dynamically set here? Think I saw something like
-                // this in the Oreon engine.
-                ByteBuffer entryPoint = stack.UTF8("main");
-
-                VkPipelineShaderStageCreateInfo.Buffer shaderStages = VkPipelineShaderStageCreateInfo.callocStack(3, stack);
-
-                VkPipelineShaderStageCreateInfo vertShaderStageInfo = shaderStages.get(0);
-
-                vertShaderStageInfo.sType(VK_STRUCTURE_TYPE_PIPELINE_SHADER_STAGE_CREATE_INFO);
-                vertShaderStageInfo.stage(VK_SHADER_STAGE_VERTEX_BIT);
-                vertShaderStageInfo.module(hVertexShader);
-                vertShaderStageInfo.pName(entryPoint);
-
-                VkPipelineShaderStageCreateInfo geomShaderStageInfo = shaderStages.get(1);
-                geomShaderStageInfo.sType(VK_STRUCTURE_TYPE_PIPELINE_SHADER_STAGE_CREATE_INFO);
-                geomShaderStageInfo.stage(VK_SHADER_STAGE_GEOMETRY_BIT);
-                geomShaderStageInfo.module(hGeometryShader);
-                geomShaderStageInfo.pName(entryPoint);            
-
-                VkPipelineShaderStageCreateInfo fragShaderStageInfo = shaderStages.get(2);
-                fragShaderStageInfo.sType(VK_STRUCTURE_TYPE_PIPELINE_SHADER_STAGE_CREATE_INFO);
-                fragShaderStageInfo.stage(VK_SHADER_STAGE_FRAGMENT_BIT);
-                fragShaderStageInfo.module(hFragmentShader);
-                fragShaderStageInfo.pName(entryPoint);
-
-                // ===> VERTEX STAGE <===
-                VkPipelineVertexInputStateCreateInfo vertexInputInfo = VkPipelineVertexInputStateCreateInfo.callocStack(stack);
-                vertexInputInfo.sType(VK_STRUCTURE_TYPE_PIPELINE_VERTEX_INPUT_STATE_CREATE_INFO);
-                vertexInputInfo.pVertexBindingDescriptions(Vertex.GetBindingDescription());
-                vertexInputInfo.pVertexAttributeDescriptions(Vertex.GetAttributeDescriptions());
-
-                // ===> ASSEMBLY STAGE <===
-                // Triangle list is stipulated by the layout of the out attribute of
-                // SimpleIcon.gs
-                VkPipelineInputAssemblyStateCreateInfo inputAssembly = VkPipelineInputAssemblyStateCreateInfo.callocStack(stack);
-                inputAssembly.sType(VK_STRUCTURE_TYPE_PIPELINE_INPUT_ASSEMBLY_STATE_CREATE_INFO);
-//                inputAssembly.topology(VK_PRIMITIVE_TOPOLOGY_TRIANGLE_LIST);
-                
-                // Generalize me! Parameter?
-                inputAssembly.topology(VK_PRIMITIVE_TOPOLOGY_POINT_LIST);
-                inputAssembly.primitiveRestartEnable(false);
-
-                // ===> VIEWPORT & SCISSOR
-                VkViewport.Buffer viewport = VkViewport.callocStack(1, stack);
-                viewport.x(0.0f);
-                viewport.y(0.0f);
-                viewport.width(cvkSwapChain.GetWidth());
-                viewport.height(cvkSwapChain.GetHeight());
-                viewport.minDepth(0.0f);
-                viewport.maxDepth(1.0f);
-
-                VkRect2D.Buffer scissor = VkRect2D.callocStack(1, stack);
-                scissor.offset(VkOffset2D.callocStack(stack).set(0, 0));
-                scissor.extent(cvkSwapChain.GetExtent());
-
-                VkPipelineViewportStateCreateInfo viewportState = VkPipelineViewportStateCreateInfo.callocStack(stack);
-                viewportState.sType(VK_STRUCTURE_TYPE_PIPELINE_VIEWPORT_STATE_CREATE_INFO);
-                viewportState.pViewports(viewport);
-                viewportState.pScissors(scissor);
-
-                // ===> RASTERIZATION STAGE <===
-                VkPipelineRasterizationStateCreateInfo rasterizer = VkPipelineRasterizationStateCreateInfo.callocStack(stack);
-                rasterizer.sType(VK_STRUCTURE_TYPE_PIPELINE_RASTERIZATION_STATE_CREATE_INFO);
-                rasterizer.depthClampEnable(false);
-                rasterizer.rasterizerDiscardEnable(false);
-                rasterizer.polygonMode(VK_POLYGON_MODE_FILL);
-                rasterizer.lineWidth(1.0f);
-                rasterizer.cullMode(VK_CULL_MODE_BACK_BIT);
-                rasterizer.frontFace(VK_FRONT_FACE_COUNTER_CLOCKWISE);
-                rasterizer.depthBiasEnable(false);
-
-                // ===> MULTISAMPLING <===
-                VkPipelineMultisampleStateCreateInfo multisampling = VkPipelineMultisampleStateCreateInfo.callocStack(stack);
-                multisampling.sType(VK_STRUCTURE_TYPE_PIPELINE_MULTISAMPLE_STATE_CREATE_INFO);
-                multisampling.sampleShadingEnable(false);
-                multisampling.rasterizationSamples(VK_SAMPLE_COUNT_1_BIT);
-                
-                // ===> DEPTH <===
-
-                // Even though we don't test depth, the renderpass created by CVKSwapChain is used by
-                // each renderable and it was created to have a depth attachment
-                VkPipelineDepthStencilStateCreateInfo depthStencil = VkPipelineDepthStencilStateCreateInfo.callocStack(stack);
-                depthStencil.sType(VK_STRUCTURE_TYPE_PIPELINE_DEPTH_STENCIL_STATE_CREATE_INFO);
-                depthStencil.depthTestEnable(false);
-                depthStencil.depthWriteEnable(false);
-                depthStencil.depthCompareOp(VK_COMPARE_OP_ALWAYS);
-                depthStencil.depthBoundsTestEnable(false);
-                depthStencil.minDepthBounds(0.0f); // Optional
-                depthStencil.maxDepthBounds(1.0f); // Optional
-                depthStencil.stencilTestEnable(false);                       
-
-                // ===> COLOR BLENDING <===
-                VkPipelineColorBlendAttachmentState.Buffer colorBlendAttachment = VkPipelineColorBlendAttachmentState.callocStack(1, stack);
-                colorBlendAttachment.colorWriteMask(VK_COLOR_COMPONENT_R_BIT | VK_COLOR_COMPONENT_G_BIT | VK_COLOR_COMPONENT_B_BIT | VK_COLOR_COMPONENT_A_BIT);
-                colorBlendAttachment.blendEnable(false);
-
-                VkPipelineColorBlendStateCreateInfo colorBlending = VkPipelineColorBlendStateCreateInfo.callocStack(stack);
-                colorBlending.sType(VK_STRUCTURE_TYPE_PIPELINE_COLOR_BLEND_STATE_CREATE_INFO);
-                colorBlending.logicOpEnable(false);
-                colorBlending.logicOp(VK_LOGIC_OP_COPY);
-                colorBlending.pAttachments(colorBlendAttachment);
-                colorBlending.blendConstants(stack.floats(0.0f, 0.0f, 0.0f, 0.0f));
-
-                // ===> PIPELINE LAYOUT CREATION <===
-                VkPipelineLayoutCreateInfo pipelineLayoutInfo = VkPipelineLayoutCreateInfo.callocStack(stack);
-                pipelineLayoutInfo.sType(VK_STRUCTURE_TYPE_PIPELINE_LAYOUT_CREATE_INFO);
-                pipelineLayoutInfo.pSetLayouts(stack.longs(hDescriptorLayout));
-
-                LongBuffer pPipelineLayout = stack.longs(VK_NULL_HANDLE);
-
-                ret = vkCreatePipelineLayout(cvkDevice.GetDevice(), pipelineLayoutInfo, null, pPipelineLayout);
-                checkVKret(ret);
-
-                long hPipelineLayout = pPipelineLayout.get(0);
-                CVKAssert(hPipelineLayout != VK_NULL_HANDLE);
-                pipelineLayouts.add(hPipelineLayout);
-                
-                VkGraphicsPipelineCreateInfo.Buffer pipelineInfo = VkGraphicsPipelineCreateInfo.callocStack(1, stack);
-                pipelineInfo.sType(VK_STRUCTURE_TYPE_GRAPHICS_PIPELINE_CREATE_INFO);
-                pipelineInfo.pStages(shaderStages);
-                pipelineInfo.pVertexInputState(vertexInputInfo);
-                pipelineInfo.pInputAssemblyState(inputAssembly);
-                pipelineInfo.pViewportState(viewportState);
-                pipelineInfo.pRasterizationState(rasterizer);
-                pipelineInfo.pMultisampleState(multisampling);
-                pipelineInfo.pDepthStencilState(depthStencil);
-                pipelineInfo.pColorBlendState(colorBlending);
-                pipelineInfo.layout(hPipelineLayout);
-                pipelineInfo.renderPass(cvkSwapChain.GetRenderPassHandle());
-                pipelineInfo.subpass(0);
-                pipelineInfo.basePipelineHandle(VK_NULL_HANDLE);
-                pipelineInfo.basePipelineIndex(-1);
-
-                LongBuffer pGraphicsPipeline = stack.mallocLong(1);
-
-
-                ret = vkCreateGraphicsPipelines(cvkDevice.GetDevice(), 
-                                                VK_NULL_HANDLE, 
-                                                pipelineInfo, 
-                                                null, 
-                                                pGraphicsPipeline);
-                if (VkFailed(ret)) { return ret; }
-                CVKAssert(pGraphicsPipeline.get(0) != VK_NULL_HANDLE);  
-                pipelines.add(pGraphicsPipeline.get(0));                      
-            }
-        }
-        
-        CVKLOGGER.log(Level.INFO, "Graphics Pipeline created for FPSRenderable class.");
-        return ret;
-    }
-        
-   
-    private void DestroyPipelines() {
-        if (pipelines != null) {
-            for (int i = 0; i < pipelines.size(); ++i) {
-                vkDestroyPipeline(cvkDevice.GetDevice(), pipelines.get(i), null);
-                pipelines.set(i, VK_NULL_HANDLE);
-            }
-            pipelines.clear();
-            pipelines = null;
-        }        
-    }
-    
-    private void DestroyPipelineLayouts() {
-        if (pipelineLayouts != null) {
-            for (int i = 0; i < pipelineLayouts.size(); ++i) {
-                vkDestroyPipelineLayout(cvkDevice.GetDevice(), pipelineLayouts.get(i), null);
-                pipelineLayouts.set(i, VK_NULL_HANDLE);
-            }
-            pipelineLayouts.clear();
-            pipelineLayouts = null;
-        }
-    }
-        
-    private void DestroyCommandBuffers() {         
-        if (null != commandBuffers) {
-            commandBuffers.forEach(el -> {el.Destroy();});
-            commandBuffers.clear();
-            commandBuffers = null;
-        }      
-    }
-    
-    private void DestroyVertexBuffers() {
-        if (null != vertexBuffers) {
-            vertexBuffers.forEach(el -> {el.Destroy();});
-            vertexBuffers.clear();
-            vertexBuffers = null;
-        }           
-    }
-    
-    private void DestroyUniformBuffers() {
-        if (vertexUniformBuffers != null) {
-            vertexUniformBuffers.forEach(el -> {el.Destroy();});
-            vertexUniformBuffers = null;
-        }
-        
-        if (geometryUniformBuffers != null) {
-            geometryUniformBuffers.forEach(el -> {el.Destroy();});
-            geometryUniformBuffers = null;
-        }        
-    }
-    
-    @Override
-    public void Destroy() {
-        DestroyVertexBuffers();
-        DestroyUniformBuffers();
-        DestroyDescriptorSets();
-        DestroyCommandBuffers();
-        DestroyPipelines();
-        DestroyPipelineLayouts();
-        DestroyCommandBuffers();  
-        
-        CVKAssert(pipelines == null);
-        CVKAssert(pipelineLayouts == null);
-        CVKAssert(pDescriptorSets == null);
-        CVKAssert(vertexUniformBuffers == null);
-        CVKAssert(geometryUniformBuffers == null);
-        CVKAssert(vertexBuffers == null);
-        CVKAssert(commandBuffers == null);      
-    }    
- 
-   
-    @Override
-    public int DestroySwapChainResources(){
-        CVKAssert(cvkSwapChain != null);
-        
-        VerifyInRenderThread();
-        
-        int ret = VK_SUCCESS;
-        
-        // We only need to recreate these resources if the number of images in 
-        // the swapchain changes or if this is the first call after the initial
-        // swapchain is created.
-        if (pipelines == null || pipelines.size() != cvkSwapChain.GetImageCount()) {        
-            DestroyVertexBuffers();
-            DestroyUniformBuffers();
-            DestroyDescriptorSets();
-            DestroyCommandBuffers();
-            DestroyPipelines();
-            DestroyPipelineLayouts();
-            DestroyCommandBuffers(); 
-
-            CVKAssert(pipelines == null);
-            CVKAssert(pipelineLayouts == null);
-            CVKAssert(pDescriptorSets == null);
-            CVKAssert(vertexUniformBuffers == null);
-            CVKAssert(geometryUniformBuffers == null);
-            CVKAssert(vertexBuffers == null);
-            CVKAssert(commandBuffers == null);
-         } else {
-            // This is the resize path, image count is unchanged.  We need to recreate
-            // pipelines as Vulkan doesn't have a good mechanism to update them and as
-            // they define the viewport and scissor rect they are now out of date.  We
-            // also need to update the uniform buffer as a new image size will mean a
-            // different position for our FPS.  After updating the uniform buffers we
-            // need to update the descriptor sets that bind the uniform buffers as well.
-            DestroyPipelines();
-            //DestroyDescriptorSets();
-            CVKAssert(pipelines == null);
-            needsResize = true;
-        }
-        
-        cvkSwapChain = null;
-        return ret;
-    }
- 
-    
-    @Override
-    public int CreateSwapChainResources(CVKSwapChain cvkSwapChain) { 
-        // Cache the last swap chain as it is needed to release descriptor sets and
-        // if we are destroyed by the finalizer we'll need it
-        this.cvkSwapChain = cvkSwapChain;
-        
-        int ret;
-        
-        // We only need to recreate these resources if the number of images in 
-        // the swapchain changes or if this is the first call after the initial
-        // swapchain is created.
-        if (!needsResize) {
-            try (MemoryStack stack = stackPush()) {                     
-                ret = CreateUniformBuffers(stack);
-                if (VkFailed(ret)) { return ret; }
-
-                ret = CreateDescriptorSets(stack);
-                if (VkFailed(ret)) { return ret; } 
-
-                ret = CreateVertexBuffers();
-                if (VkFailed(ret)) { return ret; }   
-
-                ret = CreateCommandBuffers();
-                if (VkFailed(ret)) { return ret; }            
-
-                ret = CreatePipelines();
-                if (VkFailed(ret)) { return ret; }                                       
-            }      
-        } else {
-            // This is the resize path, image count is unchanged.  We need to recreate
-            // pipelines as Vulkan doesn't have a good mechanism to update them and as
-            // they define the viewport and scissor rect they are now out of date.  We
-            // also need to update the uniform buffer as a new image size will mean a
-            // different position for our FPS.  After updating the uniform buffers we
-            // need to update the descriptor sets that bind the uniform buffers as well.
-
-            try (MemoryStack stack = stackPush()) {                     
-                ret = CreatePipelines();
-                if (VkFailed(ret)) { return ret; }                           
-                
-                ret = UpdateUniformBuffers(stack);
-                if (VkFailed(ret)) { return ret; }
-  
-                // Updating rather than recreating raises:
-                // VkDebugUtilsMessengerCallbackEXTI.java:47>Validation layer: Validation Error: [ VUID-VkWriteDescriptorSet-dstSet-00320 ] Object 0: handle = 0x2206b694060, type = VK_OBJECT_TYPE_INSTANCE; | MessageID = 0x8e0ca77 | Invalid VkDescriptorSet Object 0xb2a1ba00000001d0. The Vulkan spec states: dstSet must be a valid VkDescriptorSet handle (https://www.khronos.org/registry/vulkan/specs/1.1-extensions/html/vkspec.html#VUID-VkWriteDescriptorSet-dstSet-00320)
-//                ret = UpdateDescriptorSets(stack);
-//                if (VkFailed(ret)) { return ret; }    
-
-<<<<<<< HEAD
-                ret = CreateDescriptorSets(stack, cvkSwapChain);
-=======
-                ret = CreateDescriptorSets(stack);
->>>>>>> 223c64d7
-                if (VkFailed(ret)) { return ret; } 
-            }              
-        }
-        
-        needsResize = false;
-        
-        return ret; 
-    }
-         
-    public static int LoadShaders(CVKDevice cvkDevice) {
+    private static int LoadShaders(CVKDevice cvkDevice) {
         int ret = VK_SUCCESS;
         
         try {
@@ -1201,10 +359,8 @@
         }
         
         return ret;
-    }
-    
-    
-    public static int CreateDescriptorLayout(CVKDevice cvkDevice) {
+    }       
+    private int CreateDescriptorLayout(CVKDevice cvkDevice) {
         int ret;
         
         try(MemoryStack stack = stackPush()) {
@@ -1250,31 +406,853 @@
         }        
         return ret;
     }
-    
-    
-    static int counter = 0;
-    private int DebugUpdateFPS(){
+    public static int StaticInitialise(CVKDevice cvkDevice) {
         int ret = VK_SUCCESS;
-        
-        counter++;
-        
+        if (!staticInitialised) {
+            LoadShaders(cvkDevice);
+            if (VkFailed(ret)) { return ret; }
+//            ret = CreateDescriptorLayout(cvkDevice);
+            staticInitialised = true;
+        }
+        return ret;
+    }
+    
+    
+    public CVKFPSRenderable(CVKVisualProcessor visualProcessor) {
+        parent = visualProcessor;
+        
+        currentFPS = new ArrayList<>();
+        currentFPS.add(7);
+        currentFPS.add(3);
+        currentFPS.add(0);  // unused
+        currentFPS.add(0);  // unused
+    }  
+        
+    @Override
+    public int GetVertexCount(){ return 4; }
+  
+    
+    // LIFTED FROM FPSRenderable.java
+    private float calculateXProjectionScale(final int[] viewport) {
+        // calculate the number of pixels a cvkScene object of y-length 1 projects to.
+        final Vector4f proj1 = new Vector4f();
+        //TT: Projects 0,0,0 into an identity matrix scaled to the width and 
+        // height of the viewport (in pixels) and a z of 0->1.  This will lead to
+        // proj1 being width/2, height/2, 0.5
+        Graphics3DUtilities.project(ZERO_3F, IDENTITY_44F, viewport, proj1);
+        final Vector4f proj2 = new Vector4f();
+        final Vector3f unitPosition = new Vector3f(1, 0, 0);
+        //TT: Projecting 1,0,0 into the same space yields width, height/2, 0.5
+        Graphics3DUtilities.project(unitPosition, IDENTITY_44F, viewport, proj2);
+        //TT: the above seems like a lot of messing around to arrive at 
+        // xScale = width/2
+        final float xScale = proj2.getX() - proj1.getX();
+        //TT: 4/(width/2), what are the 256 and 64?  Magic numbers rock.  Maybe
+        // dimensions of the generated icon texture?  8/width.
+        // 256 is the icon width and height in the atlas texture, 64 is the number
+        // of icons you can fit in a 2048x2048 texture.
+        return (256.0f / 64) / xScale;
+    }
+    private float calculateYProjectionScale(final int[] viewport) {
+        // calculate the number of pixels a scene object of y-length 1 projects to.
+        final Vector4f proj1 = new Vector4f();
+        Graphics3DUtilities.project(ZERO_3F, IDENTITY_44F, viewport, proj1);
+        final Vector4f proj2 = new Vector4f();
+        final Vector3f unitPosition = new Vector3f(0, 1, 0);
+        Graphics3DUtilities.project(unitPosition, IDENTITY_44F, viewport, proj2);
+        final float yScale = proj2.getY() - proj1.getY();
+        return (256.0f / 64) / yScale;
+    }    
+    
+    
+    private int CreateUniformBuffers(MemoryStack stack) {
+        CVKAssert(cvkSwapChain != null);
+        
+        int imageCount = cvkSwapChain.GetImageCount();        
+
+        vertexUniformBuffers = new ArrayList<>();
+        geometryUniformBuffers = new ArrayList<>();        
+        for (int i = 0; i < imageCount; ++i) {   
+            CVKBuffer vertUniformBuffer = CVKBuffer.Create(cvkDevice, 
+                                                          VertexUniformBufferObject.SIZEOF,
+                                                          VK_BUFFER_USAGE_UNIFORM_BUFFER_BIT | VK_BUFFER_USAGE_TRANSFER_DST_BIT,
+                                                          VK_MEMORY_PROPERTY_DEVICE_LOCAL_BIT);
+            vertUniformBuffer.DEBUGNAME = String.format("CVKFPSRenderable vertUniformBuffer %d", i);   
+            vertexUniformBuffers.add(vertUniformBuffer);            
+            
+            CVKBuffer geomUniformBuffer = CVKBuffer.Create(cvkDevice, 
+                                                          GeometryUniformBufferObject.SIZEOF,
+                                                          VK_BUFFER_USAGE_UNIFORM_BUFFER_BIT | VK_BUFFER_USAGE_TRANSFER_DST_BIT,
+                                                          VK_MEMORY_PROPERTY_HOST_VISIBLE_BIT | VK_MEMORY_PROPERTY_HOST_COHERENT_BIT);
+            geomUniformBuffer.DEBUGNAME = String.format("CVKFPSRenderable geomUniformBuffer %d", i);                                    
+            geometryUniformBuffers.add(geomUniformBuffer);            
+        }
+        
+        return UpdateUniformBuffers(stack);                
+    }
+    
+    
+    private int UpdateUniformBuffers(MemoryStack stack) {
+        CVKAssert(cvkSwapChain != null);
+        
+        int ret = VK_SUCCESS;
+     
+        // TODO_TT: investigate a frames in flight < imageCount approach
+        int imageCount = cvkSwapChain.GetImageCount();        
+        
+        // LIFTED FROM FPSRenderable.reshape(...)
+        //TT: the logic here seems to be the FPS text needs to be 50 pixels from the 
+        // edges, the calculation of dx and dy implies that the viewport is 
+        //-width/2, -height/2, width/2, height/2
+        
+        // whenever the drawable shape changes, recalculate the place where the fps is drawn
+        
+        // This is a GL viewport where the screen space origin is in the bottom left corner
+        //final int[] viewport = new int[]{0, 0, cvkSwapChain.GetWidth(), cvkSwapChain.GetHeight()};
+        
+        // In Vulkan the screen space origin is in the top left hand corner.  Note we put the origin at 0, H and 
+        // the viewport dimensions are W and -H.  The -H means we we still have a 0->H range, just running in the
+        // opposite direction to GL.
+        final int[] viewport = new int[]{0, cvkSwapChain.GetHeight(), cvkSwapChain.GetWidth(), -cvkSwapChain.GetHeight()};
+        
+        final int dx = cvkSwapChain.GetWidth() / 2 - FPS_OFFSET;
+        final int dy = cvkSwapChain.GetHeight() / 2 - FPS_OFFSET;
+        pxScale = calculateXProjectionScale(viewport);
+        pyScale = calculateYProjectionScale(viewport);
+        Graphics3DUtilities.moveByProjection(ZERO_3F, IDENTITY_44F, viewport, dx, dy, bottomRightCorner);
+
+        
+        // set the number of pixels per world unit at distance 1
+        geometryUBO.pixelDensity = (float)(cvkSwapChain.GetHeight() * 0.5 / Math.tan(Math.toRadians(FIELD_OF_VIEW)));        
+        geometryUBO.pScale = pyScale;
+             
+        
+        // LIFTED FROM FPSRenerable.display(...)
+        // Initialise source data to sensible values   
+        final Matrix44f scalingMatrix = new Matrix44f();
+        scalingMatrix.makeScalingMatrix(pxScale, pyScale, 0);
+        final Matrix44f srMatrix = new Matrix44f();
+        srMatrix.multiply(scalingMatrix, IDENTITY_44F);
+
+        // build the fps matrix by translating the sr matrix
+        final Matrix44f translationMatrix = new Matrix44f();
+        translationMatrix.makeTranslationMatrix(bottomRightCorner.getX(),
+                                                bottomRightCorner.getY(), 
+                                                bottomRightCorner.getZ());
+        vertexUBO.mvMatrix.multiply(translationMatrix, srMatrix);        
+                      
+                
+        // In the JOGL version these were in a static var CAMERA that never changed
+        vertexUBO.visibilityLow = 0.0f;
+        vertexUBO.visibilityHigh = 1.0f;
+        
+        // Get the projection matrix from our parent
+        geometryUBO.pMatrix.set(parent.GetProjectionMatrix());
+        
+
+
+        // Staging buffer so our VB can be device local (most performant memory)
+        int size = VertexUniformBufferObject.SIZEOF;
+        PointerBuffer pData = stack.mallocPointer(1);        
+        CVKBuffer cvkVertUBStagingBuffer = CVKBuffer.Create(cvkDevice, 
+                                                            size,
+                                                            VK_BUFFER_USAGE_TRANSFER_SRC_BIT,
+                                                            VK_MEMORY_PROPERTY_HOST_VISIBLE_BIT | VK_MEMORY_PROPERTY_HOST_COHERENT_BIT);
+        cvkVertUBStagingBuffer.DEBUGNAME = "CVKFPSRenderable.UpdateUniformBuffers cvkVertUBStagingBuffer";                           
+        ret = vkMapMemory(cvkDevice.GetDevice(), cvkVertUBStagingBuffer.GetMemoryBufferHandle(), 0, size, 0, pData);
+        if (VkFailed(ret)) { return ret; }
+        {
+            vertexUBO.CopyTo(pData.getByteBuffer(0, size));
+        }
+        vkUnmapMemory(cvkDevice.GetDevice(), cvkVertUBStagingBuffer.GetMemoryBufferHandle());             
+
+        // Fill of the geometry uniform buffer
+        size = GeometryUniformBufferObject.SIZEOF;
+        CVKBuffer cvkGeomUBStagingBuffer = CVKBuffer.Create(cvkDevice, 
+                                                            size,
+                                                            VK_BUFFER_USAGE_TRANSFER_SRC_BIT,
+                                                            VK_MEMORY_PROPERTY_HOST_VISIBLE_BIT | VK_MEMORY_PROPERTY_HOST_COHERENT_BIT);
+        cvkGeomUBStagingBuffer.DEBUGNAME = "CVKFPSRenderable.UpdateUniformBuffers cvkGeomUBStagingBuffer";  
+        ret = vkMapMemory(cvkDevice.GetDevice(), cvkGeomUBStagingBuffer.GetMemoryBufferHandle(), 0, size, 0, pData);
+        if (VkFailed(ret)) { return ret; }
+        {
+            geometryUBO.CopyTo(pData.getByteBuffer(0, size));
+        }
+        vkUnmapMemory(cvkDevice.GetDevice(), cvkGeomUBStagingBuffer.GetMemoryBufferHandle());          
+                
+        // Copy the UBOs in VK buffers we can bind to a descriptor set  
+        for (int i = 0; i < imageCount; ++i) {   
+            vertexUniformBuffers.get(i).CopyFrom(cvkVertUBStagingBuffer);                       
+            geometryUniformBuffers.get(i).CopyFrom(cvkGeomUBStagingBuffer);                                           
+        }
+	cvkVertUBStagingBuffer.Destroy();
+        cvkGeomUBStagingBuffer.Destroy();
+
+        return ret;
+    }
+    
+    
+    private int CreateVertexBuffers() {
+        CVKAssert(cvkSwapChain != null);
+        
+        int ret = VK_SUCCESS;
+    
+        int imageCount = cvkSwapChain.GetImageCount();               
+        vertexBuffers = new ArrayList<>();
+        
+        // Size to upper limit, we don't have to draw each one.
+        int size = vertices.length * Vertex.SIZEOF;
+        
+        //TODO_TT: most if not all of Constellation's vertex buffers won't change after creation
+        // so they should probably be allocated as VK_MEMORY_PROPERTY_DEVICE_LOCAL_BIT and staged
+        // to once to fill them (staging buffer this is host visible then copied to the device local)
+        for (int i = 0; i < imageCount; ++i) {   
+            CVKBuffer cvkVertexBuffer = CVKBuffer.Create(cvkDevice, 
+                                                         size,
+                                                         VK_BUFFER_USAGE_VERTEX_BUFFER_BIT | VK_BUFFER_USAGE_TRANSFER_DST_BIT,
+                                                         VK_MEMORY_PROPERTY_DEVICE_LOCAL_BIT);
+            cvkVertexBuffer.DEBUGNAME = String.format("CVKFPSRenderable cvkVertexBuffer %d", i);
+            vertexBuffers.add(cvkVertexBuffer);        
+        }
+        
+        // Populate them with some values
+        UpdateVertexBuffers();
+        
+        return ret;  
+    }
+    
+    
+    private int UpdateVertexBuffers() {
+        int ret = VK_SUCCESS;
+        
+        try(MemoryStack stack = stackPush()) {                          
+            // Size to upper limit, we don't have to draw each one.
+            for (int i = 0; i < vertices.length; ++i) {
+                int data[] = new int[2];
+
+                int digit = currentFPS.get(i);
+                
+                final int foregroundIconIndex;
+                if (digit >= 0 && digit < 10) {
+                    foregroundIconIndex = parent.GetTextureAtlas().AddIcon(Integer.toString(digit));
+                } else {
+                    foregroundIconIndex = digit;
+                }
+               
+                final int backgroundIconIndex = CVKIconTextureAtlas.TRANSPARENT_ICON_INDEX;
+
+                // packed icon indices
+                data[0] = (backgroundIconIndex << ICON_BITS) | (foregroundIconIndex & ICON_MASK);
+
+                // offset which is used for this digit's position in SimpleIcon.vs
+                data[1] = i * DIGIT_ICON_OFFSET;
+
+                // colour which is inexplicably converted to a 4x4 matrix in the vert shader
+                Vector4f colour = new Vector4f(1.0f,1.0f,1.0f,1.0f);
+
+                vertices[i] = new Vertex(data, colour);
+            }
+            
+            // Copy to our staging buffer (host read/write)
+            int size = vertices.length * Vertex.SIZEOF;
+            CVKBuffer cvkStagingBuffer = CVKBuffer.Create(cvkDevice, 
+                                                          size,
+                                                          VK_BUFFER_USAGE_TRANSFER_SRC_BIT,
+                                                          VK_MEMORY_PROPERTY_HOST_VISIBLE_BIT | VK_MEMORY_PROPERTY_HOST_COHERENT_BIT);
+            cvkStagingBuffer.DEBUGNAME = "CVKFPSRenderable cvkStagingBuffer";               
+            PointerBuffer data = stack.mallocPointer(1);
+            vkMapMemory(cvkDevice.GetDevice(), cvkStagingBuffer.GetMemoryBufferHandle(), 0, size, 0, data);
+            {
+                Vertex.CopyTo(data.getByteBuffer(0, size), vertices);
+            }
+            vkUnmapMemory(cvkDevice.GetDevice(), cvkStagingBuffer.GetMemoryBufferHandle());
+
+            // Populate
+            for (int i = 0; i < vertexBuffers.size(); ++i) {   
+                CVKBuffer cvkVertexBuffer = vertexBuffers.get(i);
+                cvkVertexBuffer.CopyFrom(cvkStagingBuffer);
+            }
+        }
+        
+        return ret;         
+    }
+    
+    
+    public int CreateCommandBuffers(){
+        CVKAssert(cvkSwapChain != null);
+        
+        int ret = VK_SUCCESS;
+        int imageCount = cvkSwapChain.GetImageCount();
+        
+        commandBuffers = new ArrayList<>(imageCount);
+
+        for (int i = 0; i < imageCount; ++i) {
+            CVKCommandBuffer buffer = CVKCommandBuffer.Create(cvkDevice, VK_COMMAND_BUFFER_LEVEL_SECONDARY);
+            buffer.DEBUGNAME = String.format("CVKFPSRenderable %d", i);
+            commandBuffers.add(buffer);
+        }
+        
+        CVKLOGGER.log(Level.INFO, "Init Command Buffer - FPSRenderable");
+        
+        return ret;
+    }
+    
+    @Override
+    public int RecordCommandBuffer(VkCommandBufferInheritanceInfo inheritanceInfo, int index){
+        VerifyInRenderThread();
+        CVKAssert(cvkDevice.GetDevice() != null);
+        CVKAssert(cvkDevice.GetCommandPoolHandle() != VK_NULL_HANDLE);
+        CVKAssert(cvkSwapChain != null);
+                
+        int ret = VK_SUCCESS;
+     
+        // TODO_TT: investigate a frames in flight < imageCount approach
+        try (MemoryStack stack = stackPush()) {
+ 
+            // Fill
+            VkCommandBufferBeginInfo beginInfo = VkCommandBufferBeginInfo.callocStack(stack);
+            beginInfo.sType(VK_STRUCTURE_TYPE_COMMAND_BUFFER_BEGIN_INFO);
+            beginInfo.pNext(0);
+            beginInfo.flags(VK_COMMAND_BUFFER_USAGE_RENDER_PASS_CONTINUE_BIT);  // hard coding this for now
+            beginInfo.pInheritanceInfo(inheritanceInfo);             
+
+            VkCommandBuffer commandBuffer = commandBuffers.get(index).GetVKCommandBuffer();
+            ret = vkBeginCommandBuffer(commandBuffer, beginInfo);
+            checkVKret(ret);
+
+            vkCmdBindPipeline(commandBuffer, VK_PIPELINE_BIND_POINT_GRAPHICS, pipelines.get(index));
+
+            LongBuffer pVertexBuffers = stack.longs(vertexBuffers.get(index).GetBufferHandle());
+            LongBuffer offsets = stack.longs(0);
+
+            // Bind verts
+            vkCmdBindVertexBuffers(commandBuffer, 0, pVertexBuffers, offsets);
+
+            // Bind descriptors
+            vkCmdBindDescriptorSets(commandBuffer, 
+                                    VK_PIPELINE_BIND_POINT_GRAPHICS,
+                                    pipelineLayouts.get(index), 
+                                    0, 
+                                    stack.longs(pDescriptorSets.get(index)), 
+                                    null);
+            vkCmdDraw(commandBuffer,
+                      GetVertexCount(),  //number of verts == number of digits
+                      1,  //no instancing, but we must draw at least 1 point
+                      0,  //first vert index
+                      0); //first instance index (N/A)                         
+            ret = vkEndCommandBuffer(commandBuffer);
+            checkVKret(ret);
+        }
+        
+        return ret;
+    }    
+
+
+    private int CreateDescriptorSets(MemoryStack stack) {
+        CVKAssert(cvkSwapChain != null);
+        
+        int ret;    
+        int imageCount = cvkSwapChain.GetImageCount();
+
+        // The same layout is used for each descriptor set (each descriptor set is
+        // identical but allow the GPU and CPU to desynchronise_.
+        LongBuffer layouts = stack.mallocLong(imageCount);
+        for (int i = 0; i < imageCount; ++i) {
+            layouts.put(i, hDescriptorLayout);
+        }
+
+        VkDescriptorSetAllocateInfo allocInfo = VkDescriptorSetAllocateInfo.callocStack(stack);
+        allocInfo.sType(VK_STRUCTURE_TYPE_DESCRIPTOR_SET_ALLOCATE_INFO);
+        allocInfo.descriptorPool(cvkSwapChain.GetDescriptorPoolHandle());
+        allocInfo.pSetLayouts(layouts);            
+
+        // Allocate the descriptor sets from the descriptor pool, they'll be unitialised
+        pDescriptorSets = MemoryUtil.memAllocLong(imageCount);
+        ret = vkAllocateDescriptorSets(cvkDevice.GetDevice(), allocInfo, pDescriptorSets);
+        if (VkFailed(ret)) { return ret; }      
+        
+        return UpdateDescriptorSets(stack);
+    }
+    
+    private int UpdateDescriptorSets(MemoryStack stack) {
+        CVKAssert(cvkSwapChain != null);
+        
+        int ret = VK_SUCCESS;
+     
+        int imageCount = cvkSwapChain.GetImageCount();
+
+        // Struct for the size of the uniform buffer used by SimpleIcon.vs (we fill the actual buffer below)
+        VkDescriptorBufferInfo.Buffer vertBufferInfo = VkDescriptorBufferInfo.callocStack(1, stack);
+        vertBufferInfo.offset(0);
+        vertBufferInfo.range(VertexUniformBufferObject.SIZEOF);
+
+        // Struct for the size of the uniform buffer used by SimpleIcon.gs (we fill the actual buffer below)
+        VkDescriptorBufferInfo.Buffer geomBufferInfo = VkDescriptorBufferInfo.callocStack(1, stack);
+        geomBufferInfo.offset(0);
+        geomBufferInfo.range(GeometryUniformBufferObject.SIZEOF);      
+
+        // Struct for the size of the image sampler used by SimpleIcon.fs
+        VkDescriptorImageInfo.Buffer imageInfo = VkDescriptorImageInfo.callocStack(1, stack);
+        imageInfo.imageLayout(VK_IMAGE_LAYOUT_SHADER_READ_ONLY_OPTIMAL);
+        imageInfo.imageView(parent.GetTextureAtlas().GetAtlasImageViewHandle());
+        imageInfo.sampler(parent.GetTextureAtlas().GetAtlasSamplerHandle());            
+
+        // We need 3 write descriptors, 2 for uniform buffers (vs + gs) and one for texture (fs)
+        VkWriteDescriptorSet.Buffer descriptorWrites = VkWriteDescriptorSet.callocStack(3, stack);
+
+        VkWriteDescriptorSet vertUBDescriptorWrite = descriptorWrites.get(0);
+        vertUBDescriptorWrite.sType(VK_STRUCTURE_TYPE_WRITE_DESCRIPTOR_SET);
+        vertUBDescriptorWrite.dstBinding(0);
+        vertUBDescriptorWrite.dstArrayElement(0);
+        vertUBDescriptorWrite.descriptorType(VK_DESCRIPTOR_TYPE_UNIFORM_BUFFER);
+        vertUBDescriptorWrite.descriptorCount(1);
+        vertUBDescriptorWrite.pBufferInfo(vertBufferInfo);
+
+        VkWriteDescriptorSet geomUBDescriptorWrite = descriptorWrites.get(1);
+        geomUBDescriptorWrite.sType(VK_STRUCTURE_TYPE_WRITE_DESCRIPTOR_SET);
+        geomUBDescriptorWrite.dstBinding(1);
+        geomUBDescriptorWrite.dstArrayElement(0);
+        geomUBDescriptorWrite.descriptorType(VK_DESCRIPTOR_TYPE_UNIFORM_BUFFER);
+        geomUBDescriptorWrite.descriptorCount(1);
+        geomUBDescriptorWrite.pBufferInfo(geomBufferInfo);            
+
+        VkWriteDescriptorSet samplerDescriptorWrite = descriptorWrites.get(2);
+        samplerDescriptorWrite.sType(VK_STRUCTURE_TYPE_WRITE_DESCRIPTOR_SET);
+        samplerDescriptorWrite.dstBinding(2);
+        samplerDescriptorWrite.dstArrayElement(0);
+        samplerDescriptorWrite.descriptorType(VK_DESCRIPTOR_TYPE_COMBINED_IMAGE_SAMPLER);
+        samplerDescriptorWrite.descriptorCount(1);
+        samplerDescriptorWrite.pImageInfo(imageInfo);                                
+
+
+        for (int i = 0; i < imageCount; ++i) {
+            long descriptorSet = pDescriptorSets.get(i);
+
+            vertBufferInfo.buffer(vertexUniformBuffers.get(i).GetBufferHandle());
+            geomBufferInfo.buffer(geometryUniformBuffers.get(i).GetBufferHandle());
+ 
+            vertUBDescriptorWrite.dstSet(descriptorSet);
+            geomUBDescriptorWrite.dstSet(descriptorSet);
+            samplerDescriptorWrite.dstSet(descriptorSet);
+
+            // Update the descriptors with a write and no copy
+            vkUpdateDescriptorSets(cvkDevice.GetDevice(), descriptorWrites, null);
+        }
+        
+        // Cache atlas handles so we know when to recreate descriptors
+        hAtlasSampler = parent.GetTextureAtlas().GetAtlasSamplerHandle();
+        hAtlasImageView = parent.GetTextureAtlas().GetAtlasImageViewHandle();            
+        
+        return ret;
+    }
+    
+    
+    private int DestroyDescriptorSets() {
+        int ret = VK_SUCCESS;
+        
+        if (pDescriptorSets != null) {
+            CVKLOGGER.info(String.format("CVKFPSRenderable returning %d descriptor sets to the pool", pDescriptorSets.capacity()));
+            
+            // After calling vkFreeDescriptorSets, all descriptor sets in pDescriptorSets are invalid.
+            ret = vkFreeDescriptorSets(cvkDevice.GetDevice(), cvkSwapChain.GetDescriptorPoolHandle(), pDescriptorSets);
+            pDescriptorSets = null;
+            checkVKret(ret);
+        }
+        
+        return ret;
+    }
+
+    
+    private int CreatePipelines() {
+        CVKAssert(cvkDevice != null);
+        CVKAssert(cvkDevice.GetDevice() != null);
+        CVKAssert(cvkSwapChain != null);
+        CVKAssert(cvkSwapChain.GetSwapChainHandle()        != VK_NULL_HANDLE);
+        CVKAssert(cvkSwapChain.GetRenderPassHandle()       != VK_NULL_HANDLE);
+        CVKAssert(cvkSwapChain.GetDescriptorPoolHandle()   != VK_NULL_HANDLE);
+        CVKAssert(hVertexShader   != VK_NULL_HANDLE);
+        CVKAssert(hGeometryShader != VK_NULL_HANDLE);
+        CVKAssert(hFragmentShader != VK_NULL_HANDLE);        
+        CVKAssert(cvkSwapChain.GetWidth() > 0);
+        CVKAssert(cvkSwapChain.GetHeight() > 0);
+               
+        final int imageCount = cvkSwapChain.GetImageCount();                
+        int ret = VK_SUCCESS;
+        try (MemoryStack stack = stackPush()) {                 
+            // A complete pipeline for each swapchain image.  Wasteful?
+            pipelines = new ArrayList<>(imageCount);            
+            pipelineLayouts = new ArrayList<>(imageCount);   
+            for (int i = 0; i < imageCount; ++i) {                              
+                // prepare vertex attributes
+
+                //From the GL FPSBatcher and FPSRenderable and shaders:
+                // 1 vertex per digit.
+                // Vert inputs:
+                // int[2] data {icon indexes (encoded to int), digit index * 4)
+                // float[4] backgroundIconColor
+                // Vert outputs:
+                // flat out ivec2 gData; this is data passed through
+                // out mat4 gBackgroundIconColor; backgroundIconColor in a 4x4 matrix
+                // flat out float gRadius; 1 if visible, -1 otherwise
+                // gl_Position = mvMatrix * vec4(digitPosition, 1); where digitPosition is (digit index * 4, 0, 0)
+
+                // A bunch of uniforms:
+                // SimpleIcon.vs:
+                // uniform mat4 mvMatrix;
+                // uniform float visibilityLow;
+                // uniform float visibilityHigh;
+                // uniform float offset;
+
+                // SimpleIcon.gs:
+                // Input:
+                // uniform mat4 pMatrix;
+                // uniform float pixelDensity;
+                // uniform float pScale;     
+                // Ouput:
+                // flat out mat4 iconColor;
+                // noperspective centroid out vec3 textureCoords;
+                // layout(triangle_strip, max_vertices=28) out;     
+
+
+            
+                // TODO: Generalize map of shaders and type per renderable
+                // Then can dynamically set here? Think I saw something like
+                // this in the Oreon engine.
+                ByteBuffer entryPoint = stack.UTF8("main");
+
+                VkPipelineShaderStageCreateInfo.Buffer shaderStages = VkPipelineShaderStageCreateInfo.callocStack(3, stack);
+
+                VkPipelineShaderStageCreateInfo vertShaderStageInfo = shaderStages.get(0);
+
+                vertShaderStageInfo.sType(VK_STRUCTURE_TYPE_PIPELINE_SHADER_STAGE_CREATE_INFO);
+                vertShaderStageInfo.stage(VK_SHADER_STAGE_VERTEX_BIT);
+                vertShaderStageInfo.module(hVertexShader);
+                vertShaderStageInfo.pName(entryPoint);
+
+                VkPipelineShaderStageCreateInfo geomShaderStageInfo = shaderStages.get(1);
+                geomShaderStageInfo.sType(VK_STRUCTURE_TYPE_PIPELINE_SHADER_STAGE_CREATE_INFO);
+                geomShaderStageInfo.stage(VK_SHADER_STAGE_GEOMETRY_BIT);
+                geomShaderStageInfo.module(hGeometryShader);
+                geomShaderStageInfo.pName(entryPoint);            
+
+                VkPipelineShaderStageCreateInfo fragShaderStageInfo = shaderStages.get(2);
+                fragShaderStageInfo.sType(VK_STRUCTURE_TYPE_PIPELINE_SHADER_STAGE_CREATE_INFO);
+                fragShaderStageInfo.stage(VK_SHADER_STAGE_FRAGMENT_BIT);
+                fragShaderStageInfo.module(hFragmentShader);
+                fragShaderStageInfo.pName(entryPoint);
+
+                // ===> VERTEX STAGE <===
+                VkPipelineVertexInputStateCreateInfo vertexInputInfo = VkPipelineVertexInputStateCreateInfo.callocStack(stack);
+                vertexInputInfo.sType(VK_STRUCTURE_TYPE_PIPELINE_VERTEX_INPUT_STATE_CREATE_INFO);
+                vertexInputInfo.pVertexBindingDescriptions(Vertex.GetBindingDescription());
+                vertexInputInfo.pVertexAttributeDescriptions(Vertex.GetAttributeDescriptions());
+
+                // ===> ASSEMBLY STAGE <===
+                // Triangle list is stipulated by the layout of the out attribute of
+                // SimpleIcon.gs
+                VkPipelineInputAssemblyStateCreateInfo inputAssembly = VkPipelineInputAssemblyStateCreateInfo.callocStack(stack);
+                inputAssembly.sType(VK_STRUCTURE_TYPE_PIPELINE_INPUT_ASSEMBLY_STATE_CREATE_INFO);
+//                inputAssembly.topology(VK_PRIMITIVE_TOPOLOGY_TRIANGLE_LIST);
+                
+                // Generalize me! Parameter?
+                inputAssembly.topology(VK_PRIMITIVE_TOPOLOGY_POINT_LIST);
+                inputAssembly.primitiveRestartEnable(false);
+
+                // ===> VIEWPORT & SCISSOR
+                VkViewport.Buffer viewport = VkViewport.callocStack(1, stack);
+                viewport.x(0.0f);
+                viewport.y(0.0f);
+                viewport.width(cvkSwapChain.GetWidth());
+                viewport.height(cvkSwapChain.GetHeight());
+                viewport.minDepth(0.0f);
+                viewport.maxDepth(1.0f);
+
+                VkRect2D.Buffer scissor = VkRect2D.callocStack(1, stack);
+                scissor.offset(VkOffset2D.callocStack(stack).set(0, 0));
+                scissor.extent(cvkSwapChain.GetExtent());
+
+                VkPipelineViewportStateCreateInfo viewportState = VkPipelineViewportStateCreateInfo.callocStack(stack);
+                viewportState.sType(VK_STRUCTURE_TYPE_PIPELINE_VIEWPORT_STATE_CREATE_INFO);
+                viewportState.pViewports(viewport);
+                viewportState.pScissors(scissor);
+
+                // ===> RASTERIZATION STAGE <===
+                VkPipelineRasterizationStateCreateInfo rasterizer = VkPipelineRasterizationStateCreateInfo.callocStack(stack);
+                rasterizer.sType(VK_STRUCTURE_TYPE_PIPELINE_RASTERIZATION_STATE_CREATE_INFO);
+                rasterizer.depthClampEnable(false);
+                rasterizer.rasterizerDiscardEnable(false);
+                rasterizer.polygonMode(VK_POLYGON_MODE_FILL);
+                rasterizer.lineWidth(1.0f);
+                rasterizer.cullMode(VK_CULL_MODE_BACK_BIT);
+                rasterizer.frontFace(VK_FRONT_FACE_COUNTER_CLOCKWISE);
+                rasterizer.depthBiasEnable(false);
+
+                // ===> MULTISAMPLING <===
+                VkPipelineMultisampleStateCreateInfo multisampling = VkPipelineMultisampleStateCreateInfo.callocStack(stack);
+                multisampling.sType(VK_STRUCTURE_TYPE_PIPELINE_MULTISAMPLE_STATE_CREATE_INFO);
+                multisampling.sampleShadingEnable(false);
+                multisampling.rasterizationSamples(VK_SAMPLE_COUNT_1_BIT);
+                
+                // ===> DEPTH <===
+
+                // Even though we don't test depth, the renderpass created by CVKSwapChain is used by
+                // each renderable and it was created to have a depth attachment
+                VkPipelineDepthStencilStateCreateInfo depthStencil = VkPipelineDepthStencilStateCreateInfo.callocStack(stack);
+                depthStencil.sType(VK_STRUCTURE_TYPE_PIPELINE_DEPTH_STENCIL_STATE_CREATE_INFO);
+                depthStencil.depthTestEnable(false);
+                depthStencil.depthWriteEnable(false);
+                depthStencil.depthCompareOp(VK_COMPARE_OP_ALWAYS);
+                depthStencil.depthBoundsTestEnable(false);
+                depthStencil.minDepthBounds(0.0f); // Optional
+                depthStencil.maxDepthBounds(1.0f); // Optional
+                depthStencil.stencilTestEnable(false);                       
+
+                // ===> COLOR BLENDING <===
+                VkPipelineColorBlendAttachmentState.Buffer colorBlendAttachment = VkPipelineColorBlendAttachmentState.callocStack(1, stack);
+                colorBlendAttachment.colorWriteMask(VK_COLOR_COMPONENT_R_BIT | VK_COLOR_COMPONENT_G_BIT | VK_COLOR_COMPONENT_B_BIT | VK_COLOR_COMPONENT_A_BIT);
+                colorBlendAttachment.blendEnable(false);
+
+                VkPipelineColorBlendStateCreateInfo colorBlending = VkPipelineColorBlendStateCreateInfo.callocStack(stack);
+                colorBlending.sType(VK_STRUCTURE_TYPE_PIPELINE_COLOR_BLEND_STATE_CREATE_INFO);
+                colorBlending.logicOpEnable(false);
+                colorBlending.logicOp(VK_LOGIC_OP_COPY);
+                colorBlending.pAttachments(colorBlendAttachment);
+                colorBlending.blendConstants(stack.floats(0.0f, 0.0f, 0.0f, 0.0f));
+
+                // ===> PIPELINE LAYOUT CREATION <===
+                VkPipelineLayoutCreateInfo pipelineLayoutInfo = VkPipelineLayoutCreateInfo.callocStack(stack);
+                pipelineLayoutInfo.sType(VK_STRUCTURE_TYPE_PIPELINE_LAYOUT_CREATE_INFO);
+                pipelineLayoutInfo.pSetLayouts(stack.longs(hDescriptorLayout));
+
+                LongBuffer pPipelineLayout = stack.longs(VK_NULL_HANDLE);
+
+                ret = vkCreatePipelineLayout(cvkDevice.GetDevice(), pipelineLayoutInfo, null, pPipelineLayout);
+                checkVKret(ret);
+
+                long hPipelineLayout = pPipelineLayout.get(0);
+                CVKAssert(hPipelineLayout != VK_NULL_HANDLE);
+                pipelineLayouts.add(hPipelineLayout);
+                
+                VkGraphicsPipelineCreateInfo.Buffer pipelineInfo = VkGraphicsPipelineCreateInfo.callocStack(1, stack);
+                pipelineInfo.sType(VK_STRUCTURE_TYPE_GRAPHICS_PIPELINE_CREATE_INFO);
+                pipelineInfo.pStages(shaderStages);
+                pipelineInfo.pVertexInputState(vertexInputInfo);
+                pipelineInfo.pInputAssemblyState(inputAssembly);
+                pipelineInfo.pViewportState(viewportState);
+                pipelineInfo.pRasterizationState(rasterizer);
+                pipelineInfo.pMultisampleState(multisampling);
+                pipelineInfo.pDepthStencilState(depthStencil);
+                pipelineInfo.pColorBlendState(colorBlending);
+                pipelineInfo.layout(hPipelineLayout);
+                pipelineInfo.renderPass(cvkSwapChain.GetRenderPassHandle());
+                pipelineInfo.subpass(0);
+                pipelineInfo.basePipelineHandle(VK_NULL_HANDLE);
+                pipelineInfo.basePipelineIndex(-1);
+
+                LongBuffer pGraphicsPipeline = stack.mallocLong(1);
+
+
+                ret = vkCreateGraphicsPipelines(cvkDevice.GetDevice(), 
+                                                VK_NULL_HANDLE, 
+                                                pipelineInfo, 
+                                                null, 
+                                                pGraphicsPipeline);
+                if (VkFailed(ret)) { return ret; }
+                CVKAssert(pGraphicsPipeline.get(0) != VK_NULL_HANDLE);  
+                pipelines.add(pGraphicsPipeline.get(0));                      
+            }
+        }
+        
+        CVKLOGGER.log(Level.INFO, "Graphics Pipeline created for FPSRenderable class.");
+        return ret;
+    }
+        
+   
+    private void DestroyPipelines() {
+        if (pipelines != null) {
+            for (int i = 0; i < pipelines.size(); ++i) {
+                vkDestroyPipeline(cvkDevice.GetDevice(), pipelines.get(i), null);
+                pipelines.set(i, VK_NULL_HANDLE);
+            }
+            pipelines.clear();
+            pipelines = null;
+        }        
+    }
+    
+    private void DestroyPipelineLayouts() {
+        if (pipelineLayouts != null) {
+            for (int i = 0; i < pipelineLayouts.size(); ++i) {
+                vkDestroyPipelineLayout(cvkDevice.GetDevice(), pipelineLayouts.get(i), null);
+                pipelineLayouts.set(i, VK_NULL_HANDLE);
+            }
+            pipelineLayouts.clear();
+            pipelineLayouts = null;
+        }
+    }
+        
+    private void DestroyCommandBuffers() {         
+        if (null != commandBuffers) {
+            commandBuffers.forEach(el -> {el.Destroy();});
+            commandBuffers.clear();
+            commandBuffers = null;
+        }      
+    }
+    
+    private void DestroyVertexBuffers() {
+        if (null != vertexBuffers) {
+            vertexBuffers.forEach(el -> {el.Destroy();});
+            vertexBuffers.clear();
+            vertexBuffers = null;
+        }           
+    }
+    
+    private void DestroyUniformBuffers() {
+        if (vertexUniformBuffers != null) {
+            vertexUniformBuffers.forEach(el -> {el.Destroy();});
+            vertexUniformBuffers = null;
+        }
+        
+        if (geometryUniformBuffers != null) {
+            geometryUniformBuffers.forEach(el -> {el.Destroy();});
+            geometryUniformBuffers = null;
+        }        
+    }
+    
+    @Override
+    public void Destroy() {
+        DestroyVertexBuffers();
+        DestroyUniformBuffers();
+        DestroyDescriptorSets();
+        DestroyCommandBuffers();
+        DestroyPipelines();
+        DestroyPipelineLayouts();
+        DestroyCommandBuffers();  
+        
+        CVKAssert(pipelines == null);
+        CVKAssert(pipelineLayouts == null);
+        CVKAssert(pDescriptorSets == null);
+        CVKAssert(vertexUniformBuffers == null);
+        CVKAssert(geometryUniformBuffers == null);
+        CVKAssert(vertexBuffers == null);
+        CVKAssert(commandBuffers == null);      
+    }    
+ 
+   
+    @Override
+    public int DestroySwapChainResources(){
+        CVKAssert(cvkSwapChain != null);
+        
+        VerifyInRenderThread();
+        
+        int ret = VK_SUCCESS;
+        
+        // We only need to recreate these resources if the number of images in 
+        // the swapchain changes or if this is the first call after the initial
+        // swapchain is created.
+        if (pipelines == null || pipelines.size() != cvkSwapChain.GetImageCount()) {        
+            DestroyVertexBuffers();
+            DestroyUniformBuffers();
+            DestroyDescriptorSets();
+            DestroyCommandBuffers();
+            DestroyPipelines();
+            DestroyPipelineLayouts();
+            DestroyCommandBuffers(); 
+
+            CVKAssert(pipelines == null);
+            CVKAssert(pipelineLayouts == null);
+            CVKAssert(pDescriptorSets == null);
+            CVKAssert(vertexUniformBuffers == null);
+            CVKAssert(geometryUniformBuffers == null);
+            CVKAssert(vertexBuffers == null);
+            CVKAssert(commandBuffers == null);
+         } else {
+            // This is the resize path, image count is unchanged.  We need to recreate
+            // pipelines as Vulkan doesn't have a good mechanism to update them and as
+            // they define the viewport and scissor rect they are now out of date.  We
+            // also need to update the uniform buffer as a new image size will mean a
+            // different position for our FPS.  After updating the uniform buffers we
+            // need to update the descriptor sets that bind the uniform buffers as well.
+            DestroyPipelines();
+            //DestroyDescriptorSets();
+            CVKAssert(pipelines == null);
+            needsResize = true;
+        }
+        
+        cvkSwapChain = null;
+        return ret;
+    }
+ 
+    
+    @Override
+    public int CreateSwapChainResources(CVKSwapChain cvkSwapChain) { 
+        // Cache the last swap chain as it is needed to release descriptor sets and
+        // if we are destroyed by the finalizer we'll need it
+        this.cvkSwapChain = cvkSwapChain;
+        
+        int ret;
+        
+        // We only need to recreate these resources if the number of images in 
+        // the swapchain changes or if this is the first call after the initial
+        // swapchain is created.
+        if (!needsResize) {
+            try (MemoryStack stack = stackPush()) {                     
+                ret = CreateUniformBuffers(stack);
+                if (VkFailed(ret)) { return ret; }
+
+                ret = CreateDescriptorSets(stack);
+                if (VkFailed(ret)) { return ret; } 
+
+                ret = CreateVertexBuffers();
+                if (VkFailed(ret)) { return ret; }   
+
+                ret = CreateCommandBuffers();
+                if (VkFailed(ret)) { return ret; }            
+
+                ret = CreatePipelines();
+                if (VkFailed(ret)) { return ret; }                                       
+            }      
+        } else {
+            // This is the resize path, image count is unchanged.  We need to recreate
+            // pipelines as Vulkan doesn't have a good mechanism to update them and as
+            // they define the viewport and scissor rect they are now out of date.  We
+            // also need to update the uniform buffer as a new image size will mean a
+            // different position for our FPS.  After updating the uniform buffers we
+            // need to update the descriptor sets that bind the uniform buffers as well.
+
+            try (MemoryStack stack = stackPush()) {                     
+                ret = CreatePipelines();
+                if (VkFailed(ret)) { return ret; }                           
+                
+                ret = UpdateUniformBuffers(stack);
+                if (VkFailed(ret)) { return ret; }
+  
+                // Updating rather than recreating raises:
+                // VkDebugUtilsMessengerCallbackEXTI.java:47>Validation layer: Validation Error: [ VUID-VkWriteDescriptorSet-dstSet-00320 ] Object 0: handle = 0x2206b694060, type = VK_OBJECT_TYPE_INSTANCE; | MessageID = 0x8e0ca77 | Invalid VkDescriptorSet Object 0xb2a1ba00000001d0. The Vulkan spec states: dstSet must be a valid VkDescriptorSet handle (https://www.khronos.org/registry/vulkan/specs/1.1-extensions/html/vkspec.html#VUID-VkWriteDescriptorSet-dstSet-00320)
+//                ret = UpdateDescriptorSets(stack);
+//                if (VkFailed(ret)) { return ret; }    
+
+                ret = CreateDescriptorSets(stack);
+                if (VkFailed(ret)) { return ret; } 
+            }              
+        }
+        
+        needsResize = false;
+        
+        return ret; 
+    }
+           
+
+    private void DebugUpdateFPS() {
+
         // Debug code to update every 100 frames
-<<<<<<< HEAD
-        if (counter % 20 != 0)
-            return VK_SUCCESS;
-=======
-        if (counter % 100 != 0)
-            return ret;
->>>>>>> 223c64d7
+        if (++counter % 20 != 0) { return; }
 
         currentFPS.set(0, GetRandom(0,9));
         currentFPS.set(1, GetRandom(0,9));
         currentFPS.set(2, GetRandom(10, parent.GetTextureAtlas().GetAtlasIconCount()));
-        currentFPS.set(3, GetRandom(10, parent.GetTextureAtlas().GetAtlasIconCount()));
-        
+        currentFPS.set(3, GetRandom(10, parent.GetTextureAtlas().GetAtlasIconCount()));       
         needsDisplayUpdate = true;
-        
-        return ret;
+
     }
     
     private int GetRandom(int min, int max){
@@ -1282,54 +1260,68 @@
     }
     
     @Override
-    public void IncrementDescriptorTypeRequirements(int descriptorTypeCounts[], int descriptorSetCount) {
-        CVKAssert(descriptorTypeCounts.length == (VK_DESCRIPTOR_TYPE_INPUT_ATTACHMENT + 1));
+    public void IncrementDescriptorTypeRequirements(CVKDescriptorPoolRequirements reqs, CVKDescriptorPoolRequirements perImageReqs) {
         // SimpleIcon.vs
-        ++descriptorTypeCounts[VK_DESCRIPTOR_TYPE_UNIFORM_BUFFER];
+        ++perImageReqs.poolDescriptorTypeCounts[VK_DESCRIPTOR_TYPE_UNIFORM_BUFFER];
         // SimpleIcon.gs
-        ++descriptorTypeCounts[VK_DESCRIPTOR_TYPE_UNIFORM_BUFFER];
+        ++perImageReqs.poolDescriptorTypeCounts[VK_DESCRIPTOR_TYPE_UNIFORM_BUFFER];
         // SimpleIcon.fs
-        ++descriptorTypeCounts[VK_DESCRIPTOR_TYPE_COMBINED_IMAGE_SAMPLER];
-        
-        // One descriptor set is required
-        ++descriptorSetCount;
+        ++perImageReqs.poolDescriptorTypeCounts[VK_DESCRIPTOR_TYPE_COMBINED_IMAGE_SAMPLER];
+        
+        // One set per image
+        ++perImageReqs.poolDesciptorSetCount;
     } 
     
     @Override
-    public int DeviceInitialised(CVKDevice cvkDevice) {
+    public int Initialise(CVKDevice cvkDevice) {
         this.cvkDevice = cvkDevice;
+        
+        if (hDescriptorLayout == VK_NULL_HANDLE) {
+            int ret = CreateDescriptorLayout(cvkDevice);
+            if (VkFailed(ret)) { return ret; }
+        }
+        
+        for (int digit = 0; digit < 10; ++digit) {
+            // Returns the index of the icon, not a success code
+            parent.GetTextureAtlas().AddIcon(Integer.toString(digit));
+        }
+        
         return VK_SUCCESS;
     }   
     
     @Override
     public boolean NeedsDisplayUpdate() { 
-        VerifyInRenderThread();
-        
-        DebugUpdateFPS();
-        
-        if (needsDisplayUpdate){
-            return true;
-        }
-        
-        return hAtlasSampler != parent.GetTextureAtlas().GetAtlasSamplerHandle() ||
-               hAtlasImageView != parent.GetTextureAtlas().GetAtlasImageViewHandle(); }
+        VerifyInRenderThread();               
+        
+        return true;
+    }
     
     @Override
     public int DisplayUpdate() { 
+        int ret;
         VerifyInRenderThread();
         
-        int ret;
-        ret = DestroyDescriptorSets();
-        if (VkFailed(ret)) {
-            return ret;
-        }
+        DebugUpdateFPS();
+        
+        boolean atlasChanged =  hAtlasSampler != parent.GetTextureAtlas().GetAtlasSamplerHandle() ||
+                                hAtlasImageView != parent.GetTextureAtlas().GetAtlasImageViewHandle();        
+                
         try (MemoryStack stack = stackPush()) {
-            //TODO_TT: updating the descriptor sets is probably a better approach to recreation
-            ret = CreateDescriptorSets(stack);
-            if (VkFailed(ret)) {
-                return ret;
+            // We only need to update descriptors if the atlas has generated a new texture
+            if (atlasChanged) {
+                ret = DestroyDescriptorSets();
+                if (VkFailed(ret)) {
+                    return ret;
+                }
+        
+                //TODO_TT: updating the descriptor sets is probably a better approach to recreation
+                ret = CreateDescriptorSets(stack);
+                if (VkFailed(ret)) {
+                    return ret;
+                }
             }
             
+            // We update this constantly as the FPS changes constantly
             ret = UpdateVertexBuffers();
             if (VkFailed(ret)) {
                 return ret;
