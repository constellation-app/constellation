--- conflicted
+++ resolved
@@ -65,10 +65,6 @@
 import static org.lwjgl.vulkan.VK10.VK_MEMORY_PROPERTY_HOST_VISIBLE_BIT;
 import static org.lwjgl.vulkan.VK10.VK_PIPELINE_BIND_POINT_GRAPHICS;
 import static org.lwjgl.vulkan.VK10.VK_POLYGON_MODE_FILL;
-<<<<<<< HEAD
-import static org.lwjgl.vulkan.VK10.VK_PRIMITIVE_TOPOLOGY_POINT_LIST;
-=======
->>>>>>> cc542463
 import static org.lwjgl.vulkan.VK10.VK_SAMPLE_COUNT_1_BIT;
 import static org.lwjgl.vulkan.VK10.VK_SHADER_STAGE_FRAGMENT_BIT;
 import static org.lwjgl.vulkan.VK10.VK_SHADER_STAGE_GEOMETRY_BIT;
@@ -768,11 +764,7 @@
                 // SimpleIcon.gs
                 VkPipelineInputAssemblyStateCreateInfo inputAssembly = VkPipelineInputAssemblyStateCreateInfo.callocStack(stack);
                 inputAssembly.sType(VK_STRUCTURE_TYPE_PIPELINE_INPUT_ASSEMBLY_STATE_CREATE_INFO);
-<<<<<<< HEAD
-                //inputAssembly.topology(VK_PRIMITIVE_TOPOLOGY_TRIANGLE_LIST);
-=======
 //                inputAssembly.topology(VK_PRIMITIVE_TOPOLOGY_TRIANGLE_LIST);
->>>>>>> cc542463
                 inputAssembly.topology(VK_PRIMITIVE_TOPOLOGY_POINT_LIST);
                 inputAssembly.primitiveRestartEnable(false);
 
