/*
 * Copyright 2010-2020 Australian Signals Directorate
 *
 * Licensed under the Apache License, Version 2.0 (the "License");
 * you may not use this file except in compliance with the License.
 * You may obtain a copy of the License at
 *
 *     http://www.apache.org/licenses/LICENSE-2.0
 *
 * Unless required by applicable law or agreed to in writing, software
 * distributed under the License is distributed on an "AS IS" BASIS,
 * WITHOUT WARRANTIES OR CONDITIONS OF ANY KIND, either express or implied.
 * See the License for the specific language governing permissions and
 * limitations under the License.
 */
package au.gov.asd.tac.constellation.visual.vulkan;

import au.gov.asd.tac.constellation.utilities.graphics.Vector3f;
import static au.gov.asd.tac.constellation.visual.vulkan.CVKUtils.CVKAssert;
import static au.gov.asd.tac.constellation.visual.vulkan.CVKUtils.EndLogSection;
import static au.gov.asd.tac.constellation.visual.vulkan.CVKUtils.GetRequiredVKPhysicalDeviceExtensions;
import static au.gov.asd.tac.constellation.visual.vulkan.CVKUtils.InitVKValidationLayers;
import static au.gov.asd.tac.constellation.visual.vulkan.CVKUtils.StartLogSection;
import static au.gov.asd.tac.constellation.visual.vulkan.CVKUtils.VkFailed;
import static au.gov.asd.tac.constellation.visual.vulkan.CVKUtils.VkSucceeded;
import java.awt.event.ComponentListener;
import java.nio.IntBuffer;
import java.util.ArrayList;
import java.util.List;
import org.lwjgl.PointerBuffer;
import org.lwjgl.system.MemoryStack;
import static org.lwjgl.system.MemoryStack.stackPush;
import static org.lwjgl.vulkan.KHRSwapchain.vkAcquireNextImageKHR;
import static org.lwjgl.vulkan.VK10.*;
import org.lwjgl.vulkan.VkCommandBuffer;
import static au.gov.asd.tac.constellation.visual.vulkan.CVKUtils.checkVKret;
import au.gov.asd.tac.constellation.visual.vulkan.renderables.CVKRenderable;
import java.awt.event.ComponentEvent;
import static org.lwjgl.vulkan.KHRSwapchain.vkQueuePresentKHR;
import org.lwjgl.vulkan.VkClearValue;
import org.lwjgl.vulkan.VkCommandBufferBeginInfo;
import org.lwjgl.vulkan.VkCommandBufferInheritanceInfo;
import org.lwjgl.vulkan.VkInstance;
import org.lwjgl.vulkan.VkOffset2D;
import org.lwjgl.vulkan.VkPresentInfoKHR;
import org.lwjgl.vulkan.VkRect2D;
import org.lwjgl.vulkan.VkRenderPassBeginInfo;
import org.lwjgl.vulkan.VkSubmitInfo;
import static au.gov.asd.tac.constellation.visual.vulkan.CVKUtils.CVKLOGGER;
import static au.gov.asd.tac.constellation.visual.vulkan.CVKUtils.UINT64_MAX;
import static au.gov.asd.tac.constellation.visual.vulkan.CVKUtils.VerifyInRenderThread;
import static au.gov.asd.tac.constellation.visual.vulkan.CVKUtils.debugging;
import java.nio.LongBuffer;
import java.util.concurrent.BlockingQueue;
import java.util.concurrent.LinkedBlockingQueue;
import static org.lwjgl.vulkan.KHRSwapchain.VK_STRUCTURE_TYPE_PRESENT_INFO_KHR;


/*
NAMING CONVENTION

BLAH: static final that can be accessed from either static or instanced code
CVKBlah: a Constellation class in the au.gov.asd.tac.constellation.visual.vulkan package
cvkBlah: instance of CVKBlah class
VkBlah: Blah is LWJGL-Vulkan class, a Java object wrapping a native handle to Vulkan object
vkBlah: instance of a VkBlah class
hBlah: a handle to some object.  Treat as constant after first initialised.
pBlah: this is an object that has been explicitly malloced and needs to be explicitly released (unless
       a stack allocator was used to allocate it).
blah: anything else

CODING STANDARDS
helper classes should return error codes where possible
controller classes like CVKRenderer and aggregation classes like CVKVisualProcessor will need some other mechanism
use MemoryStack to allocate nio buffers unless an allocation needs to last longer than function scope
comment where ever code is not trivially simple
make methods static whereever possible
TODO_TT: remember the reason for the Create factory patten in buffer and image

*/

public class CVKRenderer implements ComponentListener {
    
    // TODO_TT: explain why this may be less than imageCount
    protected static final int MAX_FRAMES_IN_FLIGHT = 2;
    
    protected CVKInstance cvkInstance = null;
    protected CVKDevice cvkDevice = null;
    protected CVKSwapChain cvkSwapChain = null;
    public int currentFrame = 0;
           
    protected boolean swapChainNeedsRecreation = true;     
    private final CVKVisualProcessor parent;  
    
    // Descriptor pools are owned by the swapchain but because the lifetime of
    // the swapchain is transient we store these counts in the renderer so that
    // we can account for our scene being populated before we've created the swapchain.    
    protected CVKSynchronizedDescriptorTypeCounts desiredPoolDescriptorTypeCounts = new CVKSynchronizedDescriptorTypeCounts();   
       

    public List<CVKRenderable> renderables = new ArrayList<>();
    
    private static float clrChange = 0.01f;
    private static int curClrEl = 0;
    private static Vector3f clr = new Vector3f(0.0f, 0.0f, 0.0f);
    
    
    public void AddRenderable(CVKRenderable renderable) {
        renderables.add(renderable);
        
        // TODO_TT: this code sucks, make it not
        int[] descriptorTypeCounts = new int[11];
        renderables.forEach(r -> {r.IncrementDescriptorTypeRequirements(descriptorTypeCounts);});    
        desiredPoolDescriptorTypeCounts.Set(descriptorTypeCounts);        
    }
    
    public CVKDevice GetDevice() {
        return cvkDevice;
    }
    
    /**
     * Render tasks can be created in response to use input or other events.  They 
     * are then actioned in the render thread to ensure that only the render thread
     * modifies rendering resources (so we don't try modifying vertex buffers or 
     * other data currently being accessed by the display driver).
     */
    @FunctionalInterface
    public static interface CVKRendererUpdateTask {
        public void Run();
    }
    protected BlockingQueue<CVKRendererUpdateTask> pendingUpdates = new LinkedBlockingQueue<>();

    /**
     * This is called by the canvas once it has been created and has a valid surface handle.
     *
     *
     * @param surfaceHandle
     * @return 
     * @see
     * <a href="https://renderdoc.org/vulkan-in-30-minutes.html">https://renderdoc.org/vulkan-in-30-minutes.html</a>      *
     */
    public int Init(long surfaceHandle) {
        cvkDevice = new CVKDevice(cvkInstance, surfaceHandle);
        int ret = cvkDevice.Init();
        if (VkFailed(ret)) {
            return ret;
        }        
        
        ret = parent.DeviceInitialised(cvkDevice);
        if (VkFailed(ret)) {
            return ret;
        }
        
        for (int i = 0; VkSucceeded(ret) && (i < renderables.size()); ++i) {
            ret = renderables.get(i).DeviceInitialised(cvkDevice);
        if (VkFailed(ret)) {
            return ret;
        }            
        }
        
        return ret;
    }
    
    
    protected int RecreateSwapChain() {
        VerifyInRenderThread();
        
        int ret = VK_NOT_READY;
        if (parent.surfaceReady()) {
            cvkDevice.WaitIdle();
            CVKSwapChain newSwapChain = new CVKSwapChain(cvkDevice, this);                                 
            ret = newSwapChain.Init(desiredPoolDescriptorTypeCounts);
            desiredPoolDescriptorTypeCounts.ResetDirty();
            if (VkSucceeded(ret)) {
                if (cvkSwapChain != null) {
                    cvkSwapChain.Deinit();
                }
                cvkSwapChain = newSwapChain;
                swapChainNeedsRecreation = false;                
                
                // Update the parent (CVKVisualProcessor) so it can update the shared viewport and frustum
                parent.SwapChainRecreated(cvkDevice, cvkSwapChain);
                
                // Give each renderable a chance to recreate swapchain depedent resources
                for (int i = 0; VkSucceeded(ret) && (i < renderables.size()); ++i) {
                    ret = renderables.get(i).SwapChainRecreated(cvkSwapChain);
                }                
            }
        } else {
            CVKLOGGER.info("Unable to recreate swap chain, surface not ready.");
        }
        return ret;
    }

    /**
     *
     * @param parent
     * @throws Exception
     */
    public CVKRenderer(CVKVisualProcessor parent) throws Exception {
        StartLogSection("VKRenderer ctor");
        this.parent = parent;
        try (MemoryStack stack = stackPush()) {            
            PointerBuffer pbValidationLayers = null;
            PointerBuffer pbExtensions = GetRequiredVKPhysicalDeviceExtensions(stack);
            if (debugging) {
                pbValidationLayers = InitVKValidationLayers(stack);
            }
            cvkInstance = new CVKInstance();
            checkVKret(cvkInstance.Init(stack, pbExtensions, pbValidationLayers, debugging));         
        }
        EndLogSection("VKRenderer ctor");
    }

    @SuppressWarnings("deprecation")
    @Override
    public void finalize() throws Throwable {
        cvkInstance.Deinit();
        cvkInstance = null;
        super.finalize();
    }
    
    
    /**
     * Records/updates the Primary Command Buffer and all its Secondary Command Buffers
     * 
     * @param stack
     * @param index - index to get the current frame/image/command buffer
     * @return 
     */
    protected int RecordCommandBuffer(MemoryStack stack, int index){
        VerifyInRenderThread();
        CVKAssert(cvkSwapChain.GetFrameBufferHandle(index) != VK_NULL_HANDLE);
    
        int ret = VK_SUCCESS;
        
        VkCommandBuffer primaryCommandBuffer = cvkSwapChain.GetCommandBuffer(index);
           
        VkCommandBufferBeginInfo beginInfo = VkCommandBufferBeginInfo.callocStack(stack);
        beginInfo.sType(VK_STRUCTURE_TYPE_COMMAND_BUFFER_BEGIN_INFO);

        VkClearValue.Buffer clearValues = VkClearValue.callocStack(1, stack);
        clearValues.color().float32(stack.floats(clr.getR(), clr.getG(), clr.getB(), 1.0f));
        
        VkRenderPassBeginInfo renderPassInfo = VkRenderPassBeginInfo.callocStack(stack);
        renderPassInfo.sType(VK_STRUCTURE_TYPE_RENDER_PASS_BEGIN_INFO);
        renderPassInfo.renderPass(cvkSwapChain.GetRenderPassHandle());

        VkRect2D renderArea = VkRect2D.callocStack(stack);
        renderArea.offset(VkOffset2D.callocStack(stack).set(0, 0));
        renderArea.extent(cvkSwapChain.GetExtent());
        renderPassInfo.renderArea(renderArea);       
        renderPassInfo.pClearValues(clearValues);
        renderPassInfo.framebuffer(cvkSwapChain.GetFrameBufferHandle(index));

        // The primary command buffer does not contain any rendering commands
	// These are stored (and retrieved) from the secondary command buffers
        checkVKret(vkBeginCommandBuffer(primaryCommandBuffer, beginInfo));
        
        //vkCmdBeginRenderPass(commandBuffer, renderPassInfo, VK_SUBPASS_CONTENTS_INLINE);
        vkCmdBeginRenderPass(primaryCommandBuffer, renderPassInfo, VK_SUBPASS_CONTENTS_SECONDARY_COMMAND_BUFFERS);

        // Inheritance info for the secondary command buffers (same for all!)
<<<<<<< HEAD
        VkCommandBufferInheritanceInfo inheritanceInfo = VkCommandBufferInheritanceInfo.calloc();
        inheritanceInfo.sType(VK_STRUCTURE_TYPE_COMMAND_BUFFER_INHERITANCE_INFO);
        inheritanceInfo.pNext(0);
        inheritanceInfo.framebuffer(cvkSwapChain.GetFrameBufferHandle(index));
        inheritanceInfo.renderPass(cvkSwapChain.GetRenderPassHandle());
        inheritanceInfo.subpass(0); // Get the subpass of make it here?
        inheritanceInfo.occlusionQueryEnable(false);
        inheritanceInfo.queryFlags(0);
        inheritanceInfo.pipelineStatistics(0);
            
        // Loop through renderables and record their buffers
        for (int r = 0; r < renderables.size(); ++r) {

            //vkWaitForFences(cvkDevice.GetDevice(), frame.GetRenderFence(), true, UINT64_MAX);
            if (renderables.get(r).IsDirty()){
                renderables.get(r).RecordCommandBuffer(cvkSwapChain, inheritanceInfo, index);
=======
        VkCommandBufferInheritanceInfo inheritanceInfo = VkCommandBufferInheritanceInfo.calloc()
                        .sType(VK_STRUCTURE_TYPE_COMMAND_BUFFER_INHERITANCE_INFO)
                        .pNext(0)
                        .framebuffer(cvkSwapChain.GetFrameBufferHandle(index))
                        .renderPass(cvkSwapChain.GetRenderPassHandle())
                        .subpass(0) // Get the subpass of make it here?
                        .occlusionQueryEnable(false)
                        .queryFlags(0)
                        .pipelineStatistics(0);
        
        // Loop through renderables and record their buffers
        for (int r = 0; r < renderables.size(); ++r) {
            if (renderables.get(r).IsDirty()){
                renderables.get(r).RecordCommandBuffer( cvkSwapChain, inheritanceInfo, index);
>>>>>>> e45d461d

                // TODO Hydra: may be more efficient to add all the visible command buffers to a master list then 
                // call the following line once with the whole list
                vkCmdExecuteCommands(primaryCommandBuffer, renderables.get(r).GetCommandBuffer(index));
            }
<<<<<<< HEAD
            //vkResetFences(cvkDevice.GetDevice(), frame.GetRenderFence());
=======
>>>>>>> e45d461d
        }
        
        vkCmdEndRenderPass(primaryCommandBuffer);
        checkVKret(vkEndCommandBuffer(primaryCommandBuffer)); 
    
        if (debugging) {
            Debug_UpdateRGB();
        }
        
        return ret; 
    }
    
    /**
     *
     * API calls in this method are asynchronous and need to be synchronised.
     * 
     * @param stack
     * @param pImageAcquiredSemaphore
     * @param pCommandBufferExecutedSemaphore
     * @param commandBuffer
     * @return
     */
    public int ExecuteCommandBuffer(MemoryStack stack, 
                                    LongBuffer pImageAcquiredSemaphore, 
                                    LongBuffer pCommandBufferExecutedSemaphore, 
                                    VkCommandBuffer commandBuffer,
                                    long hRenderFence) {
        CVKAssert(pImageAcquiredSemaphore != null && pImageAcquiredSemaphore.get(0) != VK_NULL_HANDLE);
        CVKAssert(pCommandBufferExecutedSemaphore != null && pCommandBufferExecutedSemaphore.get(0) != VK_NULL_HANDLE);
        CVKAssert(commandBuffer != null);
        
        VkSubmitInfo submitInfo = VkSubmitInfo.callocStack(stack);
        submitInfo.sType(VK_STRUCTURE_TYPE_SUBMIT_INFO);
        submitInfo.pCommandBuffers(stack.pointers(commandBuffer));
        submitInfo.pWaitSemaphores(pImageAcquiredSemaphore);
        submitInfo.waitSemaphoreCount(1);
        submitInfo.pWaitDstStageMask(stack.ints(VK_PIPELINE_STAGE_COLOR_ATTACHMENT_OUTPUT_BIT));
        submitInfo.pSignalSemaphores(pCommandBufferExecutedSemaphore);   
        
        return vkQueueSubmit(cvkDevice.GetQueue(), 
                             submitInfo, 
                             hRenderFence);    
    }
    
    /**
     *
     * API calls in this method are asynchronous and need to be synchronised.
     * 
     * @param stack
     * @param pCommandExecutionSemaphore
     * @param imageIndex
     * @return
     */
    protected int ReturnImageToSwapchainAndPresent(MemoryStack stack, LongBuffer pCommandExecutionSemaphore, int imageIndex) {
        CVKAssert(cvkDevice.GetQueue() != null);
        
        VkPresentInfoKHR presentInfo = VkPresentInfoKHR.callocStack(stack);
        presentInfo.sType(VK_STRUCTURE_TYPE_PRESENT_INFO_KHR);
        presentInfo.pWaitSemaphores(pCommandExecutionSemaphore);
        presentInfo.swapchainCount(1);
        presentInfo.pSwapchains(stack.longs(cvkSwapChain.GetSwapChainHandle()));
        presentInfo.pImageIndices(stack.ints(imageIndex));        
        return vkQueuePresentKHR(cvkDevice.GetQueue(), presentInfo);
    }


    /**
     * No parrellisation of CPU/GPU, eg only one swap chain image and set of command buffers
     * <table cellspacing="2" cellpadding="1" border="1" align="center">
     * <tr><td>CPU</td><td>Prepare image 0</td><td></td><td>Prepare image 0</td><td></td></tr>
     * <tr><td>GPU</td><td></td><td>Present image 0</td><td></td><td>Present image 0</td></tr>
     * </table>
     * <p>
     * 2 swapchain images with synchronisation of CPU preparation and GPU execution/presentation
     * <table cellspacing="2" cellpadding="1" border="1" align="center">
     * <tr><td>CPU</td><td>Prepare image 0</td><td>Prepare image 1</td><td>Prepare image 0</td><td>Prepare image 1</td></tr>
     * <tr><td>GPU</td><td>Present image 1</td><td>Present image 0</td><td>Present image 1</td><td>Present image 0</td></tr>
     * </table>
     * <p>
     * 
     * <h1>SYNCHRONISATION</h1>
     * There are several points that need to be synchronised:
     * <p>
     * 1. Acquiring the next available image from the swap chain.  The image the swap chain
     *    returns to us depends on the state of the images in flight and the policy used to
     *    create the swap chain.  See the initialisation of CVKDevice.selectedPresentationMode
     *    for more details.
     *    vkAcquireNextImageKHR will return immediately with the index of the image that will be
     *    acquired for rendering and presenting, but the image itself may not be ready yet to be
     *    rendered to or presented.  For that we need to provide either a fence or semaphore to
     *    vkAcquireNextImageKHR that will be signaled when the image is ready.  We can pass that
     *    semaphore into vkQueueSubmit when we submit our command buffers so the execution of
     *    commands waits until the image is ready.
     * <p>
     * 2. Presenting an image.  vkQueuePresentKHR adds an acquired image to the presentation queue
     *    which once drained unacquires the image and returns it to the swapchain.  Before we 
     *    enqueue an image into the presentation queue we need to ensure our rendering (execution
     *    of command buffers) has completed.
     * 
     * Frame 0:
     * 1. acquire image index 0  (get imageAcquisitionSemaphore 0)
     * 2. wait on that image 0 being ready
     * 3. execute command buffer 0 (return imageAcquisitionSemaphore 0 and get commandBufferExecutedSemaphore 0)
     * 4. wait for command buffer 0 to execute
     * 5. present image 0
     * 
     * !Problem: commandBufferExecutedSemaphore is never returned.  Maybe it never needs to be returned as we
     * have to wait for imageAcquisitionSemaphore 0 which implies commandBufferExecutedSemaphore 0 will have 
     * already been signaled.  If that is the case then we only need logic for the image acquisition semaphore.
     * We could bind them together, like the CVKFrame concept.
     * 
     * Frame 1:
     * 1. acquire image index 1
     * 2. wait on that image 1 being ready
     * 3. execute command buffer 1
     * 4. wait for command buffer 1 to execute
     * 5. present image 1
     * 
     * Frame 2
     * 
     * 0. wait on imageAcquisitionSemaphore 0, is this necessary?
     * 1. acquire image index 0 
     * 2. wait on that image 0 being ready
     * 3. execute command buffer 0
     * 4. wait for command buffer 0 to execute
     * 5. present image 0
     * 
     * Commands may be enqueued in order but without synchronisation they can be processed and
     * complete in any order.  We often require a particular state before an operation occurs,
     * for example we require an image is transitioned to the destination transfer optimal 
     * state before we copy data into it.  In order to enforce required states we use pipeline
     * barriers.  VkImageMemoryBarrier is the type of barrier we use in the previous example,
     * not only does this barrier block latter commands until our destination stage is reached,
     * it is also responsible for the transition from source to destination state.
     * 
     * Pipeline barriers (image transitions).  
     * 
     * 
     */
    public void Display() {
        int ret;
        
        // Sychronisation
        
        //
        
        // 1.  Acquire next available image from the swap chain.
        
        
        //CVKLOGGER.log(Level.INFO, Thread.currentThread().getName());
               
        // Our render thread should be the AWT thread that owns the canvas, whose
        // surface is our render target.  Being called by any other thread will 
        // lead to resource contention and deadlock (seen during development when
        // user events were handled immediately rather than enqueueing them for
        // the render thread to handle).
        if (debugging) {
            if (CVKUtils.renderThreadID != 0) {
                VerifyInRenderThread();
            } else {
                CVKUtils.renderThreadID = Thread.currentThread().getId();
            }
        }
        
        if (cvkSwapChain != null) {
            // Process updates enqueued by other threads
            if (!pendingUpdates.isEmpty()) {
                final List<CVKRendererUpdateTask> tasks = new ArrayList<>();
                pendingUpdates.drainTo(tasks);
                tasks.forEach(task -> {
                    task.Run();
                });                        
            }
            
            if (desiredPoolDescriptorTypeCounts.IsDirty()) {
                cvkSwapChain.UpdateDescriptorTypeRequirements(desiredPoolDescriptorTypeCounts);
                desiredPoolDescriptorTypeCounts.ResetDirty();
            }            
            
            // If any renderable holds a resource shared across frames then to
            // recreate it we need to a complete halt, that is we need all in
            // flight images to have been presented and all fences available.
            // Note the one liner was created by Netbeans, I am not convinced it's
            // very clear.
            boolean updateSharedResources = false;
            for (int i = 0; (i < renderables.size()) && (updateSharedResources == false); ++ i) {
                updateSharedResources = renderables.get(i).SharedResourcesNeedUpdating();
            }
                      
            if (updateSharedResources) {
                cvkDevice.WaitIdle();
                for (int i = 0; i < renderables.size(); ++ i) {
                    CVKRenderable r = renderables.get(i);
                    if (r.SharedResourcesNeedUpdating()) {
                        ret = r.RecreateSharedResources(cvkSwapChain);
                        checkVKret(ret); 
                    }
                }
            }           
        }
   
        // If the surface is not ready RecreateSwapChain won't have reset this flag        
        if (cvkSwapChain != null && !swapChainNeedsRecreation) {
                    
            try (MemoryStack stack = stackPush()) {                
                // The swapchain decides which image we should render to based on the
                // mode we created with.
                IntBuffer pImageIndex = stack.mallocInt(1);
                LongBuffer pImageAcquisitionSemaphore = stack.mallocLong(1);
                ret = cvkSwapChain.AcquireNextImage(stack, pImageIndex, pImageAcquisitionSemaphore);
                if (ret == CVKMissingEnums.VkResult.VK_SUBOPTIMAL_KHR.Value()
                 || ret == CVKMissingEnums.VkResult.VK_ERROR_OUT_OF_DATE_KHR.Value()) {
                    swapChainNeedsRecreation = true;
                } else {
                    checkVKret(ret);                    
                    int imageIndex = pImageIndex.get(0);
                    
                    // The two semaphores tell us when an image is ready and when we've finished writing 
                    // to our command buffers, they don't tell us when the GPU is finished with the command
                    // buffers.  For that we need a fence, this is a synchronisation structure that is 
                    // device writable and host readable.
                    ret = cvkSwapChain.WaitOnFence(imageIndex);
                    checkVKret(ret); 
                              
                    // Update everything that needs updating - drawables 
                    for (int i = 0; VkSucceeded(ret) && (i < renderables.size()); ++i) {
                        ret = renderables.get(i).DisplayUpdate(cvkSwapChain, imageIndex);
                        checkVKret(ret); 
                    }                    
                    
                    // Record each renderables commands into secondary buffers and add them to the
                    // primary command buffer.
                    ret = RecordCommandBuffer(stack, imageIndex);
                    checkVKret(ret); 
                                                         
//                    parent.signalUpdateComplete();    
                    // This will wait for the image at imageIndex to be acquired then submit
                    // our primary command buffer to the execution queue.  Once executed 
                    // hCommandBufferExecutedSemaphore will be signaled and we can present.
                    LongBuffer pCommandExecutionSemaphore = stack.mallocLong(1);
                    ret = cvkSwapChain.GetCommandBufferExecutedSemaphore(imageIndex, pCommandExecutionSemaphore);
                    checkVKret(ret);
                    ret = ExecuteCommandBuffer(stack, 
                                               pImageAcquisitionSemaphore, 
                                               pCommandExecutionSemaphore,
                                               cvkSwapChain.GetCommandBuffer(imageIndex),
                                               cvkSwapChain.GetFence(imageIndex));
                    checkVKret(ret);             
                    
                    // Render fences synchronise CPU-GPU access to shared memory.  The
                    // fence we want to use will be in the signalled state as either it
                    // was just created (we create them in the signalled state) or the 
                    // GPU will have signalled it's finished with.  We now reset it to
                    // the unsignalled state prior to ReturnImageToSwapchainAndPresent 
                    // so that we can wait on the GPU to signal it again.
                    //frame.ResetRenderFence();
                    ret = ReturnImageToSwapchainAndPresent(stack,
                                                           pCommandExecutionSemaphore,
                                                           imageIndex);
                    if (ret == CVKMissingEnums.VkResult.VK_SUBOPTIMAL_KHR.Value()
                     || ret == CVKMissingEnums.VkResult.VK_ERROR_OUT_OF_DATE_KHR.Value()) {
                        swapChainNeedsRecreation = true;
                    } else {
                        checkVKret(ret);
                    }                    
        
                    // Move the frame index to the next cab off the rank
                    currentFrame = (++currentFrame) % MAX_FRAMES_IN_FLIGHT;                  
                }
            }
        }
        
        // Explicit waiting on semaphores was introduced in Vulkan 1.2.  It's
        // simpler to recreate the swap chain at the end of the display as the
        // render fence has been the reset and the semaphores will be in the 
        // signalled state, so we just destroy them without waiting.
        if (cvkSwapChain == null || swapChainNeedsRecreation) {

            RecreateSwapChain();
        }        
        
        // hack for constant render loop
        if (debugging) {
            parent.rebuild();
        } 
        parent.signalProcessorIdle();
    }

    
    int[] getViewport() {
        throw new UnsupportedOperationException("Not supported yet."); //To change body of generated methods, choose Tools | Templates.
    }
    
    public VkInstance GetVkInstance() {
        return cvkInstance.GetInstance();
    }
    
    //TODO_TT: ask a more knowledgable Java dev what this should look like
//    protected class CVKUpdateDescriptorTypeRequirements implements CVKRendererUpdateTask {
//        protected final CVKScene cvkScene;
//        protected final boolean renderableAdded;
//        public CVKUpdateDescriptorTypeRequirements(CVKScene cvkScene, boolean renderableAdded) {
//            this.cvkScene = cvkScene;
//            this.renderableAdded = renderableAdded;
//        }
//        
//        @Override
//        public void Run() {
//            VerifyInRenderThread();
//            
//            // The addition of a new renderable may exceed our current descriptor pool's
//            // size.  Calculate the pool requirements and resize if necessary.
//            if (renderableAdded) {
//
//                // LWJGL doesn't reflect a lot of Vulkan enums instead exposing them as
//                // multiple static final ints.  VkDescriptorType ranges from 
//                // VK_DESCRIPTOR_TYPE_SAMPLER(0) to VK_DESCRIPTOR_TYPE_INPUT_ATTACHMENT(10)    
//
//                // Scene will ask each renderable to tell it about the descriptors it needs. 
//                descriptorTypeCounts = new int[11];
//                cvkScene.GetDescriptorTypeRequirements(descriptorTypeCounts);   
//
//                // SwapChain owns the descriptor pool so let it recreate it if needed
//                cvkSwapChain.DescriptorTypeRequirementsUpdated(descriptorTypeCounts);
//            }            
//        }
//    }
    
    

    
    
    @Override
    public void componentResized(ComponentEvent e) {
        swapChainNeedsRecreation = true;
        CVKLOGGER.info("Canvas sent componentResized");
    }
    @Override
    public void componentHidden(ComponentEvent e) {
        CVKLOGGER.info("Canvas sent ");
    }
    @Override
    public void componentMoved(ComponentEvent e) {
        CVKLOGGER.info("Canvas moved");     
    }
    @Override
    public void componentShown(ComponentEvent e) {
        CVKLOGGER.info("Canvas shown");
    }    
    
    private void Debug_UpdateRGB(){   
        // When the current component reaches it's limit do something
        if (clr.a[curClrEl] >= 1.0f || clr.a[curClrEl] < 0.0f) {
            // Clamp it to 0-1
            clr.a[curClrEl] = Math.max(0.0f, Math.min(1.0f, clr.a[curClrEl]));
            // If we have hit the ceiling or floor on all components, change direction
            if (curClrEl == 2) {
                clrChange = -clrChange;
            }
            // Start changing the next component
            curClrEl = (curClrEl + 1) % 3;
        }
        // Walk the current component a little
        clr.a[curClrEl] += clrChange;            
    }
}<|MERGE_RESOLUTION|>--- conflicted
+++ resolved
@@ -176,7 +176,17 @@
                     cvkSwapChain.Deinit();
                 }
                 cvkSwapChain = newSwapChain;
-                swapChainNeedsRecreation = false;                
+                swapChainNeedsRecreation = false;
+                
+                if (cvkFrames != null) {
+                    cvkFrames.forEach(frame -> {
+                        frame.Deinit();
+                    });
+                }
+                cvkFrames = new ArrayList<>(cvkSwapChain.GetImageCount());
+                for (int i = 0; i < cvkSwapChain.GetImageCount(); ++i) {
+                    cvkFrames.add(new CVKFrame(cvkDevice.GetDevice()));
+                }
                 
                 // Update the parent (CVKVisualProcessor) so it can update the shared viewport and frustum
                 parent.SwapChainRecreated(cvkDevice, cvkSwapChain);
@@ -220,6 +230,30 @@
         super.finalize();
     }
     
+    /**
+     * 
+     * API calls in this method are asynchronous and need to be synchronised.
+     * 
+     * @param frame
+     * @param pImageIndex
+     * @return
+     */
+    protected int AcquireImageFromSwapchain(CVKFrame frame, IntBuffer pImageIndex) {
+        CVKAssert(cvkDevice.GetDevice() != null);
+        CVKAssert(cvkSwapChain.GetSwapChainHandle() != VK_NULL_HANDLE);
+        CVKAssert(frame.GetImageAcquireSemaphoreHandle() != VK_NULL_HANDLE);
+        CVKAssert(pImageIndex != null);
+        
+        int ret;            
+        ret = vkAcquireNextImageKHR(cvkDevice.GetDevice(),
+                                    cvkSwapChain.GetSwapChainHandle(),
+                                    UINT64_MAX,
+                                    frame.GetImageAcquireSemaphoreHandle(),
+                                    VK_NULL_HANDLE,
+                                    pImageIndex);        
+        
+        return ret;        
+    }
     
     /**
      * Records/updates the Primary Command Buffer and all its Secondary Command Buffers
@@ -261,7 +295,6 @@
         vkCmdBeginRenderPass(primaryCommandBuffer, renderPassInfo, VK_SUBPASS_CONTENTS_SECONDARY_COMMAND_BUFFERS);
 
         // Inheritance info for the secondary command buffers (same for all!)
-<<<<<<< HEAD
         VkCommandBufferInheritanceInfo inheritanceInfo = VkCommandBufferInheritanceInfo.calloc();
         inheritanceInfo.sType(VK_STRUCTURE_TYPE_COMMAND_BUFFER_INHERITANCE_INFO);
         inheritanceInfo.pNext(0);
@@ -274,35 +307,13 @@
             
         // Loop through renderables and record their buffers
         for (int r = 0; r < renderables.size(); ++r) {
-
-            //vkWaitForFences(cvkDevice.GetDevice(), frame.GetRenderFence(), true, UINT64_MAX);
             if (renderables.get(r).IsDirty()){
                 renderables.get(r).RecordCommandBuffer(cvkSwapChain, inheritanceInfo, index);
-=======
-        VkCommandBufferInheritanceInfo inheritanceInfo = VkCommandBufferInheritanceInfo.calloc()
-                        .sType(VK_STRUCTURE_TYPE_COMMAND_BUFFER_INHERITANCE_INFO)
-                        .pNext(0)
-                        .framebuffer(cvkSwapChain.GetFrameBufferHandle(index))
-                        .renderPass(cvkSwapChain.GetRenderPassHandle())
-                        .subpass(0) // Get the subpass of make it here?
-                        .occlusionQueryEnable(false)
-                        .queryFlags(0)
-                        .pipelineStatistics(0);
-        
-        // Loop through renderables and record their buffers
-        for (int r = 0; r < renderables.size(); ++r) {
-            if (renderables.get(r).IsDirty()){
-                renderables.get(r).RecordCommandBuffer( cvkSwapChain, inheritanceInfo, index);
->>>>>>> e45d461d
 
                 // TODO Hydra: may be more efficient to add all the visible command buffers to a master list then 
                 // call the following line once with the whole list
                 vkCmdExecuteCommands(primaryCommandBuffer, renderables.get(r).GetCommandBuffer(index));
             }
-<<<<<<< HEAD
-            //vkResetFences(cvkDevice.GetDevice(), frame.GetRenderFence());
-=======
->>>>>>> e45d461d
         }
         
         vkCmdEndRenderPass(primaryCommandBuffer);
