--- conflicted
+++ resolved
@@ -124,13 +124,7 @@
      * being destroyed.
      */
     public void Destroy() {
-<<<<<<< HEAD
         // Wait for the device to be free before destroying its resources
-=======
-        // TODO HYDRA: Not sure if this is the best method, can it cause a
-        // deadlock? Would it be better to have a shutdown flag and do in the
-        // update loop?
->>>>>>> e784f233
         cvkDevice.WaitIdle();
         renderables.forEach(el -> {el.Destroy();});
     }
@@ -211,14 +205,10 @@
     public int Initialise(long surfaceHandle) {
         cvkDevice = new CVKDevice(cvkInstance, surfaceHandle);
         int ret = cvkDevice.Initialise();
-        if (VkFailed(ret)) {
-            return ret;
-        }        
+        if (VkFailed(ret)) { return ret; }        
         
         ret = parent.DeviceInitialised(cvkDevice);
-        if (VkFailed(ret)) {
-            return ret;
-        }
+        if (VkFailed(ret)) { return ret; }
         
         return ProcessNewRenderables();
     }
@@ -248,9 +238,7 @@
                 // Give each renderable a chance to recreate swapchain depedent resources
                 for (int i = 0; i < renderables.size(); ++i) {
                     ret = renderables.get(i).CreateSwapChainResources(cvkSwapChain);
-                    if (VkFailed(ret)){
-                        return ret;
-                    }
+                    if (VkFailed(ret)){ return ret; }
                 }
             }
         } else {
