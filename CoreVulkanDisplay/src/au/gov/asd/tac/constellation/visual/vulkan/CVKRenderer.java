--- conflicted
+++ resolved
@@ -295,7 +295,6 @@
         vkCmdBeginRenderPass(primaryCommandBuffer, renderPassInfo, VK_SUBPASS_CONTENTS_SECONDARY_COMMAND_BUFFERS);
 
         // Inheritance info for the secondary command buffers (same for all!)
-<<<<<<< HEAD
         VkCommandBufferInheritanceInfo inheritanceInfo = VkCommandBufferInheritanceInfo.calloc();
         inheritanceInfo.sType(VK_STRUCTURE_TYPE_COMMAND_BUFFER_INHERITANCE_INFO);
         inheritanceInfo.pNext(0);
@@ -316,29 +315,6 @@
                 // TODO Hydra: may be more efficient to add all the visible command buffers to a master list then 
                 // call the following line once with the whole list
                 vkCmdExecuteCommands(primaryCommandBuffer, renderables.get(r).GetCommandBuffer(index));
-=======
-        VkCommandBufferInheritanceInfo inheritanceInfo = VkCommandBufferInheritanceInfo.calloc()
-                        .sType(VK_STRUCTURE_TYPE_COMMAND_BUFFER_INHERITANCE_INFO)
-                        .pNext(0)
-                        .framebuffer(cvkSwapChain.GetFrameBufferHandle(index))
-                        .renderPass(cvkSwapChain.GetRenderPassHandle())
-                        .subpass(0) // Get the subpass of make it here?
-                        .occlusionQueryEnable(false)
-                        .queryFlags(0)
-                        .pipelineStatistics(0);
-            // Loop through renderables and record their buffers
-            for (int r = 0; r < renderables.size(); ++r) {
-               
-                //vkWaitForFences(cvkDevice.GetDevice(), frame.GetRenderFence(), true, UINT64_MAX);
-                if (renderables.get(r).IsDirty()){
-                    renderables.get(r).RecordCommandBuffer( cvkSwapChain, inheritanceInfo, index);
-     
-                    // TODO Hydra: may be more efficient to add all the visible command buffers to a master list then 
-                    // call the following line once with the whole list
-                    vkCmdExecuteCommands(primaryCommandBuffer, renderables.get(r).GetCommandBuffer(index));
-                }
-                //vkResetFences(cvkDevice.GetDevice(), frame.GetRenderFence());
->>>>>>> 3593b5ce
             }
             //vkResetFences(cvkDevice.GetDevice(), frame.GetRenderFence());
         }
