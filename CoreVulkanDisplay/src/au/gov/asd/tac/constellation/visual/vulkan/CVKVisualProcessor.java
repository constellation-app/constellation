/*
 * Copyright 2010-2020 Australian Signals Directorate
 *
 * Licensed under the Apache License, Version 2.0 (the "License");
 * you may not use this file except in compliance with the License.
 * You may obtain a copy of the License at
 *
 *     http://www.apache.org/licenses/LICENSE-2.0
 *
 * Unless required by applicable law or agreed to in writing, software
 * distributed under the License is distributed on an "AS IS" BASIS,
 * WITHOUT WARRANTIES OR CONDITIONS OF ANY KIND, either express or implied.
 * See the License for the specific language governing permissions and
 * limitations under the License.
 */
package au.gov.asd.tac.constellation.visual.vulkan;

import au.gov.asd.tac.constellation.visual.vulkan.renderables.CVKIconTextureAtlas;
import au.gov.asd.tac.constellation.utilities.camera.Camera;
import au.gov.asd.tac.constellation.utilities.camera.Graphics3DUtilities;
import au.gov.asd.tac.constellation.utilities.color.ConstellationColor;
import au.gov.asd.tac.constellation.utilities.graphics.Frustum;
import au.gov.asd.tac.constellation.utilities.graphics.Matrix44f;
import au.gov.asd.tac.constellation.utilities.visual.DrawFlags;
import au.gov.asd.tac.constellation.utilities.visual.VisualAccess;
import au.gov.asd.tac.constellation.utilities.visual.VisualChange;
import au.gov.asd.tac.constellation.utilities.visual.VisualChangeBuilder;
import au.gov.asd.tac.constellation.utilities.visual.VisualOperation;
import au.gov.asd.tac.constellation.utilities.visual.VisualProcessor;
import au.gov.asd.tac.constellation.utilities.visual.VisualProcessor.VisualChangeProcessor;
import au.gov.asd.tac.constellation.utilities.visual.VisualProperty;
import static au.gov.asd.tac.constellation.visual.vulkan.utils.CVKUtils.CVKAssert;
import static au.gov.asd.tac.constellation.visual.vulkan.utils.CVKUtils.VkFailed;
import au.gov.asd.tac.constellation.visual.vulkan.renderables.CVKAxesRenderable;
import au.gov.asd.tac.constellation.visual.vulkan.renderables.CVKFPSRenderable;
import au.gov.asd.tac.constellation.visual.vulkan.renderables.CVKIconsRenderable;
import au.gov.asd.tac.constellation.visual.vulkan.renderables.CVKRenderable;
import au.gov.asd.tac.constellation.visual.vulkan.renderables.CVKRenderable.CVKRenderableUpdateTask;
import java.awt.Component;
import java.awt.Cursor;
import java.awt.Rectangle;
import java.awt.image.BufferedImage;
import java.io.File;
import java.util.ArrayList;
import java.util.Arrays;
import java.util.HashSet;
import java.util.List;
import java.util.Set;
import java.util.concurrent.BlockingQueue;
import java.util.concurrent.LinkedBlockingQueue;
import java.util.concurrent.Semaphore;
import static org.lwjgl.vulkan.VK10.VK_SUCCESS;
import org.lwjgl.vulkan.awt.VKData;


public class CVKVisualProcessor extends VisualProcessor {

    public static final Cursor DEFAULT_CURSOR = Cursor.getPredefinedCursor(Cursor.DEFAULT_CURSOR);
    public static final Cursor CROSSHAIR_CURSOR = Cursor.getPredefinedCursor(Cursor.CROSSHAIR_CURSOR);
    
    protected static final float FIELD_OF_VIEW = 35;
    private static final float PERSPECTIVE_NEAR = 1;
    private static final float PERSPECTIVE_FAR = 500000;
    
    protected final BlockingQueue<CVKRenderable.CVKRenderableUpdateTask> taskQueue = new LinkedBlockingQueue<>();
    
    protected final CVKRenderer cvkRenderer;
    protected final Frustum viewFrustum = new Frustum();
    private final Matrix44f projectionMatrix = new Matrix44f();
        


    protected CVKCanvas cvkCanvas;
    
    // Renderables (would it be better to not hold these explicitly and just use the renderer to enumerate them?)
    private CVKIconTextureAtlas cvkIconTextureAtlas = null;
    private CVKAxesRenderable cvkAxes = null;
    private CVKFPSRenderable cvkFPS = null;
    private CVKIconsRenderable cvkIcons = null;
    
    
    // The primary GLRenderable that performs the bulk of the visualisation. This renderable contains most of the actual logic to send data to the GL Context.
    //private GraphRenderable graphRenderable;
    private final Matrix44f modelViewMatrix = new Matrix44f();
    

    private Camera camera;
    private boolean updating = false;
    
    
    public Matrix44f GetProjectionMatrix() { return projectionMatrix; }
    public CVKIconTextureAtlas GetTextureAtlas() { return cvkIconTextureAtlas; }
    
    void addTask(final CVKRenderableUpdateTask task) {
        taskQueue.add(task);
    }
    

    @Override
<<<<<<< HEAD
    protected final void destroyCanvas() {     
        cvkCanvas.Destroy();
=======
    protected final void destroyCanvas() {
        //TODO_TT: is this needed?
        System.out.println("CVKVisualProcessor.destroyCanvas called");        
//        cvkCanvas.destroy();
>>>>>>> e784f233
    }
    

    /**
     * Tell this processor that it should draw the "Hit Test" visualisation as
     * well as the regular visualisation as part of each frame of the GL
     * life-cycle.
     * <p>
     * The hit-test visualisation is a hidden visualisation that gets drawn to
     * an off-screen openGL buffer. It fills the background with solid black and
     * then draws each element using a color whose red value corresponds to that
     * element's ID.
     * <p>
     * This method is intended to be called by subclass processors that utilise
     * this hit-test visualisation for some form of graph interaction. See the
     * <code>HitTester</code> class in the Interactive Graph package for a
     * canonical example.
     *
     * @param drawHitTest
     */
    protected final void setDrawHitTest(final boolean drawHitTest) {
        //graphRenderable.setDrawHitTest(drawHitTest);
    }

    @Override
    public VisualOperation exportToImage(final File imageFile) {
        return new GLExportToImageOperation(imageFile);
    }

    @Override
    public VisualOperation exportToBufferedImage(final BufferedImage[] img1, final Semaphore waiter) {
        return new GLExportToBufferedImageOperation(img1, waiter);
    }

    /**
     * Retrieve the model view projection matrix currently being used for
     * visualisation. The projection matrix component is retrieved from the
     * {@link GLRenderer}.
     *
     * @return The MVP matrix this visual processor is using in its current
     * display cycle.
     */
    public final Matrix44f getDisplayModelViewProjectionMatrix() {
        Matrix44f mvpMatrix = new Matrix44f();
        mvpMatrix.multiply(projectionMatrix, modelViewMatrix);
        return mvpMatrix;
    }

    /**
     * Get the camera currently being used for visualisation.
     *
     * @return The Camera this visual processor is using in its current display
     * cycle.
     */
    public final Camera getDisplayCamera() {
        return camera;
    }

    /**
     * Sets the camera currently being used by this {@link VisualProcessor}.
     * <p>
     * This is only used by the {@link GraphRenderable} to ensure that the
     * Camera sent to the OpenGL context is in sync with the camera that can be
     * retrieved here using {@link #getDisplayCamera getDisplayCamera()}.
     *
     * @param camera
     */
    final void setDisplayCamera(final Camera camera) {
        this.camera = camera;
    }

    /**
     * Get the model view matrix currently being used for visualisation.
     *
     * @return The MV matrix this visual processor is using in its current
     * display cycle.
     */
    public final Matrix44f getDisplayModelViewMatrix() {
        return modelViewMatrix;
    }

    /**
     * Get the model view projection matrix corresponding to the supplied
     * camera. The projection matrix component is retrieved from the
     * {@link GLRenderer}.
     *
     * @param camera The {@link Camera} from which to calculate the model view
     * component of the matrix.
     * @return The MVP matrix corresponding to the supplied camera and the
     * current projection of the {@link GLRenderer}.
     */
    protected Matrix44f getCameraModelViewProjectionMatrix(final Camera camera) {
        final Matrix44f mvMatrix = Graphics3DUtilities.getModelViewMatrix(camera);
        final Matrix44f mvpMatrix = new Matrix44f();
        // TODO_TT
//        mvpMatrix.multiply(renderer.getProjectionMatrix(), mvMatrix);
        return mvpMatrix;
    }

    /**
     * Get the viewport (height, width, x, y) currently in use by the
     * {@link GLRenderer}.
     *
     * @return The viewport from the {@link GLRenderer}.
     */
    protected final int[] getViewport() {
        return cvkRenderer.getViewport();
    }

    @Override
    public final void performVisualUpdate() {
        updating = true;
        //TODO_TT: graphics is not used so null is 'ok' but it probably should be pulled from the cvkCanvas maybe,
        // though why then pass that back in...
        
        // performVisualUpdate maybe called before the JPanel is added to its
        // parent.  We can't get a renderable surface until the parent chain is
        // intact.
        if (cvkCanvas.surface != 0) {
            cvkCanvas.repaint();
        }
    }

    @Override
    protected void initialise() {

    }

    @Override
    protected void cleanup() {
<<<<<<< HEAD
        cvkAxes.DestroyStaticResources();
        cvkFPS.DestroyStaticResources();
        cvkRenderer.Destroy();
=======
        // TODO_TT:
        cvkRenderer.Destroy();
        //cvkCanvas.removeGLEventListener(renderer);
>>>>>>> e784f233
    }

    private final class GLExportToImageOperation implements VisualOperation {

        private final File file;

        public GLExportToImageOperation(final File file) {
            this.file = file;
        }

        @Override
        public void apply() {
            // TODO_TT: this whole func
//            graphRenderable.addTask(drawable -> {
//                final GL30 gl = drawable.getGL().getGL3();
//                gl.glBindFramebuffer(GL30.GL_READ_FRAMEBUFFER, 0);
//                final AWTGLReadBufferUtil util = new AWTGLReadBufferUtil(drawable.getGLProfile(), false);
//                BufferedImage img = util.readPixelsToBufferedImage(gl, true);
//                // Write the image out as a PNG.
//                try {
//                    ImageIO.write(img, "png", file);
//                } catch (IOException ex) {
//                    Logger.getLogger(this.getClass().getName()).log(Level.SEVERE, null, ex);
//                }
//            });
        }

        @Override
        public List<VisualChange> getVisualChanges() {
            return Arrays.asList(new VisualChangeBuilder(VisualProperty.EXTERNAL_CHANGE).build());
        }
    }

    private final class GLExportToBufferedImageOperation implements VisualOperation {

        private final BufferedImage[] img1;
        private final Semaphore waiter;

        /**
         * Export the current GL display to a BufferedImage.
         * <p>
         * The VisualProcessor paradigm doesn't lend itself to returning data,
         * due to the asynchronous operation queue. Therefore, a single element
         * array is passed in and a reference to the newly created BufferedImage
         * is assigned at index 0. The caller maintains a reference to this
         * array to access the BufferedImage. (An array is used to avoid
         * creating yet another class with only one property.)
         * <p>
         * Because the operation is asynchronous, the caller needs to know when
         * the BufferedImage is ready. A Semaphore with zero permits is passed
         * in. The operation releases a permit after the BufferedImage is
         * assigned. The caller waits on the Semaphore and proceeds when a
         * permit is acquired.
         *
         * @param img1 A single element array; the new BufferedImage is assigned
         * to index 0.
         * @param waiter A Semaphore with no permits available; a permit is
         * released when the BufferedImage has been assigned.
         */
        public GLExportToBufferedImageOperation(final BufferedImage[] img1, final Semaphore waiter) {
            this.img1 = img1;
            this.waiter = waiter;
        }

        @Override
        public void apply() {
            // TODO_TT: this whole func
//            graphRenderable.addTask(drawable -> {
//                final GL30 gl = drawable.getGL().getGL3();
//                gl.glBindFramebuffer(GL30.GL_READ_FRAMEBUFFER, 0);
//                final AWTGLReadBufferUtil util = new AWTGLReadBufferUtil(drawable.getGLProfile(), false);
//                img1[0] = util.readPixelsToBufferedImage(gl, true);
//
//                waiter.release();
//            });
        }

        @Override
        public List<VisualChange> getVisualChanges() {
            return Arrays.asList(new VisualChangeBuilder(VisualProperty.EXTERNAL_CHANGE).build());
        }
    }

    /**
     * This exists so CVKRenderer can call it the wrapped function that would
     * otherwise have private exposure to it.
     */
    @Override
    protected void signalProcessorIdle() {
        super.signalProcessorIdle();
    }
    
    /**
     * This exists so CVKRenderer can call it the wrapped function that would
     * otherwise have private exposure to it.
     */    
    @Override
    protected void requestRedraw() {
        super.requestRedraw();
    }

    @Override
    protected void rebuild() {
        super.rebuild();
    }

    /**
     * Signal that the update phase of this processor has been completed (by the
     * {@link GLRenderer}).
     */
//    final void signalUpdateComplete() {
//        updating = false;
//    }

    /**
     * Query whether or not this processor is currently in its update phase.
     * <p>
     * This method allows the {@link GLRenderer} to determine whether it has
 entered the display phase of its GL life-cycle in response to an update
 coordinated by this processor, or as a result of something internal, such
 as a resizing of the GL cvkCanvas.
     *
     * @return Whether or not this processor is currently in its updating phase.
     */
//    final boolean isUpdating() {
//        return updating;
//    }

    /**
     * Add the specified {@link GLRenderable} to this processor's renderer. If
     * this processor has already been initialised, the renderable is not added.
     * <p>
     * Typically this is used in the constructors of subclasses of this
     * processor.
     *
     * @param renderable The {@link GLRenderable} to add.
     */
    protected final void addRenderable(final CVKRenderable renderable) {
        cvkRenderer.AddRenderable(renderable);
    }

    /**
     * Set the name of the buffer to draw the hit test to.
     * <p>
     * Note this shouldn't really go through the visual processor (nor be a
     * public method!). In the future hit tester implementations should probably
     * be their own renderables and they talk to the graph renderable directly
     * as needed.
     *
     * @param hitTestBufferName The GL name of the hit test buffer.
     */
    public void setHitTestFboName(final int hitTestBufferName) {
        //TODO_TT
//        graphRenderable.setHitTestFboName(hitTestBufferName);
    }
    
    /**
     * Notifies us that our canvas's parent component has been added to its parent.
     * <p>

     */


    public CVKVisualProcessor() throws Throwable {           
        // VkInstance is setup in the constructor
        cvkRenderer = new CVKRenderer(this);

        // LWJGL structure needed to create AWTVKCanvas.  AWTVKCanvas wraps vkInstance
        // in a VKData object and makes it private.  The result is we need to create it
        // here rather than have a CVKCanvas constructor that just takes the
        // renderer and pulls the instance from there.
        VKData vkData = new VKData();
        vkData.instance = cvkRenderer.GetVkInstance();
        cvkCanvas = new CVKCanvas(vkData, cvkRenderer);                   
    }

    @Override
    protected Component getCanvas() {
        return cvkCanvas;
    }
    
    public Rectangle getCanvasBounds() {
        return cvkCanvas.getBounds();
    }
    
    /**
     * All the double negatives
     * 
     * @return
     */
    public boolean surfaceReady() {
        return (cvkCanvas != null) ? !cvkCanvas.getBounds().isEmpty() : false;
    }
    
    public int DisplayUpdate(CVKSwapChain cvkSwapChain, int imageIndex) {
        int ret = VK_SUCCESS;
        final List<CVKRenderableUpdateTask> tasks = new ArrayList<>();
//        if (taskQueue.isEmpty()) {
//            skipRedraw = true;
//        }
        taskQueue.drainTo(tasks);
        tasks.forEach(task -> { task.run(imageIndex); });      
        return ret;
    }
    
    @Override
    public List<VisualChange> getFullRefreshSet(final VisualAccess access) {
        return Arrays.asList(
                new VisualChangeBuilder(VisualProperty.VERTICES_REBUILD).build(),
                new VisualChangeBuilder(VisualProperty.CONNECTIONS_REBUILD).build(),
                new VisualChangeBuilder(VisualProperty.BACKGROUND_COLOR).forItems(1).build(),
                new VisualChangeBuilder(VisualProperty.HIGHLIGHT_COLOUR).forItems(1).build(),
                new VisualChangeBuilder(VisualProperty.CONNECTIONS_OPACITY).forItems(1).build(),
                new VisualChangeBuilder(VisualProperty.BLAZE_SIZE).forItems(1).build(),
                //                new VisualChangeBuilder(VisualProperty.DRAW_FLAGS).forItems(1).build(),
                new VisualChangeBuilder(VisualProperty.CAMERA).forItems(1).build()
        );
    }

    @Override
    protected final Set<VisualProperty> getTrumpedProperties(final VisualProperty property) {
        switch (property) {
            case VERTICES_REBUILD:
                return new HashSet<>(Arrays.asList(
                        VisualProperty.VERTEX_SELECTED, VisualProperty.VERTEX_X,
                        VisualProperty.VERTEX_COLOR, VisualProperty.VERTEX_FOREGROUND_ICON,
                        VisualProperty.VERTEX_BLAZED, VisualProperty.BOTTOM_LABELS_REBUILD,
                        VisualProperty.TOP_LABELS_REBUILD, VisualProperty.DRAW_FLAGS
                ));
            case CONNECTIONS_REBUILD:
                return new HashSet<>(Arrays.asList(
                        VisualProperty.CONNECTION_SELECTED, VisualProperty.CONNECTION_COLOR,
                        VisualProperty.CONNECTION_LABELS_REBUILD
                ));
            case CONNECTION_LABELS_REBUILD:
                return new HashSet<>(Arrays.asList(
                        VisualProperty.CONNECTION_LABEL_COLOR
                ));
            case TOP_LABELS_REBUILD:
                return new HashSet<>(Arrays.asList(
                        VisualProperty.TOP_LABEL_COLOR
                ));
            case BOTTOM_LABELS_REBUILD:
                return new HashSet<>(Arrays.asList(
                        VisualProperty.BOTTOM_LABEL_COLOR
                ));
            default:
                return super.getTrumpedProperties(property);
        }
    }

    @Override
    protected final VisualProperty getMasterProperty(final VisualProperty property) {

        switch (property) {
            case BLAZE_SIZE:
            case BLAZE_OPACITY:
                return VisualProperty.BLAZE_SIZE;
            case VISIBLE_ABOVE_THRESHOLD:
            case VISIBILITY_THRESHOLD:
                return VisualProperty.DRAW_FLAGS;
            case VERTEX_SELECTED:
            case VERTEX_DIM:
                return VisualProperty.VERTEX_SELECTED;
            case VERTEX_RADIUS:
            case VERTEX_X:
            case VERTEX_Y:
            case VERTEX_Z:
            case VERTEX_X2:
            case VERTEX_Y2:
            case VERTEX_Z2:
                return VisualProperty.VERTEX_X;
            case VERTEX_COLOR:
                return VisualProperty.VERTEX_COLOR;
            case VERTEX_FOREGROUND_ICON:
            case VERTEX_BACKGROUND_ICON:
            case VERTEX_NW_DECORATOR:
            case VERTEX_NE_DECORATOR:
            case VERTEX_SW_DECORATOR:
            case VERTEX_SE_DECORATOR:
                return VisualProperty.VERTEX_FOREGROUND_ICON;
            case VERTEX_BLAZED:
            case VERTEX_BLAZE_ANGLE:
            case VERTEX_BLAZE_COLOR:
                return VisualProperty.VERTEX_BLAZED;
            case VERTEX_VISIBILITY:
            case VERTICES_ADDED:
            case VERTICES_REMOVED:
            case VERTICES_REBUILD:
                return VisualProperty.VERTICES_REBUILD;
            case CONNECTION_COLOR:
                return VisualProperty.CONNECTION_COLOR;
            case CONNECTION_SELECTED:
            case CONNECTION_DIRECTED:
            case CONNECTION_DIM:
            case CONNECTION_LINESTYLE:
                return VisualProperty.CONNECTION_SELECTED;
            case CONNECTION_VISIBILITY:
            case CONNECTION_WIDTH:
            case CONNECTIONS_ADDED:
            case CONNECTIONS_REMOVED:
            case CONNECTIONS_REBUILD:
                return VisualProperty.CONNECTIONS_REBUILD;
            case TOP_LABEL_SIZE:
            case TOP_LABELS_REBUILD:
            case TOP_LABEL_TEXT:
                return VisualProperty.TOP_LABELS_REBUILD;
            case BOTTOM_LABEL_SIZE:
            case BOTTOM_LABELS_REBUILD:
            case BOTTOM_LABEL_TEXT:
                return VisualProperty.BOTTOM_LABELS_REBUILD;
            case CONNECTION_LABEL_SIZE:
            case CONNECTION_LABELS_REBUILD:
            case CONNECTION_LABEL_TEXT:
                return VisualProperty.CONNECTION_LABELS_REBUILD;
            default:
                return super.getMasterProperty(property);
        }

    }

    @Override
    protected final VisualChangeProcessor getChangeProcessor(final VisualProperty property) {
        switch (property) {
            case VERTICES_REBUILD:
                return (change, access) -> {
                    // Recreate all the icons.  Note this is sometimes called before the CVKDevice
                    // has been initialised (we don't create our renderables until then).
                    if (cvkIcons != null) {
                        addTask(cvkIcons.TaskDestroyIcons());
                        if (access.getVertexCount() > 0) {
                            addTask(cvkIcons.TaskCreateIcons(access));
                        }
                    }
//                    addTask(nodeLabelBatcher.setTopLabelColors(access));
//                    addTask(nodeLabelBatcher.setTopLabelSizes(access));
//                    addTask(nodeLabelBatcher.setBottomLabelColors(access));
//                    addTask(nodeLabelBatcher.setBottomLabelSizes(access));
//                    addTask(xyzTexturiser.dispose());
//                    addTask(xyzTexturiser.createTexture(access));
//                    addTask(vertexFlagsTexturiser.dispose());
//                    addTask(vertexFlagsTexturiser.createTexture(access));
//                    addTask(iconBatcher.disposeBatch());
//                    addTask(iconBatcher.createBatch(access));
//                    addTask(nodeLabelBatcher.disposeBatch());
//                    addTask(nodeLabelBatcher.createBatch(access));
//                    addTask(blazeBatcher.disposeBatch());
//                    addTask(blazeBatcher.createBatch(access));
//                    addTask(gl -> {
//                        iconTextureArray = iconBatcher.updateIconTexture(gl);
//                    });
//                    final DrawFlags updatedDrawFlags = access.getDrawFlags();
//                    addTask(gl -> {
//                        drawFlags = updatedDrawFlags;
//                    });
                };
            case CONNECTIONS_REBUILD:
                return (change, access) -> {
//                    addTask(connectionLabelBatcher.setLabelColors(access));
//                    addTask(connectionLabelBatcher.setLabelSizes(access));
//                    addTask(lineBatcher.disposeBatch());
//                    addTask(lineBatcher.createBatch(access));
//                    addTask(loopBatcher.disposeBatch());
//                    addTask(loopBatcher.createBatch(access));
//                    addTask(connectionLabelBatcher.disposeBatch());
//                    addTask(connectionLabelBatcher.createBatch(access));
                };
            case BACKGROUND_COLOR:
                return (change, access) -> {
                    final ConstellationColor backgroundColor = access.getBackgroundColor();
//                    addTask(gl -> {
//                        graphBackgroundColor = new float[]{backgroundColor.getRed(), backgroundColor.getGreen(), backgroundColor.getBlue(), 1};
//                    });
//                    addTask(connectionLabelBatcher.setBackgroundColor(access));
//                    addTask(nodeLabelBatcher.setBackgroundColor(access));
                };
            case HIGHLIGHT_COLOUR:
                return (change, access) -> {
//                    addTask(nodeLabelBatcher.setHighlightColor(access));
//                    addTask(connectionLabelBatcher.setHighlightColor(access));
//                    addTask(lineBatcher.setHighlightColor(access));
//                    addTask(iconBatcher.setHighlightColor(access));
                };
            case DRAW_FLAGS:
                return (change, access) -> {
                    final DrawFlags updatedDrawFlags = access.getDrawFlags();
//                    addTask(gl -> {
//                        drawFlags = updatedDrawFlags;
//                    });
                };
            case BLAZE_SIZE:
                return (change, access) -> {
//                    addTask(blazeBatcher.updateSizeAndOpacity(access));
                };
            case CONNECTIONS_OPACITY:
                return (change, access) -> {
//                    addTask(lineBatcher.updateOpacity(access));
                };
            case BOTTOM_LABEL_COLOR:
                return (change, access) -> {
//                    addTask(nodeLabelBatcher.setBottomLabelColors(access));
                };
            case BOTTOM_LABELS_REBUILD:
                return (change, access) -> {
//                    addTask(nodeLabelBatcher.setBottomLabelColors(access));
//                    addTask(nodeLabelBatcher.setBottomLabelSizes(access));
//                    // Note that updating bottom labels always rebuilds from scratch, so it is not an issue if the batch was not 'ready'.
//                    addTask(nodeLabelBatcher.updateBottomLabels(access));
                };
            case CAMERA:
                return (change, access) -> {
                    final Camera updatedCamera = access.getCamera();
                    camera = updatedCamera;
                    setDisplayCamera(camera);
                    Graphics3DUtilities.getModelViewMatrix(camera.lookAtEye, camera.lookAtCentre, camera.lookAtUp, getDisplayModelViewMatrix());
                    
                    if (cvkAxes != null){
                        addTask(cvkAxes.TaskUpdateCamera());
                    }
                };
            case CONNECTION_LABEL_COLOR:
                return (change, access) -> {
//                    addTask(connectionLabelBatcher.setLabelColors(access));
                };
            case CONNECTION_LABELS_REBUILD:
                return (change, access) -> {
//                    addTask(connectionLabelBatcher.setLabelColors(access));
//                    addTask(connectionLabelBatcher.setLabelSizes(access));
//                    // Note that updating connection labels always rebuilds from scratch, so it is not an issue if the batch was not 'ready'.
//                    addTask(connectionLabelBatcher.updateLabels(access));
                };
            case TOP_LABEL_COLOR:
                return (change, access) -> {
//                    addTask(nodeLabelBatcher.setTopLabelColors(access));
                };
            case TOP_LABELS_REBUILD:
                return (change, access) -> {
//                    addTask(nodeLabelBatcher.setTopLabelColors(access));
//                    addTask(nodeLabelBatcher.setTopLabelSizes(access));
//                    // Note that updating top labels always rebuilds from scratch, so it is not an issue if the batch was not 'ready'.
//                    addTask(nodeLabelBatcher.updateTopLabels(access));
                };
            case CONNECTION_COLOR:
                return (change, access) -> {
//                    addTaskIfReady(loopBatcher.updateColors(access, change), loopBatcher);
//                    addTaskIfReady(lineBatcher.updateColors(access, change), lineBatcher);
                };
            case CONNECTION_SELECTED:
                return (change, access) -> {
//                    addTaskIfReady(loopBatcher.updateInfo(access, change), loopBatcher);
//                    addTaskIfReady(lineBatcher.updateInfo(access, change), lineBatcher);
                };
            case VERTEX_BLAZED:
                return (change, access) -> {
                    // Note that updating blazes always rebuilds from scratch, so it is not an issue if the batch was not 'ready'.
//                    addTask(blazeBatcher.updateBlazes(access, change));
                };
            case VERTEX_COLOR:
                return (change, access) -> {
//                    addTaskIfReady(iconBatcher.updateColors(access, change), iconBatcher);
                };
            case VERTEX_FOREGROUND_ICON:
                return (change, access) -> {
//                    if (cvkIcons != null) {

//                        if (access.getVertexCount() > 0) {
//                            addTask(cvkIcons.TaskUpdateIcons(access));
//                        }
//                    }
                };
                
                
//                return (change, access) -> {
//                    addTaskIfReady(iconBatcher.updateIcons(access, change), iconBatcher);
//                    addTask(gl -> {
//                        iconTextureArray = iconBatcher.updateIconTexture(gl);
//                    });
//                };
            case VERTEX_SELECTED:
                return (change, access) -> {
//                    if (vertexFlagsTexturiser.isReady()) {
//                        addTask(vertexFlagsTexturiser.updateFlags(access, change));
//                    } else {
//                        addTask(vertexFlagsTexturiser.dispose());
//                        addTask(vertexFlagsTexturiser.createTexture(access));
//                    }
                };
            case VERTEX_X:
                return (change, access) -> {
//                    if (vertexFlagsTexturiser.isReady()) {
//                        addTask(xyzTexturiser.updateXyzs(access, change));
//                    } else {
//                        addTask(xyzTexturiser.dispose());
//                        addTask(xyzTexturiser.createTexture(access));
//                    }
                };
            case EXTERNAL_CHANGE:
            default:
                return (change, access) -> {
                };
        }
    }
    
    
    public int DeviceInitialised(CVKDevice cvkDevice) {
        int ret;
        
        // Scene knows about all renderable types so build the static descriptor layout
        // for each class.
        CVKAssert(cvkDevice != null && cvkDevice.GetDevice() != null);
              
        
        // Static as the shader and descriptor layout doesn't change per instance of renderable or over the course of the program
        ret = CVKAxesRenderable.StaticInitialise(cvkDevice);
        if (VkFailed(ret)) {
            return ret;
        }
        ret = CVKFPSRenderable.StaticInitialise(cvkDevice);      
        if (VkFailed(ret)) {
            return ret;
        }   
        ret = CVKIconsRenderable.StaticInitialise(cvkDevice);      
        if (VkFailed(ret)) {
            return ret;
        }           
     
        // Initialise the shared atlas texture.  It extends renderable so it gets the call
        // for updating shared resouces.  We could have a seperate render event listener but
        // that seems like overkill for a single class.  For as long as it's a renderable it
        // should be before any of the renderables that use it so it gets updated before any 
        // of the objects that depend on it.
        cvkIconTextureAtlas = new CVKIconTextureAtlas(this);
        cvkRenderer.AddRenderable(cvkIconTextureAtlas);      
        
        cvkAxes = new CVKAxesRenderable(this);
        cvkRenderer.AddRenderable(cvkAxes);
        cvkFPS = new CVKFPSRenderable(this);    
        cvkRenderer.AddRenderable(cvkFPS);                      
        cvkIcons = new CVKIconsRenderable(this);       
        cvkRenderer.AddRenderable(cvkIcons);   
        
        
        // Testing
        boolean addExtraIcons = true;
        if (addExtraIcons) {
            cvkIconTextureAtlas.AddIcon("Internet.Ebay");
            cvkIconTextureAtlas.AddIcon("Internet.Gmail");
            cvkIconTextureAtlas.AddIcon("Internet.Bankin");
            cvkIconTextureAtlas.AddIcon("Internet.Behance");
            cvkIconTextureAtlas.AddIcon("Miscellaneous.Dalek");
            cvkIconTextureAtlas.AddIcon("Miscellaneous.HAL-9000");
            cvkIconTextureAtlas.AddIcon("Character.Exclaimation Mark");
            cvkIconTextureAtlas.AddIcon("User Interface.Connections");
            cvkIconTextureAtlas.AddIcon("User Interface.Drag Word");
            cvkIconTextureAtlas.AddIcon("Internet.Shopify");
            cvkIconTextureAtlas.AddIcon("Miscellaneous.Mr Squiggle");
            cvkIconTextureAtlas.AddIcon("Miscellaneous.Lock");
            cvkIconTextureAtlas.AddIcon("Flag.Bahamas");
            cvkIconTextureAtlas.AddIcon("Flag.Netherlands");
            cvkIconTextureAtlas.AddIcon("User Interface.Remove");
            cvkIconTextureAtlas.AddIcon("Flag.Aland Islands");
            cvkIconTextureAtlas.AddIcon("Internet.Hangouts");
            cvkIconTextureAtlas.AddIcon("Background.Flat Square");
            cvkIconTextureAtlas.AddIcon("Communications.SIP Call");
            cvkIconTextureAtlas.AddIcon("Flag.Marshall Islands");
            cvkIconTextureAtlas.AddIcon("Flag.Chad");
            cvkIconTextureAtlas.AddIcon("Flag.Palestine");
            cvkIconTextureAtlas.AddIcon("Flag.Canada");
            cvkIconTextureAtlas.AddIcon("Internet.Zello");
            cvkIconTextureAtlas.AddIcon("Network.Cookie");
            cvkIconTextureAtlas.AddIcon("Internet.Kakao Talk");
            cvkIconTextureAtlas.AddIcon("Flag.Antigua and Barbuda");
            cvkIconTextureAtlas.AddIcon("Flag.Kenya");
            cvkIconTextureAtlas.AddIcon("Flag.Bhutan");
            cvkIconTextureAtlas.AddIcon("Transport.Plane");
            cvkIconTextureAtlas.AddIcon("Transport.Train");
            cvkIconTextureAtlas.AddIcon("User Interface.Drag Drop");
            cvkIconTextureAtlas.AddIcon("Internet.Pastebin");
            cvkIconTextureAtlas.AddIcon("Pie Chart.11/16 Pie");
            cvkIconTextureAtlas.AddIcon("Flag.Solomon Islands");
            cvkIconTextureAtlas.AddIcon("Flag.Moldova");
            cvkIconTextureAtlas.AddIcon("Internet.QQ");
            cvkIconTextureAtlas.AddIcon("Flag.Chile");
            cvkIconTextureAtlas.AddIcon("Miscellaneous.Music");
            cvkIconTextureAtlas.AddIcon("Flag.Lithuania");
            cvkIconTextureAtlas.AddIcon("Internet.Codepen");
            cvkIconTextureAtlas.AddIcon("Flag.Cook Islands");
            cvkIconTextureAtlas.AddIcon("Communications.Email");
            cvkIconTextureAtlas.AddIcon("Flag.Jordan");
            cvkIconTextureAtlas.AddIcon("Flag.Isle of Man");
            cvkIconTextureAtlas.AddIcon("User Interface.Columns");
            cvkIconTextureAtlas.AddIcon("Flag.Kyrgyzstan");
            cvkIconTextureAtlas.AddIcon("Network.Windows");
            cvkIconTextureAtlas.AddIcon("Network.Router");
            cvkIconTextureAtlas.AddIcon("Flag.Malaysia");
            cvkIconTextureAtlas.AddIcon("Internet.Picasa");
            cvkIconTextureAtlas.AddIcon("Miscellaneous.Graph");
            cvkIconTextureAtlas.AddIcon("Flag.Botswana");
            cvkIconTextureAtlas.AddIcon("User Interface.Half Hop");
            cvkIconTextureAtlas.AddIcon("Flag.Burkina Faso");
            cvkIconTextureAtlas.AddIcon("Network.SD Card");
            cvkIconTextureAtlas.AddIcon("Flag.Liechtenstein");
            cvkIconTextureAtlas.AddIcon("User Interface.Information");
            cvkIconTextureAtlas.AddIcon("Internet.Snapchat");
            cvkIconTextureAtlas.AddIcon("Miscellaneous.Bomb");
            cvkIconTextureAtlas.AddIcon("Internet.Medium");
            cvkIconTextureAtlas.AddIcon("User Interface.Expand");
            cvkIconTextureAtlas.AddIcon("Flag.Sao Tome and Principe");
            cvkIconTextureAtlas.AddIcon("Flag.Haiti");
            cvkIconTextureAtlas.AddIcon("User Interface.Axis (y)");
            cvkIconTextureAtlas.AddIcon("Character.Semi-Colon");
            cvkIconTextureAtlas.AddIcon("Flag.Djibouti");
            cvkIconTextureAtlas.AddIcon("Flag.Kosovo");
            cvkIconTextureAtlas.AddIcon("Communications.Call");
            cvkIconTextureAtlas.AddIcon("Internet.Magento");
            cvkIconTextureAtlas.AddIcon("Flag.Aruba");
            cvkIconTextureAtlas.AddIcon("User Interface.Axis (-z)");
            cvkIconTextureAtlas.AddIcon("Flag.Norway");
            cvkIconTextureAtlas.AddIcon("Network.Network Interface Card");
            cvkIconTextureAtlas.AddIcon("User Interface.Node Labels");
            cvkIconTextureAtlas.AddIcon("Flag.Tunisia");
            cvkIconTextureAtlas.AddIcon("Flag.Azerbaijan");
            cvkIconTextureAtlas.AddIcon("Internet.Naver");
            cvkIconTextureAtlas.AddIcon("Flag.Belarus");
            cvkIconTextureAtlas.AddIcon("User Interface.Zoom In");
            cvkIconTextureAtlas.AddIcon("Internet.Chrome");
            cvkIconTextureAtlas.AddIcon("Pie Chart.7/16 Pie");
            cvkIconTextureAtlas.AddIcon("Internet.Dailymotion");
            cvkIconTextureAtlas.AddIcon("Internet.Feedly");
            cvkIconTextureAtlas.AddIcon("Flag.India");
            cvkIconTextureAtlas.AddIcon("User Interface.Connection Labels");
            cvkIconTextureAtlas.AddIcon("User Interface.Axis (x)");
            cvkIconTextureAtlas.AddIcon("User Interface.Chevron Right Double");
            cvkIconTextureAtlas.AddIcon("Flag.Oman");
            cvkIconTextureAtlas.AddIcon("Flag.Turkmenistan");
            cvkIconTextureAtlas.AddIcon("Flag.Saint Lucia");
            cvkIconTextureAtlas.AddIcon("Flag.Argentina");
            cvkIconTextureAtlas.AddIcon("User Interface.Axis (-y)");
            cvkIconTextureAtlas.AddIcon("Flag.Czech Republic");
            cvkIconTextureAtlas.AddIcon("Character.Smiley Face");
            cvkIconTextureAtlas.AddIcon("Flag.South Africa");
            cvkIconTextureAtlas.AddIcon("Flag.Costa Rica");
            cvkIconTextureAtlas.AddIcon("Internet.Sina Weibo");
            cvkIconTextureAtlas.AddIcon("Network.OSX");
            cvkIconTextureAtlas.AddIcon("User Interface.Tag");
            cvkIconTextureAtlas.AddIcon("Flag.Colombia");
            cvkIconTextureAtlas.AddIcon("Flag.Equatorial Guinea");
            cvkIconTextureAtlas.AddIcon("Flag.Germany");
            cvkIconTextureAtlas.AddIcon("User Interface.Nodes");
            cvkIconTextureAtlas.AddIcon("User Interface.Search");
            cvkIconTextureAtlas.AddIcon("Character.Quotation Mark");
            cvkIconTextureAtlas.AddIcon("User Interface.Labels");
            cvkIconTextureAtlas.AddIcon("Flag.Guinea Bissau");
            cvkIconTextureAtlas.AddIcon("Internet.Internet Explorer");
            cvkIconTextureAtlas.AddIcon("Character.Full Stop");
            cvkIconTextureAtlas.AddIcon("Internet.Vine");
            cvkIconTextureAtlas.AddIcon("Network.Microprocessor");
            cvkIconTextureAtlas.AddIcon("Internet.Periscope");
            cvkIconTextureAtlas.AddIcon("Miscellaneous.Cloud");
            cvkIconTextureAtlas.AddIcon("Flag.Guernsey");
            cvkIconTextureAtlas.AddIcon("User Interface.Axis (-x)");
            cvkIconTextureAtlas.AddIcon("User Interface.Add Alternate");
            cvkIconTextureAtlas.AddIcon("Flag.Monaco");
            cvkIconTextureAtlas.AddIcon("Flag.Uruguay");
            cvkIconTextureAtlas.AddIcon("Flag.Mexico");
            cvkIconTextureAtlas.AddIcon("Flag.Algeria");
            cvkIconTextureAtlas.AddIcon("Internet.Bankin");
            cvkIconTextureAtlas.AddIcon("Flag.Swaziland");
            cvkIconTextureAtlas.AddIcon("Network.Webcam");
            cvkIconTextureAtlas.AddIcon("Flag.Cambodia");
            cvkIconTextureAtlas.AddIcon("User Interface.Axis (z)");
            cvkIconTextureAtlas.AddIcon("Flag.Venezuela");
            cvkIconTextureAtlas.AddIcon("Flag.Uganda");
            cvkIconTextureAtlas.AddIcon("Internet.Dribbble");
            cvkIconTextureAtlas.AddIcon("Internet.Imgur");
            cvkIconTextureAtlas.AddIcon("Miscellaneous.Globe");
            cvkIconTextureAtlas.AddIcon("Flag.Lebanon");
            cvkIconTextureAtlas.AddIcon("Flag.Estonia");
            cvkIconTextureAtlas.AddIcon("Internet.Viber");
            cvkIconTextureAtlas.AddIcon("Person.Person");
            cvkIconTextureAtlas.AddIcon("User Interface.Zoom Out");
            cvkIconTextureAtlas.AddIcon("Internet.Envato");
            cvkIconTextureAtlas.AddIcon("Character.Opening Square Bracket");
            cvkIconTextureAtlas.AddIcon("Flag.Eritrea");
            cvkIconTextureAtlas.AddIcon("Miscellaneous.Dalek");
            cvkIconTextureAtlas.AddIcon("Flag.Montenegro");
            cvkIconTextureAtlas.AddIcon("Flag.Seychelles");
            cvkIconTextureAtlas.AddIcon("Communications.Group Chat");
            cvkIconTextureAtlas.AddIcon("User Interface.Settings");
            cvkIconTextureAtlas.AddIcon("Internet.Google+");
            cvkIconTextureAtlas.AddIcon("Flag.Gambia");
            cvkIconTextureAtlas.AddIcon("Flag.Ireland");
            cvkIconTextureAtlas.AddIcon("Flag.Turkey");
            cvkIconTextureAtlas.AddIcon("Flag.Mauritania");
            cvkIconTextureAtlas.AddIcon("Internet.Jabber");
            cvkIconTextureAtlas.AddIcon("Internet.Google");
            cvkIconTextureAtlas.AddIcon("Internet.Instagram");
            cvkIconTextureAtlas.AddIcon("Internet.Aim");
            cvkIconTextureAtlas.AddIcon("Internet.Skype");
            cvkIconTextureAtlas.AddIcon("Network.Linux");
            cvkIconTextureAtlas.AddIcon("Flag.Greece");
            cvkIconTextureAtlas.AddIcon("Flag.Bahrain");
            cvkIconTextureAtlas.AddIcon("Internet.Whatsapp");
            cvkIconTextureAtlas.AddIcon("Flag.Vanuatu");
            cvkIconTextureAtlas.AddIcon("Transport.Tardis");
            cvkIconTextureAtlas.AddIcon("Flag.Namibia");
            cvkIconTextureAtlas.AddIcon("Flag.Paraguay");
            cvkIconTextureAtlas.AddIcon("Flag.Burundi");
            cvkIconTextureAtlas.AddIcon("Flag.Nauru");
            cvkIconTextureAtlas.AddIcon("Internet.Product Hunt");
            cvkIconTextureAtlas.AddIcon("Transport.Boat");
            cvkIconTextureAtlas.AddIcon("Network.Speaker");
            cvkIconTextureAtlas.AddIcon("Flag.Northern Mariana Islands");
            cvkIconTextureAtlas.AddIcon("Internet.Deviantart");
            cvkIconTextureAtlas.AddIcon("Network.Mouse");
            cvkIconTextureAtlas.AddIcon("Flag.Myanmar");
            cvkIconTextureAtlas.AddIcon("Internet.Telegram");
            cvkIconTextureAtlas.AddIcon("Miscellaneous.Map");
            cvkIconTextureAtlas.AddIcon("Background.Edge Square");
            cvkIconTextureAtlas.AddIcon("Flag.Guyana");
            cvkIconTextureAtlas.AddIcon("Internet.Airbnb");
            cvkIconTextureAtlas.AddIcon("Flag.Tonga");
            cvkIconTextureAtlas.AddIcon("Miscellaneous.Galaxy");
            cvkIconTextureAtlas.AddIcon("Internet.Viadeo");
            cvkIconTextureAtlas.AddIcon("Network.Internet");
            cvkIconTextureAtlas.AddIcon("Flag.Romania");
            cvkIconTextureAtlas.AddIcon("User Interface.Chevron Down");
            cvkIconTextureAtlas.AddIcon("Flag.Suriname");
            cvkIconTextureAtlas.AddIcon("Flag.Dominica");
            cvkIconTextureAtlas.AddIcon("Internet.Bittorrent");
            cvkIconTextureAtlas.AddIcon("Communications.Cell Tower");
            cvkIconTextureAtlas.AddIcon("Miscellaneous.Heart");
            cvkIconTextureAtlas.AddIcon("Internet.Outlook");
            cvkIconTextureAtlas.AddIcon("Internet.Paypal");
            cvkIconTextureAtlas.AddIcon("Pie Chart.0/16 Pie");
            cvkIconTextureAtlas.AddIcon("Flag.Uzbekistan");
            cvkIconTextureAtlas.AddIcon("Internet.Scoopit");
            cvkIconTextureAtlas.AddIcon("Miscellaneous.Shield");
            cvkIconTextureAtlas.AddIcon("Internet.Lastfm");
            cvkIconTextureAtlas.AddIcon("Flag.Latvia");
            cvkIconTextureAtlas.AddIcon("User Interface.Key");
        }
        
        
        // The renderables above will have requested the icons they need for their initial state, we
        // now need to generate the atlas texture and sampler before the renderables that rely on them
        // create their descriptors
//        ret = cvkIconTextureAtlas.Init();
        
        return ret;
    }    
    

    public void SwapChainRecreated(CVKDevice cvkDevice, CVKSwapChain cvkSwapChain) {
        
        //  Windows-DPI-Scaling
        //
        // If JOGL is ever fixed or another solution is found, either change
        // needsManualDPIScaling to return false (so there is effectively no
        // DPI scaling here) or remove the scaled height and width below.         
        float dpiScaleX = 1.0f;
        float dpiScaleY = 1.0f;

        
        // These need to be final as they are used in the lambda function below
        final int dpiScaledWidth = (int)(cvkSwapChain.GetWidth() * dpiScaleX);
        final int dpiScaledHeight = (int)(cvkSwapChain.GetHeight() * dpiScaleY);
        
        // Create the projection matrix, and load it on the projection matrix stack.
        viewFrustum.setPerspective(FIELD_OF_VIEW, (float) dpiScaledWidth / (float) dpiScaledHeight, PERSPECTIVE_NEAR, PERSPECTIVE_FAR);        
        projectionMatrix.set(viewFrustum.getProjectionMatrix());
    }    
}<|MERGE_RESOLUTION|>--- conflicted
+++ resolved
@@ -97,15 +97,8 @@
     
 
     @Override
-<<<<<<< HEAD
     protected final void destroyCanvas() {     
         cvkCanvas.Destroy();
-=======
-    protected final void destroyCanvas() {
-        //TODO_TT: is this needed?
-        System.out.println("CVKVisualProcessor.destroyCanvas called");        
-//        cvkCanvas.destroy();
->>>>>>> e784f233
     }
     
 
@@ -236,15 +229,9 @@
 
     @Override
     protected void cleanup() {
-<<<<<<< HEAD
         cvkAxes.DestroyStaticResources();
         cvkFPS.DestroyStaticResources();
         cvkRenderer.Destroy();
-=======
-        // TODO_TT:
-        cvkRenderer.Destroy();
-        //cvkCanvas.removeGLEventListener(renderer);
->>>>>>> e784f233
     }
 
     private final class GLExportToImageOperation implements VisualOperation {
@@ -759,17 +746,11 @@
         
         // Static as the shader and descriptor layout doesn't change per instance of renderable or over the course of the program
         ret = CVKAxesRenderable.StaticInitialise(cvkDevice);
-        if (VkFailed(ret)) {
-            return ret;
-        }
+        if (VkFailed(ret)) { return ret; }
         ret = CVKFPSRenderable.StaticInitialise(cvkDevice);      
-        if (VkFailed(ret)) {
-            return ret;
-        }   
+        if (VkFailed(ret)) { return ret; }   
         ret = CVKIconsRenderable.StaticInitialise(cvkDevice);      
-        if (VkFailed(ret)) {
-            return ret;
-        }           
+        if (VkFailed(ret)) { return ret; }           
      
         // Initialise the shared atlas texture.  It extends renderable so it gets the call
         // for updating shared resouces.  We could have a seperate render event listener but
