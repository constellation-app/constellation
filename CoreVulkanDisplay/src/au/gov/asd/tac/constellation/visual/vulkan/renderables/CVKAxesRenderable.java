/*
 * Copyright 2010-2020 Australian Signals Directorate
 *
 * Licensed under the Apache License, Version 2.0 (the "License");
 * you may not use this file except in compliance with the License.
 * You may obtain a copy of the License at
 *
 *     http://www.apache.org/licenses/LICENSE-2.0
 *
 * Unless required by applicable law or agreed to in writing, software
 * distributed under the License is distributed on an "AS IS" BASIS,
 * WITHOUT WARRANTIES OR CONDITIONS OF ANY KIND, either express or implied.
 * See the License for the specific language governing permissions and
 * limitations under the License.
 */
package au.gov.asd.tac.constellation.visual.vulkan.renderables;

import au.gov.asd.tac.constellation.visual.vulkan.CVKDevice;
import au.gov.asd.tac.constellation.visual.vulkan.CVKFrame;
import au.gov.asd.tac.constellation.visual.vulkan.CVKRenderer;
import au.gov.asd.tac.constellation.visual.vulkan.CVKShaderUtils;
import au.gov.asd.tac.constellation.visual.vulkan.CVKShaderUtils.SPIRV;
import static au.gov.asd.tac.constellation.visual.vulkan.CVKShaderUtils.ShaderKind.FRAGMENT_SHADER;
import static au.gov.asd.tac.constellation.visual.vulkan.CVKShaderUtils.ShaderKind.VERTEX_SHADER;
import static au.gov.asd.tac.constellation.visual.vulkan.CVKShaderUtils.compileShaderFile;
import au.gov.asd.tac.constellation.visual.vulkan.CVKSwapChain;
import static au.gov.asd.tac.constellation.visual.vulkan.CVKUtils.CVKLOGGER;
import static au.gov.asd.tac.constellation.visual.vulkan.CVKUtils.VerifyInRenderThread;
import static au.gov.asd.tac.constellation.visual.vulkan.CVKUtils.VkSucceeded;
import static au.gov.asd.tac.constellation.visual.vulkan.CVKUtils.checkVKret;
import au.gov.asd.tac.constellation.visual.vulkan.shaders.CVKShaderPlaceHolder;
import java.nio.ByteBuffer;
import java.nio.LongBuffer;
import java.util.logging.Level;
import org.lwjgl.PointerBuffer;
import org.lwjgl.system.MemoryStack;
import static org.lwjgl.system.MemoryStack.stackPush;
import static org.lwjgl.vulkan.VK10.VK_COLOR_COMPONENT_A_BIT;
import static org.lwjgl.vulkan.VK10.VK_COLOR_COMPONENT_B_BIT;
import static org.lwjgl.vulkan.VK10.VK_COLOR_COMPONENT_G_BIT;
import static org.lwjgl.vulkan.VK10.VK_COLOR_COMPONENT_R_BIT;
import static org.lwjgl.vulkan.VK10.VK_COMMAND_BUFFER_LEVEL_SECONDARY;
import static org.lwjgl.vulkan.VK10.VK_COMMAND_BUFFER_USAGE_RENDER_PASS_CONTINUE_BIT;
import static org.lwjgl.vulkan.VK10.VK_CULL_MODE_BACK_BIT;
import static org.lwjgl.vulkan.VK10.VK_DESCRIPTOR_TYPE_COMBINED_IMAGE_SAMPLER;
import static org.lwjgl.vulkan.VK10.VK_DESCRIPTOR_TYPE_INPUT_ATTACHMENT;
import static org.lwjgl.vulkan.VK10.VK_DESCRIPTOR_TYPE_UNIFORM_BUFFER;
import static org.lwjgl.vulkan.VK10.VK_FORMAT_R32G32B32_SFLOAT;
import static org.lwjgl.vulkan.VK10.VK_FRONT_FACE_CLOCKWISE;
import static org.lwjgl.vulkan.VK10.VK_LOGIC_OP_COPY;
import static org.lwjgl.vulkan.VK10.VK_NULL_HANDLE;
import static org.lwjgl.vulkan.VK10.VK_PIPELINE_BIND_POINT_GRAPHICS;
import static org.lwjgl.vulkan.VK10.VK_POLYGON_MODE_FILL;
import static org.lwjgl.vulkan.VK10.VK_PRIMITIVE_TOPOLOGY_TRIANGLE_LIST;
import static org.lwjgl.vulkan.VK10.VK_SAMPLE_COUNT_1_BIT;
import static org.lwjgl.vulkan.VK10.VK_SHADER_STAGE_FRAGMENT_BIT;
import static org.lwjgl.vulkan.VK10.VK_SHADER_STAGE_VERTEX_BIT;
import static org.lwjgl.vulkan.VK10.VK_STRUCTURE_TYPE_COMMAND_BUFFER_BEGIN_INFO;
import static org.lwjgl.vulkan.VK10.VK_STRUCTURE_TYPE_GRAPHICS_PIPELINE_CREATE_INFO;
import static org.lwjgl.vulkan.VK10.VK_STRUCTURE_TYPE_PIPELINE_COLOR_BLEND_STATE_CREATE_INFO;
import static org.lwjgl.vulkan.VK10.VK_STRUCTURE_TYPE_PIPELINE_INPUT_ASSEMBLY_STATE_CREATE_INFO;
import static org.lwjgl.vulkan.VK10.VK_STRUCTURE_TYPE_PIPELINE_LAYOUT_CREATE_INFO;
import static org.lwjgl.vulkan.VK10.VK_STRUCTURE_TYPE_PIPELINE_MULTISAMPLE_STATE_CREATE_INFO;
import static org.lwjgl.vulkan.VK10.VK_STRUCTURE_TYPE_PIPELINE_RASTERIZATION_STATE_CREATE_INFO;
import static org.lwjgl.vulkan.VK10.VK_STRUCTURE_TYPE_PIPELINE_SHADER_STAGE_CREATE_INFO;
import static org.lwjgl.vulkan.VK10.VK_STRUCTURE_TYPE_PIPELINE_VERTEX_INPUT_STATE_CREATE_INFO;
import static org.lwjgl.vulkan.VK10.VK_STRUCTURE_TYPE_PIPELINE_VIEWPORT_STATE_CREATE_INFO;
import static org.lwjgl.vulkan.VK10.VK_SUCCESS;
import static org.lwjgl.vulkan.VK10.VK_VERTEX_INPUT_RATE_VERTEX;
import static org.lwjgl.vulkan.VK10.vkBeginCommandBuffer;
import static org.lwjgl.vulkan.VK10.vkCmdBindPipeline;
import static org.lwjgl.vulkan.VK10.vkCmdDraw;
import static org.lwjgl.vulkan.VK10.vkCreateGraphicsPipelines;
import static org.lwjgl.vulkan.VK10.vkCreatePipelineLayout;
import static org.lwjgl.vulkan.VK10.vkEndCommandBuffer;
import static org.lwjgl.vulkan.VK10.vkDestroyPipeline;
import static org.lwjgl.vulkan.VK10.vkDestroyPipelineLayout;
import static org.lwjgl.vulkan.VK10.*;
import org.lwjgl.vulkan.VkCommandBuffer;
import org.lwjgl.vulkan.VkCommandBufferBeginInfo;
import org.lwjgl.vulkan.VkGraphicsPipelineCreateInfo;
import org.lwjgl.vulkan.VkOffset2D;
import org.lwjgl.vulkan.VkPipelineColorBlendAttachmentState;
import org.lwjgl.vulkan.VkPipelineColorBlendStateCreateInfo;
import org.lwjgl.vulkan.VkPipelineInputAssemblyStateCreateInfo;
import org.lwjgl.vulkan.VkPipelineLayoutCreateInfo;
import org.lwjgl.vulkan.VkPipelineMultisampleStateCreateInfo;
import org.lwjgl.vulkan.VkPipelineRasterizationStateCreateInfo;
import org.lwjgl.vulkan.VkPipelineShaderStageCreateInfo;
import org.lwjgl.vulkan.VkPipelineVertexInputStateCreateInfo;
import org.lwjgl.vulkan.VkPipelineViewportStateCreateInfo;
import org.lwjgl.vulkan.VkRect2D;
import org.lwjgl.vulkan.VkViewport;
import org.lwjgl.vulkan.VkCommandBufferInheritanceInfo;
import org.lwjgl.vulkan.VkVertexInputAttributeDescription;
import org.lwjgl.vulkan.VkVertexInputBindingDescription;

import au.gov.asd.tac.constellation.utilities.graphics.Vector2f;
import au.gov.asd.tac.constellation.utilities.graphics.Vector3f;
<<<<<<< HEAD
import au.gov.asd.tac.constellation.visual.vulkan.CVKCommandBuffer;
=======
import au.gov.asd.tac.constellation.visual.vulkan.CVKBuffer;
import au.gov.asd.tac.constellation.visual.vulkan.CVKVisualProcessor;
>>>>>>> 3593b5ce
import java.util.ArrayList;
import static org.lwjgl.vulkan.VK10.VK_BUFFER_USAGE_VERTEX_BUFFER_BIT;
import static org.lwjgl.vulkan.VK10.VK_FORMAT_R32G32_SFLOAT;
import static org.lwjgl.vulkan.VK10.VK_MEMORY_PROPERTY_HOST_COHERENT_BIT;
import static org.lwjgl.vulkan.VK10.VK_MEMORY_PROPERTY_HOST_VISIBLE_BIT;
import static org.lwjgl.vulkan.VK10.VK_SHARING_MODE_EXCLUSIVE;
import static org.lwjgl.vulkan.VK10.VK_STRUCTURE_TYPE_BUFFER_CREATE_INFO;
import static org.lwjgl.vulkan.VK10.VK_STRUCTURE_TYPE_MEMORY_ALLOCATE_INFO;
import static org.lwjgl.vulkan.VK10.vkAllocateMemory;
import static org.lwjgl.vulkan.VK10.vkBindBufferMemory;
import static org.lwjgl.vulkan.VK10.vkCmdBindVertexBuffers;
import static org.lwjgl.vulkan.VK10.vkCreateBuffer;
import static org.lwjgl.vulkan.VK10.vkGetBufferMemoryRequirements;
import static org.lwjgl.vulkan.VK10.vkGetPhysicalDeviceMemoryProperties;
import static org.lwjgl.vulkan.VK10.vkMapMemory;
import static org.lwjgl.vulkan.VK10.vkUnmapMemory;
import org.lwjgl.vulkan.VkBufferCreateInfo;
import org.lwjgl.vulkan.VkMemoryAllocateInfo;
import org.lwjgl.vulkan.VkMemoryRequirements;
import org.lwjgl.vulkan.VkPhysicalDeviceMemoryProperties;

public class CVKAxesRenderable extends CVKRenderable {
<<<<<<< HEAD
    protected final CVKScene scene;
=======
    protected final CVKVisualProcessor parent;
    protected CVKDevice cvkDevice = null;
>>>>>>> 3593b5ce
    
    // Compiled Shader modules
    protected static long vertShaderModule = VK_NULL_HANDLE;
    protected static long fragShaderModule = VK_NULL_HANDLE;
    
    // Compiled Shaders
    protected static SPIRV vertShaderSPIRV;
    protected static SPIRV fragShaderSPIRV;
       
    private static class Vertex {

        private static final int SIZEOF = (2 + 3) * Float.BYTES;
        private static final int OFFSETOF_POS = 0;
        private static final int OFFSETOF_COLOR = 2 * Float.BYTES;

        private final Vector2f pos;
        private final Vector3f color;

        public Vertex(final Vector2f pos, final Vector3f color) {
            this.pos = pos;
            this.color = color;
        }

        private static VkVertexInputBindingDescription.Buffer getBindingDescription() {

            VkVertexInputBindingDescription.Buffer bindingDescription =
                    VkVertexInputBindingDescription.callocStack(1);

            bindingDescription.binding(0);
            bindingDescription.stride(Vertex.SIZEOF);
            bindingDescription.inputRate(VK_VERTEX_INPUT_RATE_VERTEX);

            return bindingDescription;
        }

        private static VkVertexInputAttributeDescription.Buffer getAttributeDescriptions() {

            VkVertexInputAttributeDescription.Buffer attributeDescriptions =
                    VkVertexInputAttributeDescription.callocStack(2);

            // Position
            VkVertexInputAttributeDescription posDescription = attributeDescriptions.get(0);
            posDescription.binding(0);
            posDescription.location(0);
            posDescription.format(VK_FORMAT_R32G32_SFLOAT);
            posDescription.offset(OFFSETOF_POS);

            // Color
            VkVertexInputAttributeDescription colorDescription = attributeDescriptions.get(1);
            colorDescription.binding(0);
            colorDescription.location(1);
            colorDescription.format(VK_FORMAT_R32G32B32_SFLOAT);
            colorDescription.offset(OFFSETOF_COLOR);

            return attributeDescriptions.rewind();
        }
    }
    
//    private static final Vertex[] VERTICES = {
//                new Vertex(new Vector2f(0.0f, -0.5f), new Vector3f(1.0f, 0.0f, 0.0f)),
//                new Vertex(new Vector2f(0.5f, 0.5f), new Vector3f(0.0f, 1.0f, 0.0f)),
//                new Vertex(new Vector2f(-0.5f, 0.5f), new Vector3f(1.0f, 0.0f, 1.0f))
//    };
    
    private static final Vertex[] VERTICES = {
                new Vertex(new Vector2f(-0.5f, -0.5f), new Vector3f(1.0f, 0.0f, 0.0f)),
                new Vertex(new Vector2f(0.5f, -0.5f), new Vector3f(0.0f, 1.0f, 0.0f)),
                new Vertex(new Vector2f(0.5f, 0.5f), new Vector3f(0.0f, 0.0f, 1.0f)),
                new Vertex(new Vector2f(-0.5f, 0.5f), new Vector3f(1.0f, 1.0f, 1.0f))
    };

    private static final /*uint16_t*/ short[] INDICES = {
            0, 1, 2, 2, 3, 0
    };

     
    public CVKAxesRenderable(CVKVisualProcessor visualProcessor) {
        parent = visualProcessor;
    }
    
    @Override
    public void Destroy(CVKDevice cvkDevice) {
        DestroyPipeline(cvkDevice, null);
        // Destroy vertex buffers
        //vkDestroyBuffer(cvkDevice, vertexBuffer);
        //vkFreeMemory(cvkDevice, vertexBufferMemory);
        
        // Destroy command buffers
        //vkDestroyShaderModule(cvkDevice.GetDevice(), vertShaderModule, 0);
        //vkDestroyShaderModule(cvkDevice.GetDevice(), fragShaderModule, 0);
        
        // vkDestroyDescriptorSet
    }
    
    public int DestroyPipeline(CVKDevice cvkDevice, CVKSwapChain cvkSwapChain) {
        int ret = VK_SUCCESS;
        
        // Destory the command buffers
        if (null != commandBuffers && commandBuffers.size() > 0) {
            for(int i = 0; i < commandBuffers.size(); ++i) {
                vkFreeCommandBuffers(cvkDevice.GetDevice(), cvkDevice.GetCommandPoolHandle(), commandBuffers.get(i).GetVKCommandBuffer());
            }
        }
        
        if (null != vertUniformBuffers && vertUniformBuffers.size() > 0) {
            for (int i = 0; i < vertUniformBuffers.size(); ++i) {
                vkDestroyBuffer(cvkDevice.GetDevice(), vertUniformBuffers.get(i).GetBufferHandle(), null);
                vkFreeMemory(cvkDevice.GetDevice(), vertUniformBuffers.get(i).GetMemoryBufferHandle(), null);
            }
        }
        
        // Destory pipeline and layout
        if (0 != graphicsPipeline) {
            vkDestroyPipeline(cvkDevice.GetDevice(), graphicsPipeline, null);
        }
        
        if (0 != pipelineLayout) {
            vkDestroyPipelineLayout(cvkDevice.GetDevice(), pipelineLayout, null);
        }
        
        return ret;
    }
    
    @Override
    public int GetVertexCount(){return VERTICES.length; }
    
<<<<<<< HEAD
    @Override
    public int getPriority() { if (true) throw new UnsupportedOperationException(""); else return 0; }
    @Override
    public void dispose(final AutoDrawable drawable) { throw new UnsupportedOperationException("Not yet implemented"); }
    @Override
    public void init(final AutoDrawable drawable) {throw new UnsupportedOperationException("Not yet implemented"); }
    @Override
    public void reshape(final int x, final int y, final int width, final int height) { throw new UnsupportedOperationException("Not yet implemented"); }
    @Override
    public void update(final AutoDrawable drawable) { throw new UnsupportedOperationException("Not yet implemented"); }
    @Override
    public void display(final AutoDrawable drawable, final Matrix44f pMatrix) {
        
    }
    
    /*
        Initialises the pipeline and buffers required after the swapchain is
        re-created
    */
    public int Initialise(CVKDevice cvkDevice, CVKSwapChain cvkSwapChain) {
        int ret = VK_SUCCESS;
        
        
        
        
        
        return ret;
    }
    
    /*
        device: VK device
        cvkSwapChain: swap chain to get image count from
    */
    @Override 
    public int InitCommandBuffer(CVKDevice cvkDevice, CVKSwapChain cvkSwapChain) {
        int ret = VK_SUCCESS;
        
        int imageCount = cvkSwapChain.GetImageCount();
        commandBuffers = new ArrayList<>(imageCount);

        for (int i = 0; i < imageCount; ++i) {
            CVKCommandBuffer buffer = CVKCommandBuffer.Create(cvkDevice, VK_COMMAND_BUFFER_LEVEL_SECONDARY);
            commandBuffers.add(buffer);
        }

        //allocInfo.free();

        CVKLOGGER.log(Level.INFO, "Init Command Buffer - AxesRenderable");

        return ret;
    }
=======

    @Override
    public boolean IsDirty(){return isDirty; }
>>>>>>> 3593b5ce
    
    public int CreatePipeline(CVKSwapChain cvkSwapChain) {
        // TODO Add param checking
        
        int ret = VK_SUCCESS;
        
        try (MemoryStack stack = stackPush()) {
            
//            ret = CreateUniformBuffer(cvkDevice, cvkSwapChain);
//            checkVKret(ret);
//            
//            ret = CreateDescriptorSet(cvkDevice, cvkSwapChain);
//            checkVKret(ret);

            ret = CreateIndexBuffer(cvkDevice);
            checkVKret(ret);
            
            ret = CreateVertexBuffer(cvkDevice);
            checkVKret(ret);   
            
            ByteBuffer entryPoint = stack.UTF8("main");

            VkPipelineShaderStageCreateInfo.Buffer shaderStages = VkPipelineShaderStageCreateInfo.callocStack(2, stack);
            VkPipelineShaderStageCreateInfo vertShaderStageInfo = shaderStages.get(0);

            vertShaderStageInfo.sType(VK_STRUCTURE_TYPE_PIPELINE_SHADER_STAGE_CREATE_INFO);
            vertShaderStageInfo.stage(VK_SHADER_STAGE_VERTEX_BIT);
            vertShaderStageInfo.module(vertShaderModule);
            vertShaderStageInfo.pName(entryPoint);

            VkPipelineShaderStageCreateInfo fragShaderStageInfo = shaderStages.get(1);

            fragShaderStageInfo.sType(VK_STRUCTURE_TYPE_PIPELINE_SHADER_STAGE_CREATE_INFO);
            fragShaderStageInfo.stage(VK_SHADER_STAGE_FRAGMENT_BIT);
            fragShaderStageInfo.module(fragShaderModule);
            fragShaderStageInfo.pName(entryPoint);

            // ===> VERTEX STAGE <===

            VkPipelineVertexInputStateCreateInfo vertexInputInfo = VkPipelineVertexInputStateCreateInfo.callocStack(stack);
            vertexInputInfo.sType(VK_STRUCTURE_TYPE_PIPELINE_VERTEX_INPUT_STATE_CREATE_INFO);
            vertexInputInfo.pVertexBindingDescriptions(Vertex.getBindingDescription());         // From Vertex struct
            vertexInputInfo.pVertexAttributeDescriptions(Vertex.getAttributeDescriptions());    // From Vertex struct
            
            // ===> ASSEMBLY STAGE <===

            VkPipelineInputAssemblyStateCreateInfo inputAssembly = VkPipelineInputAssemblyStateCreateInfo.callocStack(stack);
            inputAssembly.sType(VK_STRUCTURE_TYPE_PIPELINE_INPUT_ASSEMBLY_STATE_CREATE_INFO);
            inputAssembly.topology(VK_PRIMITIVE_TOPOLOGY_TRIANGLE_LIST);
            inputAssembly.primitiveRestartEnable(false);

            // ===> VIEWPORT & SCISSOR

            // TODO Make this the top right hand corner only
            VkViewport.Buffer viewport = VkViewport.callocStack(1, stack);
            viewport.x(0.0f);
            viewport.y(0.0f);
            viewport.width(cvkSwapChain.GetWidth());
            viewport.height(cvkSwapChain.GetHeight());
            viewport.minDepth(0.0f);
            viewport.maxDepth(1.0f);

            VkRect2D.Buffer scissor = VkRect2D.callocStack(1, stack);
            scissor.offset(VkOffset2D.callocStack(stack).set(0, 0));
            scissor.extent(cvkDevice.GetCurrentSurfaceExtent());

            VkPipelineViewportStateCreateInfo viewportState = VkPipelineViewportStateCreateInfo.callocStack(stack);
            viewportState.sType(VK_STRUCTURE_TYPE_PIPELINE_VIEWPORT_STATE_CREATE_INFO);
            viewportState.pViewports(viewport);
            viewportState.pScissors(scissor);

            // ===> RASTERIZATION STAGE <===

            VkPipelineRasterizationStateCreateInfo rasterizer = VkPipelineRasterizationStateCreateInfo.callocStack(stack);
            rasterizer.sType(VK_STRUCTURE_TYPE_PIPELINE_RASTERIZATION_STATE_CREATE_INFO);
            rasterizer.depthClampEnable(false);
            rasterizer.rasterizerDiscardEnable(false);
            rasterizer.polygonMode(VK_POLYGON_MODE_FILL);
            rasterizer.lineWidth(1.0f);
            rasterizer.cullMode(VK_CULL_MODE_BACK_BIT);
            rasterizer.frontFace(VK_FRONT_FACE_CLOCKWISE);
            rasterizer.depthBiasEnable(false);

            // ===> MULTISAMPLING <===

            VkPipelineMultisampleStateCreateInfo multisampling = VkPipelineMultisampleStateCreateInfo.callocStack(stack);
            multisampling.sType(VK_STRUCTURE_TYPE_PIPELINE_MULTISAMPLE_STATE_CREATE_INFO);
            multisampling.sampleShadingEnable(false);
            multisampling.rasterizationSamples(VK_SAMPLE_COUNT_1_BIT);

            // ===> COLOR BLENDING <===

            VkPipelineColorBlendAttachmentState.Buffer colorBlendAttachment = VkPipelineColorBlendAttachmentState.callocStack(1, stack);
            colorBlendAttachment.colorWriteMask(VK_COLOR_COMPONENT_R_BIT | VK_COLOR_COMPONENT_G_BIT | VK_COLOR_COMPONENT_B_BIT | VK_COLOR_COMPONENT_A_BIT);
            colorBlendAttachment.blendEnable(false);

            VkPipelineColorBlendStateCreateInfo colorBlending = VkPipelineColorBlendStateCreateInfo.callocStack(stack);
            colorBlending.sType(VK_STRUCTURE_TYPE_PIPELINE_COLOR_BLEND_STATE_CREATE_INFO);
            colorBlending.logicOpEnable(false);
            colorBlending.logicOp(VK_LOGIC_OP_COPY);
            colorBlending.pAttachments(colorBlendAttachment);
            colorBlending.blendConstants(stack.floats(0.0f, 0.0f, 0.0f, 0.0f));

            // ===> PIPELINE LAYOUT CREATION <===

            VkPipelineLayoutCreateInfo pipelineLayoutInfo = VkPipelineLayoutCreateInfo.callocStack(stack);
            pipelineLayoutInfo.sType(VK_STRUCTURE_TYPE_PIPELINE_LAYOUT_CREATE_INFO);

            LongBuffer pPipelineLayout = stack.longs(VK_NULL_HANDLE);

            if(vkCreatePipelineLayout(cvkDevice.GetDevice(), pipelineLayoutInfo, null, pPipelineLayout) != VK_SUCCESS) {
                throw new RuntimeException("Failed to create pipeline layout");
            }

            pipelineLayout = pPipelineLayout.get(0);

            VkGraphicsPipelineCreateInfo.Buffer pipelineInfo = VkGraphicsPipelineCreateInfo.callocStack(1, stack);
            pipelineInfo.sType(VK_STRUCTURE_TYPE_GRAPHICS_PIPELINE_CREATE_INFO);
            pipelineInfo.pStages(shaderStages);
            pipelineInfo.pVertexInputState(vertexInputInfo);
            pipelineInfo.pInputAssemblyState(inputAssembly);
            pipelineInfo.pViewportState(viewportState);
            pipelineInfo.pRasterizationState(rasterizer);
            pipelineInfo.pMultisampleState(multisampling);
            pipelineInfo.pColorBlendState(colorBlending);
            pipelineInfo.layout(pipelineLayout);
            pipelineInfo.renderPass(cvkSwapChain.GetRenderPassHandle());
            pipelineInfo.subpass(0);
            pipelineInfo.basePipelineHandle(VK_NULL_HANDLE);
            pipelineInfo.basePipelineIndex(-1);

            LongBuffer pGraphicsPipeline = stack.mallocLong(1);

            if(vkCreateGraphicsPipelines(cvkDevice.GetDevice(), VK_NULL_HANDLE, pipelineInfo, null, pGraphicsPipeline) != VK_SUCCESS) {
                throw new RuntimeException("Failed to create graphics pipeline");
            }

            graphicsPipeline = pGraphicsPipeline.get(0);
        }
        
        CVKLOGGER.log(Level.INFO, "Graphics Pipeline created for AxesRenderable class.");
        
        return ret;
    }
    
    private int CreateVertexBuffer(CVKDevice cvkDevice) {
        int ret = VK_SUCCESS;
        
        try(MemoryStack stack = stackPush()) {

            VkBufferCreateInfo bufferInfo = VkBufferCreateInfo.callocStack(stack);
            bufferInfo.sType(VK_STRUCTURE_TYPE_BUFFER_CREATE_INFO);
            bufferInfo.size(Vertex.SIZEOF * VERTICES.length);
            bufferInfo.usage(VK_BUFFER_USAGE_VERTEX_BUFFER_BIT);
            bufferInfo.sharingMode(VK_SHARING_MODE_EXCLUSIVE);

            LongBuffer pVertexBuffer = stack.mallocLong(1);

            if(vkCreateBuffer(cvkDevice.GetDevice(), bufferInfo, null, pVertexBuffer) != VK_SUCCESS) {
                throw new RuntimeException("Failed to create vertex buffer");
            }
            vertexBuffer = pVertexBuffer.get(0);

            // Find the right memory requirements
            VkMemoryRequirements memRequirements = VkMemoryRequirements.mallocStack(stack);
            vkGetBufferMemoryRequirements(cvkDevice.GetDevice(), vertexBuffer, memRequirements);

            VkMemoryAllocateInfo allocInfo = VkMemoryAllocateInfo.callocStack(stack);
            allocInfo.sType(VK_STRUCTURE_TYPE_MEMORY_ALLOCATE_INFO);
            allocInfo.allocationSize(memRequirements.size());
            allocInfo.memoryTypeIndex(findMemoryType(memRequirements.memoryTypeBits(),
                    VK_MEMORY_PROPERTY_HOST_VISIBLE_BIT | VK_MEMORY_PROPERTY_HOST_COHERENT_BIT, cvkDevice));

            LongBuffer pVertexBufferMemory = stack.mallocLong(1);

            // Allocate memory
            if(vkAllocateMemory(cvkDevice.GetDevice(), allocInfo, null, pVertexBufferMemory) != VK_SUCCESS) {
                throw new RuntimeException("Failed to allocate vertex buffer memory");
            }
            vertexBufferMemory = pVertexBufferMemory.get(0);

            vkBindBufferMemory(cvkDevice.GetDevice(), vertexBuffer, vertexBufferMemory, 0);

            PointerBuffer data = stack.mallocPointer(1);

            // Fill the memory with the data from the Vertex buffer
            vkMapMemory(cvkDevice.GetDevice(), vertexBufferMemory, 0, bufferInfo.size(), 0, data);
            {
                memcpy(data.getByteBuffer(0, (int) bufferInfo.size()), VERTICES);
            }
            vkUnmapMemory(cvkDevice.GetDevice(), vertexBufferMemory);
        }
        
        return ret;
    }
    
<<<<<<< HEAD
    private int CreateIndexBuffer(CVKDevice cvkDevice) {
=======
    /*
    device: VK device
    commandPool: handles the memory for command buffers
    level: Can be PRIMARY or SECONDAY
    */
    @Override 
    public int InitCommandBuffer(CVKSwapChain cvkSwapChain){
>>>>>>> 3593b5ce
        int ret = VK_SUCCESS;
        
        try(MemoryStack stack = stackPush()) {

//            long bufferSize = Short.BYTES * INDICES.length;
//
//            LongBuffer pBuffer = stack.mallocLong(1);
//            LongBuffer pBufferMemory = stack.mallocLong(1);
//            createBuffer(bufferSize,
//                    VK_BUFFER_USAGE_TRANSFER_SRC_BIT,
//                    VK_MEMORY_PROPERTY_HOST_VISIBLE_BIT | VK_MEMORY_PROPERTY_HOST_COHERENT_BIT,
//                    pBuffer,
//                    pBufferMemory);
//
//            long stagingBuffer = pBuffer.get(0);
//            long stagingBufferMemory = pBufferMemory.get(0);
//
//            PointerBuffer data = stack.mallocPointer(1);
//
//            vkMapMemory(cvkDevice.GetDevice(), stagingBufferMemory, 0, bufferSize, 0, data);
//            {
//                memcpy(data.getByteBuffer(0, (int) bufferSize), INDICES);
//            }
//            vkUnmapMemory(cvkDevice.GetDevice(), stagingBufferMemory);
//
//            createBuffer(bufferSize,
//                    VK_BUFFER_USAGE_TRANSFER_DST_BIT | VK_BUFFER_USAGE_INDEX_BUFFER_BIT,
//                    VK_MEMORY_HEAP_DEVICE_LOCAL_BIT,
//                    pBuffer,
//                    pBufferMemory);
//
//            indexBuffer = pBuffer.get(0);
//            indexBufferMemory = pBufferMemory.get(0);
//
//            copyBuffer(stagingBuffer, indexBuffer, bufferSize);
//
//            vkDestroyBuffer(cvkDevice.GetDevice(), stagingBuffer, null);
//            vkFreeMemory(cvkDevice.GetDevice(), stagingBufferMemory, null);
        }
        
        return ret;
    }
    
    // Called from Record in the Renderer
    @Override
    public int RecordCommandBuffer(CVKSwapChain cvkSwapChain, VkCommandBufferInheritanceInfo inheritanceInfo, int index) {
        VerifyInRenderThread();
        int ret = VK_SUCCESS;
        
        try (MemoryStack stack = stackPush()) {
              
            VkCommandBufferBeginInfo beginInfo = VkCommandBufferBeginInfo.calloc();
            beginInfo.sType(VK_STRUCTURE_TYPE_COMMAND_BUFFER_BEGIN_INFO);
            beginInfo.pNext(0);
            beginInfo.flags(VK_COMMAND_BUFFER_USAGE_RENDER_PASS_CONTINUE_BIT);  // hard coding this for now
            beginInfo.pInheritanceInfo(inheritanceInfo);     

            VkCommandBuffer commandBuffer = commandBuffers.get(index).GetVKCommandBuffer();
         
            ret = vkBeginCommandBuffer(commandBuffer, beginInfo);
            checkVKret(ret);

            // TODO! This is weird, example on setting viewort and scissors without the pipeline layout?
            // if the viewport changes i think we rebuild the pipeline?
            // Viewport
            //            VkViewport.Buffer viewport = VkViewport.callocStack(1, stack);
            //            viewport.x(0.0f);
            //            viewport.y(0.0f);
            //            viewport.width(cvkSwapChain.GetWidth());
            //            viewport.height(cvkSwapChain.GetHeight());
            //            viewport.minDepth(0.0f);
            //            viewport.maxDepth(1.0f);
            //         
            //            // Scissor
            //            VkRect2D.Buffer scissor = VkRect2D.callocStack(1, stack);
            //            scissor.offset(VkOffset2D.callocStack(stack).set(0, 0));
            //            scissor.extent(cvkDevice.GetCurrentSurfaceExtent()); 
            //
            //            VkPipelineViewportStateCreateInfo viewportState = VkPipelineViewportStateCreateInfo.callocStack(stack);
            //            viewportState.sType(VK_STRUCTURE_TYPE_PIPELINE_VIEWPORT_STATE_CREATE_INFO);
            //            viewportState.pViewports(viewport);
            //            viewportState.pScissors(scissor);            

            vkCmdBindPipeline(commandBuffer, VK_PIPELINE_BIND_POINT_GRAPHICS, GetGraphicsPipeline());

            LongBuffer vertexBuffers = stack.longs(vertexBuffer);
            LongBuffer offsets = stack.longs(0);
            vkCmdBindVertexBuffers(commandBuffer, 0, vertexBuffers, offsets);
            vkCmdDraw(commandBuffer, GetVertexCount(), 1, 0, 0);

            ret = vkEndCommandBuffer(commandBuffer);
            checkVKret(ret);

            beginInfo.free();
        }
        return ret;
    }
<<<<<<< HEAD
        
=======
       
    public int DestroyPipeline(CVKSwapChain cvkSwapChain) {
        int ret = VK_SUCCESS;
        try (MemoryStack stack = stackPush()) {
            // Destroy the command buffer
        }
        return ret;
    }
    
    
>>>>>>> 3593b5ce
    @Override
    public int SwapChainRecreated(CVKSwapChain cvkSwapChain) {
        assert(cvkDevice != null);
        assert(cvkDevice.GetDevice() != null);
        
        int ret = DestroyPipeline(cvkSwapChain);
        if (VkSucceeded(ret)) {
            ret = CreatePipeline(cvkSwapChain);
            InitCommandBuffer(cvkSwapChain);
        }
        return ret;
    }
    
    public static int LoadShaders(CVKDevice cvkDevice) {
        int ret = VK_SUCCESS;

        try{
            vertShaderSPIRV = compileShaderFile(CVKShaderPlaceHolder.class, "17_shader_vertexbuffer.vert", VERTEX_SHADER);
            fragShaderSPIRV = compileShaderFile(CVKShaderPlaceHolder.class, "17_shader_vertexbuffer.frag", FRAGMENT_SHADER);

            vertShaderModule = CVKShaderUtils.createShaderModule(vertShaderSPIRV.bytecode(), cvkDevice.GetDevice());
            fragShaderModule = CVKShaderUtils.createShaderModule(fragShaderSPIRV.bytecode(), cvkDevice.GetDevice());
        } catch(Exception ex){
            CVKLOGGER.log(Level.WARNING, "Failed to compile AxesRenderable shaders: {0}", ex.toString());
        }
        
        CVKLOGGER.log(Level.INFO, "Static shaders loaded for AxesRenderable class");
        return ret;
    }
    
    @Override
<<<<<<< HEAD
    public int DisplayUpdate(CVKDevice cvkDevice, CVKSwapChain cvkSwapChain, int frameIndex) {
        // UPDATE CODE - MOVE CAMERA
=======
    public int DisplayUpdate(CVKSwapChain cvkSwapChain, int frameIndex) {
        // UPDATE CODE
>>>>>>> 3593b5ce
        
        return VK_SUCCESS;
    }    
    
    @Override
    public void IncrementDescriptorTypeRequirements(int descriptorTypeCounts[]) {
        assert(descriptorTypeCounts.length == (VK_DESCRIPTOR_TYPE_INPUT_ATTACHMENT + 1));
        ++descriptorTypeCounts[VK_DESCRIPTOR_TYPE_UNIFORM_BUFFER];
        ++descriptorTypeCounts[VK_DESCRIPTOR_TYPE_COMBINED_IMAGE_SAMPLER];
    }
    
    public static int CreateDescriptorLayout(CVKDevice cvkDevice) {
        int ret = VK_SUCCESS;
        
        try(MemoryStack stack = stackPush()) {
            /*
            Vertex shader needs a uniform buffer.
            Geometry shader needs a different uniform buffer.
            Fragment shader needs a sampler2Darray
            */

//            VkDescriptorSetLayoutBinding.Buffer bindings = VkDescriptorSetLayoutBinding.callocStack(3, stack);
//
//            VkDescriptorSetLayoutBinding vertexUBOLayout = bindings.get(0);
//            vertexUBOLayout.binding(0);
//            vertexUBOLayout.descriptorCount(1);
//            vertexUBOLayout.descriptorType(VK_DESCRIPTOR_TYPE_UNIFORM_BUFFER);
//            vertexUBOLayout.pImmutableSamplers(null);
//            vertexUBOLayout.stageFlags(VK_SHADER_STAGE_VERTEX_BIT);
//            
//            VkDescriptorSetLayoutBinding geomUBOLayout = bindings.get(1);
//            geomUBOLayout.binding(1);
//            geomUBOLayout.descriptorCount(1);
//            geomUBOLayout.descriptorType(VK_DESCRIPTOR_TYPE_UNIFORM_BUFFER);
//            geomUBOLayout.pImmutableSamplers(null);
//            geomUBOLayout.stageFlags(VK_SHADER_STAGE_GEOMETRY_BIT);            
//
//            VkDescriptorSetLayoutBinding samplerLayoutBinding = bindings.get(2);
//            samplerLayoutBinding.binding(2);
//            samplerLayoutBinding.descriptorCount(1);
//            samplerLayoutBinding.descriptorType(VK_DESCRIPTOR_TYPE_COMBINED_IMAGE_SAMPLER);
//            samplerLayoutBinding.pImmutableSamplers(null);
//            samplerLayoutBinding.stageFlags(VK_SHADER_STAGE_FRAGMENT_BIT);
//
//            VkDescriptorSetLayoutCreateInfo layoutInfo = VkDescriptorSetLayoutCreateInfo.callocStack(stack);
//            layoutInfo.sType(VK_STRUCTURE_TYPE_DESCRIPTOR_SET_LAYOUT_CREATE_INFO);
//            layoutInfo.pBindings(bindings);
//
//            LongBuffer pDescriptorSetLayout = stack.mallocLong(1);
//
//            ret = vkCreateDescriptorSetLayout(cvkDevice.GetDevice(), layoutInfo, null, pDescriptorSetLayout);
//            if (VkSucceeded(ret)) {
//                hDescriptorLayout = pDescriptorSetLayout.get(0);
//            }
        }        
        return ret;
    }    
    
    @Override
<<<<<<< HEAD
    public void Display(MemoryStack stack, CVKFrame frame, CVKRenderer cvkRenderer, CVKDevice cvkDevice, CVKSwapChain cvkSwapChain, int frameIndex) {
=======
    public void Display(MemoryStack stack, CVKFrame frame, CVKRenderer cvkRenderer, CVKSwapChain cvkSwapChain, int frameIndex) {
        //assert(commandBuffer != null);
        //VkCommandBuffer vkCommandBuffer = commandBuffer;
        //cvkRenderer.ExecuteCommandBuffer(stack, frame, vkCommandBuffer);
>>>>>>> 3593b5ce
    }
    
    @Override
    public boolean NeedsCompleteHalt() {
        return false;
    }
    
    @Override
    public int DeviceInitialised(CVKDevice cvkDevice) {
        this.cvkDevice = cvkDevice;
        return VK_SUCCESS;
    }    
    
     private void memcpy(ByteBuffer buffer, Vertex[] vertices) {
        for(Vertex vertex : vertices) {
            buffer.putFloat(vertex.pos.getX());
            buffer.putFloat(vertex.pos.getY());

            buffer.putFloat(vertex.color.getX());
            buffer.putFloat(vertex.color.getY());
            buffer.putFloat(vertex.color.getZ());
        }
    }

    private int findMemoryType(int typeFilter, int properties, CVKDevice cvkDevice) {

        VkPhysicalDeviceMemoryProperties memProperties = VkPhysicalDeviceMemoryProperties.mallocStack();
        vkGetPhysicalDeviceMemoryProperties(cvkDevice.GetDevice().getPhysicalDevice(), memProperties);

        for(int i = 0;i < memProperties.memoryTypeCount();i++) {
            if((typeFilter & (1 << i)) != 0 && (memProperties.memoryTypes(i).propertyFlags() & properties) == properties) {
                return i;
            }
        }

        throw new RuntimeException("Failed to find suitable memory type");
    }
}<|MERGE_RESOLUTION|>--- conflicted
+++ resolved
@@ -97,12 +97,8 @@
 
 import au.gov.asd.tac.constellation.utilities.graphics.Vector2f;
 import au.gov.asd.tac.constellation.utilities.graphics.Vector3f;
-<<<<<<< HEAD
-import au.gov.asd.tac.constellation.visual.vulkan.CVKCommandBuffer;
-=======
 import au.gov.asd.tac.constellation.visual.vulkan.CVKBuffer;
 import au.gov.asd.tac.constellation.visual.vulkan.CVKVisualProcessor;
->>>>>>> 3593b5ce
 import java.util.ArrayList;
 import static org.lwjgl.vulkan.VK10.VK_BUFFER_USAGE_VERTEX_BUFFER_BIT;
 import static org.lwjgl.vulkan.VK10.VK_FORMAT_R32G32_SFLOAT;
@@ -125,12 +121,8 @@
 import org.lwjgl.vulkan.VkPhysicalDeviceMemoryProperties;
 
 public class CVKAxesRenderable extends CVKRenderable {
-<<<<<<< HEAD
-    protected final CVKScene scene;
-=======
     protected final CVKVisualProcessor parent;
     protected CVKDevice cvkDevice = null;
->>>>>>> 3593b5ce
     
     // Compiled Shader modules
     protected static long vertShaderModule = VK_NULL_HANDLE;
@@ -212,7 +204,7 @@
     }
     
     @Override
-    public void Destroy(CVKDevice cvkDevice) {
+    public void Destroy() {
         DestroyPipeline(cvkDevice, null);
         // Destroy vertex buffers
         //vkDestroyBuffer(cvkDevice, vertexBuffer);
@@ -225,7 +217,7 @@
         // vkDestroyDescriptorSet
     }
     
-    public int DestroyPipeline(CVKDevice cvkDevice, CVKSwapChain cvkSwapChain) {
+    public int DestroyPipeline(CVKSwapChain cvkSwapChain) {
         int ret = VK_SUCCESS;
         
         // Destory the command buffers
@@ -257,63 +249,6 @@
     @Override
     public int GetVertexCount(){return VERTICES.length; }
     
-<<<<<<< HEAD
-    @Override
-    public int getPriority() { if (true) throw new UnsupportedOperationException(""); else return 0; }
-    @Override
-    public void dispose(final AutoDrawable drawable) { throw new UnsupportedOperationException("Not yet implemented"); }
-    @Override
-    public void init(final AutoDrawable drawable) {throw new UnsupportedOperationException("Not yet implemented"); }
-    @Override
-    public void reshape(final int x, final int y, final int width, final int height) { throw new UnsupportedOperationException("Not yet implemented"); }
-    @Override
-    public void update(final AutoDrawable drawable) { throw new UnsupportedOperationException("Not yet implemented"); }
-    @Override
-    public void display(final AutoDrawable drawable, final Matrix44f pMatrix) {
-        
-    }
-    
-    /*
-        Initialises the pipeline and buffers required after the swapchain is
-        re-created
-    */
-    public int Initialise(CVKDevice cvkDevice, CVKSwapChain cvkSwapChain) {
-        int ret = VK_SUCCESS;
-        
-        
-        
-        
-        
-        return ret;
-    }
-    
-    /*
-        device: VK device
-        cvkSwapChain: swap chain to get image count from
-    */
-    @Override 
-    public int InitCommandBuffer(CVKDevice cvkDevice, CVKSwapChain cvkSwapChain) {
-        int ret = VK_SUCCESS;
-        
-        int imageCount = cvkSwapChain.GetImageCount();
-        commandBuffers = new ArrayList<>(imageCount);
-
-        for (int i = 0; i < imageCount; ++i) {
-            CVKCommandBuffer buffer = CVKCommandBuffer.Create(cvkDevice, VK_COMMAND_BUFFER_LEVEL_SECONDARY);
-            commandBuffers.add(buffer);
-        }
-
-        //allocInfo.free();
-
-        CVKLOGGER.log(Level.INFO, "Init Command Buffer - AxesRenderable");
-
-        return ret;
-    }
-=======
-
-    @Override
-    public boolean IsDirty(){return isDirty; }
->>>>>>> 3593b5ce
     
     public int CreatePipeline(CVKSwapChain cvkSwapChain) {
         // TODO Add param checking
@@ -459,7 +394,7 @@
         return ret;
     }
     
-    private int CreateVertexBuffer(CVKDevice cvkDevice) {
+    private int CreateVertexBuffer() {
         int ret = VK_SUCCESS;
         
         try(MemoryStack stack = stackPush()) {
@@ -510,17 +445,7 @@
         return ret;
     }
     
-<<<<<<< HEAD
-    private int CreateIndexBuffer(CVKDevice cvkDevice) {
-=======
-    /*
-    device: VK device
-    commandPool: handles the memory for command buffers
-    level: Can be PRIMARY or SECONDAY
-    */
-    @Override 
-    public int InitCommandBuffer(CVKSwapChain cvkSwapChain){
->>>>>>> 3593b5ce
+    private int CreateIndexBuffer() {
         int ret = VK_SUCCESS;
         
         try(MemoryStack stack = stackPush()) {
@@ -618,20 +543,7 @@
         }
         return ret;
     }
-<<<<<<< HEAD
-        
-=======
-       
-    public int DestroyPipeline(CVKSwapChain cvkSwapChain) {
-        int ret = VK_SUCCESS;
-        try (MemoryStack stack = stackPush()) {
-            // Destroy the command buffer
-        }
-        return ret;
-    }
-    
-    
->>>>>>> 3593b5ce
+        
     @Override
     public int SwapChainRecreated(CVKSwapChain cvkSwapChain) {
         assert(cvkDevice != null);
@@ -663,13 +575,8 @@
     }
     
     @Override
-<<<<<<< HEAD
-    public int DisplayUpdate(CVKDevice cvkDevice, CVKSwapChain cvkSwapChain, int frameIndex) {
-        // UPDATE CODE - MOVE CAMERA
-=======
     public int DisplayUpdate(CVKSwapChain cvkSwapChain, int frameIndex) {
         // UPDATE CODE
->>>>>>> 3593b5ce
         
         return VK_SUCCESS;
     }    
@@ -681,7 +588,7 @@
         ++descriptorTypeCounts[VK_DESCRIPTOR_TYPE_COMBINED_IMAGE_SAMPLER];
     }
     
-    public static int CreateDescriptorLayout(CVKDevice cvkDevice) {
+    public static int CreateDescriptorLayout() {
         int ret = VK_SUCCESS;
         
         try(MemoryStack stack = stackPush()) {
@@ -729,14 +636,7 @@
     }    
     
     @Override
-<<<<<<< HEAD
-    public void Display(MemoryStack stack, CVKFrame frame, CVKRenderer cvkRenderer, CVKDevice cvkDevice, CVKSwapChain cvkSwapChain, int frameIndex) {
-=======
     public void Display(MemoryStack stack, CVKFrame frame, CVKRenderer cvkRenderer, CVKSwapChain cvkSwapChain, int frameIndex) {
-        //assert(commandBuffer != null);
-        //VkCommandBuffer vkCommandBuffer = commandBuffer;
-        //cvkRenderer.ExecuteCommandBuffer(stack, frame, vkCommandBuffer);
->>>>>>> 3593b5ce
     }
     
     @Override
