/*
 * Copyright 2010-2020 Australian Signals Directorate
 *
 * Licensed under the Apache License, Version 2.0 (the "License");
 * you may not use this file except in compliance with the License.
 * You may obtain a copy of the License at
 *
 *     http://www.apache.org/licenses/LICENSE-2.0
 *
 * Unless required by applicable law or agreed to in writing, software
 * distributed under the License is distributed on an "AS IS" BASIS,
 * WITHOUT WARRANTIES OR CONDITIONS OF ANY KIND, either express or implied.
 * See the License for the specific language governing permissions and
 * limitations under the License.
 */
package au.gov.asd.tac.constellation.visual.vulkan.renderables;

import au.gov.asd.tac.constellation.utilities.graphics.Matrix44f;
import au.gov.asd.tac.constellation.visual.AutoDrawable;
import au.gov.asd.tac.constellation.visual.vulkan.CVKDevice;
import au.gov.asd.tac.constellation.visual.vulkan.CVKFrame;
import au.gov.asd.tac.constellation.visual.vulkan.CVKRenderer;
import au.gov.asd.tac.constellation.visual.vulkan.CVKScene;
import au.gov.asd.tac.constellation.visual.vulkan.CVKShaderUtils;
import au.gov.asd.tac.constellation.visual.vulkan.CVKShaderUtils.SPIRV;
import static au.gov.asd.tac.constellation.visual.vulkan.CVKShaderUtils.ShaderKind.FRAGMENT_SHADER;
import static au.gov.asd.tac.constellation.visual.vulkan.CVKShaderUtils.ShaderKind.VERTEX_SHADER;
import static au.gov.asd.tac.constellation.visual.vulkan.CVKShaderUtils.compileShaderFile;
import au.gov.asd.tac.constellation.visual.vulkan.CVKSwapChain;
import static au.gov.asd.tac.constellation.visual.vulkan.CVKUtils.CVKLOGGER;
import static au.gov.asd.tac.constellation.visual.vulkan.CVKUtils.VerifyInRenderThread;
import static au.gov.asd.tac.constellation.visual.vulkan.CVKUtils.VkSucceeded;
import static au.gov.asd.tac.constellation.visual.vulkan.CVKUtils.checkVKret;
import au.gov.asd.tac.constellation.visual.vulkan.shaders.CVKShaderPlaceHolder;
import java.nio.ByteBuffer;
import java.nio.LongBuffer;
import java.util.logging.Level;
import org.lwjgl.PointerBuffer;
import org.lwjgl.system.MemoryStack;
import static org.lwjgl.system.MemoryStack.stackPush;
import static org.lwjgl.system.MemoryUtil.memAllocPointer;
import static org.lwjgl.vulkan.VK10.VK_COLOR_COMPONENT_A_BIT;
import static org.lwjgl.vulkan.VK10.VK_COLOR_COMPONENT_B_BIT;
import static org.lwjgl.vulkan.VK10.VK_COLOR_COMPONENT_G_BIT;
import static org.lwjgl.vulkan.VK10.VK_COLOR_COMPONENT_R_BIT;
import static org.lwjgl.vulkan.VK10.VK_COMMAND_BUFFER_LEVEL_SECONDARY;
import static org.lwjgl.vulkan.VK10.VK_COMMAND_BUFFER_USAGE_RENDER_PASS_CONTINUE_BIT;
import static org.lwjgl.vulkan.VK10.VK_COMMAND_BUFFER_USAGE_SIMULTANEOUS_USE_BIT;
import static org.lwjgl.vulkan.VK10.VK_CULL_MODE_BACK_BIT;
import static org.lwjgl.vulkan.VK10.VK_DESCRIPTOR_TYPE_COMBINED_IMAGE_SAMPLER;
import static org.lwjgl.vulkan.VK10.VK_DESCRIPTOR_TYPE_INPUT_ATTACHMENT;
import static org.lwjgl.vulkan.VK10.VK_DESCRIPTOR_TYPE_UNIFORM_BUFFER;
import static org.lwjgl.vulkan.VK10.VK_FORMAT_R32G32B32_SFLOAT;
import static org.lwjgl.vulkan.VK10.VK_FRONT_FACE_CLOCKWISE;
import static org.lwjgl.vulkan.VK10.VK_LOGIC_OP_COPY;
import static org.lwjgl.vulkan.VK10.VK_NULL_HANDLE;
import static org.lwjgl.vulkan.VK10.VK_PIPELINE_BIND_POINT_GRAPHICS;
import static org.lwjgl.vulkan.VK10.VK_POLYGON_MODE_FILL;
import static org.lwjgl.vulkan.VK10.VK_PRIMITIVE_TOPOLOGY_TRIANGLE_LIST;
import static org.lwjgl.vulkan.VK10.VK_SAMPLE_COUNT_1_BIT;
import static org.lwjgl.vulkan.VK10.VK_SHADER_STAGE_FRAGMENT_BIT;
import static org.lwjgl.vulkan.VK10.VK_SHADER_STAGE_VERTEX_BIT;
import static org.lwjgl.vulkan.VK10.VK_STRUCTURE_TYPE_COMMAND_BUFFER_ALLOCATE_INFO;
import static org.lwjgl.vulkan.VK10.VK_STRUCTURE_TYPE_COMMAND_BUFFER_BEGIN_INFO;
import static org.lwjgl.vulkan.VK10.VK_STRUCTURE_TYPE_GRAPHICS_PIPELINE_CREATE_INFO;
import static org.lwjgl.vulkan.VK10.VK_STRUCTURE_TYPE_PIPELINE_COLOR_BLEND_STATE_CREATE_INFO;
import static org.lwjgl.vulkan.VK10.VK_STRUCTURE_TYPE_PIPELINE_INPUT_ASSEMBLY_STATE_CREATE_INFO;
import static org.lwjgl.vulkan.VK10.VK_STRUCTURE_TYPE_PIPELINE_LAYOUT_CREATE_INFO;
import static org.lwjgl.vulkan.VK10.VK_STRUCTURE_TYPE_PIPELINE_MULTISAMPLE_STATE_CREATE_INFO;
import static org.lwjgl.vulkan.VK10.VK_STRUCTURE_TYPE_PIPELINE_RASTERIZATION_STATE_CREATE_INFO;
import static org.lwjgl.vulkan.VK10.VK_STRUCTURE_TYPE_PIPELINE_SHADER_STAGE_CREATE_INFO;
import static org.lwjgl.vulkan.VK10.VK_STRUCTURE_TYPE_PIPELINE_VERTEX_INPUT_STATE_CREATE_INFO;
import static org.lwjgl.vulkan.VK10.VK_STRUCTURE_TYPE_PIPELINE_VIEWPORT_STATE_CREATE_INFO;
import static org.lwjgl.vulkan.VK10.VK_SUCCESS;
import static org.lwjgl.vulkan.VK10.VK_VERTEX_INPUT_RATE_VERTEX;
import static org.lwjgl.vulkan.VK10.vkAllocateCommandBuffers;
import static org.lwjgl.vulkan.VK10.vkBeginCommandBuffer;
import static org.lwjgl.vulkan.VK10.vkCmdBindPipeline;
import static org.lwjgl.vulkan.VK10.vkCmdDraw;
import static org.lwjgl.vulkan.VK10.vkCreateGraphicsPipelines;
import static org.lwjgl.vulkan.VK10.vkCreatePipelineLayout;
import static org.lwjgl.vulkan.VK10.vkEndCommandBuffer;
import org.lwjgl.vulkan.VkCommandBuffer;
import org.lwjgl.vulkan.VkCommandBufferAllocateInfo;
import org.lwjgl.vulkan.VkCommandBufferBeginInfo;
import org.lwjgl.vulkan.VkGraphicsPipelineCreateInfo;
import org.lwjgl.vulkan.VkOffset2D;
import org.lwjgl.vulkan.VkPipelineColorBlendAttachmentState;
import org.lwjgl.vulkan.VkPipelineColorBlendStateCreateInfo;
import org.lwjgl.vulkan.VkPipelineInputAssemblyStateCreateInfo;
import org.lwjgl.vulkan.VkPipelineLayoutCreateInfo;
import org.lwjgl.vulkan.VkPipelineMultisampleStateCreateInfo;
import org.lwjgl.vulkan.VkPipelineRasterizationStateCreateInfo;
import org.lwjgl.vulkan.VkPipelineShaderStageCreateInfo;
import org.lwjgl.vulkan.VkPipelineVertexInputStateCreateInfo;
import org.lwjgl.vulkan.VkPipelineViewportStateCreateInfo;
import org.lwjgl.vulkan.VkRect2D;
import org.lwjgl.vulkan.VkViewport;
import org.lwjgl.vulkan.VkCommandBufferInheritanceInfo;
import org.lwjgl.vulkan.VkVertexInputAttributeDescription;
import org.lwjgl.vulkan.VkVertexInputBindingDescription;

import au.gov.asd.tac.constellation.utilities.graphics.Vector2f;
import au.gov.asd.tac.constellation.utilities.graphics.Vector3f;
import au.gov.asd.tac.constellation.visual.vulkan.CVKBuffer;
import java.util.ArrayList;
import java.util.List;
import static org.lwjgl.vulkan.VK10.VK_BUFFER_USAGE_VERTEX_BUFFER_BIT;
import static org.lwjgl.vulkan.VK10.VK_FORMAT_R32G32_SFLOAT;
import static org.lwjgl.vulkan.VK10.VK_MEMORY_PROPERTY_HOST_COHERENT_BIT;
import static org.lwjgl.vulkan.VK10.VK_MEMORY_PROPERTY_HOST_VISIBLE_BIT;
import static org.lwjgl.vulkan.VK10.VK_SHARING_MODE_EXCLUSIVE;
import static org.lwjgl.vulkan.VK10.VK_STRUCTURE_TYPE_BUFFER_CREATE_INFO;
import static org.lwjgl.vulkan.VK10.VK_STRUCTURE_TYPE_MEMORY_ALLOCATE_INFO;
import static org.lwjgl.vulkan.VK10.vkAllocateMemory;
import static org.lwjgl.vulkan.VK10.vkBindBufferMemory;
import static org.lwjgl.vulkan.VK10.vkCmdBindVertexBuffers;
import static org.lwjgl.vulkan.VK10.vkCreateBuffer;
import static org.lwjgl.vulkan.VK10.vkGetBufferMemoryRequirements;
import static org.lwjgl.vulkan.VK10.vkGetPhysicalDeviceMemoryProperties;
import static org.lwjgl.vulkan.VK10.vkMapMemory;
import static org.lwjgl.vulkan.VK10.vkUnmapMemory;
import org.lwjgl.vulkan.VkBufferCreateInfo;
import org.lwjgl.vulkan.VkMemoryAllocateInfo;
import org.lwjgl.vulkan.VkMemoryRequirements;
import org.lwjgl.vulkan.VkPhysicalDeviceMemoryProperties;

public class CVKAxesRenderable implements CVKRenderable {
    protected final CVKScene scene;
    
    // Compiled Shader modules
    protected static long vertShaderModule = VK_NULL_HANDLE;
    protected static long fragShaderModule = VK_NULL_HANDLE;
    
    // Compiled Shaders
    protected static SPIRV vertShaderSPIRV;
    protected static SPIRV fragShaderSPIRV;
    
    private long pipelineLayout;
    private long graphicsPipeline;
    protected List<VkCommandBuffer> commandBuffers = null;
    private PointerBuffer handlePointer;
    
    private long vertexBuffer;
    private long vertexBufferMemory;
        
    protected List<CVKBuffer> vertUniformBuffers = null;
    protected List<CVKBuffer> geomUniformBuffers = null;
    protected List<CVKBuffer> vertBuffers = null;
    
    protected boolean isDirty = true;
    
    private static class Vertex {

        private static final int SIZEOF = (2 + 3) * Float.BYTES;
        private static final int OFFSETOF_POS = 0;
        private static final int OFFSETOF_COLOR = 2 * Float.BYTES;

        private Vector2f pos;
        private Vector3f color;

        public Vertex(Vector2f pos, Vector3f color) {
            this.pos = pos;
            this.color = color;
        }

        private static VkVertexInputBindingDescription.Buffer getBindingDescription() {

            VkVertexInputBindingDescription.Buffer bindingDescription =
                    VkVertexInputBindingDescription.callocStack(1);

            bindingDescription.binding(0);
            bindingDescription.stride(Vertex.SIZEOF);
            bindingDescription.inputRate(VK_VERTEX_INPUT_RATE_VERTEX);

            return bindingDescription;
        }

        private static VkVertexInputAttributeDescription.Buffer getAttributeDescriptions() {

            VkVertexInputAttributeDescription.Buffer attributeDescriptions =
                    VkVertexInputAttributeDescription.callocStack(2);

            // Position
            VkVertexInputAttributeDescription posDescription = attributeDescriptions.get(0);
            posDescription.binding(0);
            posDescription.location(0);
            posDescription.format(VK_FORMAT_R32G32_SFLOAT);
            posDescription.offset(OFFSETOF_POS);

            // Color
            VkVertexInputAttributeDescription colorDescription = attributeDescriptions.get(1);
            colorDescription.binding(0);
            colorDescription.location(1);
            colorDescription.format(VK_FORMAT_R32G32B32_SFLOAT);
            colorDescription.offset(OFFSETOF_COLOR);

            return attributeDescriptions.rewind();
        }
    }
    
    private static final Vertex[] VERTICES = {
                new Vertex(new Vector2f(0.0f, -0.5f), new Vector3f(1.0f, 0.0f, 0.0f)),
                new Vertex(new Vector2f(0.5f, 0.5f), new Vector3f(0.0f, 1.0f, 0.0f)),
                new Vertex(new Vector2f(-0.5f, 0.5f), new Vector3f(1.0f, 0.0f, 1.0f))
    };
     
    public CVKAxesRenderable(CVKScene inScene) {
        scene = inScene;
    }
    
    void Cleanup(CVKDevice cvkDevice) {
        // Destory pipeline
        
        // Destroy vertex buffers
        //vkDestroyBuffer(cvkDevice, vertexBuffer);
        //vkFreeMemory(cvkDevice, vertexBufferMemory);
    }
    
    @Override
    public VkCommandBuffer GetCommandBuffer(int index){
        assert(index < commandBuffers.size());
        return commandBuffers.get(index); 
    }
    
    @Override
    public long GetGraphicsPipeline(){return graphicsPipeline; }
    
    @Override
    public int GetVertexCount(){return VERTICES.length; }
    
    @Override
    public int getPriority() { if (true) throw new UnsupportedOperationException(""); else return 0; }
    @Override
    public void dispose(final AutoDrawable drawable) { throw new UnsupportedOperationException("Not yet implemented"); }
    @Override
    public void init(final AutoDrawable drawable) { throw new UnsupportedOperationException("Not yet implemented"); }
    @Override
    public void reshape(final int x, final int y, final int width, final int height) { throw new UnsupportedOperationException("Not yet implemented"); }
    @Override
    public void update(final AutoDrawable drawable) { throw new UnsupportedOperationException("Not yet implemented"); }
    @Override
    public void display(final AutoDrawable drawable, final Matrix44f pMatrix) {
        
    }
    @Override
    public boolean IsDirty(){return isDirty; }
    
    public int CreatePipeline(CVKDevice cvkDevice, CVKSwapChain cvkSwapChain) {
        // TODO Add param checking
        
        int ret = VK_SUCCESS;
        
        try (MemoryStack stack = stackPush()) {
            
           // ret = CreateUniformBuffer(cvkDevice, cvkSwapChain);
          //  checkVKret(ret);
            
           // ret = CreateDescriptorSet(cvkDevice, cvkSwapChain);
           // checkVKret(ret);     
            
            ret = CreateVertexBuffer(cvkDevice);
            checkVKret(ret);   
            
            ByteBuffer entryPoint = stack.UTF8("main");

            VkPipelineShaderStageCreateInfo.Buffer shaderStages = VkPipelineShaderStageCreateInfo.callocStack(2, stack);

            VkPipelineShaderStageCreateInfo vertShaderStageInfo = shaderStages.get(0);

            vertShaderStageInfo.sType(VK_STRUCTURE_TYPE_PIPELINE_SHADER_STAGE_CREATE_INFO);
            vertShaderStageInfo.stage(VK_SHADER_STAGE_VERTEX_BIT);
            vertShaderStageInfo.module(vertShaderModule);
            vertShaderStageInfo.pName(entryPoint);

            VkPipelineShaderStageCreateInfo fragShaderStageInfo = shaderStages.get(1);

            fragShaderStageInfo.sType(VK_STRUCTURE_TYPE_PIPELINE_SHADER_STAGE_CREATE_INFO);
            fragShaderStageInfo.stage(VK_SHADER_STAGE_FRAGMENT_BIT);
            fragShaderStageInfo.module(fragShaderModule);
            fragShaderStageInfo.pName(entryPoint);

            // ===> VERTEX STAGE <===

            VkPipelineVertexInputStateCreateInfo vertexInputInfo = VkPipelineVertexInputStateCreateInfo.callocStack(stack);
            vertexInputInfo.sType(VK_STRUCTURE_TYPE_PIPELINE_VERTEX_INPUT_STATE_CREATE_INFO);
            vertexInputInfo.pVertexBindingDescriptions(Vertex.getBindingDescription());         // From Vertex struct
            vertexInputInfo.pVertexAttributeDescriptions(Vertex.getAttributeDescriptions());    // From Vertex struct
            
            // ===> ASSEMBLY STAGE <===

            VkPipelineInputAssemblyStateCreateInfo inputAssembly = VkPipelineInputAssemblyStateCreateInfo.callocStack(stack);
            inputAssembly.sType(VK_STRUCTURE_TYPE_PIPELINE_INPUT_ASSEMBLY_STATE_CREATE_INFO);
            inputAssembly.topology(VK_PRIMITIVE_TOPOLOGY_TRIANGLE_LIST);
            inputAssembly.primitiveRestartEnable(false);

            // ===> VIEWPORT & SCISSOR

            // TODO Make this the top right hand corner only
            VkViewport.Buffer viewport = VkViewport.callocStack(1, stack);
            viewport.x(0.0f);
            viewport.y(0.0f);
            viewport.width(cvkSwapChain.GetWidth());
            viewport.height(cvkSwapChain.GetHeight());
            viewport.minDepth(0.0f);
            viewport.maxDepth(1.0f);

            VkRect2D.Buffer scissor = VkRect2D.callocStack(1, stack);
            scissor.offset(VkOffset2D.callocStack(stack).set(0, 0));
            scissor.extent(cvkDevice.GetCurrentSurfaceExtent());

            VkPipelineViewportStateCreateInfo viewportState = VkPipelineViewportStateCreateInfo.callocStack(stack);
            viewportState.sType(VK_STRUCTURE_TYPE_PIPELINE_VIEWPORT_STATE_CREATE_INFO);
            viewportState.pViewports(viewport);
            viewportState.pScissors(scissor);

            // ===> RASTERIZATION STAGE <===

            VkPipelineRasterizationStateCreateInfo rasterizer = VkPipelineRasterizationStateCreateInfo.callocStack(stack);
            rasterizer.sType(VK_STRUCTURE_TYPE_PIPELINE_RASTERIZATION_STATE_CREATE_INFO);
            rasterizer.depthClampEnable(false);
            rasterizer.rasterizerDiscardEnable(false);
            rasterizer.polygonMode(VK_POLYGON_MODE_FILL);
            rasterizer.lineWidth(1.0f);
            rasterizer.cullMode(VK_CULL_MODE_BACK_BIT);
            rasterizer.frontFace(VK_FRONT_FACE_CLOCKWISE);
            rasterizer.depthBiasEnable(false);

            // ===> MULTISAMPLING <===

            VkPipelineMultisampleStateCreateInfo multisampling = VkPipelineMultisampleStateCreateInfo.callocStack(stack);
            multisampling.sType(VK_STRUCTURE_TYPE_PIPELINE_MULTISAMPLE_STATE_CREATE_INFO);
            multisampling.sampleShadingEnable(false);
            multisampling.rasterizationSamples(VK_SAMPLE_COUNT_1_BIT);

            // ===> COLOR BLENDING <===

            VkPipelineColorBlendAttachmentState.Buffer colorBlendAttachment = VkPipelineColorBlendAttachmentState.callocStack(1, stack);
            colorBlendAttachment.colorWriteMask(VK_COLOR_COMPONENT_R_BIT | VK_COLOR_COMPONENT_G_BIT | VK_COLOR_COMPONENT_B_BIT | VK_COLOR_COMPONENT_A_BIT);
            colorBlendAttachment.blendEnable(false);

            VkPipelineColorBlendStateCreateInfo colorBlending = VkPipelineColorBlendStateCreateInfo.callocStack(stack);
            colorBlending.sType(VK_STRUCTURE_TYPE_PIPELINE_COLOR_BLEND_STATE_CREATE_INFO);
            colorBlending.logicOpEnable(false);
            colorBlending.logicOp(VK_LOGIC_OP_COPY);
            colorBlending.pAttachments(colorBlendAttachment);
            colorBlending.blendConstants(stack.floats(0.0f, 0.0f, 0.0f, 0.0f));

            // ===> PIPELINE LAYOUT CREATION <===

            VkPipelineLayoutCreateInfo pipelineLayoutInfo = VkPipelineLayoutCreateInfo.callocStack(stack);
            pipelineLayoutInfo.sType(VK_STRUCTURE_TYPE_PIPELINE_LAYOUT_CREATE_INFO);

            LongBuffer pPipelineLayout = stack.longs(VK_NULL_HANDLE);

            if(vkCreatePipelineLayout(cvkDevice.GetDevice(), pipelineLayoutInfo, null, pPipelineLayout) != VK_SUCCESS) {
                throw new RuntimeException("Failed to create pipeline layout");
            }

            pipelineLayout = pPipelineLayout.get(0);

            VkGraphicsPipelineCreateInfo.Buffer pipelineInfo = VkGraphicsPipelineCreateInfo.callocStack(1, stack);
            pipelineInfo.sType(VK_STRUCTURE_TYPE_GRAPHICS_PIPELINE_CREATE_INFO);
            pipelineInfo.pStages(shaderStages);
            pipelineInfo.pVertexInputState(vertexInputInfo);
            pipelineInfo.pInputAssemblyState(inputAssembly);
            pipelineInfo.pViewportState(viewportState);
            pipelineInfo.pRasterizationState(rasterizer);
            pipelineInfo.pMultisampleState(multisampling);
            pipelineInfo.pColorBlendState(colorBlending);
            pipelineInfo.layout(pipelineLayout);
            pipelineInfo.renderPass(cvkSwapChain.GetRenderPassHandle());
            pipelineInfo.subpass(0);
            pipelineInfo.basePipelineHandle(VK_NULL_HANDLE);
            pipelineInfo.basePipelineIndex(-1);

            LongBuffer pGraphicsPipeline = stack.mallocLong(1);

            if(vkCreateGraphicsPipelines(cvkDevice.GetDevice(), VK_NULL_HANDLE, pipelineInfo, null, pGraphicsPipeline) != VK_SUCCESS) {
                throw new RuntimeException("Failed to create graphics pipeline");
            }

            graphicsPipeline = pGraphicsPipeline.get(0);
        }
        
        CVKLOGGER.log(Level.INFO, "Graphics Pipeline created for AxesRenderable class.");
        
        return ret;
    }
    
    private int CreateVertexBuffer(CVKDevice cvkDevice) {
        int ret = VK_SUCCESS;
        
        try(MemoryStack stack = stackPush()) {

            VkBufferCreateInfo bufferInfo = VkBufferCreateInfo.callocStack(stack);
            bufferInfo.sType(VK_STRUCTURE_TYPE_BUFFER_CREATE_INFO);
            bufferInfo.size(Vertex.SIZEOF * VERTICES.length);
            bufferInfo.usage(VK_BUFFER_USAGE_VERTEX_BUFFER_BIT);
            bufferInfo.sharingMode(VK_SHARING_MODE_EXCLUSIVE);

            LongBuffer pVertexBuffer = stack.mallocLong(1);

            if(vkCreateBuffer(cvkDevice.GetDevice(), bufferInfo, null, pVertexBuffer) != VK_SUCCESS) {
                throw new RuntimeException("Failed to create vertex buffer");
            }
            vertexBuffer = pVertexBuffer.get(0);

            // Find the right memory requirements
            VkMemoryRequirements memRequirements = VkMemoryRequirements.mallocStack(stack);
            vkGetBufferMemoryRequirements(cvkDevice.GetDevice(), vertexBuffer, memRequirements);

            VkMemoryAllocateInfo allocInfo = VkMemoryAllocateInfo.callocStack(stack);
            allocInfo.sType(VK_STRUCTURE_TYPE_MEMORY_ALLOCATE_INFO);
            allocInfo.allocationSize(memRequirements.size());
            allocInfo.memoryTypeIndex(findMemoryType(memRequirements.memoryTypeBits(),
                    VK_MEMORY_PROPERTY_HOST_VISIBLE_BIT | VK_MEMORY_PROPERTY_HOST_COHERENT_BIT, cvkDevice));

            LongBuffer pVertexBufferMemory = stack.mallocLong(1);

            // Allocate memory
            if(vkAllocateMemory(cvkDevice.GetDevice(), allocInfo, null, pVertexBufferMemory) != VK_SUCCESS) {
                throw new RuntimeException("Failed to allocate vertex buffer memory");
            }
            vertexBufferMemory = pVertexBufferMemory.get(0);

            vkBindBufferMemory(cvkDevice.GetDevice(), vertexBuffer, vertexBufferMemory, 0);

            PointerBuffer data = stack.mallocPointer(1);

            // Fill the memory with the data from the Vertex buffer
            vkMapMemory(cvkDevice.GetDevice(), vertexBufferMemory, 0, bufferInfo.size(), 0, data);
            {
                memcpy(data.getByteBuffer(0, (int) bufferInfo.size()), VERTICES);
            }
            vkUnmapMemory(cvkDevice.GetDevice(), vertexBufferMemory);
        }
        
        return ret;
    }
    
    /*
    device: VK device
    commandPool: handles the memory for command buffers
    level: Can be PRIMARY or SECONDAY
    */
    @Override 
    public int InitCommandBuffer(CVKDevice cvkDevice, CVKSwapChain cvkSwapChain){
        int ret = VK_SUCCESS;
        try (MemoryStack stack = stackPush()) {
            int imageCount = cvkSwapChain.GetImageCount();
            commandBuffers = new ArrayList<>(imageCount);

            VkCommandBufferAllocateInfo allocInfo = VkCommandBufferAllocateInfo.calloc();
            allocInfo.sType(VK_STRUCTURE_TYPE_COMMAND_BUFFER_ALLOCATE_INFO);
            allocInfo.commandPool(cvkDevice.GetCommandPoolHandle());
            allocInfo.level(VK_COMMAND_BUFFER_LEVEL_SECONDARY);
            allocInfo.commandBufferCount(imageCount);

            PointerBuffer pCommandBuffers = stack.mallocPointer(imageCount);
            ret = vkAllocateCommandBuffers(cvkDevice.GetDevice(), allocInfo, pCommandBuffers);
            checkVKret(ret);

            for (int i = 0; i < imageCount; ++i) {
                commandBuffers.add(new VkCommandBuffer(pCommandBuffers.get(i), cvkDevice.GetDevice()));
            }

            allocInfo.free();

            CVKLOGGER.log(Level.INFO, "Init Command Buffer - AxesRenderable");
        }
        return ret;
    }
       
    // Called from Record in the Renderer
    @Override
<<<<<<< HEAD
    public int RecordCommandBuffer(CVKDevice cvkDevice, CVKSwapChain cvkSwapChain, VkCommandBufferInheritanceInfo inheritanceInfo) {
        VerifyInRenderThread();
=======
    public int RecordCommandBuffer(CVKDevice cvkDevice, CVKSwapChain cvkSwapChain, VkCommandBufferInheritanceInfo inheritanceInfo, int index) {	
>>>>>>> 4239e334
        int ret = VK_SUCCESS;
        
        try (MemoryStack stack = stackPush()) {
   
            int imageCount = cvkSwapChain.GetImageCount();
            
            VkCommandBufferBeginInfo beginInfo = VkCommandBufferBeginInfo.calloc();
            beginInfo.sType(VK_STRUCTURE_TYPE_COMMAND_BUFFER_BEGIN_INFO);
            beginInfo.pNext(0);
            beginInfo.flags(VK_COMMAND_BUFFER_USAGE_RENDER_PASS_CONTINUE_BIT);  // hard coding this for now
            beginInfo.pInheritanceInfo(inheritanceInfo);     

            //for (int i = 0; i < imageCount; ++i) {
                VkCommandBuffer commandBuffer = commandBuffers.get(index);
         
                ret = vkBeginCommandBuffer(commandBuffer, beginInfo);
                checkVKret(ret);

            // TODO! This is weird, example on setting viewort and scissors without the pipeline layout?
            // if the viewport changes i think we rebuild the pipeline?
            // Viewport
            //            VkViewport.Buffer viewport = VkViewport.callocStack(1, stack);
            //            viewport.x(0.0f);
            //            viewport.y(0.0f);
            //            viewport.width(cvkSwapChain.GetWidth());
            //            viewport.height(cvkSwapChain.GetHeight());
            //            viewport.minDepth(0.0f);
            //            viewport.maxDepth(1.0f);
            //         
            //            // Scissor
            //            VkRect2D.Buffer scissor = VkRect2D.callocStack(1, stack);
            //            scissor.offset(VkOffset2D.callocStack(stack).set(0, 0));
            //            scissor.extent(cvkDevice.GetCurrentSurfaceExtent()); 
            //
            //            VkPipelineViewportStateCreateInfo viewportState = VkPipelineViewportStateCreateInfo.callocStack(stack);
            //            viewportState.sType(VK_STRUCTURE_TYPE_PIPELINE_VIEWPORT_STATE_CREATE_INFO);
            //            viewportState.pViewports(viewport);
            //            viewportState.pScissors(scissor);            

            // Record stuff here
            //vkCmdBindPipeline(commandBuffer, VK_PIPELINE_BIND_POINT_GRAPHICS, graphicsPipeline);
            //vkCmdDraw(commandBuffer, GetVertexCount(), 1, 0, 0);

                vkCmdBindPipeline(commandBuffer, VK_PIPELINE_BIND_POINT_GRAPHICS, graphicsPipeline);

                LongBuffer vertexBuffers = stack.longs(vertexBuffer);
                LongBuffer offsets = stack.longs(0);
                vkCmdBindVertexBuffers(commandBuffer, 0, vertexBuffers, offsets);
                vkCmdDraw(commandBuffer, GetVertexCount(), 1, 0, 0);

                ret = vkEndCommandBuffer(commandBuffer);
                checkVKret(ret);
            //}
            
            beginInfo.free();
        }
        return ret;
    }
       
    public int DestroyPipeline(CVKDevice cvkDevice, CVKSwapChain cvkSwapChain) {
        int ret = VK_SUCCESS;
        try (MemoryStack stack = stackPush()) {
            // Destroy the command buffer
        }
        return ret;
    }
    
    
    @Override
    public int SwapChainRezied(CVKDevice cvkDevice, CVKSwapChain cvkSwapChain) {
        int ret = DestroyPipeline(cvkDevice, cvkSwapChain);
        if (VkSucceeded(ret)) {
            ret = CreatePipeline(cvkDevice, cvkSwapChain);
            InitCommandBuffer(cvkDevice, cvkSwapChain);
        }
        return ret;
    }
    
    public static int LoadShaders(CVKDevice cvkDevice) {
        int ret = VK_SUCCESS;

        try{
            vertShaderSPIRV = compileShaderFile(CVKShaderPlaceHolder.class, "17_shader_vertexbuffer.vert", VERTEX_SHADER);
            fragShaderSPIRV = compileShaderFile(CVKShaderPlaceHolder.class, "17_shader_vertexbuffer.frag", FRAGMENT_SHADER);

            vertShaderModule = CVKShaderUtils.createShaderModule(vertShaderSPIRV.bytecode(), cvkDevice.GetDevice());
            fragShaderModule = CVKShaderUtils.createShaderModule(fragShaderSPIRV.bytecode(), cvkDevice.GetDevice());
        } catch(Exception ex){
            CVKLOGGER.log(Level.WARNING, "Failed to compile AxesRenderable shaders: {0}", ex.toString());
        }
        
        CVKLOGGER.log(Level.INFO, "Static shaders loaded for AxesRenderable class");
        return ret;
    }
    
    @Override
    public int DisplayUpdate(CVKDevice cvkDevice, CVKSwapChain cvkSwapChain, int frameIndex) {
        // UPDATE CODE
        
        return VK_SUCCESS;
    }    
    
    @Override
    public void IncrementDescriptorTypeRequirements(int descriptorTypeCounts[]) {
        assert(descriptorTypeCounts.length == (VK_DESCRIPTOR_TYPE_INPUT_ATTACHMENT + 1));
        ++descriptorTypeCounts[VK_DESCRIPTOR_TYPE_UNIFORM_BUFFER];
        ++descriptorTypeCounts[VK_DESCRIPTOR_TYPE_COMBINED_IMAGE_SAMPLER];
    }    
    
    
    public static int CreateDescriptorLayout(CVKDevice cvkDevice) {
        int ret = VK_SUCCESS;
        
        try(MemoryStack stack = stackPush()) {
            /*
            Vertex shader needs a uniform buffer.
            Geometry shader needs a different uniform buffer.
            Fragment shader needs a sampler2Darray
            */

//            VkDescriptorSetLayoutBinding.Buffer bindings = VkDescriptorSetLayoutBinding.callocStack(3, stack);
//
//            VkDescriptorSetLayoutBinding vertexUBOLayout = bindings.get(0);
//            vertexUBOLayout.binding(0);
//            vertexUBOLayout.descriptorCount(1);
//            vertexUBOLayout.descriptorType(VK_DESCRIPTOR_TYPE_UNIFORM_BUFFER);
//            vertexUBOLayout.pImmutableSamplers(null);
//            vertexUBOLayout.stageFlags(VK_SHADER_STAGE_VERTEX_BIT);
//            
//            VkDescriptorSetLayoutBinding geomUBOLayout = bindings.get(1);
//            geomUBOLayout.binding(1);
//            geomUBOLayout.descriptorCount(1);
//            geomUBOLayout.descriptorType(VK_DESCRIPTOR_TYPE_UNIFORM_BUFFER);
//            geomUBOLayout.pImmutableSamplers(null);
//            geomUBOLayout.stageFlags(VK_SHADER_STAGE_GEOMETRY_BIT);            
//
//            VkDescriptorSetLayoutBinding samplerLayoutBinding = bindings.get(2);
//            samplerLayoutBinding.binding(2);
//            samplerLayoutBinding.descriptorCount(1);
//            samplerLayoutBinding.descriptorType(VK_DESCRIPTOR_TYPE_COMBINED_IMAGE_SAMPLER);
//            samplerLayoutBinding.pImmutableSamplers(null);
//            samplerLayoutBinding.stageFlags(VK_SHADER_STAGE_FRAGMENT_BIT);
//
//            VkDescriptorSetLayoutCreateInfo layoutInfo = VkDescriptorSetLayoutCreateInfo.callocStack(stack);
//            layoutInfo.sType(VK_STRUCTURE_TYPE_DESCRIPTOR_SET_LAYOUT_CREATE_INFO);
//            layoutInfo.pBindings(bindings);
//
//            LongBuffer pDescriptorSetLayout = stack.mallocLong(1);
//
//            ret = vkCreateDescriptorSetLayout(cvkDevice.GetDevice(), layoutInfo, null, pDescriptorSetLayout);
//            if (VkSucceeded(ret)) {
//                hDescriptorLayout = pDescriptorSetLayout.get(0);
//            }
        }        
        return ret;
    }    
    
    @Override
    public void Display(MemoryStack stack, CVKFrame frame, CVKRenderer cvkRenderer, CVKDevice cvkDevice, CVKSwapChain cvkSwapChain, int frameIndex) {
        //assert(commandBuffer != null);
        //VkCommandBuffer vkCommandBuffer = commandBuffer;
        //cvkRenderer.ExecuteCommandBuffer(stack, frame, vkCommandBuffer);
    }
    
     private void memcpy(ByteBuffer buffer, Vertex[] vertices) {
        for(Vertex vertex : vertices) {
            buffer.putFloat(vertex.pos.x());
            buffer.putFloat(vertex.pos.y());

            buffer.putFloat(vertex.color.x());
            buffer.putFloat(vertex.color.y());
            buffer.putFloat(vertex.color.z());
        }
    }

    private int findMemoryType(int typeFilter, int properties, CVKDevice cvkDevice) {

        VkPhysicalDeviceMemoryProperties memProperties = VkPhysicalDeviceMemoryProperties.mallocStack();
        vkGetPhysicalDeviceMemoryProperties(cvkDevice.GetDevice().getPhysicalDevice(), memProperties);

        for(int i = 0;i < memProperties.memoryTypeCount();i++) {
            if((typeFilter & (1 << i)) != 0 && (memProperties.memoryTypes(i).propertyFlags() & properties) == properties) {
                return i;
            }
        }

        throw new RuntimeException("Failed to find suitable memory type");
    }
}<|MERGE_RESOLUTION|>--- conflicted
+++ resolved
@@ -474,12 +474,8 @@
        
     // Called from Record in the Renderer
     @Override
-<<<<<<< HEAD
-    public int RecordCommandBuffer(CVKDevice cvkDevice, CVKSwapChain cvkSwapChain, VkCommandBufferInheritanceInfo inheritanceInfo) {
+    public int RecordCommandBuffer(CVKDevice cvkDevice, CVKSwapChain cvkSwapChain, VkCommandBufferInheritanceInfo inheritanceInfo, int index) {
         VerifyInRenderThread();
-=======
-    public int RecordCommandBuffer(CVKDevice cvkDevice, CVKSwapChain cvkSwapChain, VkCommandBufferInheritanceInfo inheritanceInfo, int index) {	
->>>>>>> 4239e334
         int ret = VK_SUCCESS;
         
         try (MemoryStack stack = stackPush()) {
