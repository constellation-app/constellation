--- conflicted
+++ resolved
@@ -24,11 +24,7 @@
 import static au.gov.asd.tac.constellation.visual.vulkan.utils.CVKShaderUtils.ShaderKind.VERTEX_SHADER;
 import static au.gov.asd.tac.constellation.visual.vulkan.utils.CVKShaderUtils.compileShaderFile;
 import au.gov.asd.tac.constellation.visual.vulkan.CVKSwapChain;
-<<<<<<< HEAD
 import static au.gov.asd.tac.constellation.visual.vulkan.utils.CVKUtils.checkVKret;
-=======
-import static au.gov.asd.tac.constellation.visual.vulkan.CVKUtils.checkVKret;
->>>>>>> 223c64d7
 import au.gov.asd.tac.constellation.visual.vulkan.shaders.CVKShaderPlaceHolder;
 import java.nio.ByteBuffer;
 import java.nio.LongBuffer;
@@ -94,25 +90,16 @@
 
 import au.gov.asd.tac.constellation.utilities.graphics.Vector3f;
 import au.gov.asd.tac.constellation.utilities.graphics.Vector4f;
-<<<<<<< HEAD
+import au.gov.asd.tac.constellation.visual.vulkan.CVKSwapChain.CVKDescriptorPoolRequirements;
 import static au.gov.asd.tac.constellation.visual.vulkan.utils.CVKShaderUtils.ShaderKind.GEOMETRY_SHADER;
 import static au.gov.asd.tac.constellation.visual.vulkan.utils.CVKUtils.CVKAssert;
 import static au.gov.asd.tac.constellation.visual.vulkan.utils.CVKUtils.CVKLOGGER;
 import static au.gov.asd.tac.constellation.visual.vulkan.utils.CVKUtils.VerifyInRenderThread;
 import static au.gov.asd.tac.constellation.visual.vulkan.utils.CVKUtils.VkFailed;
 import static au.gov.asd.tac.constellation.visual.vulkan.utils.CVKUtils.VkSucceeded;
-=======
-import static au.gov.asd.tac.constellation.visual.vulkan.CVKShaderUtils.ShaderKind.GEOMETRY_SHADER;
-import static au.gov.asd.tac.constellation.visual.vulkan.CVKUtils.CVKAssert;
-import static au.gov.asd.tac.constellation.visual.vulkan.CVKUtils.CVKLOGGER;
-import static au.gov.asd.tac.constellation.visual.vulkan.CVKUtils.VerifyInRenderThread;
-import static au.gov.asd.tac.constellation.visual.vulkan.CVKUtils.VkFailed;
-import static au.gov.asd.tac.constellation.visual.vulkan.CVKUtils.VkSucceeded;
->>>>>>> 223c64d7
 import au.gov.asd.tac.constellation.visual.vulkan.CVKVisualProcessor;
 import au.gov.asd.tac.constellation.visual.vulkan.resourcetypes.CVKBuffer;
 import au.gov.asd.tac.constellation.visual.vulkan.resourcetypes.CVKCommandBuffer;
-import java.nio.FloatBuffer;
 import java.util.ArrayList;
 import java.util.List;
 import org.lwjgl.system.MemoryUtil;
@@ -127,20 +114,16 @@
 import org.lwjgl.vulkan.VkDescriptorSetLayoutBinding;
 import org.lwjgl.vulkan.VkDescriptorSetLayoutCreateInfo;
 import org.lwjgl.vulkan.VkPipelineDepthStencilStateCreateInfo;
-import org.lwjgl.vulkan.VkPushConstantRange;
 import org.lwjgl.vulkan.VkWriteDescriptorSet;
 
 public class CVKAxesRenderable extends CVKRenderable {
+    // Static so we recreate descriptor layouts and shaders for each graph
+    private static boolean staticInitialised = false;
     
     // Compiled Shader modules
-    protected static long vertShaderModule = VK_NULL_HANDLE;
-    protected static long fragShaderModule = VK_NULL_HANDLE;
-    protected static long geomShaderModule = VK_NULL_HANDLE;
-    
-    // Compiled Shaders
-    protected static SPIRV vertShaderSPIRV;
-    protected static SPIRV fragShaderSPIRV;
-    protected static SPIRV geomShaderSPIRV;
+    private static long hVertShaderModule = VK_NULL_HANDLE;
+    private static long hFragShaderModule = VK_NULL_HANDLE;
+    private static long hGeomShaderModule = VK_NULL_HANDLE;   
        
     // FROM AxesRenderable...
     private static final float LEN = 0.5f;
@@ -164,20 +147,16 @@
     
     private Vertex[] vertices = new Vertex[NUMBER_OF_VERTICES];
     private VertexUniformBufferObject vertexUBO = new VertexUniformBufferObject();
-    protected List<CVKBuffer> vertexUniformBuffers = null;
-    protected CVKBuffer cvkVertexBuffer = null;
+    private List<CVKBuffer> vertexUniformBuffers = null;
+    private CVKBuffer cvkVertexBuffer = null;
     private List<CVKCommandBuffer> commandBuffers = null;
     
     private List<Long> pipelines = null;
     private List<Long> pipelineLayouts = null;
     private LongBuffer pDescriptorSets = null;
-    private static long hDescriptorLayout = VK_NULL_HANDLE;
-<<<<<<< HEAD
-    private boolean isResourceUpdateNeeded = false;
-=======
+    private long hDescriptorLayout = VK_NULL_HANDLE;
     private boolean needsDisplayUpdate = false;
     private boolean needsResize = false;
->>>>>>> 223c64d7
     private CVKSwapChain cvkSwapChain = null; //cached for cleaning up descriptor sets
     
     // WIP Push constants
@@ -263,6 +242,64 @@
             }
         }         
     }     
+    
+    
+    private static int LoadShaders(CVKDevice cvkDevice) {
+        int ret = VK_SUCCESS;
+
+        try{
+            SPIRV vertShaderSPIRV = compileShaderFile(CVKShaderPlaceHolder.class, "PassThru.vs", VERTEX_SHADER);
+            SPIRV geomShaderSPIRV = compileShaderFile(CVKShaderPlaceHolder.class, "PassThruLine.gs", GEOMETRY_SHADER);
+            SPIRV fragShaderSPIRV = compileShaderFile(CVKShaderPlaceHolder.class, "PassThru.fs", FRAGMENT_SHADER);
+            
+            hVertShaderModule = CVKShaderUtils.createShaderModule(vertShaderSPIRV.bytecode(), cvkDevice.GetDevice());
+            hGeomShaderModule = CVKShaderUtils.createShaderModule(geomShaderSPIRV.bytecode(), cvkDevice.GetDevice());
+            hFragShaderModule = CVKShaderUtils.createShaderModule(fragShaderSPIRV.bytecode(), cvkDevice.GetDevice());
+        } catch(Exception ex){
+            CVKLOGGER.log(Level.WARNING, "Failed to compile AxesRenderable shaders: {0}", ex.toString());
+        }
+        
+        CVKLOGGER.log(Level.INFO, "Static shaders loaded for AxesRenderable class");
+        return ret;
+    } 
+    private int CreateDescriptorLayout(CVKDevice cvkDevice) {
+        int ret = VK_SUCCESS;
+        
+        try(MemoryStack stack = stackPush()) {
+            /*
+                Vertex shader needs a uniform buffer.
+            */
+            VkDescriptorSetLayoutBinding.Buffer bindings = VkDescriptorSetLayoutBinding.callocStack(1, stack);
+
+            VkDescriptorSetLayoutBinding vertexUBOLayout = bindings.get(0);
+            vertexUBOLayout.binding(0);
+            vertexUBOLayout.descriptorCount(1);
+            vertexUBOLayout.descriptorType(VK_DESCRIPTOR_TYPE_UNIFORM_BUFFER);
+            vertexUBOLayout.pImmutableSamplers(null);
+            vertexUBOLayout.stageFlags(VK_SHADER_STAGE_VERTEX_BIT);
+            
+            VkDescriptorSetLayoutCreateInfo layoutInfo = VkDescriptorSetLayoutCreateInfo.callocStack(stack);
+            layoutInfo.sType(VK_STRUCTURE_TYPE_DESCRIPTOR_SET_LAYOUT_CREATE_INFO);
+            layoutInfo.pBindings(bindings);
+
+            LongBuffer pDescriptorSetLayout = stack.mallocLong(1);
+            ret = vkCreateDescriptorSetLayout(cvkDevice.GetDevice(), layoutInfo, null, pDescriptorSetLayout);
+            if (VkSucceeded(ret)) {
+                hDescriptorLayout = pDescriptorSetLayout.get(0);
+            }
+        }        
+        return ret;
+    } 
+    public static int StaticInitialise(CVKDevice cvkDevice) {
+        int ret = VK_SUCCESS;
+        if (!staticInitialised) {
+            LoadShaders(cvkDevice);
+            if (VkFailed(ret)) { return ret; }
+            //ret = CreateDescriptorLayout(cvkDevice);
+            staticInitialised = true;
+        }
+        return ret;
+    }
     
     
     public CVKAxesRenderable(CVKVisualProcessor visualProcessor) {
@@ -312,13 +349,8 @@
     
     private void DestroyDescriptorSets(){
         if (pDescriptorSets != null) {
-<<<<<<< HEAD
-//            vkFreeDescriptorSets(cvkDevice.GetDevice(), cvkSwapChain.GetDescriptorPoolHandle(), pDescriptorSets);
-//            pDescriptorSets = null;
-=======
             vkFreeDescriptorSets(cvkDevice.GetDevice(), cvkSwapChain.GetDescriptorPoolHandle(), pDescriptorSets);
             pDescriptorSets = null;
->>>>>>> 223c64d7
         }
     }
     
@@ -347,22 +379,7 @@
     @Override
     public int GetVertexCount(){return NUMBER_OF_VERTICES; }
     
-    
-    public int Init(CVKDevice cvkDevice) {
-        int ret = VK_SUCCESS;
- 
-        // TODO HYDRA: Convert to push constants
-//        pushConstants = ByteBuffer.allocate(PUSH_CONSTANT_SIZE);
-//        for (int iRow = 0; iRow < 4; ++iRow) {
-//            for (int iCol = 0; iCol < 4; ++iCol) {
-//                pushConstants.putFloat(0f);
-//            }
-//        }
-//        pushConstants.flip();
-    
-        return ret;
-    }
-    
+      
     private float CalculateProjectionScale(final int[] viewport) {
         // calculate the number of pixels a scene object of y-length 1 projects to.
         final Vector3f unitPosition = new Vector3f(0, 1, 0);
@@ -376,13 +393,9 @@
     } 
     
     
-<<<<<<< HEAD
-    private int CreateUniformBuffers(MemoryStack stack, CVKSwapChain cvkSwapChain){       
-=======
     private int CreateUniformBuffers(MemoryStack stack){    
         CVKAssert(cvkSwapChain != null);
         
->>>>>>> 223c64d7
         int imageCount = cvkSwapChain.GetImageCount(); 
         
         vertexUniformBuffers = new ArrayList<>();     
@@ -464,7 +477,7 @@
         return ret;                
     }
     
-    private int CreateVertexBuffers(MemoryStack stack) {
+    private int CreateVertexBuffer(MemoryStack stack) {
         CVKAssert(cvkSwapChain != null);
         int ret = VK_SUCCESS;
         
@@ -595,7 +608,7 @@
                                                       size,
                                                       VK_BUFFER_USAGE_TRANSFER_SRC_BIT,
                                                       VK_MEMORY_PROPERTY_HOST_VISIBLE_BIT | VK_MEMORY_PROPERTY_HOST_COHERENT_BIT);
-        cvkStagingBuffer.DEBUGNAME = "CVKAxesRenderable.CreateVertexBuffers cvkStagingBuffer";
+        cvkStagingBuffer.DEBUGNAME = "CVKAxesRenderable.CreateVertexBuffer cvkStagingBuffer";
 
         PointerBuffer data = stack.mallocPointer(1);
         vkMapMemory(cvkDevice.GetDevice(), cvkStagingBuffer.GetMemoryBufferHandle(), 0, size, 0, data);
@@ -656,49 +669,9 @@
 //    }
     
     
-<<<<<<< HEAD
-//    private void UpdatePushConstants(CVKSwapChain cvkSwapChain){
-//        pushConstants.clear();
-//        
-//        final int[] viewport = new int[]{0, cvkSwapChain.GetHeight(), cvkSwapChain.GetWidth(), -cvkSwapChain.GetHeight()};             
-//        final int dx = cvkSwapChain.GetWidth() / 2 - AXES_OFFSET;
-//        final int dy = -cvkSwapChain.GetHeight() / 2 + AXES_OFFSET;
-//        pScale = CalculateProjectionScale(viewport);
-//        Graphics3DUtilities.moveByProjection(ZERO_3F, IDENTITY_44F, viewport, dx, dy, topRightCorner);
-//        
-//        // LIFTED FROM AxesRenerable.display(...)
-//        // Extract the rotation matrix from the mvp matrix.
-//        final Matrix44f rotationMatrix = new Matrix44f();
-//        parent.getDisplayModelViewProjectionMatrix().getRotationMatrix(rotationMatrix);
-//
-//        // Scale down to size.
-//        final Matrix44f scalingMatrix = new Matrix44f();
-//        scalingMatrix.makeScalingMatrix(pScale, pScale, 0);
-//        final Matrix44f srMatrix = new Matrix44f();
-//        srMatrix.multiply(scalingMatrix, rotationMatrix);
-//
-//        // Translate to the top right corner.
-//        final Matrix44f translationMatrix = new Matrix44f();
-//        translationMatrix.makeTranslationMatrix(topRightCorner.getX(), 
-//                                                topRightCorner.getY(), 
-//                                                topRightCorner.getZ()); 
-//        final Matrix44f mvpMatrix = new Matrix44f();
-//        mvpMatrix.multiply(translationMatrix, srMatrix); 
-//        
-//        for (int iRow = 0; iRow < 4; ++iRow) {
-//            for (int iCol = 0; iCol < 4; ++iCol) {
-//                pushConstants.putFloat(mvpMatrix.get(iRow, iCol));
-//            }
-//        }
-//        pushConstants.flip();
-//    }
-    
-    public int CreateCommandBuffers(CVKSwapChain cvkSwapChain) {
-=======
     public int CreateCommandBuffers() {       
         CVKAssert(cvkSwapChain != null);
         
->>>>>>> 223c64d7
         int ret = VK_SUCCESS;
         int imageCount = cvkSwapChain.GetImageCount();
         
@@ -723,9 +696,9 @@
         CVKAssert(cvkSwapChain.GetSwapChainHandle()        != VK_NULL_HANDLE);
         CVKAssert(cvkSwapChain.GetRenderPassHandle()       != VK_NULL_HANDLE);
         CVKAssert(cvkSwapChain.GetDescriptorPoolHandle()   != VK_NULL_HANDLE);
-        CVKAssert(vertShaderModule != VK_NULL_HANDLE);
-        CVKAssert(geomShaderModule != VK_NULL_HANDLE);
-        CVKAssert(fragShaderModule != VK_NULL_HANDLE);        
+        CVKAssert(hVertShaderModule != VK_NULL_HANDLE);
+        CVKAssert(hGeomShaderModule != VK_NULL_HANDLE);
+        CVKAssert(hFragShaderModule != VK_NULL_HANDLE);        
         CVKAssert(cvkSwapChain.GetWidth() > 0);
         CVKAssert(cvkSwapChain.GetHeight() > 0);
                
@@ -745,19 +718,19 @@
                 VkPipelineShaderStageCreateInfo vertShaderStageInfo = shaderStages.get(0);
                 vertShaderStageInfo.sType(VK_STRUCTURE_TYPE_PIPELINE_SHADER_STAGE_CREATE_INFO);
                 vertShaderStageInfo.stage(VK_SHADER_STAGE_VERTEX_BIT);
-                vertShaderStageInfo.module(vertShaderModule);
+                vertShaderStageInfo.module(hVertShaderModule);
                 vertShaderStageInfo.pName(entryPoint);
                 
                 VkPipelineShaderStageCreateInfo geomShaderStageInfo = shaderStages.get(1);
                 geomShaderStageInfo.sType(VK_STRUCTURE_TYPE_PIPELINE_SHADER_STAGE_CREATE_INFO);
                 geomShaderStageInfo.stage(VK_SHADER_STAGE_GEOMETRY_BIT);
-                geomShaderStageInfo.module(geomShaderModule);
+                geomShaderStageInfo.module(hGeomShaderModule);
                 geomShaderStageInfo.pName(entryPoint);   
 
                 VkPipelineShaderStageCreateInfo fragShaderStageInfo = shaderStages.get(2);
                 fragShaderStageInfo.sType(VK_STRUCTURE_TYPE_PIPELINE_SHADER_STAGE_CREATE_INFO);
                 fragShaderStageInfo.stage(VK_SHADER_STAGE_FRAGMENT_BIT);
-                fragShaderStageInfo.module(fragShaderModule);
+                fragShaderStageInfo.module(hFragShaderModule);
                 fragShaderStageInfo.pName(entryPoint);
 
                 // ===> VERTEX STAGE <===
@@ -844,14 +817,10 @@
 //		pushConstantRange.size(PUSH_CONSTANT_SIZE);
 //		pushConstantRange.offset(0);
                 
-<<<<<<< HEAD
-                //pipelineLayoutInfo.pPushConstantRanges(pushConstantRange);
-=======
                 
 //                pipelineLayoutInfo.pPushConstantRanges(pushConstantRange);
 //                int num = pipelineLayoutInfo.pushConstantRangeCount();
                 
->>>>>>> 223c64d7
                 LongBuffer pPipelineLayout = stack.longs(VK_NULL_HANDLE);
 
                 ret = vkCreatePipelineLayout(cvkDevice.GetDevice(), pipelineLayoutInfo, null, pPipelineLayout);
@@ -978,11 +947,7 @@
             CVKAssert(pipelineLayouts == null);
             CVKAssert(pDescriptorSets == null);
             CVKAssert(vertexUniformBuffers == null);
-<<<<<<< HEAD
             CVKAssert(cvkVertexBuffer == null);
-            CVKAssert(commandBuffers == null);           
-=======
-            CVKAssert(vertexBuffers == null);
             CVKAssert(commandBuffers == null);
          } else {
             // This is the resize path, image count is unchanged.  We need to recreate
@@ -1009,7 +974,6 @@
     public int CreateSwapChainResources(CVKSwapChain cvkSwapChain) {
         VerifyInRenderThread();
         int ret = VK_SUCCESS;
->>>>>>> 223c64d7
 
         // Cache new swapchain before creation calls
         this.cvkSwapChain = cvkSwapChain;
@@ -1026,7 +990,7 @@
                 ret = CreateDescriptorSets(stack);
                 if (VkFailed(ret)) { return ret; } 
 
-                ret = CreateVertexBuffers(stack);
+                ret = CreateVertexBuffer(stack);
                 if (VkFailed(ret)) { return ret; }   
 
                 ret = CreateCommandBuffers();
@@ -1047,11 +1011,7 @@
                 ret = UpdateUniformBuffers(stack);
                 if (VkFailed(ret)) { return ret; }
 
-<<<<<<< HEAD
-                ret = CreateDescriptorSets(stack, cvkSwapChain);
-=======
                 ret = CreateDescriptorSets(stack);
->>>>>>> 223c64d7
                 if (VkFailed(ret)) { return ret; } 
             }              
         }
@@ -1060,80 +1020,20 @@
         
         return ret;
     }
-  
-    
-    public static int LoadShaders(CVKDevice cvkDevice) {
-        int ret = VK_SUCCESS;
-
-        try{
-            vertShaderSPIRV = compileShaderFile(CVKShaderPlaceHolder.class, "PassThru.vs", VERTEX_SHADER);
-            geomShaderSPIRV = compileShaderFile(CVKShaderPlaceHolder.class, "PassThruLine.gs", GEOMETRY_SHADER);
-            fragShaderSPIRV = compileShaderFile(CVKShaderPlaceHolder.class, "PassThru.fs", FRAGMENT_SHADER);
-            
-            vertShaderModule = CVKShaderUtils.createShaderModule(vertShaderSPIRV.bytecode(), cvkDevice.GetDevice());
-            geomShaderModule = CVKShaderUtils.createShaderModule(geomShaderSPIRV.bytecode(), cvkDevice.GetDevice());
-            fragShaderModule = CVKShaderUtils.createShaderModule(fragShaderSPIRV.bytecode(), cvkDevice.GetDevice());
-        } catch(Exception ex){
-            CVKLOGGER.log(Level.WARNING, "Failed to compile AxesRenderable shaders: {0}", ex.toString());
-        }
-        
-        CVKLOGGER.log(Level.INFO, "Static shaders loaded for AxesRenderable class");
-        return ret;
-<<<<<<< HEAD
-    }
-  
-    
+ 
+
     @Override
-    public int DisplayUpdate(CVKSwapChain cvkSwapChain, int frameIndex) {
-        // UPDATE CODE
-        
-        return VK_SUCCESS;
-    }    
-=======
-    } 
->>>>>>> 223c64d7
-
-    
-    @Override
-    public void IncrementDescriptorTypeRequirements(int descriptorTypeCounts[], int descriptorSetCount) {
-        assert(descriptorTypeCounts.length == (VK_DESCRIPTOR_TYPE_INPUT_ATTACHMENT + 1));
-        ++descriptorTypeCounts[VK_DESCRIPTOR_TYPE_UNIFORM_BUFFER];
-        
-        // One descriptor set is required
-        ++descriptorSetCount;
-    }
-    
-    public static int CreateDescriptorLayout(CVKDevice cvkDevice) {
-        int ret = VK_SUCCESS;
-        
-        try(MemoryStack stack = stackPush()) {
-            /*
-                Vertex shader needs a uniform buffer.
-            */
-            VkDescriptorSetLayoutBinding.Buffer bindings = VkDescriptorSetLayoutBinding.callocStack(1, stack);
-
-            VkDescriptorSetLayoutBinding vertexUBOLayout = bindings.get(0);
-            vertexUBOLayout.binding(0);
-            vertexUBOLayout.descriptorCount(1);
-            vertexUBOLayout.descriptorType(VK_DESCRIPTOR_TYPE_UNIFORM_BUFFER);
-            vertexUBOLayout.pImmutableSamplers(null);
-            vertexUBOLayout.stageFlags(VK_SHADER_STAGE_VERTEX_BIT);
-            
-            VkDescriptorSetLayoutCreateInfo layoutInfo = VkDescriptorSetLayoutCreateInfo.callocStack(stack);
-            layoutInfo.sType(VK_STRUCTURE_TYPE_DESCRIPTOR_SET_LAYOUT_CREATE_INFO);
-            layoutInfo.pBindings(bindings);
-
-            LongBuffer pDescriptorSetLayout = stack.mallocLong(1);
-            ret = vkCreateDescriptorSetLayout(cvkDevice.GetDevice(), layoutInfo, null, pDescriptorSetLayout);
-            if (VkSucceeded(ret)) {
-                hDescriptorLayout = pDescriptorSetLayout.get(0);
-            }
-        }        
-        return ret;
-    }         
+    public void IncrementDescriptorTypeRequirements(CVKDescriptorPoolRequirements reqs, CVKDescriptorPoolRequirements perImageReqs) {
+        // PassThru.vs
+        ++perImageReqs.poolDescriptorTypeCounts[VK_DESCRIPTOR_TYPE_UNIFORM_BUFFER];
+        
+        // One set per image
+        ++perImageReqs.poolDesciptorSetCount;        
+    }
     
     
     private int CreateDescriptorSets(MemoryStack stack) {
+        CVKAssert(cvkSwapChain != null);
         int ret;
      
         int imageCount = cvkSwapChain.GetImageCount();
@@ -1153,9 +1053,6 @@
         pDescriptorSets = MemoryUtil.memAllocLong(imageCount);
         ret = vkAllocateDescriptorSets(cvkDevice.GetDevice(), allocInfo, pDescriptorSets);
         checkVKret(ret);
-
-        // Let's initialise them
-        //descriptorSets = new ArrayList<>(pDescriptorSets.capacity());
 
         // Struct for the size of the uniform buffer used by PassThru.vs (we fill the actual buffer below)
         VkDescriptorBufferInfo.Buffer vertBufferInfo = VkDescriptorBufferInfo.callocStack(1, stack);
@@ -1181,8 +1078,6 @@
 
             // Update the descriptors with a write and no copy
             vkUpdateDescriptorSets(cvkDevice.GetDevice(), descriptorWrites, null);
-
-            //descriptorSets.add(descriptorSet); 
         }   
         
         return ret;
@@ -1190,19 +1085,21 @@
  
     
     @Override
-<<<<<<< HEAD
-    public boolean SharedResourcesNeedUpdating() {
-        return isResourceUpdateNeeded;
-=======
     public boolean NeedsDisplayUpdate() {
         return needsDisplayUpdate;
->>>>>>> 223c64d7
     }
  
     
     @Override
-    public int DeviceInitialised(CVKDevice cvkDevice) {
+    public int Initialise(CVKDevice cvkDevice) {
         this.cvkDevice = cvkDevice;
+        
+        // This only needs to be initialised once but can't be static as each graph will
+        // have their own device and the layout must be bound to that.
+        if (hDescriptorLayout == VK_NULL_HANDLE) {
+            return CreateDescriptorLayout(cvkDevice);
+        }
+        
         return VK_SUCCESS;
     }
 
@@ -1211,28 +1108,11 @@
     public int DisplayUpdate() { 
         VerifyInRenderThread();
         
-<<<<<<< HEAD
-        int ret = VK_SUCCESS;
-        
-        this.cvkSwapChain = cvkSwapChain;
-=======
         int ret = VK_SUCCESS;    
->>>>>>> 223c64d7
         
         // TODO HYDRA: Investigage whether we need to recreate DescriptorSets
         DestroyDescriptorSets();
         try (MemoryStack stack = stackPush()) {
-<<<<<<< HEAD
-           ret = CreateDescriptorSets(stack, cvkSwapChain);
-           checkVKret(ret);
-           
-           ret = UpdateUniformBuffers(stack, cvkSwapChain);
-           checkVKret(ret);
-
-        }
-
-        isResourceUpdateNeeded = false;
-=======
            ret = CreateDescriptorSets(stack);
            checkVKret(ret);
            
@@ -1242,7 +1122,6 @@
         }
 
         needsDisplayUpdate = false;
->>>>>>> 223c64d7
         return ret;
     }
     
@@ -1256,15 +1135,6 @@
     
     public CVKRenderableUpdateTask TaskUpdateCamera() {
         //=== EXECUTED BY CALLING THREAD (VisualProcessor) ===//
-<<<<<<< HEAD
-        
-        
-        //=== EXECUTED BY RENDER THREAD (during CVKVisualProcessor.DisplayUpdate) ===//
-        return (cvkSwapChain, imageIndex) -> {
-            VerifyInRenderThread();
-                      
-            isResourceUpdateNeeded = true;
-=======
 
         
         //=== EXECUTED BY RENDER THREAD (during CVKVisualProcessor.DisplayUpdate) ===//
@@ -1272,7 +1142,6 @@
             VerifyInRenderThread();
                       
             needsDisplayUpdate = true;
->>>>>>> 223c64d7
             
             // WIP Update the push constants buffer
             //UpdatePushConstants(cvkSwapChain);
