/*
 * Copyright 2010-2020 Australian Signals Directorate
 *
 * Licensed under the Apache License, Version 2.0 (the "License");
 * you may not use this file except in compliance with the License.
 * You may obtain a copy of the License at
 *
 *     http://www.apache.org/licenses/LICENSE-2.0
 *
 * Unless required by applicable law or agreed to in writing, software
 * distributed under the License is distributed on an "AS IS" BASIS,
 * WITHOUT WARRANTIES OR CONDITIONS OF ANY KIND, either express or implied.
 * See the License for the specific language governing permissions and
 * limitations under the License.
 */
package au.gov.asd.tac.constellation.visual.vulkan.renderables;

import au.gov.asd.tac.constellation.visual.vulkan.CVKDevice;
import au.gov.asd.tac.constellation.visual.vulkan.CVKRenderer;
import au.gov.asd.tac.constellation.visual.vulkan.CVKShaderUtils;
import au.gov.asd.tac.constellation.visual.vulkan.CVKShaderUtils.SPIRV;
import static au.gov.asd.tac.constellation.visual.vulkan.CVKShaderUtils.ShaderKind.FRAGMENT_SHADER;
import static au.gov.asd.tac.constellation.visual.vulkan.CVKShaderUtils.ShaderKind.VERTEX_SHADER;
import static au.gov.asd.tac.constellation.visual.vulkan.CVKShaderUtils.compileShaderFile;
import au.gov.asd.tac.constellation.visual.vulkan.CVKSwapChain;
import static au.gov.asd.tac.constellation.visual.vulkan.CVKUtils.CVKLOGGER;
import static au.gov.asd.tac.constellation.visual.vulkan.CVKUtils.VerifyInRenderThread;
import static au.gov.asd.tac.constellation.visual.vulkan.CVKUtils.VkSucceeded;
import static au.gov.asd.tac.constellation.visual.vulkan.CVKUtils.checkVKret;
import au.gov.asd.tac.constellation.visual.vulkan.shaders.CVKShaderPlaceHolder;
import java.nio.ByteBuffer;
import java.nio.LongBuffer;
import java.util.logging.Level;
import org.lwjgl.PointerBuffer;
import org.lwjgl.system.MemoryStack;
import static org.lwjgl.system.MemoryStack.stackPush;
import static org.lwjgl.vulkan.VK10.VK_COLOR_COMPONENT_A_BIT;
import static org.lwjgl.vulkan.VK10.VK_COLOR_COMPONENT_B_BIT;
import static org.lwjgl.vulkan.VK10.VK_COLOR_COMPONENT_G_BIT;
import static org.lwjgl.vulkan.VK10.VK_COLOR_COMPONENT_R_BIT;
import static org.lwjgl.vulkan.VK10.VK_COMMAND_BUFFER_LEVEL_SECONDARY;
import static org.lwjgl.vulkan.VK10.VK_COMMAND_BUFFER_USAGE_RENDER_PASS_CONTINUE_BIT;
import static org.lwjgl.vulkan.VK10.VK_CULL_MODE_BACK_BIT;
import static org.lwjgl.vulkan.VK10.VK_DESCRIPTOR_TYPE_COMBINED_IMAGE_SAMPLER;
import static org.lwjgl.vulkan.VK10.VK_DESCRIPTOR_TYPE_INPUT_ATTACHMENT;
import static org.lwjgl.vulkan.VK10.VK_DESCRIPTOR_TYPE_UNIFORM_BUFFER;
import static org.lwjgl.vulkan.VK10.VK_FORMAT_R32G32B32_SFLOAT;
import static org.lwjgl.vulkan.VK10.VK_FRONT_FACE_CLOCKWISE;
import static org.lwjgl.vulkan.VK10.VK_LOGIC_OP_COPY;
import static org.lwjgl.vulkan.VK10.VK_NULL_HANDLE;
import static org.lwjgl.vulkan.VK10.VK_PIPELINE_BIND_POINT_GRAPHICS;
import static org.lwjgl.vulkan.VK10.VK_POLYGON_MODE_FILL;
import static org.lwjgl.vulkan.VK10.VK_PRIMITIVE_TOPOLOGY_TRIANGLE_LIST;
import static org.lwjgl.vulkan.VK10.VK_SAMPLE_COUNT_1_BIT;
import static org.lwjgl.vulkan.VK10.VK_SHADER_STAGE_FRAGMENT_BIT;
import static org.lwjgl.vulkan.VK10.VK_SHADER_STAGE_VERTEX_BIT;
import static org.lwjgl.vulkan.VK10.VK_STRUCTURE_TYPE_COMMAND_BUFFER_BEGIN_INFO;
import static org.lwjgl.vulkan.VK10.VK_STRUCTURE_TYPE_GRAPHICS_PIPELINE_CREATE_INFO;
import static org.lwjgl.vulkan.VK10.VK_STRUCTURE_TYPE_PIPELINE_COLOR_BLEND_STATE_CREATE_INFO;
import static org.lwjgl.vulkan.VK10.VK_STRUCTURE_TYPE_PIPELINE_INPUT_ASSEMBLY_STATE_CREATE_INFO;
import static org.lwjgl.vulkan.VK10.VK_STRUCTURE_TYPE_PIPELINE_LAYOUT_CREATE_INFO;
import static org.lwjgl.vulkan.VK10.VK_STRUCTURE_TYPE_PIPELINE_MULTISAMPLE_STATE_CREATE_INFO;
import static org.lwjgl.vulkan.VK10.VK_STRUCTURE_TYPE_PIPELINE_RASTERIZATION_STATE_CREATE_INFO;
import static org.lwjgl.vulkan.VK10.VK_STRUCTURE_TYPE_PIPELINE_SHADER_STAGE_CREATE_INFO;
import static org.lwjgl.vulkan.VK10.VK_STRUCTURE_TYPE_PIPELINE_VERTEX_INPUT_STATE_CREATE_INFO;
import static org.lwjgl.vulkan.VK10.VK_STRUCTURE_TYPE_PIPELINE_VIEWPORT_STATE_CREATE_INFO;
import static org.lwjgl.vulkan.VK10.VK_SUCCESS;
import static org.lwjgl.vulkan.VK10.VK_VERTEX_INPUT_RATE_VERTEX;
import static org.lwjgl.vulkan.VK10.vkBeginCommandBuffer;
import static org.lwjgl.vulkan.VK10.vkCmdBindPipeline;
import static org.lwjgl.vulkan.VK10.vkCmdDraw;
import static org.lwjgl.vulkan.VK10.vkCreateGraphicsPipelines;
import static org.lwjgl.vulkan.VK10.vkCreatePipelineLayout;
import static org.lwjgl.vulkan.VK10.vkEndCommandBuffer;
import static org.lwjgl.vulkan.VK10.vkDestroyPipeline;
import static org.lwjgl.vulkan.VK10.vkDestroyPipelineLayout;
import static org.lwjgl.vulkan.VK10.*;
import org.lwjgl.vulkan.VkCommandBuffer;
import org.lwjgl.vulkan.VkCommandBufferBeginInfo;
import org.lwjgl.vulkan.VkGraphicsPipelineCreateInfo;
import org.lwjgl.vulkan.VkOffset2D;
import org.lwjgl.vulkan.VkPipelineColorBlendAttachmentState;
import org.lwjgl.vulkan.VkPipelineColorBlendStateCreateInfo;
import org.lwjgl.vulkan.VkPipelineInputAssemblyStateCreateInfo;
import org.lwjgl.vulkan.VkPipelineLayoutCreateInfo;
import org.lwjgl.vulkan.VkPipelineMultisampleStateCreateInfo;
import org.lwjgl.vulkan.VkPipelineRasterizationStateCreateInfo;
import org.lwjgl.vulkan.VkPipelineShaderStageCreateInfo;
import org.lwjgl.vulkan.VkPipelineVertexInputStateCreateInfo;
import org.lwjgl.vulkan.VkPipelineViewportStateCreateInfo;
import org.lwjgl.vulkan.VkRect2D;
import org.lwjgl.vulkan.VkViewport;
import org.lwjgl.vulkan.VkCommandBufferInheritanceInfo;
import org.lwjgl.vulkan.VkVertexInputAttributeDescription;
import org.lwjgl.vulkan.VkVertexInputBindingDescription;

import au.gov.asd.tac.constellation.utilities.graphics.Vector2f;
import au.gov.asd.tac.constellation.utilities.graphics.Vector3f;
import au.gov.asd.tac.constellation.visual.vulkan.CVKBuffer;
import au.gov.asd.tac.constellation.visual.vulkan.CVKCommandBuffer;
import static au.gov.asd.tac.constellation.visual.vulkan.CVKUtils.CVKLOGGER;
import au.gov.asd.tac.constellation.visual.vulkan.CVKVisualProcessor;
import java.util.ArrayList;
import static org.lwjgl.vulkan.VK10.VK_BUFFER_USAGE_VERTEX_BUFFER_BIT;
import static org.lwjgl.vulkan.VK10.VK_FORMAT_R32G32_SFLOAT;
import static org.lwjgl.vulkan.VK10.VK_MEMORY_PROPERTY_HOST_COHERENT_BIT;
import static org.lwjgl.vulkan.VK10.VK_MEMORY_PROPERTY_HOST_VISIBLE_BIT;
import static org.lwjgl.vulkan.VK10.VK_SHARING_MODE_EXCLUSIVE;
import static org.lwjgl.vulkan.VK10.VK_STRUCTURE_TYPE_BUFFER_CREATE_INFO;
import static org.lwjgl.vulkan.VK10.VK_STRUCTURE_TYPE_MEMORY_ALLOCATE_INFO;
import static org.lwjgl.vulkan.VK10.vkAllocateMemory;
import static org.lwjgl.vulkan.VK10.vkBindBufferMemory;
import static org.lwjgl.vulkan.VK10.vkCmdBindVertexBuffers;
import static org.lwjgl.vulkan.VK10.vkCreateBuffer;
import static org.lwjgl.vulkan.VK10.vkGetBufferMemoryRequirements;
import static org.lwjgl.vulkan.VK10.vkGetPhysicalDeviceMemoryProperties;
import static org.lwjgl.vulkan.VK10.vkMapMemory;
import static org.lwjgl.vulkan.VK10.vkUnmapMemory;
import org.lwjgl.vulkan.VkBufferCreateInfo;
import org.lwjgl.vulkan.VkMemoryAllocateInfo;
import org.lwjgl.vulkan.VkMemoryRequirements;
import org.lwjgl.vulkan.VkPhysicalDeviceMemoryProperties;

public class CVKAxesRenderable extends CVKRenderable {
    
    // Compiled Shader modules
    protected static long vertShaderModule = VK_NULL_HANDLE;
    protected static long fragShaderModule = VK_NULL_HANDLE;
    
    // Compiled Shaders
    protected static SPIRV vertShaderSPIRV;
    protected static SPIRV fragShaderSPIRV;
       
    private static class Vertex {

        private static final int SIZEOF = (2 + 3) * Float.BYTES;
        private static final int OFFSETOF_POS = 0;
        private static final int OFFSETOF_COLOR = 2 * Float.BYTES;

        private final Vector2f pos;
        private final Vector3f color;

        public Vertex(final Vector2f pos, final Vector3f color) {
            this.pos = pos;
            this.color = color;
        }

        private static VkVertexInputBindingDescription.Buffer getBindingDescription() {

            VkVertexInputBindingDescription.Buffer bindingDescription =
                    VkVertexInputBindingDescription.callocStack(1);

            bindingDescription.binding(0);
            bindingDescription.stride(Vertex.SIZEOF);
            bindingDescription.inputRate(VK_VERTEX_INPUT_RATE_VERTEX);

            return bindingDescription;
        }

        private static VkVertexInputAttributeDescription.Buffer getAttributeDescriptions() {

            VkVertexInputAttributeDescription.Buffer attributeDescriptions =
                    VkVertexInputAttributeDescription.callocStack(2);

            // Position
            VkVertexInputAttributeDescription posDescription = attributeDescriptions.get(0);
            posDescription.binding(0);
            posDescription.location(0);
            posDescription.format(VK_FORMAT_R32G32_SFLOAT);
            posDescription.offset(OFFSETOF_POS);

            // Color
            VkVertexInputAttributeDescription colorDescription = attributeDescriptions.get(1);
            colorDescription.binding(0);
            colorDescription.location(1);
            colorDescription.format(VK_FORMAT_R32G32B32_SFLOAT);
            colorDescription.offset(OFFSETOF_COLOR);

            return attributeDescriptions.rewind();
        }
    }
    
//    private static final Vertex[] VERTICES = {
//                new Vertex(new Vector2f(0.0f, -0.5f), new Vector3f(1.0f, 0.0f, 0.0f)),
//                new Vertex(new Vector2f(0.5f, 0.5f), new Vector3f(0.0f, 1.0f, 0.0f)),
//                new Vertex(new Vector2f(-0.5f, 0.5f), new Vector3f(1.0f, 0.0f, 1.0f))
//    };
    
    private static final Vertex[] VERTICES = {
                new Vertex(new Vector2f(-0.5f, -0.5f), new Vector3f(1.0f, 0.0f, 0.0f)),
                new Vertex(new Vector2f(0.5f, -0.5f), new Vector3f(0.0f, 1.0f, 0.0f)),
                new Vertex(new Vector2f(0.5f, 0.5f), new Vector3f(0.0f, 0.0f, 1.0f)),
                new Vertex(new Vector2f(-0.5f, 0.5f), new Vector3f(1.0f, 1.0f, 1.0f))
    };

    private static final /*uint16_t*/ short[] INDICES = {
            0, 1, 2, 2, 3, 0
    };

     
    public CVKAxesRenderable(CVKVisualProcessor visualProcessor) {
        parent = visualProcessor;
      
    }
    
    @Override
    public void Destroy() {
        DestroyPipeline(null);
        // Destroy vertex buffers
        //vkDestroyBuffer(cvkDevice, vertexBuffer);
        //vkFreeMemory(cvkDevice, vertexBufferMemory);
        
        // Destroy command buffers
        //vkDestroyShaderModule(cvkDevice.GetDevice(), vertShaderModule, 0);
        //vkDestroyShaderModule(cvkDevice.GetDevice(), fragShaderModule, 0);
        
        // vkDestroyDescriptorSet
    }
    
    public int DestroyPipeline(CVKSwapChain cvkSwapChain) {
        int ret = VK_SUCCESS;
        
        // Destory the command buffers
        if (null != commandBuffers && commandBuffers.size() > 0) {
            for(int i = 0; i < commandBuffers.size(); ++i) {
                vkFreeCommandBuffers(cvkDevice.GetDevice(), cvkDevice.GetCommandPoolHandle(), commandBuffers.get(i).GetVKCommandBuffer());
            }
            commandBuffers = null;
        }
        
        if (null != vertUniformBuffers && vertUniformBuffers.size() > 0) {
            for (int i = 0; i < vertUniformBuffers.size(); ++i) {
                vkDestroyBuffer(cvkDevice.GetDevice(), vertUniformBuffers.get(i).GetBufferHandle(), null);
                vkFreeMemory(cvkDevice.GetDevice(), vertUniformBuffers.get(i).GetMemoryBufferHandle(), null);
            }
            vertUniformBuffers = null;
        }
        
        // Destory pipeline and layout
        if (0 != graphicsPipeline) {
            vkDestroyPipeline(cvkDevice.GetDevice(), graphicsPipeline, null);
            graphicsPipeline = 0;
        }
        
        if (0 != pipelineLayout) {
            vkDestroyPipelineLayout(cvkDevice.GetDevice(), pipelineLayout, null);
            pipelineLayout = 0;
        }
        
        return ret;
    }
    
    @Override
    public int GetVertexCount(){return VERTICES.length; }
    
    
    public int Init(CVKDevice cvkDevice) {
        int ret = VK_SUCCESS;
        
        DeviceInitialised(cvkDevice);
        
        ret = CreateIndexBuffer();
        checkVKret(ret);
        
        ret = CreateVertexBuffer();
        checkVKret(ret);
        
        //ret = CreateDescriptorLayout();
        //checkVKret(ret);
        
        
        return ret;
    }
    
    public int InitCommandBuffer(CVKSwapChain cvkSwapChain) {
        int ret = VK_SUCCESS;
        int imageCount = cvkSwapChain.GetImageCount();
        
        commandBuffers = new ArrayList<>(imageCount);

        for (int i = 0; i < imageCount; ++i) {
            CVKCommandBuffer buffer = CVKCommandBuffer.Create(cvkDevice, VK_COMMAND_BUFFER_LEVEL_SECONDARY);
            commandBuffers.add(buffer);
        }
        
        CVKLOGGER.log(Level.INFO, "Init Command Buffer - FPSRenderable");
        
        return ret;
    }
    
    public int CreatePipeline(CVKSwapChain cvkSwapChain) {
        // TODO Add param checking
        
        // TODO Make sure this object has been initialised
        //if (!isInitialised)
        //    logger.error("Cannot create pipeline when renderable is not initialised");
        
        int ret = VK_SUCCESS;
        
        try (MemoryStack stack = stackPush()) {
        
            ByteBuffer entryPoint = stack.UTF8("main");

            VkPipelineShaderStageCreateInfo.Buffer shaderStages = VkPipelineShaderStageCreateInfo.callocStack(2, stack);
            VkPipelineShaderStageCreateInfo vertShaderStageInfo = shaderStages.get(0);

            vertShaderStageInfo.sType(VK_STRUCTURE_TYPE_PIPELINE_SHADER_STAGE_CREATE_INFO);
            vertShaderStageInfo.stage(VK_SHADER_STAGE_VERTEX_BIT);
            vertShaderStageInfo.module(vertShaderModule);
            vertShaderStageInfo.pName(entryPoint);

            VkPipelineShaderStageCreateInfo fragShaderStageInfo = shaderStages.get(1);

            fragShaderStageInfo.sType(VK_STRUCTURE_TYPE_PIPELINE_SHADER_STAGE_CREATE_INFO);
            fragShaderStageInfo.stage(VK_SHADER_STAGE_FRAGMENT_BIT);
            fragShaderStageInfo.module(fragShaderModule);
            fragShaderStageInfo.pName(entryPoint);

            // ===> VERTEX STAGE <===

            VkPipelineVertexInputStateCreateInfo vertexInputInfo = VkPipelineVertexInputStateCreateInfo.callocStack(stack);
            vertexInputInfo.sType(VK_STRUCTURE_TYPE_PIPELINE_VERTEX_INPUT_STATE_CREATE_INFO);
            vertexInputInfo.pVertexBindingDescriptions(Vertex.getBindingDescription());         // From Vertex struct
            vertexInputInfo.pVertexAttributeDescriptions(Vertex.getAttributeDescriptions());    // From Vertex struct
            
            // ===> ASSEMBLY STAGE <===

            VkPipelineInputAssemblyStateCreateInfo inputAssembly = VkPipelineInputAssemblyStateCreateInfo.callocStack(stack);
            inputAssembly.sType(VK_STRUCTURE_TYPE_PIPELINE_INPUT_ASSEMBLY_STATE_CREATE_INFO);
            inputAssembly.topology(VK_PRIMITIVE_TOPOLOGY_TRIANGLE_LIST);
            inputAssembly.primitiveRestartEnable(false);

            // ===> VIEWPORT & SCISSOR

            // TODO Make this the top right hand corner only
            VkViewport.Buffer viewport = VkViewport.callocStack(1, stack);
            viewport.x(0.0f);
            viewport.y(0.0f);
            viewport.width(cvkSwapChain.GetWidth());
            viewport.height(cvkSwapChain.GetHeight());
            viewport.minDepth(0.0f);
            viewport.maxDepth(1.0f);

            VkRect2D.Buffer scissor = VkRect2D.callocStack(1, stack);
            scissor.offset(VkOffset2D.callocStack(stack).set(0, 0));
            scissor.extent(cvkDevice.GetCurrentSurfaceExtent());

            VkPipelineViewportStateCreateInfo viewportState = VkPipelineViewportStateCreateInfo.callocStack(stack);
            viewportState.sType(VK_STRUCTURE_TYPE_PIPELINE_VIEWPORT_STATE_CREATE_INFO);
            viewportState.pViewports(viewport);
            viewportState.pScissors(scissor);

            // ===> RASTERIZATION STAGE <===

            VkPipelineRasterizationStateCreateInfo rasterizer = VkPipelineRasterizationStateCreateInfo.callocStack(stack);
            rasterizer.sType(VK_STRUCTURE_TYPE_PIPELINE_RASTERIZATION_STATE_CREATE_INFO);
            rasterizer.depthClampEnable(false);
            rasterizer.rasterizerDiscardEnable(false);
            rasterizer.polygonMode(VK_POLYGON_MODE_FILL);
            rasterizer.lineWidth(1.0f);
            rasterizer.cullMode(VK_CULL_MODE_BACK_BIT);
            rasterizer.frontFace(VK_FRONT_FACE_CLOCKWISE);
            rasterizer.depthBiasEnable(false);

            // ===> MULTISAMPLING <===

            VkPipelineMultisampleStateCreateInfo multisampling = VkPipelineMultisampleStateCreateInfo.callocStack(stack);
            multisampling.sType(VK_STRUCTURE_TYPE_PIPELINE_MULTISAMPLE_STATE_CREATE_INFO);
            multisampling.sampleShadingEnable(false);
            multisampling.rasterizationSamples(VK_SAMPLE_COUNT_1_BIT);

            // ===> COLOR BLENDING <===

            VkPipelineColorBlendAttachmentState.Buffer colorBlendAttachment = VkPipelineColorBlendAttachmentState.callocStack(1, stack);
            colorBlendAttachment.colorWriteMask(VK_COLOR_COMPONENT_R_BIT | VK_COLOR_COMPONENT_G_BIT | VK_COLOR_COMPONENT_B_BIT | VK_COLOR_COMPONENT_A_BIT);
            colorBlendAttachment.blendEnable(false);

            VkPipelineColorBlendStateCreateInfo colorBlending = VkPipelineColorBlendStateCreateInfo.callocStack(stack);
            colorBlending.sType(VK_STRUCTURE_TYPE_PIPELINE_COLOR_BLEND_STATE_CREATE_INFO);
            colorBlending.logicOpEnable(false);
            colorBlending.logicOp(VK_LOGIC_OP_COPY);
            colorBlending.pAttachments(colorBlendAttachment);
            colorBlending.blendConstants(stack.floats(0.0f, 0.0f, 0.0f, 0.0f));

            // ===> PIPELINE LAYOUT CREATION <===

            VkPipelineLayoutCreateInfo pipelineLayoutInfo = VkPipelineLayoutCreateInfo.callocStack(stack);
            pipelineLayoutInfo.sType(VK_STRUCTURE_TYPE_PIPELINE_LAYOUT_CREATE_INFO);

            LongBuffer pPipelineLayout = stack.longs(VK_NULL_HANDLE);

            if(vkCreatePipelineLayout(cvkDevice.GetDevice(), pipelineLayoutInfo, null, pPipelineLayout) != VK_SUCCESS) {
                throw new RuntimeException("Failed to create pipeline layout");
            }

            pipelineLayout = pPipelineLayout.get(0);

            VkGraphicsPipelineCreateInfo.Buffer pipelineInfo = VkGraphicsPipelineCreateInfo.callocStack(1, stack);
            pipelineInfo.sType(VK_STRUCTURE_TYPE_GRAPHICS_PIPELINE_CREATE_INFO);
            pipelineInfo.pStages(shaderStages);
            pipelineInfo.pVertexInputState(vertexInputInfo);
            pipelineInfo.pInputAssemblyState(inputAssembly);
            pipelineInfo.pViewportState(viewportState);
            pipelineInfo.pRasterizationState(rasterizer);
            pipelineInfo.pMultisampleState(multisampling);
            pipelineInfo.pColorBlendState(colorBlending);
            pipelineInfo.layout(pipelineLayout);
            pipelineInfo.renderPass(cvkSwapChain.GetRenderPassHandle());
            pipelineInfo.subpass(0);
            pipelineInfo.basePipelineHandle(VK_NULL_HANDLE);
            pipelineInfo.basePipelineIndex(-1);

            LongBuffer pGraphicsPipeline = stack.mallocLong(1);

            if(vkCreateGraphicsPipelines(cvkDevice.GetDevice(), VK_NULL_HANDLE, pipelineInfo, null, pGraphicsPipeline) != VK_SUCCESS) {
                throw new RuntimeException("Failed to create graphics pipeline");
            }

            graphicsPipeline = pGraphicsPipeline.get(0);
        }
        
        CVKLOGGER.log(Level.INFO, "Graphics Pipeline created for AxesRenderable class.");
        
        return ret;
    }
    
    private int CreateVertexBuffer() {
        int ret = VK_SUCCESS;
        
        try(MemoryStack stack = stackPush()) {

            VkBufferCreateInfo bufferInfo = VkBufferCreateInfo.callocStack(stack);
            bufferInfo.sType(VK_STRUCTURE_TYPE_BUFFER_CREATE_INFO);
            bufferInfo.size(Vertex.SIZEOF * VERTICES.length);
            bufferInfo.usage(VK_BUFFER_USAGE_VERTEX_BUFFER_BIT);
            bufferInfo.sharingMode(VK_SHARING_MODE_EXCLUSIVE);

            LongBuffer pVertexBuffer = stack.mallocLong(1);

            if(vkCreateBuffer(cvkDevice.GetDevice(), bufferInfo, null, pVertexBuffer) != VK_SUCCESS) {
                throw new RuntimeException("Failed to create vertex buffer");
            }
            vertexBuffer = pVertexBuffer.get(0);

            // Find the right memory requirements
            VkMemoryRequirements memRequirements = VkMemoryRequirements.mallocStack(stack);
            vkGetBufferMemoryRequirements(cvkDevice.GetDevice(), vertexBuffer, memRequirements);

            VkMemoryAllocateInfo allocInfo = VkMemoryAllocateInfo.callocStack(stack);
            allocInfo.sType(VK_STRUCTURE_TYPE_MEMORY_ALLOCATE_INFO);
            allocInfo.allocationSize(memRequirements.size());
            allocInfo.memoryTypeIndex(findMemoryType(memRequirements.memoryTypeBits(),
                    VK_MEMORY_PROPERTY_HOST_VISIBLE_BIT | VK_MEMORY_PROPERTY_HOST_COHERENT_BIT, cvkDevice));

            LongBuffer pVertexBufferMemory = stack.mallocLong(1);

            // Allocate memory
            if(vkAllocateMemory(cvkDevice.GetDevice(), allocInfo, null, pVertexBufferMemory) != VK_SUCCESS) {
                throw new RuntimeException("Failed to allocate vertex buffer memory");
            }
            vertexBufferMemory = pVertexBufferMemory.get(0);

            vkBindBufferMemory(cvkDevice.GetDevice(), vertexBuffer, vertexBufferMemory, 0);

            PointerBuffer data = stack.mallocPointer(1);

            // Fill the memory with the data from the Vertex buffer
            vkMapMemory(cvkDevice.GetDevice(), vertexBufferMemory, 0, bufferInfo.size(), 0, data);
            {
                memcpy(data.getByteBuffer(0, (int) bufferInfo.size()), VERTICES);
            }
            vkUnmapMemory(cvkDevice.GetDevice(), vertexBufferMemory);
        }
        
        return ret;
    }
    
    private int CreateIndexBuffer() {
        int ret = VK_SUCCESS;
        
        try(MemoryStack stack = stackPush()) {

//            long bufferSize = Short.BYTES * INDICES.length;
//
//            LongBuffer pBuffer = stack.mallocLong(1);
//            LongBuffer pBufferMemory = stack.mallocLong(1);
//            createBuffer(bufferSize,
//                    VK_BUFFER_USAGE_TRANSFER_SRC_BIT,
//                    VK_MEMORY_PROPERTY_HOST_VISIBLE_BIT | VK_MEMORY_PROPERTY_HOST_COHERENT_BIT,
//                    pBuffer,
//                    pBufferMemory);
//
//            long stagingBuffer = pBuffer.get(0);
//            long stagingBufferMemory = pBufferMemory.get(0);
//
//            PointerBuffer data = stack.mallocPointer(1);
//
//            vkMapMemory(cvkDevice.GetDevice(), stagingBufferMemory, 0, bufferSize, 0, data);
//            {
//                memcpy(data.getByteBuffer(0, (int) bufferSize), INDICES);
//            }
//            vkUnmapMemory(cvkDevice.GetDevice(), stagingBufferMemory);
//
//            createBuffer(bufferSize,
//                    VK_BUFFER_USAGE_TRANSFER_DST_BIT | VK_BUFFER_USAGE_INDEX_BUFFER_BIT,
//                    VK_MEMORY_HEAP_DEVICE_LOCAL_BIT,
//                    pBuffer,
//                    pBufferMemory);
//
//            indexBuffer = pBuffer.get(0);
//            indexBufferMemory = pBufferMemory.get(0);
//
//            copyBuffer(stagingBuffer, indexBuffer, bufferSize);
//
//            vkDestroyBuffer(cvkDevice.GetDevice(), stagingBuffer, null);
//            vkFreeMemory(cvkDevice.GetDevice(), stagingBufferMemory, null);
        }
        
        return ret;
    }
    
    // Called from Record in the Renderer
    @Override
    public int RecordCommandBuffer(CVKSwapChain cvkSwapChain, VkCommandBufferInheritanceInfo inheritanceInfo, int index) {
        VerifyInRenderThread();
        int ret = VK_SUCCESS;
        
        try (MemoryStack stack = stackPush()) {
              
            VkCommandBufferBeginInfo beginInfo = VkCommandBufferBeginInfo.calloc();
            beginInfo.sType(VK_STRUCTURE_TYPE_COMMAND_BUFFER_BEGIN_INFO);
            beginInfo.pNext(0);
            beginInfo.flags(VK_COMMAND_BUFFER_USAGE_RENDER_PASS_CONTINUE_BIT);  // hard coding this for now
            beginInfo.pInheritanceInfo(inheritanceInfo);     

            VkCommandBuffer commandBuffer = commandBuffers.get(index).GetVKCommandBuffer();
         
            ret = vkBeginCommandBuffer(commandBuffer, beginInfo);
            checkVKret(ret);

            // TODO! This is weird, example on setting viewort and scissors without the pipeline layout?
            // if the viewport changes i think we rebuild the pipeline?
            // Viewport
            //            VkViewport.Buffer viewport = VkViewport.callocStack(1, stack);
            //            viewport.x(0.0f);
            //            viewport.y(0.0f);
            //            viewport.width(cvkSwapChain.GetWidth());
            //            viewport.height(cvkSwapChain.GetHeight());
            //            viewport.minDepth(0.0f);
            //            viewport.maxDepth(1.0f);
            //         
            //            // Scissor
            //            VkRect2D.Buffer scissor = VkRect2D.callocStack(1, stack);
            //            scissor.offset(VkOffset2D.callocStack(stack).set(0, 0));
            //            scissor.extent(cvkDevice.GetCurrentSurfaceExtent()); 
            //
            //            VkPipelineViewportStateCreateInfo viewportState = VkPipelineViewportStateCreateInfo.callocStack(stack);
            //            viewportState.sType(VK_STRUCTURE_TYPE_PIPELINE_VIEWPORT_STATE_CREATE_INFO);
            //            viewportState.pViewports(viewport);
            //            viewportState.pScissors(scissor);            

            vkCmdBindPipeline(commandBuffer, VK_PIPELINE_BIND_POINT_GRAPHICS, GetGraphicsPipeline());

            LongBuffer vertexBuffers = stack.longs(vertexBuffer);
            LongBuffer offsets = stack.longs(0);
            vkCmdBindVertexBuffers(commandBuffer, 0, vertexBuffers, offsets);
            vkCmdDraw(commandBuffer, GetVertexCount(), 1, 0, 0);

            ret = vkEndCommandBuffer(commandBuffer);
            checkVKret(ret);

            beginInfo.free();
        }
        return ret;
    }
        
    @Override
    public int SwapChainRecreated(CVKSwapChain cvkSwapChain) {
        assert(cvkDevice != null);
        assert(cvkDevice.GetDevice() != null);
        
        int ret = DestroyPipeline(cvkSwapChain);
        if (VkSucceeded(ret)) {
            ret = CreatePipeline(cvkSwapChain);
            InitCommandBuffer(cvkSwapChain);
        }
        return ret;
    }
    
    public static int LoadShaders(CVKDevice cvkDevice) {
        int ret = VK_SUCCESS;

        try{
            vertShaderSPIRV = compileShaderFile(CVKShaderPlaceHolder.class, "17_shader_vertexbuffer.vert", VERTEX_SHADER);
            fragShaderSPIRV = compileShaderFile(CVKShaderPlaceHolder.class, "17_shader_vertexbuffer.frag", FRAGMENT_SHADER);

            vertShaderModule = CVKShaderUtils.createShaderModule(vertShaderSPIRV.bytecode(), cvkDevice.GetDevice());
            fragShaderModule = CVKShaderUtils.createShaderModule(fragShaderSPIRV.bytecode(), cvkDevice.GetDevice());
        } catch(Exception ex){
            CVKLOGGER.log(Level.WARNING, "Failed to compile AxesRenderable shaders: {0}", ex.toString());
        }
        
        CVKLOGGER.log(Level.INFO, "Static shaders loaded for AxesRenderable class");
        return ret;
    }
    
    @Override
    public int DisplayUpdate(CVKSwapChain cvkSwapChain, int frameIndex) {
        // UPDATE CODE
        
        return VK_SUCCESS;
    }    
    
    @Override
    public void IncrementDescriptorTypeRequirements(int descriptorTypeCounts[]) {
        assert(descriptorTypeCounts.length == (VK_DESCRIPTOR_TYPE_INPUT_ATTACHMENT + 1));
        ++descriptorTypeCounts[VK_DESCRIPTOR_TYPE_UNIFORM_BUFFER];
        ++descriptorTypeCounts[VK_DESCRIPTOR_TYPE_COMBINED_IMAGE_SAMPLER];
    }
    
    public static int CreateDescriptorLayout(CVKDevice cvkDevice) {
        int ret = VK_SUCCESS;
        
        try(MemoryStack stack = stackPush()) {
            /*
            Vertex shader needs a uniform buffer.
            Geometry shader needs a different uniform buffer.
            Fragment shader needs a sampler2Darray
            */

//            VkDescriptorSetLayoutBinding.Buffer bindings = VkDescriptorSetLayoutBinding.callocStack(3, stack);
//
//            VkDescriptorSetLayoutBinding vertexUBOLayout = bindings.get(0);
//            vertexUBOLayout.binding(0);
//            vertexUBOLayout.descriptorCount(1);
//            vertexUBOLayout.descriptorType(VK_DESCRIPTOR_TYPE_UNIFORM_BUFFER);
//            vertexUBOLayout.pImmutableSamplers(null);
//            vertexUBOLayout.stageFlags(VK_SHADER_STAGE_VERTEX_BIT);
//            
//            VkDescriptorSetLayoutBinding geomUBOLayout = bindings.get(1);
//            geomUBOLayout.binding(1);
//            geomUBOLayout.descriptorCount(1);
//            geomUBOLayout.descriptorType(VK_DESCRIPTOR_TYPE_UNIFORM_BUFFER);
//            geomUBOLayout.pImmutableSamplers(null);
//            geomUBOLayout.stageFlags(VK_SHADER_STAGE_GEOMETRY_BIT);            
//
//            VkDescriptorSetLayoutBinding samplerLayoutBinding = bindings.get(2);
//            samplerLayoutBinding.binding(2);
//            samplerLayoutBinding.descriptorCount(1);
//            samplerLayoutBinding.descriptorType(VK_DESCRIPTOR_TYPE_COMBINED_IMAGE_SAMPLER);
//            samplerLayoutBinding.pImmutableSamplers(null);
//            samplerLayoutBinding.stageFlags(VK_SHADER_STAGE_FRAGMENT_BIT);
//
//            VkDescriptorSetLayoutCreateInfo layoutInfo = VkDescriptorSetLayoutCreateInfo.callocStack(stack);
//            layoutInfo.sType(VK_STRUCTURE_TYPE_DESCRIPTOR_SET_LAYOUT_CREATE_INFO);
//            layoutInfo.pBindings(bindings);
//
//            LongBuffer pDescriptorSetLayout = stack.mallocLong(1);
//
//            ret = vkCreateDescriptorSetLayout(cvkDevice.GetDevice(), layoutInfo, null, pDescriptorSetLayout);
//            if (VkSucceeded(ret)) {
//                hDescriptorLayout = pDescriptorSetLayout.get(0);
//            }
        }        
        return ret;
<<<<<<< HEAD
    }    
    
    @Override
    public void Display(MemoryStack stack, CVKFrame frame, CVKRenderer cvkRenderer, CVKSwapChain cvkSwapChain, int frameIndex) {
    }
=======
    }       
>>>>>>> e45d461d
    
    @Override
    public boolean SharedResourcesNeedUpdating() {
        return false;
    }
    
    @Override
    public int DeviceInitialised(CVKDevice cvkDevice) {
        this.cvkDevice = cvkDevice;
        return VK_SUCCESS;
    }    
    
     private void memcpy(ByteBuffer buffer, Vertex[] vertices) {
        for(Vertex vertex : vertices) {
            buffer.putFloat(vertex.pos.getX());
            buffer.putFloat(vertex.pos.getY());

            buffer.putFloat(vertex.color.getX());
            buffer.putFloat(vertex.color.getY());
            buffer.putFloat(vertex.color.getZ());
        }
    }

    private int findMemoryType(int typeFilter, int properties, CVKDevice cvkDevice) {

        VkPhysicalDeviceMemoryProperties memProperties = VkPhysicalDeviceMemoryProperties.mallocStack();
        vkGetPhysicalDeviceMemoryProperties(cvkDevice.GetDevice().getPhysicalDevice(), memProperties);

        for(int i = 0;i < memProperties.memoryTypeCount();i++) {
            if((typeFilter & (1 << i)) != 0 && (memProperties.memoryTypes(i).propertyFlags() & properties) == properties) {
                return i;
            }
        }

        throw new RuntimeException("Failed to find suitable memory type");
    }
}<|MERGE_RESOLUTION|>--- conflicted
+++ resolved
@@ -663,15 +663,11 @@
 //            }
         }        
         return ret;
-<<<<<<< HEAD
     }    
     
     @Override
     public void Display(MemoryStack stack, CVKFrame frame, CVKRenderer cvkRenderer, CVKSwapChain cvkSwapChain, int frameIndex) {
     }
-=======
-    }       
->>>>>>> e45d461d
     
     @Override
     public boolean SharedResourcesNeedUpdating() {
