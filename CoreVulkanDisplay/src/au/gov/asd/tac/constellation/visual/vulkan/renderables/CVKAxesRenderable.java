/*
 * Copyright 2010-2020 Australian Signals Directorate
 *
 * Licensed under the Apache License, Version 2.0 (the "License");
 * you may not use this file except in compliance with the License.
 * You may obtain a copy of the License at
 *
 *     http://www.apache.org/licenses/LICENSE-2.0
 *
 * Unless required by applicable law or agreed to in writing, software
 * distributed under the License is distributed on an "AS IS" BASIS,
 * WITHOUT WARRANTIES OR CONDITIONS OF ANY KIND, either express or implied.
 * See the License for the specific language governing permissions and
 * limitations under the License.
 */
package au.gov.asd.tac.constellation.visual.vulkan.renderables;

import au.gov.asd.tac.constellation.utilities.camera.Graphics3DUtilities;
import au.gov.asd.tac.constellation.utilities.graphics.Matrix44f;
import au.gov.asd.tac.constellation.visual.vulkan.CVKDevice;
import au.gov.asd.tac.constellation.visual.vulkan.utils.CVKShaderUtils;
import au.gov.asd.tac.constellation.visual.vulkan.utils.CVKShaderUtils.SPIRV;
import static au.gov.asd.tac.constellation.visual.vulkan.utils.CVKShaderUtils.ShaderKind.FRAGMENT_SHADER;
import static au.gov.asd.tac.constellation.visual.vulkan.utils.CVKShaderUtils.ShaderKind.VERTEX_SHADER;
import static au.gov.asd.tac.constellation.visual.vulkan.utils.CVKShaderUtils.compileShaderFile;
import au.gov.asd.tac.constellation.visual.vulkan.CVKSwapChain;
import static au.gov.asd.tac.constellation.visual.vulkan.utils.CVKUtils.checkVKret;
import au.gov.asd.tac.constellation.visual.vulkan.shaders.CVKShaderPlaceHolder;
import java.nio.ByteBuffer;
import java.nio.LongBuffer;
import java.util.logging.Level;
import org.lwjgl.PointerBuffer;
import org.lwjgl.system.MemoryStack;
import static org.lwjgl.system.MemoryStack.stackPush;
import static org.lwjgl.vulkan.VK10.VK_COLOR_COMPONENT_A_BIT;
import static org.lwjgl.vulkan.VK10.VK_COLOR_COMPONENT_B_BIT;
import static org.lwjgl.vulkan.VK10.VK_COLOR_COMPONENT_G_BIT;
import static org.lwjgl.vulkan.VK10.VK_COLOR_COMPONENT_R_BIT;
import static org.lwjgl.vulkan.VK10.VK_COMMAND_BUFFER_LEVEL_SECONDARY;
import static org.lwjgl.vulkan.VK10.VK_COMMAND_BUFFER_USAGE_RENDER_PASS_CONTINUE_BIT;
import static org.lwjgl.vulkan.VK10.VK_CULL_MODE_BACK_BIT;
import static org.lwjgl.vulkan.VK10.VK_DESCRIPTOR_TYPE_UNIFORM_BUFFER;
import static org.lwjgl.vulkan.VK10.VK_FORMAT_R32G32B32_SFLOAT;
import static org.lwjgl.vulkan.VK10.VK_LOGIC_OP_COPY;
import static org.lwjgl.vulkan.VK10.VK_NULL_HANDLE;
import static org.lwjgl.vulkan.VK10.VK_PIPELINE_BIND_POINT_GRAPHICS;
import static org.lwjgl.vulkan.VK10.VK_POLYGON_MODE_FILL;
import static org.lwjgl.vulkan.VK10.VK_SAMPLE_COUNT_1_BIT;
import static org.lwjgl.vulkan.VK10.VK_SHADER_STAGE_FRAGMENT_BIT;
import static org.lwjgl.vulkan.VK10.VK_SHADER_STAGE_VERTEX_BIT;
import static org.lwjgl.vulkan.VK10.VK_STRUCTURE_TYPE_COMMAND_BUFFER_BEGIN_INFO;
import static org.lwjgl.vulkan.VK10.VK_STRUCTURE_TYPE_GRAPHICS_PIPELINE_CREATE_INFO;
import static org.lwjgl.vulkan.VK10.VK_STRUCTURE_TYPE_PIPELINE_COLOR_BLEND_STATE_CREATE_INFO;
import static org.lwjgl.vulkan.VK10.VK_STRUCTURE_TYPE_PIPELINE_INPUT_ASSEMBLY_STATE_CREATE_INFO;
import static org.lwjgl.vulkan.VK10.VK_STRUCTURE_TYPE_PIPELINE_LAYOUT_CREATE_INFO;
import static org.lwjgl.vulkan.VK10.VK_STRUCTURE_TYPE_PIPELINE_MULTISAMPLE_STATE_CREATE_INFO;
import static org.lwjgl.vulkan.VK10.VK_STRUCTURE_TYPE_PIPELINE_RASTERIZATION_STATE_CREATE_INFO;
import static org.lwjgl.vulkan.VK10.VK_STRUCTURE_TYPE_PIPELINE_SHADER_STAGE_CREATE_INFO;
import static org.lwjgl.vulkan.VK10.VK_STRUCTURE_TYPE_PIPELINE_VERTEX_INPUT_STATE_CREATE_INFO;
import static org.lwjgl.vulkan.VK10.VK_STRUCTURE_TYPE_PIPELINE_VIEWPORT_STATE_CREATE_INFO;
import static org.lwjgl.vulkan.VK10.VK_SUCCESS;
import static org.lwjgl.vulkan.VK10.VK_VERTEX_INPUT_RATE_VERTEX;
import static org.lwjgl.vulkan.VK10.vkBeginCommandBuffer;
import static org.lwjgl.vulkan.VK10.vkCmdBindPipeline;
import static org.lwjgl.vulkan.VK10.vkCmdDraw;
import static org.lwjgl.vulkan.VK10.vkCreateGraphicsPipelines;
import static org.lwjgl.vulkan.VK10.vkCreatePipelineLayout;
import static org.lwjgl.vulkan.VK10.vkEndCommandBuffer;
import static org.lwjgl.vulkan.VK10.vkDestroyPipeline;
import static org.lwjgl.vulkan.VK10.*;
import org.lwjgl.vulkan.VkCommandBuffer;
import org.lwjgl.vulkan.VkCommandBufferBeginInfo;
import org.lwjgl.vulkan.VkGraphicsPipelineCreateInfo;
import org.lwjgl.vulkan.VkOffset2D;
import org.lwjgl.vulkan.VkPipelineColorBlendAttachmentState;
import org.lwjgl.vulkan.VkPipelineColorBlendStateCreateInfo;
import org.lwjgl.vulkan.VkPipelineInputAssemblyStateCreateInfo;
import org.lwjgl.vulkan.VkPipelineLayoutCreateInfo;
import org.lwjgl.vulkan.VkPipelineMultisampleStateCreateInfo;
import org.lwjgl.vulkan.VkPipelineRasterizationStateCreateInfo;
import org.lwjgl.vulkan.VkPipelineShaderStageCreateInfo;
import org.lwjgl.vulkan.VkPipelineVertexInputStateCreateInfo;
import org.lwjgl.vulkan.VkPipelineViewportStateCreateInfo;
import org.lwjgl.vulkan.VkRect2D;
import org.lwjgl.vulkan.VkViewport;
import org.lwjgl.vulkan.VkCommandBufferInheritanceInfo;
import org.lwjgl.vulkan.VkVertexInputAttributeDescription;
import org.lwjgl.vulkan.VkVertexInputBindingDescription;

import au.gov.asd.tac.constellation.utilities.graphics.Vector3f;
import au.gov.asd.tac.constellation.utilities.graphics.Vector4f;
import au.gov.asd.tac.constellation.visual.vulkan.CVKSwapChain.CVKDescriptorPoolRequirements;
import static au.gov.asd.tac.constellation.visual.vulkan.utils.CVKShaderUtils.ShaderKind.GEOMETRY_SHADER;
import static au.gov.asd.tac.constellation.visual.vulkan.utils.CVKUtils.CVKAssert;
import static au.gov.asd.tac.constellation.visual.vulkan.utils.CVKUtils.CVKLOGGER;
import static au.gov.asd.tac.constellation.visual.vulkan.utils.CVKUtils.VerifyInRenderThread;
import static au.gov.asd.tac.constellation.visual.vulkan.utils.CVKUtils.VkFailed;
import static au.gov.asd.tac.constellation.visual.vulkan.utils.CVKUtils.VkSucceeded;
import au.gov.asd.tac.constellation.visual.vulkan.CVKVisualProcessor;
import au.gov.asd.tac.constellation.visual.vulkan.resourcetypes.CVKBuffer;
import au.gov.asd.tac.constellation.visual.vulkan.resourcetypes.CVKCommandBuffer;
import static au.gov.asd.tac.constellation.visual.vulkan.utils.CVKUtils.CVK_ERROR_SHADER_COMPILATION;
import static au.gov.asd.tac.constellation.visual.vulkan.utils.CVKUtils.CVK_ERROR_SHADER_MODULE;
import java.util.ArrayList;
import java.util.List;
import org.lwjgl.system.MemoryUtil;
import static org.lwjgl.vulkan.VK10.VK_BUFFER_USAGE_VERTEX_BUFFER_BIT;
import static org.lwjgl.vulkan.VK10.VK_MEMORY_PROPERTY_HOST_COHERENT_BIT;
import static org.lwjgl.vulkan.VK10.VK_MEMORY_PROPERTY_HOST_VISIBLE_BIT;
import static org.lwjgl.vulkan.VK10.vkCmdBindVertexBuffers;
import static org.lwjgl.vulkan.VK10.vkMapMemory;
import static org.lwjgl.vulkan.VK10.vkUnmapMemory;
import org.lwjgl.vulkan.VkDescriptorBufferInfo;
import org.lwjgl.vulkan.VkDescriptorSetAllocateInfo;
import org.lwjgl.vulkan.VkDescriptorSetLayoutBinding;
import org.lwjgl.vulkan.VkDescriptorSetLayoutCreateInfo;
import org.lwjgl.vulkan.VkPipelineDepthStencilStateCreateInfo;
import org.lwjgl.vulkan.VkWriteDescriptorSet;

public class CVKAxesRenderable extends CVKRenderable {
    // Static so we recreate descriptor layouts and shaders for each graph
    private static boolean staticInitialised = false;
    
    // Compiled Shader modules
    private long hVertexShaderModule = VK_NULL_HANDLE;
    private long hFragmentShaderModule = VK_NULL_HANDLE;
    private long hGeometryShaderModule = VK_NULL_HANDLE;
    
    private static SPIRV vertexShaderSPIRV = null;
    private static SPIRV geometryShaderSPIRV = null;
    private static SPIRV fragmentShaderSPIRV = null;
       
    // FROM AxesRenderable...
    private static final float LEN = 0.5f;
    private static final float HEAD = 0.05f;
    private static final int AXES_OFFSET = 50;
    private static final Vector4f XCOLOR = new Vector4f(1, 0.5f, 0.5f, 0.75f);
    private static final Vector4f YCOLOR = new Vector4f(0.5f, 1, 0.5f, 0.75f);
    private static final Vector4f ZCOLOR = new Vector4f(0, 0.5f, 1, 0.75f);
    private static final Vector3f ZERO_3F = new Vector3f(0, 0, 0);
    private static final Matrix44f IDENTITY_44F = Matrix44f.identity();


    // All the verts are manually calculated for the Axes in CreateVertexBuffer():
    // - (3 x 2) = X, Y, Z lines for Axes
    // - (4, 4, 4) =  Arrows at the end of the Axes
    // - (4, 6, 6) = X, Y, Z labels
    private static final int NUMBER_OF_VERTICES = 3 * 2 + 4 + 4 + 4 + 4 + 6 + 6;
    
    private Vector3f topRightCorner = new Vector3f();
    private float pScale = 0;
    
    private Vertex[] vertices = new Vertex[NUMBER_OF_VERTICES];
    private VertexUniformBufferObject vertexUBO = new VertexUniformBufferObject();
    private List<CVKBuffer> vertexUniformBuffers = null;
    private CVKBuffer cvkVertexBuffer = null;
    private List<CVKCommandBuffer> commandBuffers = null;
    
    private List<Long> pipelines = null;
    private List<Long> pipelineLayouts = null;
    private LongBuffer pDescriptorSets = null;
    private long hDescriptorLayout = VK_NULL_HANDLE;
    private boolean needsDisplayUpdate = false;
    private boolean needsResize = false;
    private CVKSwapChain cvkSwapChain = null; //cached for cleaning up descriptor sets
    
    // WIP Push constants
    //private ByteBuffer pushConstants;
    //private final int PUSH_CONSTANT_SIZE = Float.BYTES * 16;
 
    
    private static class Vertex {

        private static final int SIZEOF = (3 + 4) * Float.BYTES;
        private static final int OFFSETOF_POS = 0;
        private static final int OFFSETOF_COLOR = 3 * Float.BYTES;

        private final Vector3f vertex;
        private final Vector4f color;

        public Vertex(final Vector3f vertex, final Vector4f color) {
            this.vertex = vertex;
            this.color = color;
        }
        
        private static void CopyTo(ByteBuffer buffer, Vertex[] vertices) {
            for(Vertex vertex : vertices) {
                buffer.putFloat(vertex.vertex.getX());
                buffer.putFloat(vertex.vertex.getY());
                buffer.putFloat(vertex.vertex.getZ());
                                
                buffer.putFloat(vertex.color.a[0]);
                buffer.putFloat(vertex.color.a[1]);
                buffer.putFloat(vertex.color.a[2]);
                buffer.putFloat(vertex.color.a[3]);
            }
        }      

        private static VkVertexInputBindingDescription.Buffer getBindingDescription() {

            VkVertexInputBindingDescription.Buffer bindingDescription =
                    VkVertexInputBindingDescription.callocStack(1);

            bindingDescription.binding(0);
            bindingDescription.stride(Vertex.SIZEOF);
            bindingDescription.inputRate(VK_VERTEX_INPUT_RATE_VERTEX);

            return bindingDescription;
        }

        private static VkVertexInputAttributeDescription.Buffer getAttributeDescriptions() {

            VkVertexInputAttributeDescription.Buffer attributeDescriptions =
                    VkVertexInputAttributeDescription.callocStack(2);

            // Vertex
            VkVertexInputAttributeDescription vertexDescription = attributeDescriptions.get(0);
            vertexDescription.binding(0);
            vertexDescription.location(0);
            vertexDescription.format(VK_FORMAT_R32G32B32_SFLOAT);
            vertexDescription.offset(OFFSETOF_POS);

            // Color
            VkVertexInputAttributeDescription colorDescription = attributeDescriptions.get(1);
            colorDescription.binding(0);
            colorDescription.location(1);
            colorDescription.format(VK_FORMAT_R32G32B32A32_SFLOAT);
            colorDescription.offset(OFFSETOF_COLOR);

            return attributeDescriptions.rewind();
        }
    }
    
    private static class VertexUniformBufferObject {
        private static final int SIZEOF = 16 * Float.BYTES;
        public Matrix44f mvpMatrix;
      
        public VertexUniformBufferObject() {
            mvpMatrix = new Matrix44f();
        }
        
        private void CopyTo(ByteBuffer buffer) {
            for (int iRow = 0; iRow < 4; ++iRow) {
                for (int iCol = 0; iCol < 4; ++iCol) {
                    buffer.putFloat(mvpMatrix.get(iRow, iCol));
                }
            }
        }         
    }     
    
    
    private static int LoadShaders(CVKDevice cvkDevice) {       
        int ret = VK_SUCCESS;

        try{
<<<<<<< HEAD
            if (vertexShaderSPIRV == null) {
                vertexShaderSPIRV = compileShaderFile(CVKShaderPlaceHolder.class, "PassThru.vs", VERTEX_SHADER);
            }
            
            if (geometryShaderSPIRV == null) {
                geometryShaderSPIRV = compileShaderFile(CVKShaderPlaceHolder.class, "PassThruLine.gs", GEOMETRY_SHADER);
            }
            
            if (fragmentShaderSPIRV == null) {
                fragmentShaderSPIRV = compileShaderFile(CVKShaderPlaceHolder.class, "PassThru.fs", FRAGMENT_SHADER);
            }
=======
            vertexShaderSPIRV = compileShaderFile(CVKShaderPlaceHolder.class, "PassThru.vs", VERTEX_SHADER);
            geometryShaderSPIRV = compileShaderFile(CVKShaderPlaceHolder.class, "PassThruLine.gs", GEOMETRY_SHADER);
            fragmentShaderSPIRV = compileShaderFile(CVKShaderPlaceHolder.class, "PassThru.fs", FRAGMENT_SHADER);
>>>>>>> e784f233
        } catch(Exception ex){
            CVKLOGGER.log(Level.SEVERE, "Failed to compile AxesRenderable shaders: {0}", ex.toString());
            ret = CVK_ERROR_SHADER_COMPILATION;
            return ret;
        }
        
        CVKLOGGER.log(Level.INFO, "Static shaders loaded for AxesRenderable class");
        return ret;
    }
    
    
    private int CreateShaderModules() {
        int ret = VK_SUCCESS;
        
        try{           
            hVertexShaderModule = CVKShaderUtils.createShaderModule(vertexShaderSPIRV.bytecode(), cvkDevice.GetDevice());
            if (hVertexShaderModule == VK_NULL_HANDLE) {
                throw new RuntimeException("Failed to create shader from PassThru.vs.spv bytes");
            }
            hGeometryShaderModule = CVKShaderUtils.createShaderModule(geometryShaderSPIRV.bytecode(), cvkDevice.GetDevice());
            if (hGeometryShaderModule == VK_NULL_HANDLE) {
                throw new RuntimeException("Failed to create shader from PassThruLine.gs.spv bytes");
            }
            hFragmentShaderModule = CVKShaderUtils.createShaderModule(fragmentShaderSPIRV.bytecode(), cvkDevice.GetDevice());
            if (hFragmentShaderModule == VK_NULL_HANDLE) {
                throw new RuntimeException("Failed to create shader from PassThru.gs.spv bytes");
            }
        } catch(Exception ex){
<<<<<<< HEAD
            CVKLOGGER.log(Level.SEVERE, "Failed to create shader module AxesRenderable: {0}", ex.toString());
            ret = CVK_ERROR_SHADER_MODULE;
            return ret;
=======
            CVKLOGGER.log(Level.WARNING, "Failed to compile AxesRenderable shaders: {0}", ex.toString());
>>>>>>> e784f233
        }
        
        CVKLOGGER.log(Level.INFO, "Shader modules loaded for AxesRenderable class");
        return ret;
    }
    
    
    private int CreateDescriptorLayout() {
        int ret = VK_SUCCESS;
        
        try(MemoryStack stack = stackPush()) {
            // Vertex shader needs a uniform buffer.
            VkDescriptorSetLayoutBinding.Buffer bindings = VkDescriptorSetLayoutBinding.callocStack(1, stack);

            VkDescriptorSetLayoutBinding vertexUBOLayout = bindings.get(0);
            vertexUBOLayout.binding(0);
            vertexUBOLayout.descriptorCount(1);
            vertexUBOLayout.descriptorType(VK_DESCRIPTOR_TYPE_UNIFORM_BUFFER);
            vertexUBOLayout.pImmutableSamplers(null);
            vertexUBOLayout.stageFlags(VK_SHADER_STAGE_VERTEX_BIT);
            
            VkDescriptorSetLayoutCreateInfo layoutInfo = VkDescriptorSetLayoutCreateInfo.callocStack(stack);
            layoutInfo.sType(VK_STRUCTURE_TYPE_DESCRIPTOR_SET_LAYOUT_CREATE_INFO);
            layoutInfo.pBindings(bindings);

            LongBuffer pDescriptorSetLayout = stack.mallocLong(1);
            ret = vkCreateDescriptorSetLayout(cvkDevice.GetDevice(), layoutInfo, null, pDescriptorSetLayout);
            if (VkSucceeded(ret)) {
                hDescriptorLayout = pDescriptorSetLayout.get(0);
            }
        }        
        return ret;
    } 
    public static int StaticInitialise(CVKDevice cvkDevice) {
        int ret = VK_SUCCESS;
        if (!staticInitialised) {
            LoadShaders(cvkDevice);
            if (VkFailed(ret)) { 
                return ret; 
            }
<<<<<<< HEAD
=======
            //ret = CreateDescriptorLayout(cvkDevice);
>>>>>>> e784f233
            staticInitialised = true;
        }
        return ret;
    }
    
    
    public CVKAxesRenderable(CVKVisualProcessor visualProcessor) {
        parent = visualProcessor;
    }
    
    
<<<<<<< HEAD
    public void DestroyStaticResources() {
        if (vertexShaderSPIRV != null) {
            vertexShaderSPIRV.free();
            vertexShaderSPIRV = null;
        }
        
        if (geometryShaderSPIRV != null) {
            geometryShaderSPIRV.free();
            geometryShaderSPIRV = null;
        }
        
        if (fragmentShaderSPIRV != null) {
            fragmentShaderSPIRV.free();
            fragmentShaderSPIRV = null;
        }
        
        staticInitialised = false;
=======
    public void DestroyStatic() {
        vertexShaderSPIRV.free();
        geometryShaderSPIRV.free();
        fragmentShaderSPIRV.free();
>>>>>>> e784f233
    }
    
    
    @Override
    public void Destroy() {
        DestroyCommandBuffers();
        DestroyVertexBuffer();
        DestroyUniformBuffers();
        DestroyDescriptorSets();
        DestroyPipeline();
        DestroyPipelineLayouts();
              
        CVKAssert(pipelines == null);
        CVKAssert(pipelineLayouts == null);
        CVKAssert(pDescriptorSets == null);
        CVKAssert(vertexUniformBuffers == null);
        CVKAssert(cvkVertexBuffer == null);
        CVKAssert(commandBuffers == null);        
    }
    
    
    private void DestroyCommandBuffers() {
        if (null != commandBuffers && commandBuffers.size() > 0) {
            commandBuffers.forEach(el -> {el.Destroy();});
            commandBuffers.clear();
            commandBuffers = null;
        }       
    }
    
    private void DestroyVertexBuffer() {
        if (null != cvkVertexBuffer) {
            cvkVertexBuffer.Destroy();
            cvkVertexBuffer = null;
        }
    }
    
    private void DestroyUniformBuffers() {
        if (vertexUniformBuffers != null) {
            vertexUniformBuffers.forEach(el -> {el.Destroy();});
            vertexUniformBuffers = null;
        }
    }
    
    private void DestroyDescriptorSets(){
        if (pDescriptorSets != null) {
            vkFreeDescriptorSets(cvkDevice.GetDevice(), cvkSwapChain.GetDescriptorPoolHandle(), pDescriptorSets);
            pDescriptorSets = null;
        }
    }
    
    private void DestroyPipeline() {     
        if (pipelines != null) {
            for (int i = 0; i < pipelines.size(); ++i) {
                vkDestroyPipeline(cvkDevice.GetDevice(), pipelines.get(i), null);
                pipelines.set(i, VK_NULL_HANDLE);
            }
            pipelines.clear();
            pipelines = null;
        }       
    }
    
    private void DestroyPipelineLayouts() {
        if (pipelineLayouts != null) {
            for (int i = 0; i < pipelineLayouts.size(); ++i) {
                vkDestroyPipelineLayout(cvkDevice.GetDevice(), pipelineLayouts.get(i), null);
                pipelineLayouts.set(i, VK_NULL_HANDLE);
            }
            pipelineLayouts.clear();
            pipelineLayouts = null;
        }
    }
    
    @Override
    public int GetVertexCount(){return NUMBER_OF_VERTICES; }
    
      
    private float CalculateProjectionScale(final int[] viewport) {
        // calculate the number of pixels a scene object of y-length 1 projects to.
        final Vector3f unitPosition = new Vector3f(0, 1, 0);
        final Vector4f proj1 = new Vector4f();
        Graphics3DUtilities.project(ZERO_3F, IDENTITY_44F, viewport, proj1);
        final Vector4f proj2 = new Vector4f();
        Graphics3DUtilities.project(unitPosition, IDENTITY_44F, viewport, proj2);
        final float yScale = proj2.a[1] - proj1.a[1];

        return 25.0f / yScale;
    } 
    
    
    private int CreateUniformBuffers(MemoryStack stack){    
        CVKAssert(cvkSwapChain != null);
        
        int imageCount = cvkSwapChain.GetImageCount(); 
        
        vertexUniformBuffers = new ArrayList<>();     
        for (int i = 0; i < imageCount; ++i) {   
            CVKBuffer vertUniformBuffer = CVKBuffer.Create(cvkDevice, 
                                                          VertexUniformBufferObject.SIZEOF,
                                                          VK_BUFFER_USAGE_UNIFORM_BUFFER_BIT | VK_BUFFER_USAGE_TRANSFER_DST_BIT,
                                                          VK_MEMORY_PROPERTY_DEVICE_LOCAL_BIT);
            
            vertUniformBuffer.DEBUGNAME = String.format("CVKAxesRenderable vertexUniformBuffer %d", i);               
            vertexUniformBuffers.add(vertUniformBuffer);            
        }
        
        return UpdateUniformBuffers(stack);
    }
  
    
    private int UpdateUniformBuffers(MemoryStack stack) {
        CVKAssert(cvkSwapChain != null);
        int ret = VK_SUCCESS;
     
        int imageCount = cvkSwapChain.GetImageCount();        
        
        // Staging buffer so the buffer we render with can be in the most optimised memory
        CVKBuffer cvkStagingBuffer = CVKBuffer.Create(cvkDevice, 
                                                      VertexUniformBufferObject.SIZEOF,
                                                      VK_BUFFER_USAGE_TRANSFER_SRC_BIT,
                                                      VK_MEMORY_PROPERTY_HOST_VISIBLE_BIT | VK_MEMORY_PROPERTY_HOST_COHERENT_BIT);       
        cvkStagingBuffer.DEBUGNAME = "CVKAxesRenderable.UpdateUniformBuffers cvkStagingBuffer";  
        
        // LIFTED FROM AxesRenderable.reshape(...)
        // This is a GL viewport where the screen space origin is in the bottom left corner
        //final int[] viewport = new int[]{0, 0, cvkSwapChain.GetWidth(), cvkSwapChain.GetHeight()};
        
        // In Vulkan the screen space origin is in the top left hand corner.  Note we put the origin at 0, H and 
        // the viewport dimensions are W and -H.  The -H means we we still have a 0->H range, just running in the
        // opposite direction to GL.
        final int[] viewport = new int[]{0, cvkSwapChain.GetHeight(), cvkSwapChain.GetWidth(), -cvkSwapChain.GetHeight()};
               
        final int dx = cvkSwapChain.GetWidth() / 2 - AXES_OFFSET;
        final int dy = -cvkSwapChain.GetHeight() / 2 + AXES_OFFSET;
        pScale = CalculateProjectionScale(viewport);
        Graphics3DUtilities.moveByProjection(ZERO_3F, IDENTITY_44F, viewport, dx, dy, topRightCorner);
        
        // LIFTED FROM AxesRenerable.display(...)
        // Extract the rotation matrix from the mvp matrix.
        final Matrix44f rotationMatrix = new Matrix44f();
        parent.getDisplayModelViewProjectionMatrix().getRotationMatrix(rotationMatrix);

        // Scale down to size.
        final Matrix44f scalingMatrix = new Matrix44f();
        scalingMatrix.makeScalingMatrix(pScale, pScale, 0);
        final Matrix44f srMatrix = new Matrix44f();
        srMatrix.multiply(scalingMatrix, rotationMatrix);

        // Translate to the top right corner.
        final Matrix44f translationMatrix = new Matrix44f();
        translationMatrix.makeTranslationMatrix(topRightCorner.getX(), 
                                                topRightCorner.getY(), 
                                                topRightCorner.getZ()); 
        vertexUBO.mvpMatrix.multiply(translationMatrix, srMatrix); 
        
        // Populate the staging buffer
        int size = VertexUniformBufferObject.SIZEOF;
        PointerBuffer vertData = stack.mallocPointer(1);
        vkMapMemory(cvkDevice.GetDevice(), cvkStagingBuffer.GetMemoryBufferHandle(), 0, size, 0, vertData);
        {
            vertexUBO.CopyTo(vertData.getByteBuffer(0, size));
        }
        vkUnmapMemory(cvkDevice.GetDevice(), cvkStagingBuffer.GetMemoryBufferHandle());        
          
        for (int i = 0; i < imageCount; ++i) {   
            CVKBuffer vertUniformBuffer = vertexUniformBuffers.get(i);
            vertUniformBuffer.CopyFrom(cvkStagingBuffer);
        }
        
        // TODO HYDRA: Convert to push constants
        //UpdatePushConstants(cvkSwapChain);
        return ret;                
    }
    
    private int CreateVertexBuffer(MemoryStack stack) {
        CVKAssert(cvkSwapChain != null);
        int ret = VK_SUCCESS;
        
        // Size to upper limit, we don't have to draw each one.
        int size = vertices.length * Vertex.SIZEOF;
        
        // Converted from AxesRenderable.java. Keeping comments for reference.
        int i =  0;
        // x axis
        // axesBatch.stage(colorTarget, XCOLOR);
        // axesBatch.stage(vertexTarget, ZERO_3F);
        vertices[i++] = new Vertex(ZERO_3F, XCOLOR);
        // axesBatch.stage(colorTarget, XCOLOR);
        // axesBatch.stage(vertexTarget, LEN, 0, 0);      
        vertices[i++] = new Vertex(new Vector3f(LEN,0f,0f), XCOLOR);
        
        // arrow
        // axesBatch.stage(colorTarget, XCOLOR);
        // axesBatch.stage(vertexTarget, LEN - HEAD, HEAD, 0);
        vertices[i++] = new Vertex(new Vector3f(LEN - HEAD, HEAD, 0f), XCOLOR);
        // axesBatch.stage(colorTarget, XCOLOR);
        // axesBatch.stage(vertexTarget, LEN, 0, 0);
        vertices[i++] = new Vertex(new Vector3f(LEN, 0f, 0f), XCOLOR);
        // axesBatch.stage(colorTarget, XCOLOR);
        // axesBatch.stage(vertexTarget, LEN, 0, 0);
        vertices[i++] = new Vertex(new Vector3f(LEN, 0f, 0f), XCOLOR);
        // axesBatch.stage(colorTarget, XCOLOR);
        // axesBatch.stage(vertexTarget, LEN - HEAD, -HEAD, 0);
        vertices[i++] = new Vertex(new Vector3f(LEN - HEAD, -HEAD, 0f), XCOLOR);

        // X
        // axesBatch.stage(colorTarget, XCOLOR);
        // axesBatch.stage(vertexTarget, LEN + HEAD, HEAD, HEAD);
        vertices[i++] = new Vertex(new Vector3f(LEN + HEAD, HEAD, HEAD), XCOLOR);
        // axesBatch.stage(colorTarget, XCOLOR);
        // axesBatch.stage(vertexTarget, LEN + HEAD, -HEAD, -HEAD);
        vertices[i++] = new Vertex(new Vector3f(LEN + HEAD, -HEAD, -HEAD), XCOLOR);
        // axesBatch.stage(colorTarget, XCOLOR);
        // axesBatch.stage(vertexTarget, LEN + HEAD, HEAD, -HEAD);
        vertices[i++] = new Vertex(new Vector3f(LEN + HEAD, HEAD, -HEAD), XCOLOR);
        // axesBatch.stage(colorTarget, XCOLOR);
        // axesBatch.stage(vertexTarget, LEN + HEAD, -HEAD, HEAD);
        vertices[i++] = new Vertex(new Vector3f(LEN + HEAD, -HEAD, HEAD), XCOLOR);

        // y axis
        // axesBatch.stage(colorTarget, YCOLOR);
        // axesBatch.stage(vertexTarget, ZERO_3F);
        vertices[i++] = new Vertex(ZERO_3F, YCOLOR);
        // axesBatch.stage(colorTarget, YCOLOR);
        // axesBatch.stage(vertexTarget, 0, LEN, 0);
        vertices[i++] = new Vertex(new Vector3f(0f, LEN, 0f), YCOLOR);
        // arrow
        // axesBatch.stage(colorTarget, YCOLOR);
        // axesBatch.stage(vertexTarget, 0, LEN - HEAD, HEAD);
        vertices[i++] = new Vertex(new Vector3f(0f, LEN - HEAD, HEAD), YCOLOR);
        // axesBatch.stage(colorTarget, YCOLOR);
        // axesBatch.stage(vertexTarget, 0, LEN, 0);
        vertices[i++] = new Vertex(new Vector3f(0f, LEN, 0f), YCOLOR);
        // axesBatch.stage(colorTarget, YCOLOR);
        // axesBatch.stage(vertexTarget, 0, LEN, 0);
        vertices[i++] = new Vertex(new Vector3f(0f, LEN, 0f), YCOLOR);
        // axesBatch.stage(colorTarget, YCOLOR);
        // axesBatch.stage(vertexTarget, 0, LEN - HEAD, -HEAD);
        vertices[i++] = new Vertex(new Vector3f(0f, LEN - HEAD, -HEAD), YCOLOR);
        // Y
        // axesBatch.stage(colorTarget, YCOLOR);
        // axesBatch.stage(vertexTarget, -HEAD, LEN + HEAD, -HEAD);
        vertices[i++] = new Vertex(new Vector3f(-HEAD, LEN + HEAD, -HEAD), YCOLOR);
        // axesBatch.stage(colorTarget, YCOLOR);
        // axesBatch.stage(vertexTarget, 0, LEN + HEAD, 0);
        vertices[i++] = new Vertex(new Vector3f(0f, LEN + HEAD, 0f), YCOLOR);
        // axesBatch.stage(colorTarget, YCOLOR);
        // axesBatch.stage(vertexTarget, HEAD, LEN + HEAD, -HEAD);
        vertices[i++] = new Vertex(new Vector3f(HEAD, LEN + HEAD, -HEAD), YCOLOR);
        // axesBatch.stage(colorTarget, YCOLOR);
        // axesBatch.stage(vertexTarget, 0, LEN + HEAD, 0);
        vertices[i++] = new Vertex(new Vector3f(0f, LEN + HEAD, 0f), YCOLOR);
        // axesBatch.stage(colorTarget, YCOLOR);
        // axesBatch.stage(vertexTarget, 0, LEN + HEAD, 0);
        vertices[i++] = new Vertex(new Vector3f(0f, LEN + HEAD, 0f), YCOLOR);
        // axesBatch.stage(colorTarget, YCOLOR);
        // axesBatch.stage(vertexTarget, 0, LEN + HEAD, HEAD);
        vertices[i++] = new Vertex(new Vector3f(0f, LEN + HEAD, HEAD), YCOLOR);

        // z axis
        // axesBatch.stage(colorTarget, ZCOLOR);
        // axesBatch.stage(vertexTarget, ZERO_3F);
        vertices[i++] = new Vertex(ZERO_3F, ZCOLOR);
        // axesBatch.stage(colorTarget, ZCOLOR);
        // axesBatch.stage(vertexTarget, 0, 0, LEN);
        vertices[i++] = new Vertex(new Vector3f(0f, 0f, LEN), ZCOLOR);
        // arrow
        // axesBatch.stage(colorTarget, ZCOLOR);
        // axesBatch.stage(vertexTarget, -HEAD, 0, LEN - HEAD);
        vertices[i++] = new Vertex(new Vector3f(-HEAD, 0f, LEN - HEAD), ZCOLOR);
        // axesBatch.stage(colorTarget, ZCOLOR);
        // axesBatch.stage(vertexTarget, 0, 0, LEN);
        vertices[i++] = new Vertex(new Vector3f(0f, 0f, LEN), ZCOLOR);
        // axesBatch.stage(colorTarget, ZCOLOR);
        // axesBatch.stage(vertexTarget, 0, 0, LEN);
        vertices[i++] = new Vertex(new Vector3f(0f, 0f, LEN), ZCOLOR);
        // axesBatch.stage(colorTarget, ZCOLOR);
        // axesBatch.stage(vertexTarget, HEAD, 0, LEN - HEAD);
        vertices[i++] = new Vertex(new Vector3f(HEAD, 0f, LEN - HEAD), ZCOLOR);
        // Z
        // axesBatch.stage(colorTarget, ZCOLOR);
        // axesBatch.stage(vertexTarget, -HEAD, HEAD, LEN + HEAD);
        vertices[i++] = new Vertex(new Vector3f(-HEAD, HEAD, LEN + HEAD), ZCOLOR);
        // axesBatch.stage(colorTarget, ZCOLOR);
        // axesBatch.stage(vertexTarget, HEAD, HEAD, LEN + HEAD);
        vertices[i++] = new Vertex(new Vector3f(HEAD, HEAD, LEN + HEAD), ZCOLOR);
        // axesBatch.stage(colorTarget, ZCOLOR);
        // axesBatch.stage(vertexTarget, HEAD, HEAD, LEN + HEAD);
        vertices[i++] = new Vertex(new Vector3f(HEAD, HEAD, LEN + HEAD), ZCOLOR);
        // axesBatch.stage(colorTarget, ZCOLOR);
        // axesBatch.stage(vertexTarget, -HEAD, -HEAD, LEN + HEAD);
        vertices[i++] = new Vertex(new Vector3f(-HEAD, -HEAD, LEN + HEAD), ZCOLOR);
        // axesBatch.stage(colorTarget, ZCOLOR);
        // axesBatch.stage(vertexTarget, -HEAD, -HEAD, LEN + HEAD);
        vertices[i++] = new Vertex(new Vector3f(-HEAD, -HEAD, LEN + HEAD), ZCOLOR);
        // axesBatch.stage(colorTarget, ZCOLOR);
        // axesBatch.stage(vertexTarget, HEAD, -HEAD, LEN + HEAD);
        vertices[i++] = new Vertex(new Vector3f(HEAD, -HEAD, LEN + HEAD), ZCOLOR);
        
         
        // Staging buffer so our VB can be device local (most performant memory)
        CVKBuffer cvkStagingBuffer = CVKBuffer.Create(cvkDevice, 
                                                      size,
                                                      VK_BUFFER_USAGE_TRANSFER_SRC_BIT,
                                                      VK_MEMORY_PROPERTY_HOST_VISIBLE_BIT | VK_MEMORY_PROPERTY_HOST_COHERENT_BIT);
        cvkStagingBuffer.DEBUGNAME = "CVKAxesRenderable.CreateVertexBuffer cvkStagingBuffer";

        PointerBuffer data = stack.mallocPointer(1);
        vkMapMemory(cvkDevice.GetDevice(), cvkStagingBuffer.GetMemoryBufferHandle(), 0, size, 0, data);
        {
            Vertex.CopyTo(data.getByteBuffer(0, size), vertices);
        }
        vkUnmapMemory(cvkDevice.GetDevice(), cvkStagingBuffer.GetMemoryBufferHandle());
        
        // Create and stage into the actual VB which will be device local
        cvkVertexBuffer = CVKBuffer.Create(cvkDevice, 
                                           size,
                                           VK_BUFFER_USAGE_VERTEX_BUFFER_BIT | VK_BUFFER_USAGE_TRANSFER_DST_BIT,
                                           VK_MEMORY_PROPERTY_DEVICE_LOCAL_BIT);
        cvkStagingBuffer.DEBUGNAME = "CVKAxesRenderable.CreateVertexBuffers cvkStagingBuffer";
        cvkVertexBuffer.CopyFrom(cvkStagingBuffer);
        
        // Cleaup
        cvkStagingBuffer.Destroy();
        
        return ret;  
    }
  
//        private void UpdatePushConstants(){
//        CVKAssert(cvkSwapChain != null);
//        pushConstants.clear();
//        
//        final int[] viewport = new int[]{0, cvkSwapChain.GetHeight(), cvkSwapChain.GetWidth(), -cvkSwapChain.GetHeight()};             
//        final int dx = cvkSwapChain.GetWidth() / 2 - AXES_OFFSET;
//        final int dy = -cvkSwapChain.GetHeight() / 2 + AXES_OFFSET;
//        pScale = CalculateProjectionScale(viewport);
//        Graphics3DUtilities.moveByProjection(ZERO_3F, IDENTITY_44F, viewport, dx, dy, topRightCorner);
//        
//        // LIFTED FROM AxesRenerable.display(...)
//        // Extract the rotation matrix from the mvp matrix.
//        final Matrix44f rotationMatrix = new Matrix44f();
//        parent.getDisplayModelViewProjectionMatrix().getRotationMatrix(rotationMatrix);
//
//        // Scale down to size.
//        final Matrix44f scalingMatrix = new Matrix44f();
//        scalingMatrix.makeScalingMatrix(pScale, pScale, 0);
//        final Matrix44f srMatrix = new Matrix44f();
//        srMatrix.multiply(scalingMatrix, rotationMatrix);
//
//        // Translate to the top right corner.
//        final Matrix44f translationMatrix = new Matrix44f();
//        translationMatrix.makeTranslationMatrix(topRightCorner.getX(), 
//                                                topRightCorner.getY(), 
//                                                topRightCorner.getZ()); 
//        final Matrix44f mvpMatrix = new Matrix44f();
//        mvpMatrix.multiply(translationMatrix, srMatrix); 
//        
//        for (int iRow = 0; iRow < 4; ++iRow) {
//            for (int iCol = 0; iCol < 4; ++iCol) {
//                pushConstants.putFloat(mvpMatrix.get(iRow, iCol));
//            }
//        }
//        pushConstants.flip();
//    }
    
    
    public int CreateCommandBuffers() {       
        CVKAssert(cvkSwapChain != null);
        
        int ret = VK_SUCCESS;
        int imageCount = cvkSwapChain.GetImageCount();
        
        commandBuffers = new ArrayList<>(imageCount);

        for (int i = 0; i < imageCount; ++i) {
            CVKCommandBuffer buffer = CVKCommandBuffer.Create(cvkDevice, VK_COMMAND_BUFFER_LEVEL_SECONDARY);
            buffer.DEBUGNAME = String.format("CVKAxesRenderable %d", i);
            commandBuffers.add(buffer);
        }
        
        CVKLOGGER.log(Level.INFO, "Init Command Buffer - AxesRenderable");
        
        return ret;
    }
    
    
    public int CreatePipeline() {
        CVKAssert(cvkDevice != null);
        CVKAssert(cvkDevice.GetDevice() != null);
        CVKAssert(cvkSwapChain != null);
        CVKAssert(cvkSwapChain.GetSwapChainHandle()        != VK_NULL_HANDLE);
        CVKAssert(cvkSwapChain.GetRenderPassHandle()       != VK_NULL_HANDLE);
        CVKAssert(cvkSwapChain.GetDescriptorPoolHandle()   != VK_NULL_HANDLE);
        CVKAssert(hVertexShaderModule != VK_NULL_HANDLE);
        CVKAssert(hGeometryShaderModule != VK_NULL_HANDLE);
        CVKAssert(hFragmentShaderModule != VK_NULL_HANDLE);        
        CVKAssert(cvkSwapChain.GetWidth() > 0);
        CVKAssert(cvkSwapChain.GetHeight() > 0);
               
        int ret = VK_SUCCESS;
        
        try (MemoryStack stack = stackPush()) {           
            int imageCount = cvkSwapChain.GetImageCount();
             // A complete pipeline for each swapchain image.  Wasteful?
            pipelines = new ArrayList<>(imageCount);            
            pipelineLayouts = new ArrayList<>(imageCount);   
            for (int i = 0; i < imageCount; ++i) {       
                
                // ===> SHADER STAGE <===
                ByteBuffer entryPoint = stack.UTF8("main");
                VkPipelineShaderStageCreateInfo.Buffer shaderStages = VkPipelineShaderStageCreateInfo.callocStack(3, stack);
                
                VkPipelineShaderStageCreateInfo vertShaderStageInfo = shaderStages.get(0);
                vertShaderStageInfo.sType(VK_STRUCTURE_TYPE_PIPELINE_SHADER_STAGE_CREATE_INFO);
                vertShaderStageInfo.stage(VK_SHADER_STAGE_VERTEX_BIT);
                vertShaderStageInfo.module(hVertexShaderModule);
                vertShaderStageInfo.pName(entryPoint);
                
                VkPipelineShaderStageCreateInfo geomShaderStageInfo = shaderStages.get(1);
                geomShaderStageInfo.sType(VK_STRUCTURE_TYPE_PIPELINE_SHADER_STAGE_CREATE_INFO);
                geomShaderStageInfo.stage(VK_SHADER_STAGE_GEOMETRY_BIT);
                geomShaderStageInfo.module(hGeometryShaderModule);
                geomShaderStageInfo.pName(entryPoint);   

                VkPipelineShaderStageCreateInfo fragShaderStageInfo = shaderStages.get(2);
                fragShaderStageInfo.sType(VK_STRUCTURE_TYPE_PIPELINE_SHADER_STAGE_CREATE_INFO);
                fragShaderStageInfo.stage(VK_SHADER_STAGE_FRAGMENT_BIT);
                fragShaderStageInfo.module(hFragmentShaderModule);
                fragShaderStageInfo.pName(entryPoint);

                // ===> VERTEX STAGE <===
                VkPipelineVertexInputStateCreateInfo vertexInputInfo = VkPipelineVertexInputStateCreateInfo.callocStack(stack);
                vertexInputInfo.sType(VK_STRUCTURE_TYPE_PIPELINE_VERTEX_INPUT_STATE_CREATE_INFO);
                vertexInputInfo.pVertexBindingDescriptions(Vertex.getBindingDescription());         // From Vertex struct
                vertexInputInfo.pVertexAttributeDescriptions(Vertex.getAttributeDescriptions());    // From Vertex struct

                // ===> ASSEMBLY STAGE <===
                VkPipelineInputAssemblyStateCreateInfo inputAssembly = VkPipelineInputAssemblyStateCreateInfo.callocStack(stack);
                inputAssembly.sType(VK_STRUCTURE_TYPE_PIPELINE_INPUT_ASSEMBLY_STATE_CREATE_INFO);
                inputAssembly.topology(VK_PRIMITIVE_TOPOLOGY_LINE_LIST);
                inputAssembly.primitiveRestartEnable(false);

                // ===> VIEWPORT & SCISSOR
                VkViewport.Buffer viewport = VkViewport.callocStack(1, stack);
                viewport.x(0.0f);
                viewport.y(0.0f);
                viewport.width(cvkSwapChain.GetWidth());
                viewport.height(cvkSwapChain.GetHeight());
                viewport.minDepth(0.0f);
                viewport.maxDepth(1.0f);

                VkRect2D.Buffer scissor = VkRect2D.callocStack(1, stack);
                scissor.offset(VkOffset2D.callocStack(stack).set(0, 0));
                scissor.extent(cvkDevice.GetCurrentSurfaceExtent());

                VkPipelineViewportStateCreateInfo viewportState = VkPipelineViewportStateCreateInfo.callocStack(stack);
                viewportState.sType(VK_STRUCTURE_TYPE_PIPELINE_VIEWPORT_STATE_CREATE_INFO);
                viewportState.pViewports(viewport);
                viewportState.pScissors(scissor);

                // ===> RASTERIZATION STAGE <===
                VkPipelineRasterizationStateCreateInfo rasterizer = VkPipelineRasterizationStateCreateInfo.callocStack(stack);
                rasterizer.sType(VK_STRUCTURE_TYPE_PIPELINE_RASTERIZATION_STATE_CREATE_INFO);
                rasterizer.depthClampEnable(false);
                rasterizer.rasterizerDiscardEnable(false);
                rasterizer.polygonMode(VK_POLYGON_MODE_FILL);
                rasterizer.lineWidth(1.0f);
                rasterizer.cullMode(VK_CULL_MODE_BACK_BIT);
                rasterizer.frontFace(VK_FRONT_FACE_COUNTER_CLOCKWISE);
                rasterizer.depthBiasEnable(false);

                // ===> MULTISAMPLING <===
                VkPipelineMultisampleStateCreateInfo multisampling = VkPipelineMultisampleStateCreateInfo.callocStack(stack);
                multisampling.sType(VK_STRUCTURE_TYPE_PIPELINE_MULTISAMPLE_STATE_CREATE_INFO);
                multisampling.sampleShadingEnable(false);
                multisampling.rasterizationSamples(VK_SAMPLE_COUNT_1_BIT);

                // ===> DEPTH <=== 
                // Even though we don't test depth, the renderpass created by CVKSwapChain is used by
                // each renderable and it was created to have a depth attachment
                VkPipelineDepthStencilStateCreateInfo depthStencil = VkPipelineDepthStencilStateCreateInfo.callocStack(stack);
                depthStencil.sType(VK_STRUCTURE_TYPE_PIPELINE_DEPTH_STENCIL_STATE_CREATE_INFO);
                depthStencil.depthTestEnable(false);
                depthStencil.depthWriteEnable(false);
                depthStencil.depthCompareOp(VK_COMPARE_OP_ALWAYS);
                depthStencil.depthBoundsTestEnable(false);
                depthStencil.minDepthBounds(0.0f); // Optional
                depthStencil.maxDepthBounds(1.0f); // Optional
                depthStencil.stencilTestEnable(false);

                // ===> COLOR BLENDING <===
                VkPipelineColorBlendAttachmentState.Buffer colorBlendAttachment = VkPipelineColorBlendAttachmentState.callocStack(1, stack);
                colorBlendAttachment.colorWriteMask(VK_COLOR_COMPONENT_R_BIT | VK_COLOR_COMPONENT_G_BIT | VK_COLOR_COMPONENT_B_BIT | VK_COLOR_COMPONENT_A_BIT);
                colorBlendAttachment.blendEnable(false);

                VkPipelineColorBlendStateCreateInfo colorBlending = VkPipelineColorBlendStateCreateInfo.callocStack(stack);
                colorBlending.sType(VK_STRUCTURE_TYPE_PIPELINE_COLOR_BLEND_STATE_CREATE_INFO);
                colorBlending.logicOpEnable(false);
                colorBlending.logicOp(VK_LOGIC_OP_COPY);
                colorBlending.pAttachments(colorBlendAttachment);
                colorBlending.blendConstants(stack.floats(0.0f, 0.0f, 0.0f, 0.0f));

                // ===> PIPELINE LAYOUT CREATION <===
                VkPipelineLayoutCreateInfo pipelineLayoutInfo = VkPipelineLayoutCreateInfo.callocStack(stack);
                pipelineLayoutInfo.sType(VK_STRUCTURE_TYPE_PIPELINE_LAYOUT_CREATE_INFO);
                pipelineLayoutInfo.pSetLayouts(stack.longs(hDescriptorLayout));
                              
                // TODO HYDRA: Convert to push constants
//              VkPushConstantRange.Buffer pushConstantRange;
//              pushConstantRange = VkPushConstantRange.calloc(1);
//		pushConstantRange.stageFlags(VK_SHADER_STAGE_VERTEX_BIT);
//		pushConstantRange.size(PUSH_CONSTANT_SIZE);
//		pushConstantRange.offset(0);
                
                
//                pipelineLayoutInfo.pPushConstantRanges(pushConstantRange);
//                int num = pipelineLayoutInfo.pushConstantRangeCount();
                
                LongBuffer pPipelineLayout = stack.longs(VK_NULL_HANDLE);

                ret = vkCreatePipelineLayout(cvkDevice.GetDevice(), pipelineLayoutInfo, null, pPipelineLayout);
                if (VkFailed(ret)) { 
                    return ret; 
                }

                long hPipelineLayout = pPipelineLayout.get(0);
                CVKAssert(hPipelineLayout != VK_NULL_HANDLE);
                pipelineLayouts.add(hPipelineLayout);
                
                VkGraphicsPipelineCreateInfo.Buffer pipelineInfo = VkGraphicsPipelineCreateInfo.callocStack(1, stack);
                pipelineInfo.sType(VK_STRUCTURE_TYPE_GRAPHICS_PIPELINE_CREATE_INFO);
                pipelineInfo.pStages(shaderStages);
                pipelineInfo.pVertexInputState(vertexInputInfo);
                pipelineInfo.pInputAssemblyState(inputAssembly);
                pipelineInfo.pViewportState(viewportState);
                pipelineInfo.pRasterizationState(rasterizer);
                pipelineInfo.pMultisampleState(multisampling);
                pipelineInfo.pDepthStencilState(depthStencil);
                pipelineInfo.pColorBlendState(colorBlending);
                pipelineInfo.layout(hPipelineLayout);
                pipelineInfo.renderPass(cvkSwapChain.GetRenderPassHandle());
                pipelineInfo.subpass(0);
                pipelineInfo.basePipelineHandle(VK_NULL_HANDLE);
                pipelineInfo.basePipelineIndex(-1);
                
                LongBuffer pGraphicsPipeline = stack.mallocLong(1);
                ret = vkCreateGraphicsPipelines(cvkDevice.GetDevice(), 
                                                VK_NULL_HANDLE, 
                                                pipelineInfo, 
                                                null, 
                                                pGraphicsPipeline);
                if (VkFailed(ret)) { 
                    return ret; 
                }
                
                pipelines.add(pGraphicsPipeline.get(0));
                CVKAssert(pipelines.get(i) != VK_NULL_HANDLE);
            }
        }
        CVKLOGGER.log(Level.INFO, "Graphics Pipeline created for AxesRenderable class.");
        
        return ret;
    }
    
   
    @Override
    public int RecordCommandBuffer(VkCommandBufferInheritanceInfo inheritanceInfo, int index) {
        CVKAssert(cvkSwapChain != null);
        VerifyInRenderThread();
        int ret = VK_SUCCESS;
        
        try (MemoryStack stack = stackPush()) {
              
            VkCommandBufferBeginInfo beginInfo = VkCommandBufferBeginInfo.calloc();
            beginInfo.sType(VK_STRUCTURE_TYPE_COMMAND_BUFFER_BEGIN_INFO);
            beginInfo.pNext(0);
            beginInfo.flags(VK_COMMAND_BUFFER_USAGE_RENDER_PASS_CONTINUE_BIT);  // hard coding this for now
            beginInfo.pInheritanceInfo(inheritanceInfo);     

            VkCommandBuffer commandBuffer = commandBuffers.get(index).GetVKCommandBuffer();
            CVKAssert(commandBuffer != null);
            CVKAssert(pipelines.get(index) != null);
         
            ret = vkBeginCommandBuffer(commandBuffer, beginInfo);
            checkVKret(ret);    

            vkCmdBindPipeline(commandBuffer, VK_PIPELINE_BIND_POINT_GRAPHICS, pipelines.get(index));

            // We only use 1 vertBuffer here as the verts are fixed the entire lifetime of the object
            LongBuffer pVertexBuffers = stack.longs(cvkVertexBuffer.GetBufferHandle());
            LongBuffer offsets = stack.longs(0);
            
            // Bind verts
            vkCmdBindVertexBuffers(commandBuffer, 0, pVertexBuffers, offsets);
                        
            // Bind descriptors
            vkCmdBindDescriptorSets(commandBuffer, 
                                    VK_PIPELINE_BIND_POINT_GRAPHICS,
                                    pipelineLayouts.get(index), 
                                    0, 
                                    stack.longs(pDescriptorSets.get(index)), 
                                    null);
            
            // TODO HYDRA: Convert to push constants
            // Push mvpmatrix to the shader
//            vkCmdPushConstants(commandBuffer,               // The buffer to push the matrix to
//				pipelineLayouts.get(index), // The pipeline layout
//				VK_SHADER_STAGE_VERTEX_BIT, // Flags
//				0,                          // Offset
//				pushConstants);             // Matrix buffer
            
            // Copy draw commands
            vkCmdDraw(commandBuffer, GetVertexCount(), 1, 0, 0);
            
            ret = vkEndCommandBuffer(commandBuffer);
            checkVKret(ret);

            beginInfo.free();
        }
        return ret;
    }
    

    @Override
    public int DestroySwapChainResources(){
        VerifyInRenderThread();
        int ret = VK_SUCCESS;
        
        // We only need to recreate these resources if the number of images in 
        // the swapchain changes or if this is the first call after the initial
        // swapchain is created.
        if (pipelines == null || pipelines.size() != cvkSwapChain.GetImageCount()) {        
            DestroyVertexBuffer();
            DestroyUniformBuffers();
            DestroyDescriptorSets();
            DestroyCommandBuffers();
            DestroyPipeline();
            DestroyPipelineLayouts();
            DestroyCommandBuffers(); 

            CVKAssert(pipelines == null);
            CVKAssert(pipelineLayouts == null);
            CVKAssert(pDescriptorSets == null);
            CVKAssert(vertexUniformBuffers == null);
            CVKAssert(cvkVertexBuffer == null);
            CVKAssert(commandBuffers == null);
         } else {
            // This is the resize path, image count is unchanged.  We need to recreate
            // pipelines as Vulkan doesn't have a good mechanism to update them and as
            // they define the viewport and scissor rect they are now out of date.  We
            // also need to update the uniform buffer as a new image size will mean a
            // different position for our FPS.  After updating the uniform buffers we
            // need to update the descriptor sets that bind the uniform buffers as well.
            DestroyPipeline();
            DestroyPipelineLayouts();
            DestroyDescriptorSets();
            CVKAssert(pipelines == null);
            needsResize = true;
        }
        
        cvkSwapChain = null;
        return ret;
    }
    
    /*
        Called just before the swapchain is about to be destroyed allowing the
        object to cleanup its resources.
    */
    @Override
    public int CreateSwapChainResources(CVKSwapChain cvkSwapChain) {
        VerifyInRenderThread();
        int ret = VK_SUCCESS;

        // Cache new swapchain before creation calls
        this.cvkSwapChain = cvkSwapChain;
        
        // We only need to recreate these resources if the number of images in 
        // the swapchain changes or if this is the first call after the initial
        // swapchain is created.
        if (!needsResize) {
            try (MemoryStack stack = stackPush()) {
                
                ret = CreateUniformBuffers(stack);
                if (VkFailed(ret)) { return ret; }

                ret = CreateDescriptorSets(stack);
                if (VkFailed(ret)) { return ret; } 

                ret = CreateVertexBuffer(stack);
                if (VkFailed(ret)) { return ret; }   

                ret = CreateCommandBuffers();
                if (VkFailed(ret)) { return ret; }            

                ret = CreatePipeline();
                if (VkFailed(ret)) { return ret; }                                       
            }      
        } else {
            // This is the resize path, image count is unchanged.  We need to recreate
            // pipelines as Vulkan doesn't have a good mechanism to update them and as
            // they define the viewport and scissor rect they are now out of date.        
            try (MemoryStack stack = stackPush()) {
                                
                ret = CreatePipeline();
                if (VkFailed(ret)) { return ret; }                           
                
                ret = UpdateUniformBuffers(stack);
                if (VkFailed(ret)) { return ret; }

                ret = CreateDescriptorSets(stack);
                if (VkFailed(ret)) { return ret; } 
            }              
        }
        
        needsResize = false;
        
        return ret;
    }
 

    @Override
    public void IncrementDescriptorTypeRequirements(CVKDescriptorPoolRequirements reqs, CVKDescriptorPoolRequirements perImageReqs) {
        // PassThru.vs
        ++perImageReqs.poolDescriptorTypeCounts[VK_DESCRIPTOR_TYPE_UNIFORM_BUFFER];
        
        // One set per image
        ++perImageReqs.poolDesciptorSetCount;        
    }
    
    
    private int CreateDescriptorSets(MemoryStack stack) {
        CVKAssert(cvkSwapChain != null);
        int ret;
     
        int imageCount = cvkSwapChain.GetImageCount();

        // Create descriptor sets
        LongBuffer pLayouts = stack.mallocLong(imageCount);
        for (int i = 0; i < imageCount; ++i) {
            pLayouts.put(i, hDescriptorLayout);
        }

        VkDescriptorSetAllocateInfo allocInfo = VkDescriptorSetAllocateInfo.callocStack(stack);
        allocInfo.sType(VK_STRUCTURE_TYPE_DESCRIPTOR_SET_ALLOCATE_INFO);
        allocInfo.descriptorPool(cvkSwapChain.GetDescriptorPoolHandle());
        allocInfo.pSetLayouts(pLayouts);            

        // Allocate the descriptor sets from the descriptor pool, they'll be unitialised
        pDescriptorSets = MemoryUtil.memAllocLong(imageCount);
        ret = vkAllocateDescriptorSets(cvkDevice.GetDevice(), allocInfo, pDescriptorSets);
        checkVKret(ret);

        // Struct for the size of the uniform buffer used by PassThru.vs (we fill the actual buffer below)
        VkDescriptorBufferInfo.Buffer vertBufferInfo = VkDescriptorBufferInfo.callocStack(1, stack);
        vertBufferInfo.offset(0);
        vertBufferInfo.range(VertexUniformBufferObject.SIZEOF);      

        // We need 1 write descriptors, 1 for uniform buffers (vs) 
        VkWriteDescriptorSet.Buffer descriptorWrites = VkWriteDescriptorSet.callocStack(1, stack);

        VkWriteDescriptorSet vertUBDescriptorWrite = descriptorWrites.get(0);
        vertUBDescriptorWrite.sType(VK_STRUCTURE_TYPE_WRITE_DESCRIPTOR_SET);
        vertUBDescriptorWrite.dstBinding(0);
        vertUBDescriptorWrite.dstArrayElement(0);
        vertUBDescriptorWrite.descriptorType(VK_DESCRIPTOR_TYPE_UNIFORM_BUFFER);
        vertUBDescriptorWrite.descriptorCount(1);
        vertUBDescriptorWrite.pBufferInfo(vertBufferInfo);                       

        for (int i = 0; i < imageCount; ++i) {
            long descriptorSet = pDescriptorSets.get(i);

            vertBufferInfo.buffer(vertexUniformBuffers.get(i).GetBufferHandle());
            vertUBDescriptorWrite.dstSet(descriptorSet);

            // Update the descriptors with a write and no copy
            vkUpdateDescriptorSets(cvkDevice.GetDevice(), descriptorWrites, null);
        }   
        
        return ret;
    }
 
    
    @Override
    public boolean NeedsDisplayUpdate() {
        return needsDisplayUpdate;
    }
 
    
    @Override
    public int Initialise(CVKDevice cvkDevice) {
<<<<<<< HEAD
        // Check for double initialisation
        CVKAssert(hDescriptorLayout == VK_NULL_HANDLE);
        CVKAssert(hVertexShaderModule == VK_NULL_HANDLE);
        
=======
>>>>>>> e784f233
        int ret = VK_SUCCESS;
        
        this.cvkDevice = cvkDevice;
        
        // This only needs to be initialised once but can't be static as each graph will
        // have their own device and the layout must be bound to that.
<<<<<<< HEAD
        ret = CreateDescriptorLayout();
        if (VkFailed(ret)) {
            return ret;
        }
        
        ret = CreateShaderModules();
        if (VkFailed(ret)) {
            return ret;
=======
        if (hDescriptorLayout == VK_NULL_HANDLE) {
            ret = CreateDescriptorLayout();
            if (VkFailed(ret)) {
                return ret;
            }
        }
        
        if (hVertexShaderModule == VK_NULL_HANDLE) {
            ret = CreateShaderModules();
            if (VkFailed(ret)) {
                return ret;
            }
>>>>>>> e784f233
        }
               
        return VK_SUCCESS;
    }


    @Override
    public int DisplayUpdate() { 
        VerifyInRenderThread();
        
        int ret = VK_SUCCESS;    
        
        // TODO HYDRA: Investigage whether we need to recreate DescriptorSets
        DestroyDescriptorSets();
        try (MemoryStack stack = stackPush()) {
           ret = CreateDescriptorSets(stack);
           checkVKret(ret);
           
           ret = UpdateUniformBuffers(stack);
           checkVKret(ret);
          //UpdatePushConstants();
        }

        needsDisplayUpdate = false;
        return ret;
    }
    

    @Override
    public VkCommandBuffer GetCommandBuffer(int imageIndex)
    {
        return commandBuffers.get(imageIndex).GetVKCommandBuffer(); 
    } 
    
    
    public CVKRenderableUpdateTask TaskUpdateCamera() {
        //=== EXECUTED BY CALLING THREAD (VisualProcessor) ===//

        
        //=== EXECUTED BY RENDER THREAD (during CVKVisualProcessor.DisplayUpdate) ===//
        return (imageIndex) -> {
            VerifyInRenderThread();
                      
            needsDisplayUpdate = true;
            
            // WIP Update the push constants buffer
            //UpdatePushConstants(cvkSwapChain);
        };
    }  
}<|MERGE_RESOLUTION|>--- conflicted
+++ resolved
@@ -57,7 +57,6 @@
 import static org.lwjgl.vulkan.VK10.VK_STRUCTURE_TYPE_PIPELINE_RASTERIZATION_STATE_CREATE_INFO;
 import static org.lwjgl.vulkan.VK10.VK_STRUCTURE_TYPE_PIPELINE_SHADER_STAGE_CREATE_INFO;
 import static org.lwjgl.vulkan.VK10.VK_STRUCTURE_TYPE_PIPELINE_VERTEX_INPUT_STATE_CREATE_INFO;
-import static org.lwjgl.vulkan.VK10.VK_STRUCTURE_TYPE_PIPELINE_VIEWPORT_STATE_CREATE_INFO;
 import static org.lwjgl.vulkan.VK10.VK_SUCCESS;
 import static org.lwjgl.vulkan.VK10.VK_VERTEX_INPUT_RATE_VERTEX;
 import static org.lwjgl.vulkan.VK10.vkBeginCommandBuffer;
@@ -71,7 +70,6 @@
 import org.lwjgl.vulkan.VkCommandBuffer;
 import org.lwjgl.vulkan.VkCommandBufferBeginInfo;
 import org.lwjgl.vulkan.VkGraphicsPipelineCreateInfo;
-import org.lwjgl.vulkan.VkOffset2D;
 import org.lwjgl.vulkan.VkPipelineColorBlendAttachmentState;
 import org.lwjgl.vulkan.VkPipelineColorBlendStateCreateInfo;
 import org.lwjgl.vulkan.VkPipelineInputAssemblyStateCreateInfo;
@@ -80,9 +78,6 @@
 import org.lwjgl.vulkan.VkPipelineRasterizationStateCreateInfo;
 import org.lwjgl.vulkan.VkPipelineShaderStageCreateInfo;
 import org.lwjgl.vulkan.VkPipelineVertexInputStateCreateInfo;
-import org.lwjgl.vulkan.VkPipelineViewportStateCreateInfo;
-import org.lwjgl.vulkan.VkRect2D;
-import org.lwjgl.vulkan.VkViewport;
 import org.lwjgl.vulkan.VkCommandBufferInheritanceInfo;
 import org.lwjgl.vulkan.VkVertexInputAttributeDescription;
 import org.lwjgl.vulkan.VkVertexInputBindingDescription;
@@ -101,9 +96,11 @@
 import au.gov.asd.tac.constellation.visual.vulkan.resourcetypes.CVKCommandBuffer;
 import static au.gov.asd.tac.constellation.visual.vulkan.utils.CVKUtils.CVK_ERROR_SHADER_COMPILATION;
 import static au.gov.asd.tac.constellation.visual.vulkan.utils.CVKUtils.CVK_ERROR_SHADER_MODULE;
+import java.nio.IntBuffer;
 import java.util.ArrayList;
 import java.util.List;
 import org.lwjgl.system.MemoryUtil;
+import static org.lwjgl.system.MemoryUtil.memAllocInt;
 import static org.lwjgl.vulkan.VK10.VK_BUFFER_USAGE_VERTEX_BUFFER_BIT;
 import static org.lwjgl.vulkan.VK10.VK_MEMORY_PROPERTY_HOST_COHERENT_BIT;
 import static org.lwjgl.vulkan.VK10.VK_MEMORY_PROPERTY_HOST_VISIBLE_BIT;
@@ -114,7 +111,12 @@
 import org.lwjgl.vulkan.VkDescriptorSetAllocateInfo;
 import org.lwjgl.vulkan.VkDescriptorSetLayoutBinding;
 import org.lwjgl.vulkan.VkDescriptorSetLayoutCreateInfo;
+import org.lwjgl.vulkan.VkOffset2D;
 import org.lwjgl.vulkan.VkPipelineDepthStencilStateCreateInfo;
+import org.lwjgl.vulkan.VkPipelineDynamicStateCreateInfo;
+import org.lwjgl.vulkan.VkPipelineViewportStateCreateInfo;
+import org.lwjgl.vulkan.VkRect2D;
+import org.lwjgl.vulkan.VkViewport;
 import org.lwjgl.vulkan.VkWriteDescriptorSet;
 
 public class CVKAxesRenderable extends CVKRenderable {
@@ -253,23 +255,29 @@
         int ret = VK_SUCCESS;
 
         try{
-<<<<<<< HEAD
             if (vertexShaderSPIRV == null) {
                 vertexShaderSPIRV = compileShaderFile(CVKShaderPlaceHolder.class, "PassThru.vs", VERTEX_SHADER);
+                if (vertexShaderSPIRV == null) {
+                    CVKLOGGER.log(Level.SEVERE, "Failed to compile AxesRenderable shaders: PassThru.vs");
+                    return CVK_ERROR_SHADER_COMPILATION;
+                }
             }
             
             if (geometryShaderSPIRV == null) {
                 geometryShaderSPIRV = compileShaderFile(CVKShaderPlaceHolder.class, "PassThruLine.gs", GEOMETRY_SHADER);
+                if (geometryShaderSPIRV == null) {
+                    CVKLOGGER.log(Level.SEVERE, "Failed to compile AxesRenderable shader: PassThruLine.gs");
+                    return CVK_ERROR_SHADER_COMPILATION;
+                }
             }
             
             if (fragmentShaderSPIRV == null) {
                 fragmentShaderSPIRV = compileShaderFile(CVKShaderPlaceHolder.class, "PassThru.fs", FRAGMENT_SHADER);
+                if (fragmentShaderSPIRV == null) {
+                    CVKLOGGER.log(Level.SEVERE, "Failed to compile AxesRenderable shaders: PassThru.fs");
+                    return CVK_ERROR_SHADER_COMPILATION;
+                }
             }
-=======
-            vertexShaderSPIRV = compileShaderFile(CVKShaderPlaceHolder.class, "PassThru.vs", VERTEX_SHADER);
-            geometryShaderSPIRV = compileShaderFile(CVKShaderPlaceHolder.class, "PassThruLine.gs", GEOMETRY_SHADER);
-            fragmentShaderSPIRV = compileShaderFile(CVKShaderPlaceHolder.class, "PassThru.fs", FRAGMENT_SHADER);
->>>>>>> e784f233
         } catch(Exception ex){
             CVKLOGGER.log(Level.SEVERE, "Failed to compile AxesRenderable shaders: {0}", ex.toString());
             ret = CVK_ERROR_SHADER_COMPILATION;
@@ -287,24 +295,23 @@
         try{           
             hVertexShaderModule = CVKShaderUtils.createShaderModule(vertexShaderSPIRV.bytecode(), cvkDevice.GetDevice());
             if (hVertexShaderModule == VK_NULL_HANDLE) {
-                throw new RuntimeException("Failed to create shader from PassThru.vs.spv bytes");
+                CVKLOGGER.log(Level.SEVERE, "Failed to create shader module for: PassThru.vs");
+                return CVK_ERROR_SHADER_MODULE;
             }
             hGeometryShaderModule = CVKShaderUtils.createShaderModule(geometryShaderSPIRV.bytecode(), cvkDevice.GetDevice());
             if (hGeometryShaderModule == VK_NULL_HANDLE) {
-                throw new RuntimeException("Failed to create shader from PassThruLine.gs.spv bytes");
+                CVKLOGGER.log(Level.SEVERE, "Failed to create shader module for: PassThruLine.gs");
+                return CVK_ERROR_SHADER_MODULE;
             }
             hFragmentShaderModule = CVKShaderUtils.createShaderModule(fragmentShaderSPIRV.bytecode(), cvkDevice.GetDevice());
             if (hFragmentShaderModule == VK_NULL_HANDLE) {
-                throw new RuntimeException("Failed to create shader from PassThru.gs.spv bytes");
+                CVKLOGGER.log(Level.SEVERE, "Failed to create shader module for: PassThru.fs");
+                return CVK_ERROR_SHADER_MODULE;
             }
         } catch(Exception ex){
-<<<<<<< HEAD
             CVKLOGGER.log(Level.SEVERE, "Failed to create shader module AxesRenderable: {0}", ex.toString());
             ret = CVK_ERROR_SHADER_MODULE;
             return ret;
-=======
-            CVKLOGGER.log(Level.WARNING, "Failed to compile AxesRenderable shaders: {0}", ex.toString());
->>>>>>> e784f233
         }
         
         CVKLOGGER.log(Level.INFO, "Shader modules loaded for AxesRenderable class");
@@ -342,13 +349,7 @@
         int ret = VK_SUCCESS;
         if (!staticInitialised) {
             LoadShaders(cvkDevice);
-            if (VkFailed(ret)) { 
-                return ret; 
-            }
-<<<<<<< HEAD
-=======
-            //ret = CreateDescriptorLayout(cvkDevice);
->>>>>>> e784f233
+            if (VkFailed(ret)) { return ret; }
             staticInitialised = true;
         }
         return ret;
@@ -360,7 +361,6 @@
     }
     
     
-<<<<<<< HEAD
     public void DestroyStaticResources() {
         if (vertexShaderSPIRV != null) {
             vertexShaderSPIRV.free();
@@ -378,12 +378,6 @@
         }
         
         staticInitialised = false;
-=======
-    public void DestroyStatic() {
-        vertexShaderSPIRV.free();
-        geometryShaderSPIRV.free();
-        fragmentShaderSPIRV.free();
->>>>>>> e784f233
     }
     
     
@@ -889,24 +883,32 @@
                 VkPipelineLayoutCreateInfo pipelineLayoutInfo = VkPipelineLayoutCreateInfo.callocStack(stack);
                 pipelineLayoutInfo.sType(VK_STRUCTURE_TYPE_PIPELINE_LAYOUT_CREATE_INFO);
                 pipelineLayoutInfo.pSetLayouts(stack.longs(hDescriptorLayout));
-                              
+                
+                // ===>PUSH CONSTANTS <===
                 // TODO HYDRA: Convert to push constants
 //              VkPushConstantRange.Buffer pushConstantRange;
 //              pushConstantRange = VkPushConstantRange.calloc(1);
 //		pushConstantRange.stageFlags(VK_SHADER_STAGE_VERTEX_BIT);
 //		pushConstantRange.size(PUSH_CONSTANT_SIZE);
-//		pushConstantRange.offset(0);
-                
+//		pushConstantRange.offset(0);               
                 
 //                pipelineLayoutInfo.pPushConstantRanges(pushConstantRange);
 //                int num = pipelineLayoutInfo.pushConstantRangeCount();
+
+                // ===> DYNAMIC PROPERTIES CREATION <===
+                IntBuffer pDynamicStates = memAllocInt(2);
+                pDynamicStates.put(VK_DYNAMIC_STATE_VIEWPORT);
+                pDynamicStates.put(VK_DYNAMIC_STATE_SCISSOR);
+                pDynamicStates.flip();
+
+                VkPipelineDynamicStateCreateInfo dynamicState = VkPipelineDynamicStateCreateInfo.calloc();
+                dynamicState.sType(VK_STRUCTURE_TYPE_PIPELINE_DYNAMIC_STATE_CREATE_INFO);
+                dynamicState.pDynamicStates(pDynamicStates);
                 
                 LongBuffer pPipelineLayout = stack.longs(VK_NULL_HANDLE);
 
                 ret = vkCreatePipelineLayout(cvkDevice.GetDevice(), pipelineLayoutInfo, null, pPipelineLayout);
-                if (VkFailed(ret)) { 
-                    return ret; 
-                }
+                if (VkFailed(ret)) { return ret; }
 
                 long hPipelineLayout = pPipelineLayout.get(0);
                 CVKAssert(hPipelineLayout != VK_NULL_HANDLE);
@@ -927,6 +929,7 @@
                 pipelineInfo.subpass(0);
                 pipelineInfo.basePipelineHandle(VK_NULL_HANDLE);
                 pipelineInfo.basePipelineIndex(-1);
+                pipelineInfo.pDynamicState(dynamicState);
                 
                 LongBuffer pGraphicsPipeline = stack.mallocLong(1);
                 ret = vkCreateGraphicsPipelines(cvkDevice.GetDevice(), 
@@ -934,9 +937,7 @@
                                                 pipelineInfo, 
                                                 null, 
                                                 pGraphicsPipeline);
-                if (VkFailed(ret)) { 
-                    return ret; 
-                }
+                if (VkFailed(ret)) { return ret; }
                 
                 pipelines.add(pGraphicsPipeline.get(0));
                 CVKAssert(pipelines.get(i) != VK_NULL_HANDLE);
@@ -969,6 +970,22 @@
             ret = vkBeginCommandBuffer(commandBuffer, beginInfo);
             checkVKret(ret);    
 
+	    // Set the dynamic viewport and scissor
+            VkViewport.Buffer viewport = VkViewport.callocStack(1, stack);
+            viewport.x(0.0f);
+            viewport.y(0.0f);
+            viewport.width(cvkSwapChain.GetWidth());
+            viewport.height(cvkSwapChain.GetHeight());
+            viewport.minDepth(0.0f);
+            viewport.maxDepth(1.0f);
+
+            VkRect2D.Buffer scissor = VkRect2D.callocStack(1, stack);
+            scissor.offset(VkOffset2D.callocStack(stack).set(0, 0));
+            scissor.extent(cvkDevice.GetCurrentSurfaceExtent());
+
+            vkCmdSetViewport(commandBuffer, 0, viewport);           
+            vkCmdSetScissor(commandBuffer, 0, scissor);
+            
             vkCmdBindPipeline(commandBuffer, VK_PIPELINE_BIND_POINT_GRAPHICS, pipelines.get(index));
 
             // We only use 1 vertBuffer here as the verts are fixed the entire lifetime of the object
@@ -1030,16 +1047,11 @@
             CVKAssert(cvkVertexBuffer == null);
             CVKAssert(commandBuffers == null);
          } else {
-            // This is the resize path, image count is unchanged.  We need to recreate
-            // pipelines as Vulkan doesn't have a good mechanism to update them and as
-            // they define the viewport and scissor rect they are now out of date.  We
-            // also need to update the uniform buffer as a new image size will mean a
+            // This is the resize path, image count is unchanged.  We
+            // need to update the uniform buffer as a new image size will mean a
             // different position for our FPS.  After updating the uniform buffers we
             // need to update the descriptor sets that bind the uniform buffers as well.
-            DestroyPipeline();
-            DestroyPipelineLayouts();
             DestroyDescriptorSets();
-            CVKAssert(pipelines == null);
             needsResize = true;
         }
         
@@ -1081,20 +1093,15 @@
                 if (VkFailed(ret)) { return ret; }                                       
             }      
         } else {
-            // This is the resize path, image count is unchanged.  We need to recreate
-            // pipelines as Vulkan doesn't have a good mechanism to update them and as
-            // they define the viewport and scissor rect they are now out of date.        
-            try (MemoryStack stack = stackPush()) {
-                                
-                ret = CreatePipeline();
-                if (VkFailed(ret)) { return ret; }                           
+            // This is the resize path, image count is unchanged.       
+            try (MemoryStack stack = stackPush()) {                     
                 
                 ret = UpdateUniformBuffers(stack);
                 if (VkFailed(ret)) { return ret; }
 
                 ret = CreateDescriptorSets(stack);
                 if (VkFailed(ret)) { return ret; } 
-            }              
+            }
         }
         
         needsResize = false;
@@ -1173,43 +1180,21 @@
     
     @Override
     public int Initialise(CVKDevice cvkDevice) {
-<<<<<<< HEAD
         // Check for double initialisation
         CVKAssert(hDescriptorLayout == VK_NULL_HANDLE);
         CVKAssert(hVertexShaderModule == VK_NULL_HANDLE);
         
-=======
->>>>>>> e784f233
         int ret = VK_SUCCESS;
         
         this.cvkDevice = cvkDevice;
         
         // This only needs to be initialised once but can't be static as each graph will
         // have their own device and the layout must be bound to that.
-<<<<<<< HEAD
         ret = CreateDescriptorLayout();
-        if (VkFailed(ret)) {
-            return ret;
-        }
+        if (VkFailed(ret)) { return ret; }
         
         ret = CreateShaderModules();
-        if (VkFailed(ret)) {
-            return ret;
-=======
-        if (hDescriptorLayout == VK_NULL_HANDLE) {
-            ret = CreateDescriptorLayout();
-            if (VkFailed(ret)) {
-                return ret;
-            }
-        }
-        
-        if (hVertexShaderModule == VK_NULL_HANDLE) {
-            ret = CreateShaderModules();
-            if (VkFailed(ret)) {
-                return ret;
-            }
->>>>>>> e784f233
-        }
+        if (VkFailed(ret)) { return ret; }
                
         return VK_SUCCESS;
     }
