/*
 * Copyright 2010-2020 Australian Signals Directorate
 *
 * Licensed under the Apache License, Version 2.0 (the "License");
 * you may not use this file except in compliance with the License.
 * You may obtain a copy of the License at
 *
 *     http://www.apache.org/licenses/LICENSE-2.0
 *
 * Unless required by applicable law or agreed to in writing, software
 * distributed under the License is distributed on an "AS IS" BASIS,
 * WITHOUT WARRANTIES OR CONDITIONS OF ANY KIND, either express or implied.
 * See the License for the specific language governing permissions and
 * limitations under the License.
 */
package au.gov.asd.tac.constellation.visual.vulkan.renderables;

import au.gov.asd.tac.constellation.utilities.camera.Graphics3DUtilities;
import au.gov.asd.tac.constellation.utilities.graphics.Matrix44f;
import au.gov.asd.tac.constellation.visual.vulkan.CVKDevice;
import au.gov.asd.tac.constellation.visual.vulkan.CVKShaderUtils;
import au.gov.asd.tac.constellation.visual.vulkan.CVKShaderUtils.SPIRV;
import static au.gov.asd.tac.constellation.visual.vulkan.CVKShaderUtils.ShaderKind.FRAGMENT_SHADER;
import static au.gov.asd.tac.constellation.visual.vulkan.CVKShaderUtils.ShaderKind.VERTEX_SHADER;
import static au.gov.asd.tac.constellation.visual.vulkan.CVKShaderUtils.compileShaderFile;
import au.gov.asd.tac.constellation.visual.vulkan.CVKSwapChain;
import static au.gov.asd.tac.constellation.visual.vulkan.CVKUtils.VerifyInRenderThread;
import static au.gov.asd.tac.constellation.visual.vulkan.CVKUtils.checkVKret;
import au.gov.asd.tac.constellation.visual.vulkan.shaders.CVKShaderPlaceHolder;
import java.nio.ByteBuffer;
import java.nio.LongBuffer;
import java.util.logging.Level;
import org.lwjgl.PointerBuffer;
import org.lwjgl.system.MemoryStack;
import static org.lwjgl.system.MemoryStack.stackPush;
import static org.lwjgl.vulkan.VK10.VK_COLOR_COMPONENT_A_BIT;
import static org.lwjgl.vulkan.VK10.VK_COLOR_COMPONENT_B_BIT;
import static org.lwjgl.vulkan.VK10.VK_COLOR_COMPONENT_G_BIT;
import static org.lwjgl.vulkan.VK10.VK_COLOR_COMPONENT_R_BIT;
import static org.lwjgl.vulkan.VK10.VK_COMMAND_BUFFER_LEVEL_SECONDARY;
import static org.lwjgl.vulkan.VK10.VK_COMMAND_BUFFER_USAGE_RENDER_PASS_CONTINUE_BIT;
import static org.lwjgl.vulkan.VK10.VK_CULL_MODE_BACK_BIT;
import static org.lwjgl.vulkan.VK10.VK_DESCRIPTOR_TYPE_INPUT_ATTACHMENT;
import static org.lwjgl.vulkan.VK10.VK_DESCRIPTOR_TYPE_UNIFORM_BUFFER;
import static org.lwjgl.vulkan.VK10.VK_FORMAT_R32G32B32_SFLOAT;
import static org.lwjgl.vulkan.VK10.VK_LOGIC_OP_COPY;
import static org.lwjgl.vulkan.VK10.VK_NULL_HANDLE;
import static org.lwjgl.vulkan.VK10.VK_PIPELINE_BIND_POINT_GRAPHICS;
import static org.lwjgl.vulkan.VK10.VK_POLYGON_MODE_FILL;
import static org.lwjgl.vulkan.VK10.VK_SAMPLE_COUNT_1_BIT;
import static org.lwjgl.vulkan.VK10.VK_SHADER_STAGE_FRAGMENT_BIT;
import static org.lwjgl.vulkan.VK10.VK_SHADER_STAGE_VERTEX_BIT;
import static org.lwjgl.vulkan.VK10.VK_STRUCTURE_TYPE_COMMAND_BUFFER_BEGIN_INFO;
import static org.lwjgl.vulkan.VK10.VK_STRUCTURE_TYPE_GRAPHICS_PIPELINE_CREATE_INFO;
import static org.lwjgl.vulkan.VK10.VK_STRUCTURE_TYPE_PIPELINE_COLOR_BLEND_STATE_CREATE_INFO;
import static org.lwjgl.vulkan.VK10.VK_STRUCTURE_TYPE_PIPELINE_INPUT_ASSEMBLY_STATE_CREATE_INFO;
import static org.lwjgl.vulkan.VK10.VK_STRUCTURE_TYPE_PIPELINE_LAYOUT_CREATE_INFO;
import static org.lwjgl.vulkan.VK10.VK_STRUCTURE_TYPE_PIPELINE_MULTISAMPLE_STATE_CREATE_INFO;
import static org.lwjgl.vulkan.VK10.VK_STRUCTURE_TYPE_PIPELINE_RASTERIZATION_STATE_CREATE_INFO;
import static org.lwjgl.vulkan.VK10.VK_STRUCTURE_TYPE_PIPELINE_SHADER_STAGE_CREATE_INFO;
import static org.lwjgl.vulkan.VK10.VK_STRUCTURE_TYPE_PIPELINE_VERTEX_INPUT_STATE_CREATE_INFO;
import static org.lwjgl.vulkan.VK10.VK_STRUCTURE_TYPE_PIPELINE_VIEWPORT_STATE_CREATE_INFO;
import static org.lwjgl.vulkan.VK10.VK_SUCCESS;
import static org.lwjgl.vulkan.VK10.VK_VERTEX_INPUT_RATE_VERTEX;
import static org.lwjgl.vulkan.VK10.vkBeginCommandBuffer;
import static org.lwjgl.vulkan.VK10.vkCmdBindPipeline;
import static org.lwjgl.vulkan.VK10.vkCmdDraw;
import static org.lwjgl.vulkan.VK10.vkCreateGraphicsPipelines;
import static org.lwjgl.vulkan.VK10.vkCreatePipelineLayout;
import static org.lwjgl.vulkan.VK10.vkEndCommandBuffer;
import static org.lwjgl.vulkan.VK10.vkDestroyPipeline;
import static org.lwjgl.vulkan.VK10.vkDestroyPipelineLayout;
import static org.lwjgl.vulkan.VK10.*;
import org.lwjgl.vulkan.VkCommandBuffer;
import org.lwjgl.vulkan.VkCommandBufferBeginInfo;
import org.lwjgl.vulkan.VkGraphicsPipelineCreateInfo;
import org.lwjgl.vulkan.VkOffset2D;
import org.lwjgl.vulkan.VkPipelineColorBlendAttachmentState;
import org.lwjgl.vulkan.VkPipelineColorBlendStateCreateInfo;
import org.lwjgl.vulkan.VkPipelineInputAssemblyStateCreateInfo;
import org.lwjgl.vulkan.VkPipelineLayoutCreateInfo;
import org.lwjgl.vulkan.VkPipelineMultisampleStateCreateInfo;
import org.lwjgl.vulkan.VkPipelineRasterizationStateCreateInfo;
import org.lwjgl.vulkan.VkPipelineShaderStageCreateInfo;
import org.lwjgl.vulkan.VkPipelineVertexInputStateCreateInfo;
import org.lwjgl.vulkan.VkPipelineViewportStateCreateInfo;
import org.lwjgl.vulkan.VkRect2D;
import org.lwjgl.vulkan.VkViewport;
import org.lwjgl.vulkan.VkCommandBufferInheritanceInfo;
import org.lwjgl.vulkan.VkVertexInputAttributeDescription;
import org.lwjgl.vulkan.VkVertexInputBindingDescription;

import au.gov.asd.tac.constellation.utilities.graphics.Vector3f;
import au.gov.asd.tac.constellation.utilities.graphics.Vector4f;
import static au.gov.asd.tac.constellation.visual.vulkan.CVKShaderUtils.ShaderKind.GEOMETRY_SHADER;
import static au.gov.asd.tac.constellation.visual.vulkan.CVKUtils.CVKLOGGER;
import static au.gov.asd.tac.constellation.visual.vulkan.CVKUtils.VkFailed;
import static au.gov.asd.tac.constellation.visual.vulkan.CVKUtils.VkSucceeded;
import au.gov.asd.tac.constellation.visual.vulkan.CVKVisualProcessor;
import au.gov.asd.tac.constellation.visual.vulkan.resourcetypes.CVKBuffer;
import au.gov.asd.tac.constellation.visual.vulkan.resourcetypes.CVKCommandBuffer;
import java.util.ArrayList;
import java.util.List;
<<<<<<< HEAD
import org.lwjgl.system.MemoryUtil;
=======
>>>>>>> 3bdca836
import static org.lwjgl.vulkan.VK10.VK_BUFFER_USAGE_VERTEX_BUFFER_BIT;
import static org.lwjgl.vulkan.VK10.VK_MEMORY_PROPERTY_HOST_COHERENT_BIT;
import static org.lwjgl.vulkan.VK10.VK_MEMORY_PROPERTY_HOST_VISIBLE_BIT;
import static org.lwjgl.vulkan.VK10.vkCmdBindVertexBuffers;
import static org.lwjgl.vulkan.VK10.vkMapMemory;
import static org.lwjgl.vulkan.VK10.vkUnmapMemory;
<<<<<<< HEAD
import org.lwjgl.vulkan.VkDescriptorBufferInfo;
import org.lwjgl.vulkan.VkDescriptorSetAllocateInfo;
import org.lwjgl.vulkan.VkDescriptorSetLayoutBinding;
import org.lwjgl.vulkan.VkDescriptorSetLayoutCreateInfo;
import org.lwjgl.vulkan.VkWriteDescriptorSet;
=======
import org.lwjgl.vulkan.VkBufferCreateInfo;
import org.lwjgl.vulkan.VkMemoryAllocateInfo;
import org.lwjgl.vulkan.VkMemoryRequirements;
import org.lwjgl.vulkan.VkPhysicalDeviceMemoryProperties;
import org.lwjgl.vulkan.VkPipelineDepthStencilStateCreateInfo;
>>>>>>> 3bdca836

public class CVKAxesRenderable extends CVKRenderable {
    
    // Compiled Shader modules
    protected static long vertShaderModule = VK_NULL_HANDLE;
    protected static long fragShaderModule = VK_NULL_HANDLE;
    protected static long geomShaderModule = VK_NULL_HANDLE;
    
    // Compiled Shaders
    protected static SPIRV vertShaderSPIRV;
    protected static SPIRV fragShaderSPIRV;
<<<<<<< HEAD
    protected static SPIRV geomShaderSPIRV;
=======
    
    
    protected long pipelineLayout = 0;
    protected long graphicsPipeline = 0;
    protected List<CVKCommandBuffer> commandBuffers = null;
    protected PointerBuffer handlePointer;    
    protected long vertexBuffer = 0;
    protected long vertexBufferMemory = 0;        
    protected List<CVKBuffer> vertUniformBuffers = null;
    protected List<CVKBuffer> geomUniformBuffers = null;
    protected List<CVKBuffer> vertBuffers = null;    
    public long GetGraphicsPipeline() {return graphicsPipeline; }
    
>>>>>>> 3bdca836
       
    // FROM AxesRenderable...
    private static final float LEN = 0.5f;
    private static final float HEAD = 0.05f;
    private static final int AXES_OFFSET = 50;
    private static final Vector4f XCOLOR = new Vector4f(1, 0.5f, 0.5f, 0.75f);
    private static final Vector4f YCOLOR = new Vector4f(0.5f, 1, 0.5f, 0.75f);
    private static final Vector4f ZCOLOR = new Vector4f(0, 0.5f, 1, 0.75f);
    private static final Vector3f ZERO_3F = new Vector3f(0, 0, 0);
    private static final Matrix44f IDENTITY_44F = Matrix44f.identity();

    private static final int NUMBER_OF_VERTICES = 3 * 2 + 4 + 4 + 4 + 4 + 6 + 6;
    private static final int COLOR_BUFFER_WIDTH = 4;
    private static final int VERTEX_BUFFER_WIDTH = 3;
    
    private Vector3f topRightCorner = new Vector3f();
    private float pScale = 0;
    
    private Vertex[] vertices = new Vertex[NUMBER_OF_VERTICES];
    private VertexUniformBufferObject vertexUBO = new VertexUniformBufferObject();
    protected List<CVKBuffer> vertexUniformBuffers = null;
    protected List<CVKBuffer> vertexBuffers = null;
    
    private List<Long> pipelines = null;
    private List<Long> pipelineLayouts = null;
    private LongBuffer pDescriptorSets = null;
    private static long hDescriptorLayout = VK_NULL_HANDLE;  
    
    
    private static class Vertex {

        private static final int SIZEOF = (3 + 4) * Float.BYTES;
        private static final int OFFSETOF_POS = 0;
        private static final int OFFSETOF_COLOR = 3 * Float.BYTES;

        private final Vector3f vertex;
        private final Vector4f color;

        public Vertex(final Vector3f vertex, final Vector4f color) {
            this.vertex = vertex;
            this.color = color;
        }
        
        private static void CopyTo(ByteBuffer buffer, Vertex[] vertices) {
            for(Vertex vertex : vertices) {
                buffer.putFloat(vertex.vertex.getX());
                buffer.putFloat(vertex.vertex.getY());
                buffer.putFloat(vertex.vertex.getZ());
                                
                buffer.putFloat(vertex.color.a[0]);
                buffer.putFloat(vertex.color.a[1]);
                buffer.putFloat(vertex.color.a[2]);
                buffer.putFloat(vertex.color.a[3]);
            }
        }      

        private static VkVertexInputBindingDescription.Buffer getBindingDescription() {

            VkVertexInputBindingDescription.Buffer bindingDescription =
                    VkVertexInputBindingDescription.callocStack(1);

            bindingDescription.binding(0);
            bindingDescription.stride(Vertex.SIZEOF);
            bindingDescription.inputRate(VK_VERTEX_INPUT_RATE_VERTEX);

            return bindingDescription;
        }

        private static VkVertexInputAttributeDescription.Buffer getAttributeDescriptions() {

            VkVertexInputAttributeDescription.Buffer attributeDescriptions =
                    VkVertexInputAttributeDescription.callocStack(2);

            // Vertex
            VkVertexInputAttributeDescription vertexDescription = attributeDescriptions.get(0);
            vertexDescription.binding(0);
            vertexDescription.location(0);
            vertexDescription.format(VK_FORMAT_R32G32B32_SFLOAT);
            vertexDescription.offset(OFFSETOF_POS);

            // Color
            VkVertexInputAttributeDescription colorDescription = attributeDescriptions.get(1);
            colorDescription.binding(0);
            colorDescription.location(1);
            colorDescription.format(VK_FORMAT_R32G32B32A32_SFLOAT);
            colorDescription.offset(OFFSETOF_COLOR);

            return attributeDescriptions.rewind();
        }
    }
    
    private static class VertexUniformBufferObject {
        private static final int SIZEOF = 16 * Float.BYTES;
        public Matrix44f mvMatrix;
      
        public VertexUniformBufferObject() {
            mvMatrix = new Matrix44f();
        }
        
        private void CopyTo(ByteBuffer buffer) {
            for (int iRow = 0; iRow < 4; ++iRow) {
                for (int iCol = 0; iCol < 4; ++iCol) {
                    buffer.putFloat(mvMatrix.get(iRow, iCol));
                }
            }
        }         
    }     
    
    
    public CVKAxesRenderable(CVKVisualProcessor visualProcessor) {
        parent = visualProcessor;
      
    }
    
    @Override
    public void Destroy() {
        DestroyCommandBuffers();
        DestroyPipeline();
        // Destroy vertex buffers
        //vkDestroyBuffer(cvkDevice, vertexBuffer);
        //vkFreeMemory(cvkDevice, vertexBufferMemory);
        
        // Destroy command buffers
        //vkDestroyShaderModule(cvkDevice.GetDevice(), vertShaderModule, 0);
        //vkDestroyShaderModule(cvkDevice.GetDevice(), fragShaderModule, 0);
        
        // vkDestroyDescriptorSet
    }
    
    
    private void DestroyCommandBuffers() {
        if (null != commandBuffers && commandBuffers.size() > 0) {
            commandBuffers.forEach(el -> {el.Destroy();});
            commandBuffers.clear();
            commandBuffers = null;
        }       
    }
    
    
    private void DestroyPipeline() {
        if (null != vertexUniformBuffers && vertexUniformBuffers.size() > 0) {
            for (int i = 0; i < vertexUniformBuffers.size(); ++i) {
                vkDestroyBuffer(cvkDevice.GetDevice(), vertexUniformBuffers.get(i).GetBufferHandle(), null);
                vkFreeMemory(cvkDevice.GetDevice(), vertexUniformBuffers.get(i).GetMemoryBufferHandle(), null);
            }
            vertexUniformBuffers = null;
        }
        
        // Destory pipeline and layout
        if (0 != graphicsPipeline) {
            vkDestroyPipeline(cvkDevice.GetDevice(), graphicsPipeline, null);
            graphicsPipeline = 0;
        }
        
        if (0 != pipelineLayout) {
            vkDestroyPipelineLayout(cvkDevice.GetDevice(), pipelineLayout, null);
            pipelineLayout = 0;
        }
    }
    
    @Override
    public int GetVertexCount(){return NUMBER_OF_VERTICES; }
    
    
    public int Init(CVKDevice cvkDevice) {
        int ret = VK_SUCCESS;
 
         
//        ret = DeviceInitialised(cvkDevice);
//        if (VkFailed(ret)) { return ret; }
//               
//        ret = CreateVertexBuffer();
//        if (VkFailed(ret)) { return ret; }
//        
//        ret = CreateIndexBuffer();
//        if (VkFailed(ret)) { return ret; }
        
        //ret = CreateDescriptorLayout();
        //checkVKret(ret);
        
        
        return ret;
    }
    
    private float calculateProjectionScale(final int[] viewport) {
        // calculate the number of pixels a scene object of y-length 1 projects to.
        final Vector3f unitPosition = new Vector3f(0, 1, 0);
        final Vector4f proj1 = new Vector4f();
        Graphics3DUtilities.project(ZERO_3F, IDENTITY_44F, viewport, proj1);
        final Vector4f proj2 = new Vector4f();
        Graphics3DUtilities.project(unitPosition, IDENTITY_44F, viewport, proj2);
        final float yScale = proj2.a[1] - proj1.a[1];

        return 25.0f / yScale;
    } 
    
    private int CreateUniformBuffers(MemoryStack stack, CVKSwapChain cvkSwapChain) {
        int ret = VK_SUCCESS;
     
        // TODO_TT: investigate a frames in flight < imageCount approach
        int imageCount = cvkSwapChain.GetImageCount();        
        
        // LIFTED FROM AxeaRenerable.reshape(...)
        // The logic here seems to be the FPS text needs to be 50 pixels from the 
        // edges, the calculation of dx and dy implies that the viewport is 
        //-width/2, -height/2, width/2, height/2
        
        // whenever the drawable shape changes, recalculate the place where the fps is drawn
        
        // This is a GL viewport where the screen space origin is in the bottom left corner
        //final int[] viewport = new int[]{0, 0, cvkSwapChain.GetWidth(), cvkSwapChain.GetHeight()};
        
        // In Vulkan the screen space origin is in the top left hand corner.  Note we put the origin at 0, H and 
        // the viewport dimensions are W and -H.  The -H means we we still have a 0->H range, just running in the
        // opposite direction to GL.
        final int[] viewport = new int[]{0, cvkSwapChain.GetHeight(), cvkSwapChain.GetWidth(), -cvkSwapChain.GetHeight()};
               
        final int dx = cvkSwapChain.GetWidth() / 2 - AXES_OFFSET;
        final int dy = -cvkSwapChain.GetHeight() / 2 + AXES_OFFSET;
        pScale = calculateProjectionScale(viewport);
        Graphics3DUtilities.moveByProjection(ZERO_3F, IDENTITY_44F, viewport, dx, dy, topRightCorner);
        
        // LIFTED FROM AxesRenerable.display(...)
        // Extract the rotation matrix from the mvp matrix.
        final Matrix44f rotationMatrix = new Matrix44f();
        parent.getDisplayModelViewProjectionMatrix().getRotationMatrix(rotationMatrix);

        // Scale down to size.
        final Matrix44f scalingMatrix = new Matrix44f();
        scalingMatrix.makeScalingMatrix(pScale, pScale, 0);
        final Matrix44f srMatrix = new Matrix44f();
        srMatrix.multiply(scalingMatrix, rotationMatrix);

        // Translate to the top right corner.
        final Matrix44f translationMatrix = new Matrix44f();
        translationMatrix.makeTranslationMatrix(topRightCorner.getX(), 
                                                topRightCorner.getY(), 
                                                topRightCorner.getZ()); 
        vertexUBO.mvMatrix.multiply(translationMatrix, srMatrix); 
              
        vertexUniformBuffers = new ArrayList<>();     
        for (int i = 0; i < imageCount; ++i) {   
            // Initial fill of the vertex uniform buffer
            int size = VertexUniformBufferObject.SIZEOF;
            CVKBuffer vertUniformBuffer = CVKBuffer.Create(cvkDevice, 
                                                          VertexUniformBufferObject.SIZEOF,
                                                          VK_BUFFER_USAGE_UNIFORM_BUFFER_BIT,
                                                          VK_MEMORY_PROPERTY_HOST_VISIBLE_BIT | VK_MEMORY_PROPERTY_HOST_COHERENT_BIT);
                        
            PointerBuffer vertData = stack.mallocPointer(1);
            vkMapMemory(cvkDevice.GetDevice(), vertUniformBuffer.GetMemoryBufferHandle(), 0, size, 0, vertData);
            {
                vertexUBO.CopyTo(vertData.getByteBuffer(0, size));
            }
            vkUnmapMemory(cvkDevice.GetDevice(), vertUniformBuffer.GetMemoryBufferHandle());     
            vertexUniformBuffers.add(vertUniformBuffer);            
         
        }
        return ret;                
    }
    
    private int CreateVertexBuffers(MemoryStack stack, CVKSwapChain cvkSwapChain) {
         int ret = VK_SUCCESS;
     
        // TODO_TT: investigate a frames in flight < imageCount approach
        //int imageCount = cvkSwapChain.GetImageCount();
                
        // TODO_TT: clean this up
        vertexBuffers = new ArrayList<>();
        
        // Size to upper limit, we don't have to draw each one.
        int size = vertices.length * Vertex.SIZEOF;
        
        // Converted from AxesRenderable.java. Keeping comments for reference.
        int i =  0;
        // x axis
        // axesBatch.stage(colorTarget, XCOLOR);
        // axesBatch.stage(vertexTarget, ZERO_3F);
        vertices[i++] = new Vertex(ZERO_3F, XCOLOR);
        // axesBatch.stage(colorTarget, XCOLOR);
        // axesBatch.stage(vertexTarget, LEN, 0, 0);      
        vertices[i++] = new Vertex(new Vector3f(LEN,0f,0f), XCOLOR);
        
        // arrow
        // axesBatch.stage(colorTarget, XCOLOR);
        // axesBatch.stage(vertexTarget, LEN - HEAD, HEAD, 0);
        vertices[i++] = new Vertex(new Vector3f(LEN - HEAD, HEAD, 0f), XCOLOR);
        // axesBatch.stage(colorTarget, XCOLOR);
        // axesBatch.stage(vertexTarget, LEN, 0, 0);
        vertices[i++] = new Vertex(new Vector3f(LEN, 0f, 0f), XCOLOR);
        // axesBatch.stage(colorTarget, XCOLOR);
        // axesBatch.stage(vertexTarget, LEN, 0, 0);
        vertices[i++] = new Vertex(new Vector3f(LEN, 0f, 0f), XCOLOR);
        // axesBatch.stage(colorTarget, XCOLOR);
        // axesBatch.stage(vertexTarget, LEN - HEAD, -HEAD, 0);
        vertices[i++] = new Vertex(new Vector3f(LEN - HEAD, -HEAD, 0f), XCOLOR);

        // X
        // axesBatch.stage(colorTarget, XCOLOR);
        // axesBatch.stage(vertexTarget, LEN + HEAD, HEAD, HEAD);
        vertices[i++] = new Vertex(new Vector3f(LEN + HEAD, HEAD, HEAD), XCOLOR);
        // axesBatch.stage(colorTarget, XCOLOR);
        // axesBatch.stage(vertexTarget, LEN + HEAD, -HEAD, -HEAD);
        vertices[i++] = new Vertex(new Vector3f(LEN + HEAD, -HEAD, -HEAD), XCOLOR);
        // axesBatch.stage(colorTarget, XCOLOR);
        // axesBatch.stage(vertexTarget, LEN + HEAD, HEAD, -HEAD);
        vertices[i++] = new Vertex(new Vector3f(LEN + HEAD, HEAD, -HEAD), XCOLOR);
        // axesBatch.stage(colorTarget, XCOLOR);
        // axesBatch.stage(vertexTarget, LEN + HEAD, -HEAD, HEAD);
        vertices[i++] = new Vertex(new Vector3f(LEN + HEAD, -HEAD, HEAD), XCOLOR);

        // y axis
        // axesBatch.stage(colorTarget, YCOLOR);
        // axesBatch.stage(vertexTarget, ZERO_3F);
        vertices[i++] = new Vertex(ZERO_3F, YCOLOR);
        // axesBatch.stage(colorTarget, YCOLOR);
        // axesBatch.stage(vertexTarget, 0, LEN, 0);
        vertices[i++] = new Vertex(new Vector3f(0f, LEN, 0f), YCOLOR);
        // arrow
        // axesBatch.stage(colorTarget, YCOLOR);
        // axesBatch.stage(vertexTarget, 0, LEN - HEAD, HEAD);
        vertices[i++] = new Vertex(new Vector3f(0f, LEN - HEAD, HEAD), YCOLOR);
        // axesBatch.stage(colorTarget, YCOLOR);
        // axesBatch.stage(vertexTarget, 0, LEN, 0);
        vertices[i++] = new Vertex(new Vector3f(0f, LEN, 0f), YCOLOR);
        // axesBatch.stage(colorTarget, YCOLOR);
        // axesBatch.stage(vertexTarget, 0, LEN, 0);
        vertices[i++] = new Vertex(new Vector3f(0f, LEN, 0f), YCOLOR);
        // axesBatch.stage(colorTarget, YCOLOR);
        // axesBatch.stage(vertexTarget, 0, LEN - HEAD, -HEAD);
        vertices[i++] = new Vertex(new Vector3f(0f, LEN - HEAD, -HEAD), YCOLOR);
        // Y
        // axesBatch.stage(colorTarget, YCOLOR);
        // axesBatch.stage(vertexTarget, -HEAD, LEN + HEAD, -HEAD);
        vertices[i++] = new Vertex(new Vector3f(-HEAD, LEN + HEAD, -HEAD), YCOLOR);
        // axesBatch.stage(colorTarget, YCOLOR);
        // axesBatch.stage(vertexTarget, 0, LEN + HEAD, 0);
        vertices[i++] = new Vertex(new Vector3f(0f, LEN + HEAD, 0f), YCOLOR);
        // axesBatch.stage(colorTarget, YCOLOR);
        // axesBatch.stage(vertexTarget, HEAD, LEN + HEAD, -HEAD);
        vertices[i++] = new Vertex(new Vector3f(HEAD, LEN + HEAD, -HEAD), YCOLOR);
        // axesBatch.stage(colorTarget, YCOLOR);
        // axesBatch.stage(vertexTarget, 0, LEN + HEAD, 0);
        vertices[i++] = new Vertex(new Vector3f(0f, LEN + HEAD, 0f), YCOLOR);
        // axesBatch.stage(colorTarget, YCOLOR);
        // axesBatch.stage(vertexTarget, 0, LEN + HEAD, 0);
        vertices[i++] = new Vertex(new Vector3f(0f, LEN + HEAD, 0f), YCOLOR);
        // axesBatch.stage(colorTarget, YCOLOR);
        // axesBatch.stage(vertexTarget, 0, LEN + HEAD, HEAD);
        vertices[i++] = new Vertex(new Vector3f(0f, LEN + HEAD, HEAD), YCOLOR);

        // z axis
        // axesBatch.stage(colorTarget, ZCOLOR);
        // axesBatch.stage(vertexTarget, ZERO_3F);
        vertices[i++] = new Vertex(ZERO_3F, ZCOLOR);
        // axesBatch.stage(colorTarget, ZCOLOR);
        // axesBatch.stage(vertexTarget, 0, 0, LEN);
        vertices[i++] = new Vertex(new Vector3f(0f, 0f, LEN), ZCOLOR);
        // arrow
        // axesBatch.stage(colorTarget, ZCOLOR);
        // axesBatch.stage(vertexTarget, -HEAD, 0, LEN - HEAD);
        vertices[i++] = new Vertex(new Vector3f(-HEAD, 0f, LEN - HEAD), ZCOLOR);
        // axesBatch.stage(colorTarget, ZCOLOR);
        // axesBatch.stage(vertexTarget, 0, 0, LEN);
        vertices[i++] = new Vertex(new Vector3f(0f, 0f, LEN), ZCOLOR);
        // axesBatch.stage(colorTarget, ZCOLOR);
        // axesBatch.stage(vertexTarget, 0, 0, LEN);
        vertices[i++] = new Vertex(new Vector3f(0f, 0f, LEN), ZCOLOR);
        // axesBatch.stage(colorTarget, ZCOLOR);
        // axesBatch.stage(vertexTarget, HEAD, 0, LEN - HEAD);
        vertices[i++] = new Vertex(new Vector3f(HEAD, 0f, LEN - HEAD), ZCOLOR);
        // Z
        // axesBatch.stage(colorTarget, ZCOLOR);
        // axesBatch.stage(vertexTarget, -HEAD, HEAD, LEN + HEAD);
        vertices[i++] = new Vertex(new Vector3f(-HEAD, HEAD, LEN + HEAD), ZCOLOR);
        // axesBatch.stage(colorTarget, ZCOLOR);
        // axesBatch.stage(vertexTarget, HEAD, HEAD, LEN + HEAD);
        vertices[i++] = new Vertex(new Vector3f(HEAD, HEAD, LEN + HEAD), ZCOLOR);
        // axesBatch.stage(colorTarget, ZCOLOR);
        // axesBatch.stage(vertexTarget, HEAD, HEAD, LEN + HEAD);
        vertices[i++] = new Vertex(new Vector3f(HEAD, HEAD, LEN + HEAD), ZCOLOR);
        // axesBatch.stage(colorTarget, ZCOLOR);
        // axesBatch.stage(vertexTarget, -HEAD, -HEAD, LEN + HEAD);
        vertices[i++] = new Vertex(new Vector3f(-HEAD, -HEAD, LEN + HEAD), ZCOLOR);
        // axesBatch.stage(colorTarget, ZCOLOR);
        // axesBatch.stage(vertexTarget, -HEAD, -HEAD, LEN + HEAD);
        vertices[i++] = new Vertex(new Vector3f(-HEAD, -HEAD, LEN + HEAD), ZCOLOR);
        // axesBatch.stage(colorTarget, ZCOLOR);
        // axesBatch.stage(vertexTarget, HEAD, -HEAD, LEN + HEAD);
        vertices[i++] = new Vertex(new Vector3f(HEAD, -HEAD, LEN + HEAD), ZCOLOR);
        
         
        //TODO_TT: most if not all of Constellation's vertex buffers won't change after creation
        // so they should probably be allocated as VK_MEMORY_PROPERTY_DEVICE_LOCAL_BIT and staged
        // to once to fill them (staging buffer this is host visible then copied to the device local)
        //for (int j = 0; j < imageCount; ++j) {   
        CVKBuffer vertexBuffer = CVKBuffer.Create(cvkDevice, 
                                                        size,
                                                        VK_BUFFER_USAGE_VERTEX_BUFFER_BIT,
                                                        VK_MEMORY_PROPERTY_HOST_VISIBLE_BIT | VK_MEMORY_PROPERTY_HOST_COHERENT_BIT);
        vertexBuffers.add(vertexBuffer);

        PointerBuffer data = stack.mallocPointer(1);
        vkMapMemory(cvkDevice.GetDevice(), vertexBuffer.GetMemoryBufferHandle(), 0, size, 0, data);
        {
            Vertex.CopyTo(data.getByteBuffer(0, size), vertices);
        }
        vkUnmapMemory(cvkDevice.GetDevice(), vertexBuffer.GetMemoryBufferHandle());

        return ret;  
    
    }
    
    
    public int CreateCommandBuffers(CVKSwapChain cvkSwapChain) {
        int ret = VK_SUCCESS;
        int imageCount = cvkSwapChain.GetImageCount();
        
        commandBuffers = new ArrayList<>(imageCount);

        for (int i = 0; i < imageCount; ++i) {
            CVKCommandBuffer buffer = CVKCommandBuffer.Create(cvkDevice, VK_COMMAND_BUFFER_LEVEL_SECONDARY);
            buffer.DEBUGNAME = String.format("CVKAxesRenderable %d", i);
            commandBuffers.add(buffer);
        }
        
        CVKLOGGER.log(Level.INFO, "Init Command Buffer - AxesRenderable");
        
        return ret;
    }
    
    public int CreatePipeline(CVKSwapChain cvkSwapChain) {
        assert(cvkDevice != null);
        assert(cvkDevice.GetDevice() != null);
        assert(cvkSwapChain.GetSwapChainHandle()        != VK_NULL_HANDLE);
        assert(cvkSwapChain.GetRenderPassHandle()       != VK_NULL_HANDLE);
        assert(cvkSwapChain.GetDescriptorPoolHandle()   != VK_NULL_HANDLE);
        assert(vertShaderModule != VK_NULL_HANDLE);
        assert(geomShaderModule != VK_NULL_HANDLE);
        assert(fragShaderModule != VK_NULL_HANDLE);        
        assert(cvkSwapChain.GetWidth() > 0);
        assert(cvkSwapChain.GetHeight() > 0);
        
        // TODO Make sure this object has been initialised
        //if (!isInitialised)
        //    logger.error("Cannot create pipeline when renderable is not initialised");
        
        int ret = VK_SUCCESS;
        
        try (MemoryStack stack = stackPush()) {
        
            ret = CreateUniformBuffers(stack, cvkSwapChain);
            checkVKret(ret);
            
<<<<<<< HEAD
            ret = CreateDescriptorSets(stack, cvkSwapChain);
            checkVKret(ret);     
            
            ret = CreateVertexBuffers(stack, cvkSwapChain);
            checkVKret(ret);     
            
            
            int imageCount = cvkSwapChain.GetImageCount();
             // A complete pipeline for each swapchain image.  Wasteful?
            pipelines = new ArrayList<>(imageCount);            
            pipelineLayouts = new ArrayList<>(imageCount);   
            for (int i = 0; i < imageCount; ++i) {       
                
                // ===> SHADER STAGE <===
                ByteBuffer entryPoint = stack.UTF8("main");
                VkPipelineShaderStageCreateInfo.Buffer shaderStages = VkPipelineShaderStageCreateInfo.callocStack(3, stack);
                
                VkPipelineShaderStageCreateInfo vertShaderStageInfo = shaderStages.get(0);
                vertShaderStageInfo.sType(VK_STRUCTURE_TYPE_PIPELINE_SHADER_STAGE_CREATE_INFO);
                vertShaderStageInfo.stage(VK_SHADER_STAGE_VERTEX_BIT);
                vertShaderStageInfo.module(vertShaderModule);
                vertShaderStageInfo.pName(entryPoint);
                
                VkPipelineShaderStageCreateInfo geomShaderStageInfo = shaderStages.get(1);
                geomShaderStageInfo.sType(VK_STRUCTURE_TYPE_PIPELINE_SHADER_STAGE_CREATE_INFO);
                geomShaderStageInfo.stage(VK_SHADER_STAGE_GEOMETRY_BIT);
                geomShaderStageInfo.module(geomShaderModule);
                geomShaderStageInfo.pName(entryPoint);   

                VkPipelineShaderStageCreateInfo fragShaderStageInfo = shaderStages.get(2);
                fragShaderStageInfo.sType(VK_STRUCTURE_TYPE_PIPELINE_SHADER_STAGE_CREATE_INFO);
                fragShaderStageInfo.stage(VK_SHADER_STAGE_FRAGMENT_BIT);
                fragShaderStageInfo.module(fragShaderModule);
                fragShaderStageInfo.pName(entryPoint);

                // ===> VERTEX STAGE <===
                VkPipelineVertexInputStateCreateInfo vertexInputInfo = VkPipelineVertexInputStateCreateInfo.callocStack(stack);
                vertexInputInfo.sType(VK_STRUCTURE_TYPE_PIPELINE_VERTEX_INPUT_STATE_CREATE_INFO);
                vertexInputInfo.pVertexBindingDescriptions(Vertex.getBindingDescription());         // From Vertex struct
                vertexInputInfo.pVertexAttributeDescriptions(Vertex.getAttributeDescriptions());    // From Vertex struct

                // ===> ASSEMBLY STAGE <===
                VkPipelineInputAssemblyStateCreateInfo inputAssembly = VkPipelineInputAssemblyStateCreateInfo.callocStack(stack);
                inputAssembly.sType(VK_STRUCTURE_TYPE_PIPELINE_INPUT_ASSEMBLY_STATE_CREATE_INFO);
                inputAssembly.topology(VK_PRIMITIVE_TOPOLOGY_LINE_LIST);
                inputAssembly.primitiveRestartEnable(false);

                // ===> VIEWPORT & SCISSOR
                VkViewport.Buffer viewport = VkViewport.callocStack(1, stack);
                viewport.x(0.0f);
                viewport.y(0.0f);
                viewport.width(cvkSwapChain.GetWidth());
                viewport.height(cvkSwapChain.GetHeight());
                viewport.minDepth(0.0f);
                viewport.maxDepth(1.0f);

                VkRect2D.Buffer scissor = VkRect2D.callocStack(1, stack);
                scissor.offset(VkOffset2D.callocStack(stack).set(0, 0));
                scissor.extent(cvkDevice.GetCurrentSurfaceExtent());

                VkPipelineViewportStateCreateInfo viewportState = VkPipelineViewportStateCreateInfo.callocStack(stack);
                viewportState.sType(VK_STRUCTURE_TYPE_PIPELINE_VIEWPORT_STATE_CREATE_INFO);
                viewportState.pViewports(viewport);
                viewportState.pScissors(scissor);

                // ===> RASTERIZATION STAGE <===
                VkPipelineRasterizationStateCreateInfo rasterizer = VkPipelineRasterizationStateCreateInfo.callocStack(stack);
                rasterizer.sType(VK_STRUCTURE_TYPE_PIPELINE_RASTERIZATION_STATE_CREATE_INFO);
                rasterizer.depthClampEnable(false);
                rasterizer.rasterizerDiscardEnable(false);
                rasterizer.polygonMode(VK_POLYGON_MODE_FILL);
                rasterizer.lineWidth(1.0f);
                rasterizer.cullMode(VK_CULL_MODE_BACK_BIT);
                rasterizer.frontFace(VK_FRONT_FACE_COUNTER_CLOCKWISE);
                rasterizer.depthBiasEnable(false);

                // ===> MULTISAMPLING <===
                VkPipelineMultisampleStateCreateInfo multisampling = VkPipelineMultisampleStateCreateInfo.callocStack(stack);
                multisampling.sType(VK_STRUCTURE_TYPE_PIPELINE_MULTISAMPLE_STATE_CREATE_INFO);
                multisampling.sampleShadingEnable(false);
                multisampling.rasterizationSamples(VK_SAMPLE_COUNT_1_BIT);

                // ===> COLOR BLENDING <===
                VkPipelineColorBlendAttachmentState.Buffer colorBlendAttachment = VkPipelineColorBlendAttachmentState.callocStack(1, stack);
                colorBlendAttachment.colorWriteMask(VK_COLOR_COMPONENT_R_BIT | VK_COLOR_COMPONENT_G_BIT | VK_COLOR_COMPONENT_B_BIT | VK_COLOR_COMPONENT_A_BIT);
                colorBlendAttachment.blendEnable(false);

                VkPipelineColorBlendStateCreateInfo colorBlending = VkPipelineColorBlendStateCreateInfo.callocStack(stack);
                colorBlending.sType(VK_STRUCTURE_TYPE_PIPELINE_COLOR_BLEND_STATE_CREATE_INFO);
                colorBlending.logicOpEnable(false);
                colorBlending.logicOp(VK_LOGIC_OP_COPY);
                colorBlending.pAttachments(colorBlendAttachment);
                colorBlending.blendConstants(stack.floats(0.0f, 0.0f, 0.0f, 0.0f));

                // ===> PIPELINE LAYOUT CREATION <===
                VkPipelineLayoutCreateInfo pipelineLayoutInfo = VkPipelineLayoutCreateInfo.callocStack(stack);
                pipelineLayoutInfo.sType(VK_STRUCTURE_TYPE_PIPELINE_LAYOUT_CREATE_INFO);
                pipelineLayoutInfo.pSetLayouts(stack.longs(hDescriptorLayout));

                LongBuffer pPipelineLayout = stack.longs(VK_NULL_HANDLE);

                ret = vkCreatePipelineLayout(cvkDevice.GetDevice(), pipelineLayoutInfo, null, pPipelineLayout);
                checkVKret(ret);

                long hPipelineLayout = pPipelineLayout.get(0);
                assert(hPipelineLayout != VK_NULL_HANDLE);
                pipelineLayouts.add(hPipelineLayout);
                
                VkGraphicsPipelineCreateInfo.Buffer pipelineInfo = VkGraphicsPipelineCreateInfo.callocStack(1, stack);
                pipelineInfo.sType(VK_STRUCTURE_TYPE_GRAPHICS_PIPELINE_CREATE_INFO);
                pipelineInfo.pStages(shaderStages);
                pipelineInfo.pVertexInputState(vertexInputInfo);
                pipelineInfo.pInputAssemblyState(inputAssembly);
                pipelineInfo.pViewportState(viewportState);
                pipelineInfo.pRasterizationState(rasterizer);
                pipelineInfo.pMultisampleState(multisampling);
                pipelineInfo.pColorBlendState(colorBlending);
                pipelineInfo.layout(hPipelineLayout);
                pipelineInfo.renderPass(cvkSwapChain.GetRenderPassHandle());
                pipelineInfo.subpass(0);
                pipelineInfo.basePipelineHandle(VK_NULL_HANDLE);
                pipelineInfo.basePipelineIndex(-1);

                LongBuffer pGraphicsPipeline = stack.mallocLong(1);


                ret = vkCreateGraphicsPipelines(cvkDevice.GetDevice(), 
                                                VK_NULL_HANDLE, 
                                                pipelineInfo, 
                                                null, 
                                                pGraphicsPipeline);
                checkVKret(ret);                
                pipelines.add(pGraphicsPipeline.get(0));
                assert(pipelines.get(i) != VK_NULL_HANDLE);
=======
            // ===> ASSEMBLY STAGE <===

            VkPipelineInputAssemblyStateCreateInfo inputAssembly = VkPipelineInputAssemblyStateCreateInfo.callocStack(stack);
            inputAssembly.sType(VK_STRUCTURE_TYPE_PIPELINE_INPUT_ASSEMBLY_STATE_CREATE_INFO);
            inputAssembly.topology(VK_PRIMITIVE_TOPOLOGY_TRIANGLE_LIST);
            inputAssembly.primitiveRestartEnable(false);

            // ===> VIEWPORT & SCISSOR

            // TODO Make this the top right hand corner only
            VkViewport.Buffer viewport = VkViewport.callocStack(1, stack);
            viewport.x(0.0f);
            viewport.y(0.0f);
            viewport.width(cvkSwapChain.GetWidth());
            viewport.height(cvkSwapChain.GetHeight());
            viewport.minDepth(0.0f);
            viewport.maxDepth(1.0f);

            VkRect2D.Buffer scissor = VkRect2D.callocStack(1, stack);
            scissor.offset(VkOffset2D.callocStack(stack).set(0, 0));
            scissor.extent(cvkDevice.GetCurrentSurfaceExtent());

            VkPipelineViewportStateCreateInfo viewportState = VkPipelineViewportStateCreateInfo.callocStack(stack);
            viewportState.sType(VK_STRUCTURE_TYPE_PIPELINE_VIEWPORT_STATE_CREATE_INFO);
            viewportState.pViewports(viewport);
            viewportState.pScissors(scissor);

            // ===> RASTERIZATION STAGE <===

            VkPipelineRasterizationStateCreateInfo rasterizer = VkPipelineRasterizationStateCreateInfo.callocStack(stack);
            rasterizer.sType(VK_STRUCTURE_TYPE_PIPELINE_RASTERIZATION_STATE_CREATE_INFO);
            rasterizer.depthClampEnable(false);
            rasterizer.rasterizerDiscardEnable(false);
            rasterizer.polygonMode(VK_POLYGON_MODE_FILL);
            rasterizer.lineWidth(1.0f);
            rasterizer.cullMode(VK_CULL_MODE_BACK_BIT);
            rasterizer.frontFace(VK_FRONT_FACE_CLOCKWISE);
            rasterizer.depthBiasEnable(false);

            // ===> MULTISAMPLING <===

            VkPipelineMultisampleStateCreateInfo multisampling = VkPipelineMultisampleStateCreateInfo.callocStack(stack);
            multisampling.sType(VK_STRUCTURE_TYPE_PIPELINE_MULTISAMPLE_STATE_CREATE_INFO);
            multisampling.sampleShadingEnable(false);
            multisampling.rasterizationSamples(VK_SAMPLE_COUNT_1_BIT);
            
            // ===> DEPTH <===
            
            // Even though we don't test depth, the renderpass created by CVKSwapChain is used by
            // each renderable and it was created to have a depth attachment
            VkPipelineDepthStencilStateCreateInfo depthStencil = VkPipelineDepthStencilStateCreateInfo.callocStack(stack);
            depthStencil.sType(VK_STRUCTURE_TYPE_PIPELINE_DEPTH_STENCIL_STATE_CREATE_INFO);
            depthStencil.depthTestEnable(false);
            depthStencil.depthWriteEnable(false);
            depthStencil.depthCompareOp(VK_COMPARE_OP_ALWAYS);
            depthStencil.depthBoundsTestEnable(false);
            depthStencil.minDepthBounds(0.0f); // Optional
            depthStencil.maxDepthBounds(1.0f); // Optional
            depthStencil.stencilTestEnable(false);            

            // ===> COLOR BLENDING <===

            VkPipelineColorBlendAttachmentState.Buffer colorBlendAttachment = VkPipelineColorBlendAttachmentState.callocStack(1, stack);
            colorBlendAttachment.colorWriteMask(VK_COLOR_COMPONENT_R_BIT | VK_COLOR_COMPONENT_G_BIT | VK_COLOR_COMPONENT_B_BIT | VK_COLOR_COMPONENT_A_BIT);
            colorBlendAttachment.blendEnable(false);

            VkPipelineColorBlendStateCreateInfo colorBlending = VkPipelineColorBlendStateCreateInfo.callocStack(stack);
            colorBlending.sType(VK_STRUCTURE_TYPE_PIPELINE_COLOR_BLEND_STATE_CREATE_INFO);
            colorBlending.logicOpEnable(false);
            colorBlending.logicOp(VK_LOGIC_OP_COPY);
            colorBlending.pAttachments(colorBlendAttachment);
            colorBlending.blendConstants(stack.floats(0.0f, 0.0f, 0.0f, 0.0f));

            // ===> PIPELINE LAYOUT CREATION <===

            VkPipelineLayoutCreateInfo pipelineLayoutInfo = VkPipelineLayoutCreateInfo.callocStack(stack);
            pipelineLayoutInfo.sType(VK_STRUCTURE_TYPE_PIPELINE_LAYOUT_CREATE_INFO);

            LongBuffer pPipelineLayout = stack.longs(VK_NULL_HANDLE);

            if(vkCreatePipelineLayout(cvkDevice.GetDevice(), pipelineLayoutInfo, null, pPipelineLayout) != VK_SUCCESS) {
                throw new RuntimeException("Failed to create pipeline layout");
            }

            pipelineLayout = pPipelineLayout.get(0);

            VkGraphicsPipelineCreateInfo.Buffer pipelineInfo = VkGraphicsPipelineCreateInfo.callocStack(1, stack);
            pipelineInfo.sType(VK_STRUCTURE_TYPE_GRAPHICS_PIPELINE_CREATE_INFO);
            pipelineInfo.pStages(shaderStages);
            pipelineInfo.pVertexInputState(vertexInputInfo);
            pipelineInfo.pInputAssemblyState(inputAssembly);
            pipelineInfo.pViewportState(viewportState);
            pipelineInfo.pRasterizationState(rasterizer);
            pipelineInfo.pMultisampleState(multisampling);
            pipelineInfo.pDepthStencilState(depthStencil);
            pipelineInfo.pColorBlendState(colorBlending);
            pipelineInfo.layout(pipelineLayout);
            pipelineInfo.renderPass(cvkSwapChain.GetRenderPassHandle());
            pipelineInfo.subpass(0);
            pipelineInfo.basePipelineHandle(VK_NULL_HANDLE);
            pipelineInfo.basePipelineIndex(-1);

            LongBuffer pGraphicsPipeline = stack.mallocLong(1);

            if(vkCreateGraphicsPipelines(cvkDevice.GetDevice(), VK_NULL_HANDLE, pipelineInfo, null, pGraphicsPipeline) != VK_SUCCESS) {
                throw new RuntimeException("Failed to create graphics pipeline");
>>>>>>> 3bdca836
            }
        }
        CVKLOGGER.log(Level.INFO, "Graphics Pipeline created for AxesRenderable class.");
        
        return ret;
    }
    
   
    // Called from Record in the Renderer
    @Override
    public int RecordCommandBuffer(CVKSwapChain cvkSwapChain, VkCommandBufferInheritanceInfo inheritanceInfo, int index) {
        VerifyInRenderThread();
        int ret = VK_SUCCESS;
        
        try (MemoryStack stack = stackPush()) {
              
            VkCommandBufferBeginInfo beginInfo = VkCommandBufferBeginInfo.calloc();
            beginInfo.sType(VK_STRUCTURE_TYPE_COMMAND_BUFFER_BEGIN_INFO);
            beginInfo.pNext(0);
            beginInfo.flags(VK_COMMAND_BUFFER_USAGE_RENDER_PASS_CONTINUE_BIT);  // hard coding this for now
            beginInfo.pInheritanceInfo(inheritanceInfo);     

            VkCommandBuffer commandBuffer = commandBuffers.get(index).GetVKCommandBuffer();
         
            ret = vkBeginCommandBuffer(commandBuffer, beginInfo);
            checkVKret(ret);    

            vkCmdBindPipeline(commandBuffer, VK_PIPELINE_BIND_POINT_GRAPHICS, pipelines.get(index));

            // We only use 1 vertBuffer here as the verts are fixed the entire lifetime of the object
            LongBuffer pVertexBuffers = stack.longs(vertexBuffers.get(0).GetBufferHandle());
            LongBuffer offsets = stack.longs(0);
            
            // Bind verts
            vkCmdBindVertexBuffers(commandBuffer, 0, pVertexBuffers, offsets);
                        
            // Bind descriptors
            vkCmdBindDescriptorSets(commandBuffer, 
                                    VK_PIPELINE_BIND_POINT_GRAPHICS,
                                    pipelineLayouts.get(index), 
                                    0, 
                                    stack.longs(pDescriptorSets.get(index)), 
                                    null);
            
            // Copy draw commands
            vkCmdDraw(commandBuffer, GetVertexCount(), 1, 0, 0);
            
            ret = vkEndCommandBuffer(commandBuffer);
            checkVKret(ret);

            beginInfo.free();
        }
        return ret;
    }
        
    @Override
    public int SwapChainRecreated(CVKSwapChain cvkSwapChain) {
        VerifyInRenderThread();
        assert(cvkDevice != null);
        assert(cvkDevice.GetDevice() != null);
        
        Destroy();
        
        int ret = CreatePipeline(cvkSwapChain);
        if (VkFailed(ret)) { return ret; }
        ret = CreateCommandBuffers(cvkSwapChain);

        return ret;
    }
    
    public static int LoadShaders(CVKDevice cvkDevice) {
        int ret = VK_SUCCESS;

        try{
            vertShaderSPIRV = compileShaderFile(CVKShaderPlaceHolder.class, "PassThru.vs", VERTEX_SHADER);
            geomShaderSPIRV = compileShaderFile(CVKShaderPlaceHolder.class, "PassThruLine.gs", GEOMETRY_SHADER);
            fragShaderSPIRV = compileShaderFile(CVKShaderPlaceHolder.class, "PassThru.fs", FRAGMENT_SHADER);
            
            vertShaderModule = CVKShaderUtils.createShaderModule(vertShaderSPIRV.bytecode(), cvkDevice.GetDevice());
            geomShaderModule = CVKShaderUtils.createShaderModule(geomShaderSPIRV.bytecode(), cvkDevice.GetDevice());
            fragShaderModule = CVKShaderUtils.createShaderModule(fragShaderSPIRV.bytecode(), cvkDevice.GetDevice());
        } catch(Exception ex){
            CVKLOGGER.log(Level.WARNING, "Failed to compile AxesRenderable shaders: {0}", ex.toString());
        }
        
        CVKLOGGER.log(Level.INFO, "Static shaders loaded for AxesRenderable class");
        return ret;
    }
    
    @Override
    public int DisplayUpdate(CVKSwapChain cvkSwapChain, int frameIndex) {
        // UPDATE CODE
        
        return VK_SUCCESS;
    }    
    
    @Override
    public void IncrementDescriptorTypeRequirements(int descriptorTypeCounts[]) {
        assert(descriptorTypeCounts.length == (VK_DESCRIPTOR_TYPE_INPUT_ATTACHMENT + 1));
        ++descriptorTypeCounts[VK_DESCRIPTOR_TYPE_UNIFORM_BUFFER];
    }
    
    public static int CreateDescriptorLayout(CVKDevice cvkDevice) {
        int ret = VK_SUCCESS;
        
        try(MemoryStack stack = stackPush()) {
            /*
                Vertex shader needs a uniform buffer.
            */
            VkDescriptorSetLayoutBinding.Buffer bindings = VkDescriptorSetLayoutBinding.callocStack(1, stack);

            VkDescriptorSetLayoutBinding vertexUBOLayout = bindings.get(0);
            vertexUBOLayout.binding(0);
            vertexUBOLayout.descriptorCount(1);
            vertexUBOLayout.descriptorType(VK_DESCRIPTOR_TYPE_UNIFORM_BUFFER);
            vertexUBOLayout.pImmutableSamplers(null);
            vertexUBOLayout.stageFlags(VK_SHADER_STAGE_VERTEX_BIT);
            
            VkDescriptorSetLayoutCreateInfo layoutInfo = VkDescriptorSetLayoutCreateInfo.callocStack(stack);
            layoutInfo.sType(VK_STRUCTURE_TYPE_DESCRIPTOR_SET_LAYOUT_CREATE_INFO);
            layoutInfo.pBindings(bindings);

            LongBuffer pDescriptorSetLayout = stack.mallocLong(1);

            ret = vkCreateDescriptorSetLayout(cvkDevice.GetDevice(), layoutInfo, null, pDescriptorSetLayout);
            if (VkSucceeded(ret)) {
                hDescriptorLayout = pDescriptorSetLayout.get(0);
            }
        }        
        return ret;
    }         
    
    
    private int CreateDescriptorSets(MemoryStack stack, CVKSwapChain cvkSwapChain) {
        int ret;
     
        int imageCount = cvkSwapChain.GetImageCount();

        // Create descriptor sets
        LongBuffer layouts = stack.mallocLong(imageCount);
        for (int i = 0; i < imageCount; ++i) {
            layouts.put(i, hDescriptorLayout);
        }

        VkDescriptorSetAllocateInfo allocInfo = VkDescriptorSetAllocateInfo.callocStack(stack);
        allocInfo.sType(VK_STRUCTURE_TYPE_DESCRIPTOR_SET_ALLOCATE_INFO);
        allocInfo.descriptorPool(cvkSwapChain.GetDescriptorPoolHandle());
        allocInfo.pSetLayouts(layouts);            

        // Allocate the descriptor sets from the descriptor pool, they'll be unitialised
        pDescriptorSets = MemoryUtil.memAllocLong(imageCount);
        ret = vkAllocateDescriptorSets(cvkDevice.GetDevice(), allocInfo, pDescriptorSets);
        checkVKret(ret);

        // Let's initialise them
        //descriptorSets = new ArrayList<>(pDescriptorSets.capacity());

        // Struct for the size of the uniform buffer used by PassThru.vs (we fill the actual buffer below)
        VkDescriptorBufferInfo.Buffer vertBufferInfo = VkDescriptorBufferInfo.callocStack(1, stack);
        vertBufferInfo.offset(0);
        vertBufferInfo.range(VertexUniformBufferObject.SIZEOF);      

        // We need 1 write descriptors, 1 for uniform buffers (vs) 
        VkWriteDescriptorSet.Buffer descriptorWrites = VkWriteDescriptorSet.callocStack(1, stack);

        VkWriteDescriptorSet vertUBDescriptorWrite = descriptorWrites.get(0);
        vertUBDescriptorWrite.sType(VK_STRUCTURE_TYPE_WRITE_DESCRIPTOR_SET);
        vertUBDescriptorWrite.dstBinding(0);
        vertUBDescriptorWrite.dstArrayElement(0);
        vertUBDescriptorWrite.descriptorType(VK_DESCRIPTOR_TYPE_UNIFORM_BUFFER);
        vertUBDescriptorWrite.descriptorCount(1);
        vertUBDescriptorWrite.pBufferInfo(vertBufferInfo);                       

        for (int i = 0; i < imageCount; ++i) {
            long descriptorSet = pDescriptorSets.get(i);

            vertBufferInfo.buffer(vertexUniformBuffers.get(i).GetBufferHandle());
            vertUBDescriptorWrite.dstSet(descriptorSet);

            // Update the descriptors with a write and no copy
            vkUpdateDescriptorSets(cvkDevice.GetDevice(), descriptorWrites, null);

            //descriptorSets.add(descriptorSet); 
        }   
        
        return ret;
    }
    
    @Override
    public boolean SharedResourcesNeedUpdating() {
        return false;
    }
    
    @Override
    public int DeviceInitialised(CVKDevice cvkDevice) {
        this.cvkDevice = cvkDevice;
        return VK_SUCCESS;
    }    

<<<<<<< HEAD
=======
            buffer.putFloat(vertex.color.getX());
            buffer.putFloat(vertex.color.getY());
            buffer.putFloat(vertex.color.getZ());
        }
    }

    private int findMemoryType(int typeFilter, int properties, CVKDevice cvkDevice) {

        VkPhysicalDeviceMemoryProperties memProperties = VkPhysicalDeviceMemoryProperties.mallocStack();
        vkGetPhysicalDeviceMemoryProperties(cvkDevice.GetDevice().getPhysicalDevice(), memProperties);

        for(int i = 0;i < memProperties.memoryTypeCount();i++) {
            if((typeFilter & (1 << i)) != 0 && (memProperties.memoryTypes(i).propertyFlags() & properties) == properties) {
                return i;
            }
        }

        throw new RuntimeException("Failed to find suitable memory type");
    }
    
    @Override
    public VkCommandBuffer GetCommandBuffer(int imageIndex)
    {
        return commandBuffers.get(imageIndex).GetVKCommandBuffer(); 
    }      
>>>>>>> 3bdca836
}<|MERGE_RESOLUTION|>--- conflicted
+++ resolved
@@ -101,29 +101,18 @@
 import au.gov.asd.tac.constellation.visual.vulkan.resourcetypes.CVKCommandBuffer;
 import java.util.ArrayList;
 import java.util.List;
-<<<<<<< HEAD
 import org.lwjgl.system.MemoryUtil;
-=======
->>>>>>> 3bdca836
 import static org.lwjgl.vulkan.VK10.VK_BUFFER_USAGE_VERTEX_BUFFER_BIT;
 import static org.lwjgl.vulkan.VK10.VK_MEMORY_PROPERTY_HOST_COHERENT_BIT;
 import static org.lwjgl.vulkan.VK10.VK_MEMORY_PROPERTY_HOST_VISIBLE_BIT;
 import static org.lwjgl.vulkan.VK10.vkCmdBindVertexBuffers;
 import static org.lwjgl.vulkan.VK10.vkMapMemory;
 import static org.lwjgl.vulkan.VK10.vkUnmapMemory;
-<<<<<<< HEAD
 import org.lwjgl.vulkan.VkDescriptorBufferInfo;
 import org.lwjgl.vulkan.VkDescriptorSetAllocateInfo;
 import org.lwjgl.vulkan.VkDescriptorSetLayoutBinding;
 import org.lwjgl.vulkan.VkDescriptorSetLayoutCreateInfo;
 import org.lwjgl.vulkan.VkWriteDescriptorSet;
-=======
-import org.lwjgl.vulkan.VkBufferCreateInfo;
-import org.lwjgl.vulkan.VkMemoryAllocateInfo;
-import org.lwjgl.vulkan.VkMemoryRequirements;
-import org.lwjgl.vulkan.VkPhysicalDeviceMemoryProperties;
-import org.lwjgl.vulkan.VkPipelineDepthStencilStateCreateInfo;
->>>>>>> 3bdca836
 
 public class CVKAxesRenderable extends CVKRenderable {
     
@@ -135,23 +124,7 @@
     // Compiled Shaders
     protected static SPIRV vertShaderSPIRV;
     protected static SPIRV fragShaderSPIRV;
-<<<<<<< HEAD
     protected static SPIRV geomShaderSPIRV;
-=======
-    
-    
-    protected long pipelineLayout = 0;
-    protected long graphicsPipeline = 0;
-    protected List<CVKCommandBuffer> commandBuffers = null;
-    protected PointerBuffer handlePointer;    
-    protected long vertexBuffer = 0;
-    protected long vertexBufferMemory = 0;        
-    protected List<CVKBuffer> vertUniformBuffers = null;
-    protected List<CVKBuffer> geomUniformBuffers = null;
-    protected List<CVKBuffer> vertBuffers = null;    
-    public long GetGraphicsPipeline() {return graphicsPipeline; }
-    
->>>>>>> 3bdca836
        
     // FROM AxesRenderable...
     private static final float LEN = 0.5f;
@@ -606,7 +579,6 @@
             ret = CreateUniformBuffers(stack, cvkSwapChain);
             checkVKret(ret);
             
-<<<<<<< HEAD
             ret = CreateDescriptorSets(stack, cvkSwapChain);
             checkVKret(ret);     
             
@@ -689,6 +661,20 @@
                 multisampling.sampleShadingEnable(false);
                 multisampling.rasterizationSamples(VK_SAMPLE_COUNT_1_BIT);
 
+		// ===> DEPTH <===
+            
+                // Even though we don't test depth, the renderpass created by CVKSwapChain is used by
+                // each renderable and it was created to have a depth attachment
+                VkPipelineDepthStencilStateCreateInfo depthStencil = VkPipelineDepthStencilStateCreateInfo.callocStack(stack);
+                depthStencil.sType(VK_STRUCTURE_TYPE_PIPELINE_DEPTH_STENCIL_STATE_CREATE_INFO);
+                depthStencil.depthTestEnable(false);
+                depthStencil.depthWriteEnable(false);
+                depthStencil.depthCompareOp(VK_COMPARE_OP_ALWAYS);
+                depthStencil.depthBoundsTestEnable(false);
+                depthStencil.minDepthBounds(0.0f); // Optional
+                depthStencil.maxDepthBounds(1.0f); // Optional
+                depthStencil.stencilTestEnable(false);
+
                 // ===> COLOR BLENDING <===
                 VkPipelineColorBlendAttachmentState.Buffer colorBlendAttachment = VkPipelineColorBlendAttachmentState.callocStack(1, stack);
                 colorBlendAttachment.colorWriteMask(VK_COLOR_COMPONENT_R_BIT | VK_COLOR_COMPONENT_G_BIT | VK_COLOR_COMPONENT_B_BIT | VK_COLOR_COMPONENT_A_BIT);
@@ -741,114 +727,6 @@
                 checkVKret(ret);                
                 pipelines.add(pGraphicsPipeline.get(0));
                 assert(pipelines.get(i) != VK_NULL_HANDLE);
-=======
-            // ===> ASSEMBLY STAGE <===
-
-            VkPipelineInputAssemblyStateCreateInfo inputAssembly = VkPipelineInputAssemblyStateCreateInfo.callocStack(stack);
-            inputAssembly.sType(VK_STRUCTURE_TYPE_PIPELINE_INPUT_ASSEMBLY_STATE_CREATE_INFO);
-            inputAssembly.topology(VK_PRIMITIVE_TOPOLOGY_TRIANGLE_LIST);
-            inputAssembly.primitiveRestartEnable(false);
-
-            // ===> VIEWPORT & SCISSOR
-
-            // TODO Make this the top right hand corner only
-            VkViewport.Buffer viewport = VkViewport.callocStack(1, stack);
-            viewport.x(0.0f);
-            viewport.y(0.0f);
-            viewport.width(cvkSwapChain.GetWidth());
-            viewport.height(cvkSwapChain.GetHeight());
-            viewport.minDepth(0.0f);
-            viewport.maxDepth(1.0f);
-
-            VkRect2D.Buffer scissor = VkRect2D.callocStack(1, stack);
-            scissor.offset(VkOffset2D.callocStack(stack).set(0, 0));
-            scissor.extent(cvkDevice.GetCurrentSurfaceExtent());
-
-            VkPipelineViewportStateCreateInfo viewportState = VkPipelineViewportStateCreateInfo.callocStack(stack);
-            viewportState.sType(VK_STRUCTURE_TYPE_PIPELINE_VIEWPORT_STATE_CREATE_INFO);
-            viewportState.pViewports(viewport);
-            viewportState.pScissors(scissor);
-
-            // ===> RASTERIZATION STAGE <===
-
-            VkPipelineRasterizationStateCreateInfo rasterizer = VkPipelineRasterizationStateCreateInfo.callocStack(stack);
-            rasterizer.sType(VK_STRUCTURE_TYPE_PIPELINE_RASTERIZATION_STATE_CREATE_INFO);
-            rasterizer.depthClampEnable(false);
-            rasterizer.rasterizerDiscardEnable(false);
-            rasterizer.polygonMode(VK_POLYGON_MODE_FILL);
-            rasterizer.lineWidth(1.0f);
-            rasterizer.cullMode(VK_CULL_MODE_BACK_BIT);
-            rasterizer.frontFace(VK_FRONT_FACE_CLOCKWISE);
-            rasterizer.depthBiasEnable(false);
-
-            // ===> MULTISAMPLING <===
-
-            VkPipelineMultisampleStateCreateInfo multisampling = VkPipelineMultisampleStateCreateInfo.callocStack(stack);
-            multisampling.sType(VK_STRUCTURE_TYPE_PIPELINE_MULTISAMPLE_STATE_CREATE_INFO);
-            multisampling.sampleShadingEnable(false);
-            multisampling.rasterizationSamples(VK_SAMPLE_COUNT_1_BIT);
-            
-            // ===> DEPTH <===
-            
-            // Even though we don't test depth, the renderpass created by CVKSwapChain is used by
-            // each renderable and it was created to have a depth attachment
-            VkPipelineDepthStencilStateCreateInfo depthStencil = VkPipelineDepthStencilStateCreateInfo.callocStack(stack);
-            depthStencil.sType(VK_STRUCTURE_TYPE_PIPELINE_DEPTH_STENCIL_STATE_CREATE_INFO);
-            depthStencil.depthTestEnable(false);
-            depthStencil.depthWriteEnable(false);
-            depthStencil.depthCompareOp(VK_COMPARE_OP_ALWAYS);
-            depthStencil.depthBoundsTestEnable(false);
-            depthStencil.minDepthBounds(0.0f); // Optional
-            depthStencil.maxDepthBounds(1.0f); // Optional
-            depthStencil.stencilTestEnable(false);            
-
-            // ===> COLOR BLENDING <===
-
-            VkPipelineColorBlendAttachmentState.Buffer colorBlendAttachment = VkPipelineColorBlendAttachmentState.callocStack(1, stack);
-            colorBlendAttachment.colorWriteMask(VK_COLOR_COMPONENT_R_BIT | VK_COLOR_COMPONENT_G_BIT | VK_COLOR_COMPONENT_B_BIT | VK_COLOR_COMPONENT_A_BIT);
-            colorBlendAttachment.blendEnable(false);
-
-            VkPipelineColorBlendStateCreateInfo colorBlending = VkPipelineColorBlendStateCreateInfo.callocStack(stack);
-            colorBlending.sType(VK_STRUCTURE_TYPE_PIPELINE_COLOR_BLEND_STATE_CREATE_INFO);
-            colorBlending.logicOpEnable(false);
-            colorBlending.logicOp(VK_LOGIC_OP_COPY);
-            colorBlending.pAttachments(colorBlendAttachment);
-            colorBlending.blendConstants(stack.floats(0.0f, 0.0f, 0.0f, 0.0f));
-
-            // ===> PIPELINE LAYOUT CREATION <===
-
-            VkPipelineLayoutCreateInfo pipelineLayoutInfo = VkPipelineLayoutCreateInfo.callocStack(stack);
-            pipelineLayoutInfo.sType(VK_STRUCTURE_TYPE_PIPELINE_LAYOUT_CREATE_INFO);
-
-            LongBuffer pPipelineLayout = stack.longs(VK_NULL_HANDLE);
-
-            if(vkCreatePipelineLayout(cvkDevice.GetDevice(), pipelineLayoutInfo, null, pPipelineLayout) != VK_SUCCESS) {
-                throw new RuntimeException("Failed to create pipeline layout");
-            }
-
-            pipelineLayout = pPipelineLayout.get(0);
-
-            VkGraphicsPipelineCreateInfo.Buffer pipelineInfo = VkGraphicsPipelineCreateInfo.callocStack(1, stack);
-            pipelineInfo.sType(VK_STRUCTURE_TYPE_GRAPHICS_PIPELINE_CREATE_INFO);
-            pipelineInfo.pStages(shaderStages);
-            pipelineInfo.pVertexInputState(vertexInputInfo);
-            pipelineInfo.pInputAssemblyState(inputAssembly);
-            pipelineInfo.pViewportState(viewportState);
-            pipelineInfo.pRasterizationState(rasterizer);
-            pipelineInfo.pMultisampleState(multisampling);
-            pipelineInfo.pDepthStencilState(depthStencil);
-            pipelineInfo.pColorBlendState(colorBlending);
-            pipelineInfo.layout(pipelineLayout);
-            pipelineInfo.renderPass(cvkSwapChain.GetRenderPassHandle());
-            pipelineInfo.subpass(0);
-            pipelineInfo.basePipelineHandle(VK_NULL_HANDLE);
-            pipelineInfo.basePipelineIndex(-1);
-
-            LongBuffer pGraphicsPipeline = stack.mallocLong(1);
-
-            if(vkCreateGraphicsPipelines(cvkDevice.GetDevice(), VK_NULL_HANDLE, pipelineInfo, null, pGraphicsPipeline) != VK_SUCCESS) {
-                throw new RuntimeException("Failed to create graphics pipeline");
->>>>>>> 3bdca836
             }
         }
         CVKLOGGER.log(Level.INFO, "Graphics Pipeline created for AxesRenderable class.");
@@ -1048,8 +926,7 @@
         return VK_SUCCESS;
     }    
 
-<<<<<<< HEAD
-=======
+==== BASE ====
             buffer.putFloat(vertex.color.getX());
             buffer.putFloat(vertex.color.getY());
             buffer.putFloat(vertex.color.getZ());
@@ -1069,11 +946,5 @@
 
         throw new RuntimeException("Failed to find suitable memory type");
     }
-    
-    @Override
-    public VkCommandBuffer GetCommandBuffer(int imageIndex)
-    {
-        return commandBuffers.get(imageIndex).GetVKCommandBuffer(); 
-    }      
->>>>>>> 3bdca836
+==== BASE ====
 }