--- conflicted
+++ resolved
@@ -16,16 +16,13 @@
 package au.gov.asd.tac.constellation.visual.vulkan.renderables;
 
 import au.gov.asd.tac.constellation.visual.vulkan.CVKDevice;
-import au.gov.asd.tac.constellation.visual.vulkan.CVKRenderer;
 import au.gov.asd.tac.constellation.visual.vulkan.CVKShaderUtils;
 import au.gov.asd.tac.constellation.visual.vulkan.CVKShaderUtils.SPIRV;
 import static au.gov.asd.tac.constellation.visual.vulkan.CVKShaderUtils.ShaderKind.FRAGMENT_SHADER;
 import static au.gov.asd.tac.constellation.visual.vulkan.CVKShaderUtils.ShaderKind.VERTEX_SHADER;
 import static au.gov.asd.tac.constellation.visual.vulkan.CVKShaderUtils.compileShaderFile;
 import au.gov.asd.tac.constellation.visual.vulkan.CVKSwapChain;
-import static au.gov.asd.tac.constellation.visual.vulkan.CVKUtils.CVKLOGGER;
 import static au.gov.asd.tac.constellation.visual.vulkan.CVKUtils.VerifyInRenderThread;
-import static au.gov.asd.tac.constellation.visual.vulkan.CVKUtils.VkSucceeded;
 import static au.gov.asd.tac.constellation.visual.vulkan.CVKUtils.checkVKret;
 import au.gov.asd.tac.constellation.visual.vulkan.shaders.CVKShaderPlaceHolder;
 import java.nio.ByteBuffer;
@@ -96,14 +93,10 @@
 
 import au.gov.asd.tac.constellation.utilities.graphics.Vector2f;
 import au.gov.asd.tac.constellation.utilities.graphics.Vector3f;
-<<<<<<< HEAD
-import au.gov.asd.tac.constellation.visual.vulkan.resourcetypes.CVKBuffer;
-=======
-import au.gov.asd.tac.constellation.visual.vulkan.CVKBuffer;
-import au.gov.asd.tac.constellation.visual.vulkan.CVKCommandBuffer;
 import static au.gov.asd.tac.constellation.visual.vulkan.CVKUtils.CVKLOGGER;
->>>>>>> f7aa8a77
+import static au.gov.asd.tac.constellation.visual.vulkan.CVKUtils.VkFailed;
 import au.gov.asd.tac.constellation.visual.vulkan.CVKVisualProcessor;
+import au.gov.asd.tac.constellation.visual.vulkan.resourcetypes.CVKCommandBuffer;
 import java.util.ArrayList;
 import static org.lwjgl.vulkan.VK10.VK_BUFFER_USAGE_VERTEX_BUFFER_BIT;
 import static org.lwjgl.vulkan.VK10.VK_FORMAT_R32G32_SFLOAT;
@@ -209,7 +202,8 @@
     
     @Override
     public void Destroy() {
-        DestroyPipeline(null);
+        DestroyCommandBuffers();
+        DestroyPipeline();
         // Destroy vertex buffers
         //vkDestroyBuffer(cvkDevice, vertexBuffer);
         //vkFreeMemory(cvkDevice, vertexBufferMemory);
@@ -221,14 +215,17 @@
         // vkDestroyDescriptorSet
     }
     
-    public int DestroyPipeline(CVKSwapChain cvkSwapChain) {
-        int ret = VK_SUCCESS;
-        
-        // Destroy the command buffers          
+    
+    private void DestroyCommandBuffers() {
         if (null != commandBuffers && commandBuffers.size() > 0) {
+            commandBuffers.forEach(el -> {el.Destroy();});
             commandBuffers.clear();
-        }
-        
+            commandBuffers = null;
+        }       
+    }
+    
+    
+    private void DestroyPipeline() {
         if (null != vertUniformBuffers && vertUniformBuffers.size() > 0) {
             for (int i = 0; i < vertUniformBuffers.size(); ++i) {
                 vkDestroyBuffer(cvkDevice.GetDevice(), vertUniformBuffers.get(i).GetBufferHandle(), null);
@@ -247,8 +244,6 @@
             vkDestroyPipelineLayout(cvkDevice.GetDevice(), pipelineLayout, null);
             pipelineLayout = 0;
         }
-        
-        return ret;
     }
     
     @Override
@@ -258,13 +253,14 @@
     public int Init(CVKDevice cvkDevice) {
         int ret = VK_SUCCESS;
         
-        DeviceInitialised(cvkDevice);
+        ret = DeviceInitialised(cvkDevice);
+        if (VkFailed(ret)) { return ret; }
         
         ret = CreateIndexBuffer();
-        checkVKret(ret);
+        if (VkFailed(ret)) { return ret; }
         
         ret = CreateVertexBuffer();
-        checkVKret(ret);
+        if (VkFailed(ret)) { return ret; }
         
         //ret = CreateDescriptorLayout();
         //checkVKret(ret);
@@ -273,7 +269,7 @@
         return ret;
     }
     
-    public int InitCommandBuffer(CVKSwapChain cvkSwapChain) {
+    public int CreateCommandBuffers(CVKSwapChain cvkSwapChain) {
         int ret = VK_SUCCESS;
         int imageCount = cvkSwapChain.GetImageCount();
         
@@ -281,6 +277,7 @@
 
         for (int i = 0; i < imageCount; ++i) {
             CVKCommandBuffer buffer = CVKCommandBuffer.Create(cvkDevice, VK_COMMAND_BUFFER_LEVEL_SECONDARY);
+            buffer.DEBUGNAME = String.format("CVKAxesRenderable %d", i);
             commandBuffers.add(buffer);
         }
         
@@ -577,14 +574,16 @@
         
     @Override
     public int SwapChainRecreated(CVKSwapChain cvkSwapChain) {
+        VerifyInRenderThread();
         assert(cvkDevice != null);
         assert(cvkDevice.GetDevice() != null);
         
-        int ret = DestroyPipeline(cvkSwapChain);
-        if (VkSucceeded(ret)) {
-            ret = CreatePipeline(cvkSwapChain);
-            InitCommandBuffer(cvkSwapChain);
-        }
+        Destroy();
+        
+        int ret = CreatePipeline(cvkSwapChain);
+        if (VkFailed(ret)) { return ret; }
+        ret = CreateCommandBuffers(cvkSwapChain);
+
         return ret;
     }
     
@@ -667,10 +666,6 @@
     }    
     
     @Override
-    public void Display(MemoryStack stack, CVKRenderer cvkRenderer, CVKSwapChain cvkSwapChain, int frameIndex) {
-    }
-    
-    @Override
     public boolean SharedResourcesNeedUpdating() {
         return false;
     }
