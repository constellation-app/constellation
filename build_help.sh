#!/bin/bash

# remove any existing markdown files
<<<<<<< HEAD
#find */src/ -path '*/docs/*' -name \*.md | 
#    xargs rm

# convert html to markdown
find */src/ -path '*/docs/*' -name *.html | 
    while read x
    do 
        pandoc -f html -t commonmark $x > "$x".md
    done

find */src/ -path '*/docs/*' -name *.html.md | 
=======
find */src/ -name \*.md |
    xargs rm

# convert html to markdown
find */src/ -name *.html |
    while read x
    do
        ~/AppData/Local/Pandoc/pandoc -f html -t commonmark $x > "$x".md
    done

find */src/ -name *.html.md |
>>>>>>> 624f2718
    while read x
    do
        mv "$x" "${x%.html.md}".md
    done

# remove the old html files
<<<<<<< HEAD
find */src/ -path '*/docs/*' -name *.html | while read x; do rm "$x"; done
=======
find */src/ -name *.html | while read x; do rm "$x"; done
>>>>>>> 624f2718

# add files to git
git add *.html
git add *.png
git add \*.md<|MERGE_RESOLUTION|>--- conflicted
+++ resolved
@@ -1,9 +1,4 @@
 #!/bin/bash
-
-# remove any existing markdown files
-<<<<<<< HEAD
-#find */src/ -path '*/docs/*' -name \*.md | 
-#    xargs rm
 
 # convert html to markdown
 find */src/ -path '*/docs/*' -name *.html | 
@@ -13,30 +8,13 @@
     done
 
 find */src/ -path '*/docs/*' -name *.html.md | 
-=======
-find */src/ -name \*.md |
-    xargs rm
-
-# convert html to markdown
-find */src/ -name *.html |
-    while read x
-    do
-        ~/AppData/Local/Pandoc/pandoc -f html -t commonmark $x > "$x".md
-    done
-
-find */src/ -name *.html.md |
->>>>>>> 624f2718
     while read x
     do
         mv "$x" "${x%.html.md}".md
     done
 
 # remove the old html files
-<<<<<<< HEAD
 find */src/ -path '*/docs/*' -name *.html | while read x; do rm "$x"; done
-=======
-find */src/ -name *.html | while read x; do rm "$x"; done
->>>>>>> 624f2718
 
 # add files to git
 git add *.html
