<?xml version="1.0" encoding="UTF-8"?>
<project xmlns="http://www.netbeans.org/ns/project/1">
    <type>org.netbeans.modules.apisupport.project</type>
    <configuration>
        <data xmlns="http://www.netbeans.org/ns/nb-module-project/3">
            <code-name-base>au.gov.asd.tac.constellation.views.namedselection</code-name-base>
            <suite-component/>
            <module-dependencies>
                <dependency>
                    <code-name-base>au.gov.asd.tac.constellation.dependencies</code-name-base>
                    <build-prerequisite/>
                    <compile-dependency/>
                    <run-dependency>
                        <specification-version>1.0</specification-version>
                    </run-dependency>
                </dependency>
                <dependency>
                    <code-name-base>au.gov.asd.tac.constellation.graph</code-name-base>
                    <build-prerequisite/>
                    <compile-dependency/>
                    <run-dependency>
                        <specification-version>1.0.6</specification-version>
                    </run-dependency>
                </dependency>
                <dependency>
                    <code-name-base>au.gov.asd.tac.constellation.graph.node</code-name-base>
                    <build-prerequisite/>
                    <compile-dependency/>
                    <run-dependency>
                        <specification-version>1.0.4</specification-version>
                    </run-dependency>
                </dependency>
                <dependency>
                    <code-name-base>au.gov.asd.tac.constellation.graph.schema.visual</code-name-base>
                    <build-prerequisite/>
                    <compile-dependency/>
                    <run-dependency>
                        <specification-version>1.0</specification-version>
                    </run-dependency>
                </dependency>
                <dependency>
                    <code-name-base>au.gov.asd.tac.constellation.plugins</code-name-base>
                    <build-prerequisite/>
                    <compile-dependency/>
                    <run-dependency>
                        <specification-version>1.0</specification-version>
                    </run-dependency>
                </dependency>
                <dependency>
<<<<<<< HEAD
                    <code-name-base>au.gov.asd.tac.constellation.utilities</code-name-base>
=======
                    <code-name-base>au.gov.asd.tac.constellation.views</code-name-base>
>>>>>>> 4402c86c
                    <build-prerequisite/>
                    <compile-dependency/>
                    <run-dependency>
                        <specification-version>1.0</specification-version>
                    </run-dependency>
                </dependency>
                <dependency>
                    <code-name-base>org.netbeans.modules.javahelp</code-name-base>
                    <build-prerequisite/>
                    <compile-dependency/>
                    <run-dependency>
                        <release-version>1</release-version>
                        <specification-version>2.41.1</specification-version>
                    </run-dependency>
                </dependency>
                <dependency>
                    <code-name-base>org.netbeans.modules.settings</code-name-base>
                    <build-prerequisite/>
                    <compile-dependency/>
                    <run-dependency>
                        <release-version>1</release-version>
                        <specification-version>1.49.1</specification-version>
                    </run-dependency>
                </dependency>
                <dependency>
                    <code-name-base>org.openide.awt</code-name-base>
                    <build-prerequisite/>
                    <compile-dependency/>
                    <run-dependency>
                        <specification-version>7.67.1</specification-version>
                    </run-dependency>
                </dependency>
                <dependency>
                    <code-name-base>org.openide.dialogs</code-name-base>
                    <build-prerequisite/>
                    <compile-dependency/>
                    <run-dependency>
                        <specification-version>7.42.1</specification-version>
                    </run-dependency>
                </dependency>
                <dependency>
                    <code-name-base>org.openide.nodes</code-name-base>
                    <build-prerequisite/>
                    <compile-dependency/>
                    <run-dependency>
                        <specification-version>7.45.1</specification-version>
                    </run-dependency>
                </dependency>
                <dependency>
                    <code-name-base>org.openide.util</code-name-base>
                    <build-prerequisite/>
                    <compile-dependency/>
                    <run-dependency>
                        <specification-version>9.7.1</specification-version>
                    </run-dependency>
                </dependency>
                <dependency>
                    <code-name-base>org.openide.util.lookup</code-name-base>
                    <build-prerequisite/>
                    <compile-dependency/>
                    <run-dependency>
                        <specification-version>8.33.1</specification-version>
                    </run-dependency>
                </dependency>
                <dependency>
                    <code-name-base>org.openide.util.ui</code-name-base>
                    <build-prerequisite/>
                    <compile-dependency/>
                    <run-dependency>
                        <specification-version>9.6.1</specification-version>
                    </run-dependency>
                </dependency>
                <dependency>
                    <code-name-base>org.openide.windows</code-name-base>
                    <build-prerequisite/>
                    <compile-dependency/>
                    <run-dependency>
                        <specification-version>6.75.1</specification-version>
                    </run-dependency>
                </dependency>
            </module-dependencies>
            <test-dependencies>
                <test-type>
                    <name>unit</name>
                    <test-dependency>
                        <code-name-base>org.netbeans.libs.testng</code-name-base>
                        <compile-dependency/>
                    </test-dependency>
                </test-type>
            </test-dependencies>
            <public-packages>
                <package>au.gov.asd.tac.constellation.views.namedselection</package>
                <package>au.gov.asd.tac.constellation.views.namedselection.state</package>
                <package>au.gov.asd.tac.constellation.views.namedselection.utilities</package>
            </public-packages>
        </data>
    </configuration>
</project><|MERGE_RESOLUTION|>--- conflicted
+++ resolved
@@ -47,11 +47,15 @@
                     </run-dependency>
                 </dependency>
                 <dependency>
-<<<<<<< HEAD
                     <code-name-base>au.gov.asd.tac.constellation.utilities</code-name-base>
-=======
+                    <build-prerequisite/>
+                    <compile-dependency/>
+                    <run-dependency>
+                        <specification-version>1.0</specification-version>
+                    </run-dependency>
+                </dependency>
+                <dependency>
                     <code-name-base>au.gov.asd.tac.constellation.views</code-name-base>
->>>>>>> 4402c86c
                     <build-prerequisite/>
                     <compile-dependency/>
                     <run-dependency>
@@ -133,15 +137,6 @@
                     </run-dependency>
                 </dependency>
             </module-dependencies>
-            <test-dependencies>
-                <test-type>
-                    <name>unit</name>
-                    <test-dependency>
-                        <code-name-base>org.netbeans.libs.testng</code-name-base>
-                        <compile-dependency/>
-                    </test-dependency>
-                </test-type>
-            </test-dependencies>
             <public-packages>
                 <package>au.gov.asd.tac.constellation.views.namedselection</package>
                 <package>au.gov.asd.tac.constellation.views.namedselection.state</package>
