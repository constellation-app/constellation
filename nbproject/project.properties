<<<<<<< HEAD
#Wed, 15 Jan 2020 10:30:36 +1030
=======
#Sat, 04 Jan 2020 19:24:41 +1100
>>>>>>> c5725ec2
# To change the version, go to the file branding/modules/org-netbeans-core-windows.jar/org/netbeans/core/windows/view/ui/Bundle.properties
# and update the value of CTL_MainWindow_Title_No_Project
#
app.icon=branding/core/core.jar/org/netbeans/core/startup/frame48.gif
app.name=${branding.token}
app.title=Constellation Core
auxiliary.org-netbeans-modules-apisupport-installer.license-type=apache.v2
auxiliary.org-netbeans-modules-apisupport-installer.os-linux=false
auxiliary.org-netbeans-modules-apisupport-installer.os-macosx=false
auxiliary.org-netbeans-modules-apisupport-installer.os-solaris=false
auxiliary.org-netbeans-modules-apisupport-installer.os-windows=true
auxiliary.org-netbeans-modules-apisupport-installer.pack200-enabled=true
auxiliary.org-netbeans-spi-editor-hints-projects.perProjectHintSettingsFile=nbproject/cfg_hints.xml
modules=${project.au.gov.asd.tac.constellation.algorithms}\:${project.au.gov.asd.tac.constellation.views.analyticview}\:${project.au.gov.asd.tac.constellation.schema.analyticschema}\:${project.au.gov.asd.tac.constellation.arrangements}\:${project.au.gov.asd.tac.constellation.views.attributeeditor}\:${project.au.gov.asd.tac.constellation.views.conversationview}\:${project.au.gov.asd.tac.constellation.views.dataaccess}\:${project.au.gov.asd.tac.constellation.dependencies}\:${project.au.gov.asd.tac.constellation.views.find}\:${project.au.gov.asd.tac.constellation.functionality}\:${project.au.gov.asd.tac.constellation.graph}\:${project.au.gov.asd.tac.constellation.graph.file}\:${project.au.gov.asd.tac.constellation.graph.node}\:${project.au.gov.asd.tac.constellation.views.histogram}\:${project.au.gov.asd.tac.constellation.importexport}\:${project.au.gov.asd.tac.constellation.views.mapview}\:${project.au.gov.asd.tac.constellation.visual.opengl}\:${project.au.gov.asd.tac.constellation.pluginframework}\:${project.au.gov.asd.tac.constellation.preferences}\:${project.au.gov.asd.tac.constellation.views.qualitycontrol}\:${project.au.gov.asd.tac.constellation.views.scatterplot}\:${project.au.gov.asd.tac.constellation.views.schemaview}\:${project.au.gov.asd.tac.constellation.views.scripting}\:${project.au.gov.asd.tac.constellation.security}\:${project.au.gov.asd.tac.constellation.views.tableview}\:${project.au.gov.asd.tac.constellation.testing}\:${project.au.gov.asd.tac.constellation.views.timeline}\:${project.au.gov.asd.tac.constellation.utilities}\:${project.au.gov.asd.tac.constellation.graph.visual}\:${project.au.gov.asd.tac.constellation.views.webview}\:${project.au.gov.asd.tac.constellation.graph.interaction}\:${project.au.gov.asd.tac.constellation.graph.utilities}\:${project.au.gov.asd.tac.constellation.webserver}\:${project.au.gov.asd.tac.constellation.schema.visualschema}\:${project.au.gov.asd.tac.constellation.visual}

project.au.gov.asd.tac.constellation.algorithms=CoreAlgorithms
project.au.gov.asd.tac.constellation.graph.utilities=CoreGraphUtilities
project.au.gov.asd.tac.constellation.graph.interaction=CoreInteractiveGraph
project.au.gov.asd.tac.constellation.schema.analyticschema=CoreAnalyticSchema
project.au.gov.asd.tac.constellation.views.analyticview=CoreAnalyticView
project.au.gov.asd.tac.constellation.arrangements=CoreArrangements
project.au.gov.asd.tac.constellation.views.attributeeditor=CoreAttributeEditor
project.au.gov.asd.tac.constellation.views.conversationview=CoreConversationView
project.au.gov.asd.tac.constellation.views.dataaccess=CoreDataAccessView
project.au.gov.asd.tac.constellation.dependencies=CoreDependencies
project.au.gov.asd.tac.constellation.views.find=CoreFind
project.au.gov.asd.tac.constellation.functionality=CoreFunctionality
project.au.gov.asd.tac.constellation.graph=CoreGraph
project.au.gov.asd.tac.constellation.graph.file=CoreGraphFile
project.au.gov.asd.tac.constellation.graph.node=CoreGraphNode
project.au.gov.asd.tac.constellation.views.histogram=CoreHistogram
project.au.gov.asd.tac.constellation.importexport=CoreImportExport
project.au.gov.asd.tac.constellation.views.mapview=CoreMapView
project.au.gov.asd.tac.constellation.visual=CoreVisual
project.au.gov.asd.tac.constellation.visual.opengl=CoreOpenGLDisplay
project.au.gov.asd.tac.constellation.pluginframework=CorePluginFramework
project.au.gov.asd.tac.constellation.preferences=CorePreferences
project.au.gov.asd.tac.constellation.views.qualitycontrol=CoreQualityControlView
project.au.gov.asd.tac.constellation.views.scatterplot=CoreScatterPlot
project.au.gov.asd.tac.constellation.schema.visualschema=CoreVisualSchema
project.au.gov.asd.tac.constellation.views.schemaview=CoreSchemaView
project.au.gov.asd.tac.constellation.views.scripting=CoreScripting
project.au.gov.asd.tac.constellation.security=CoreSecurity
project.au.gov.asd.tac.constellation.views.tableview=CoreTableView
project.au.gov.asd.tac.constellation.testing=CoreTesting
project.au.gov.asd.tac.constellation.views.timeline=CoreTimeline
project.au.gov.asd.tac.constellation.utilities=CoreUtilities
project.au.gov.asd.tac.constellation.graph.visual=CoreVisualGraph
project.au.gov.asd.tac.constellation.webserver=CoreWebServer
project.au.gov.asd.tac.constellation.views.webview=CoreWebView

# OpenGL integration with Swing.
#
run.args.extra=-J-Dau.gov.asd.tac.constellation.pluginframework.PluginExecution.level\=FINE -J-Dau.gov.asd.tac.constellation.utilities.https.HttpsConnection.level\=FINE -J-Dconstellation.environment\=IDE(CORE) -J-Djogamp.gluegen.UseTempJarCache\=true -J-Dnetbeans.openfile.197063\=true -J-Dorg.netbeans.log.numberOfFiles\=20 -J-Dprism.dirtyopts\=false -J-Dsun.awt.noerasebackground\=true -J-Dsun.awt.nopixfmt\=true -J-Dsun.java2d.noddraw\=true -J-Dsun.java2d.opengl\=false -J-Xmx4g -J-splash\:branding/core/core.jar/org/netbeans/core/startup/splash.gif -J-verbose\:gc

#-J-Djogamp.debug.JNILibLoader=true
#-J-Djogamp.gluegen.UseTempJarCache=false
#-J-Djogl.debug=all
#-J-Djogl.disable.opengles=true
#-J-Dnativewindow.debug=all
#-J-Dnewt.debug=all

# Custom app.conf
#
app.conf=constellation.conf

ivy.classpath=CoreDependencies/release/modules/ext/GeographicLib-Java-1.49.jar\:CoreDependencies/release/modules/ext/bigint-0.7.1.jar\:CoreDependencies/release/modules/ext/checker-qual-2.10.0.jar\:CoreDependencies/release/modules/ext/commons-codec-1.13.jar\:CoreDependencies/release/modules/ext/commons-collections-3.2.2.jar\:CoreDependencies/release/modules/ext/commons-collections4-4.4.jar\:CoreDependencies/release/modules/ext/commons-compress-1.19.jar\:CoreDependencies/release/modules/ext/commons-csv-1.7.jar\:CoreDependencies/release/modules/ext/commons-dbcp-1.4.jar\:CoreDependencies/release/modules/ext/commons-io-2.6.jar\:CoreDependencies/release/modules/ext/commons-jxpath-1.3.jar\:CoreDependencies/release/modules/ext/commons-lang3-3.9.jar\:CoreDependencies/release/modules/ext/commons-logging-1.2.jar\:CoreDependencies/release/modules/ext/commons-math3-3.6.1.jar\:CoreDependencies/release/modules/ext/commons-pool-1.5.4.jar\:CoreDependencies/release/modules/ext/commons-text-1.8.jar\:CoreDependencies/release/modules/ext/controlsfx-8.40.16.jar\:CoreDependencies/release/modules/ext/core-3.3.7.jar\:CoreDependencies/release/modules/ext/curvesapi-1.06.jar\:CoreDependencies/release/modules/ext/ejml-all-0.38.jar\:CoreDependencies/release/modules/ext/ejml-cdense-0.38.jar\:CoreDependencies/release/modules/ext/ejml-core-0.38.jar\:CoreDependencies/release/modules/ext/ejml-ddense-0.38.jar\:CoreDependencies/release/modules/ext/ejml-dsparse-0.38.jar\:CoreDependencies/release/modules/ext/ejml-fdense-0.38.jar\:CoreDependencies/release/modules/ext/ejml-simple-0.38.jar\:CoreDependencies/release/modules/ext/ejml-zdense-0.38.jar\:CoreDependencies/release/modules/ext/error_prone_annotations-2.3.4.jar\:CoreDependencies/release/modules/ext/failureaccess-1.0.1.jar\:CoreDependencies/release/modules/ext/filters-2.0.235.jar\:CoreDependencies/release/modules/ext/gluegen-rt-2.3.2-natives-linux-amd64.jar\:CoreDependencies/release/modules/ext/gluegen-rt-2.3.2-natives-linux-i586.jar\:CoreDependencies/release/modules/ext/gluegen-rt-2.3.2-natives-macosx-universal.jar\:CoreDependencies/release/modules/ext/gluegen-rt-2.3.2-natives-windows-amd64.jar\:CoreDependencies/release/modules/ext/gluegen-rt-2.3.2-natives-windows-i586.jar\:CoreDependencies/release/modules/ext/gluegen-rt-2.3.2.jar\:CoreDependencies/release/modules/ext/gt-coverage-21.2.jar\:CoreDependencies/release/modules/ext/gt-cql-21.2.jar\:CoreDependencies/release/modules/ext/gt-epsg-hsql-21.2.jar\:CoreDependencies/release/modules/ext/gt-epsg-wkt-21.2.jar\:CoreDependencies/release/modules/ext/gt-geojson-21.2.jar\:CoreDependencies/release/modules/ext/gt-geopkg-21.2.jar\:CoreDependencies/release/modules/ext/gt-jdbc-21.2.jar\:CoreDependencies/release/modules/ext/gt-main-21.2.jar\:CoreDependencies/release/modules/ext/gt-metadata-21.2.jar\:CoreDependencies/release/modules/ext/gt-opengis-21.2.jar\:CoreDependencies/release/modules/ext/gt-referencing-21.2.jar\:CoreDependencies/release/modules/ext/gt-shapefile-21.2.jar\:CoreDependencies/release/modules/ext/gt-xml-21.2.jar\:CoreDependencies/release/modules/ext/gt-xsd-core-21.2.jar\:CoreDependencies/release/modules/ext/gt-xsd-fes-21.2.jar\:CoreDependencies/release/modules/ext/gt-xsd-filter-21.2.jar\:CoreDependencies/release/modules/ext/gt-xsd-gml2-21.2.jar\:CoreDependencies/release/modules/ext/gt-xsd-gml3-21.2.jar\:CoreDependencies/release/modules/ext/gt-xsd-kml-21.2.jar\:CoreDependencies/release/modules/ext/gt-xsd-ows-21.2.jar\:CoreDependencies/release/modules/ext/guava-28.2-jre.jar\:CoreDependencies/release/modules/ext/hamcrest-core-1.3.jar\:CoreDependencies/release/modules/ext/hsqldb-2.4.1.jar\:CoreDependencies/release/modules/ext/j2objc-annotations-1.3.jar\:CoreDependencies/release/modules/ext/jackson-annotations-2.10.1.jar\:CoreDependencies/release/modules/ext/jackson-core-2.10.1.jar\:CoreDependencies/release/modules/ext/jackson-databind-2.10.1.jar\:CoreDependencies/release/modules/ext/javax.servlet-api-3.1.0.jar\:CoreDependencies/release/modules/ext/jdom2-2.0.6.jar\:CoreDependencies/release/modules/ext/jetty-http-9.4.24.v20191120.jar\:CoreDependencies/release/modules/ext/jetty-io-9.4.24.v20191120.jar\:CoreDependencies/release/modules/ext/jetty-jmx-9.4.24.v20191120.jar\:CoreDependencies/release/modules/ext/jetty-security-9.4.24.v20191120.jar\:CoreDependencies/release/modules/ext/jetty-server-9.4.24.v20191120.jar\:CoreDependencies/release/modules/ext/jetty-servlet-9.4.24.v20191120.jar\:CoreDependencies/release/modules/ext/jetty-util-9.4.24.v20191120.jar\:CoreDependencies/release/modules/ext/jgridshift-1.0.jar\:CoreDependencies/release/modules/ext/jocl-2.3.2-natives-linux-amd64.jar\:CoreDependencies/release/modules/ext/jocl-2.3.2-natives-linux-i586.jar\:CoreDependencies/release/modules/ext/jocl-2.3.2-natives-macosx-universal.jar\:CoreDependencies/release/modules/ext/jocl-2.3.2-natives-windows-amd64.jar\:CoreDependencies/release/modules/ext/jocl-2.3.2-natives-windows-i586.jar\:CoreDependencies/release/modules/ext/jocl-2.3.2.jar\:CoreDependencies/release/modules/ext/jogl-all-2.3.2-natives-linux-amd64.jar\:CoreDependencies/release/modules/ext/jogl-all-2.3.2-natives-linux-i586.jar\:CoreDependencies/release/modules/ext/jogl-all-2.3.2-natives-macosx-universal.jar\:CoreDependencies/release/modules/ext/jogl-all-2.3.2-natives-windows-amd64.jar\:CoreDependencies/release/modules/ext/jogl-all-2.3.2-natives-windows-i586.jar\:CoreDependencies/release/modules/ext/jogl-all-2.3.2.jar\:CoreDependencies/release/modules/ext/json-20190722.jar\:CoreDependencies/release/modules/ext/json-simple-1.1.jar\:CoreDependencies/release/modules/ext/jsr305-3.0.2.jar\:CoreDependencies/release/modules/ext/jt-affine-1.1.10.jar\:CoreDependencies/release/modules/ext/jt-algebra-1.1.10.jar\:CoreDependencies/release/modules/ext/jt-bandcombine-1.1.10.jar\:CoreDependencies/release/modules/ext/jt-bandmerge-1.1.10.jar\:CoreDependencies/release/modules/ext/jt-bandselect-1.1.10.jar\:CoreDependencies/release/modules/ext/jt-binarize-1.1.10.jar\:CoreDependencies/release/modules/ext/jt-border-1.1.10.jar\:CoreDependencies/release/modules/ext/jt-buffer-1.1.10.jar\:CoreDependencies/release/modules/ext/jt-classifier-1.1.10.jar\:CoreDependencies/release/modules/ext/jt-colorconvert-1.1.10.jar\:CoreDependencies/release/modules/ext/jt-colorindexer-1.1.10.jar\:CoreDependencies/release/modules/ext/jt-crop-1.1.10.jar\:CoreDependencies/release/modules/ext/jt-errordiffusion-1.1.10.jar\:CoreDependencies/release/modules/ext/jt-format-1.1.10.jar\:CoreDependencies/release/modules/ext/jt-imagefunction-1.1.10.jar\:CoreDependencies/release/modules/ext/jt-iterators-1.1.10.jar\:CoreDependencies/release/modules/ext/jt-lookup-1.1.10.jar\:CoreDependencies/release/modules/ext/jt-mosaic-1.1.10.jar\:CoreDependencies/release/modules/ext/jt-nullop-1.1.10.jar\:CoreDependencies/release/modules/ext/jt-orderdither-1.1.10.jar\:CoreDependencies/release/modules/ext/jt-piecewise-1.1.10.jar\:CoreDependencies/release/modules/ext/jt-rescale-1.1.10.jar\:CoreDependencies/release/modules/ext/jt-rlookup-1.1.10.jar\:CoreDependencies/release/modules/ext/jt-scale-1.1.10.jar\:CoreDependencies/release/modules/ext/jt-scale2-1.1.10.jar\:CoreDependencies/release/modules/ext/jt-shadedrelief-1.1.10.jar\:CoreDependencies/release/modules/ext/jt-stats-1.1.10.jar\:CoreDependencies/release/modules/ext/jt-translate-1.1.10.jar\:CoreDependencies/release/modules/ext/jt-utilities-1.1.10.jar\:CoreDependencies/release/modules/ext/jt-utils-1.5.0.jar\:CoreDependencies/release/modules/ext/jt-vectorbin-1.1.10.jar\:CoreDependencies/release/modules/ext/jt-warp-1.1.10.jar\:CoreDependencies/release/modules/ext/jt-zonal-1.1.10.jar\:CoreDependencies/release/modules/ext/jt-zonalstats-1.5.0.jar\:CoreDependencies/release/modules/ext/jts-core-1.16.0.jar\:CoreDependencies/release/modules/ext/junit-4.12.jar\:CoreDependencies/release/modules/ext/jython-standalone-2.7.2b2.jar\:CoreDependencies/release/modules/ext/listenablefuture-9999.0-empty-to-avoid-conflict-with-guava.jar\:CoreDependencies/release/modules/ext/log4j-1.2.17.jar\:CoreDependencies/release/modules/ext/nativewindow-2.3.2-natives-windows-i586.jar\:CoreDependencies/release/modules/ext/nativewindow-main-2.3.2.jar\:CoreDependencies/release/modules/ext/net.opengis.fes-21.2.jar\:CoreDependencies/release/modules/ext/net.opengis.ows-21.2.jar\:CoreDependencies/release/modules/ext/newt-2.3.2-natives-windows-i586.jar\:CoreDependencies/release/modules/ext/newt-main-2.3.2.jar\:CoreDependencies/release/modules/ext/org.eclipse.emf.common-2.15.0.jar\:CoreDependencies/release/modules/ext/org.eclipse.emf.ecore-2.15.0.jar\:CoreDependencies/release/modules/ext/org.eclipse.emf.ecore.xmi-2.15.0.jar\:CoreDependencies/release/modules/ext/org.eclipse.xsd-2.12.0.jar\:CoreDependencies/release/modules/ext/org.w3.xlink-21.2.jar\:CoreDependencies/release/modules/ext/picocontainer-1.2.jar\:CoreDependencies/release/modules/ext/poi-4.1.1.jar\:CoreDependencies/release/modules/ext/poi-ooxml-4.1.1.jar\:CoreDependencies/release/modules/ext/poi-ooxml-schemas-4.1.1.jar\:CoreDependencies/release/modules/ext/rsyntaxtextarea-3.0.8.jar\:CoreDependencies/release/modules/ext/si-quantity-0.7.1.jar\:CoreDependencies/release/modules/ext/si-units-java8-0.7.1.jar\:CoreDependencies/release/modules/ext/sqlite-jdbc-3.27.2.1.jar\:CoreDependencies/release/modules/ext/swing-worker-1.1.jar\:CoreDependencies/release/modules/ext/swingx-1.6.1.jar\:CoreDependencies/release/modules/ext/systems-common-java8-0.7.2.jar\:CoreDependencies/release/modules/ext/unfolding-master-20171010.jar\:CoreDependencies/release/modules/ext/unit-api-1.0.jar\:CoreDependencies/release/modules/ext/uom-lib-common-1.0.2.jar\:CoreDependencies/release/modules/ext/uom-se-1.0.8.jar\:CoreDependencies/release/modules/ext/worldwind-2.0.0.jar\:CoreDependencies/release/modules/ext/xml-commons-resolver-1.2.jar\:CoreDependencies/release/modules/ext/xmlbeans-3.1.0.jar<|MERGE_RESOLUTION|>--- conflicted
+++ resolved
@@ -1,8 +1,4 @@
-<<<<<<< HEAD
-#Wed, 15 Jan 2020 10:30:36 +1030
-=======
 #Sat, 04 Jan 2020 19:24:41 +1100
->>>>>>> c5725ec2
 # To change the version, go to the file branding/modules/org-netbeans-core-windows.jar/org/netbeans/core/windows/view/ui/Bundle.properties
 # and update the value of CTL_MainWindow_Title_No_Project
 #
