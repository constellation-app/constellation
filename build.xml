<?xml version="1.0" encoding="UTF-8"?>
<project name="Constellation" basedir="." xmlns:ivy="antlib:org.apache.ivy.ant" xmlns:if="ant:if" xmlns:unless="ant:unless">
    <description>Builds the Constellation module suite</description>

    <import file="nbproject/build-impl.xml"/>

    <target name="update-dependencies-clean-build" 
            description="Download dependencies and build all modules in the suite.">
        <ant target="clean"/>
        <ant target="build">
            <property name="update.dependencies" value="true"/>
            <property name="ivy.lib.dir" value="${basedir}/CoreDependencies/release/modules/ext"/>
        </ant>
    </target>

    <target name="update-dependencies-clean-build-no-debug" 
            description="Download dependencies and build all modules in the suite and exclude debugging.">
        <ant target="clean"/>
        <ant target="build">
            <property name="update.dependencies" value="true"/>
            <property name="build.compiler.debug" value="false"/>
            <property name="ivy.lib.dir" value="${basedir}/CoreDependencies/release/modules/ext"/>
        </ant>
    </target>

<<<<<<< HEAD
    <target name="-check-ivy">
        <available file="${ivy.jar.file}" property="ivy.skip.download"/>
    </target>

    <target name="-download-ivy" unless="ivy.skip.download" depends="-check-ivy">
        <mkdir dir="${ivy.jar.dir}"/>
        <echo message="installing ivy..."/>
        <get src="https://repo1.maven.org/maven2/org/apache/ivy/ivy/${ivy.install.version}/ivy-${ivy.install.version}.jar"
             dest="${ivy.jar.file}" usetimestamp="true"/>
    </target>

    <target name="-load-ivy-tasks" depends="-download-ivy">
        <path id="ivy.lib.path">
            <pathelement location="${ivy.jar.file}"/>
        </path>
        <taskdef resource="org/apache/ivy/ant/antlib.xml" uri="antlib:org.apache.ivy.ant" classpathref="ivy.lib.path"/>
    </target>

    <target name="-download-unfolding-maps">
        <mkdir dir="${ivy.lib.dir}"/>
        <echo message="installing unfolding-maps..."/>
        <get src="https://raw.githubusercontent.com/constellation-app/third-party-dependencies/master/unfolding-master-20171010.jar"
             dest="${ivy.lib.dir}" usetimestamp="true"/>
    </target>
    
    <target name="-download-gluegen">
        <mkdir dir="${ivy.lib.dir}"/>
        <echo message="installing gluegen..."/>
        <get dest="${ivy.lib.dir}" usetimestamp="true">
            <url url="https://raw.githubusercontent.com/constellation-app/third-party-dependencies/master/JOGL%202.4.0/gluegen-rt.jar"/>
            <url url="https://raw.githubusercontent.com/constellation-app/third-party-dependencies/master/JOGL%202.4.0/gluegen-rt-natives-linux-amd64.jar"/>
            <url url="https://raw.githubusercontent.com/constellation-app/third-party-dependencies/master/JOGL%202.4.0/gluegen-rt-natives-linux-i586.jar"/>
            <url url="https://raw.githubusercontent.com/constellation-app/third-party-dependencies/master/JOGL%202.4.0/gluegen-rt-natives-macosx-universal.jar"/>
            <url url="https://raw.githubusercontent.com/constellation-app/third-party-dependencies/master/JOGL%202.4.0/gluegen-rt-natives-windows-amd64.jar"/>
            <url url="https://raw.githubusercontent.com/constellation-app/third-party-dependencies/master/JOGL%202.4.0/gluegen-rt-natives-windows-i586.jar"/>
        </get>
    </target>
    
    <target name="-download-mainwindow">
        <mkdir dir="${ivy.lib.dir}"/>
        <echo message="installing mainwindow..."/>
        <get dest="${ivy.lib.dir}" usetimestamp="true">
            <url url="https://raw.githubusercontent.com/constellation-app/third-party-dependencies/master/JOGL%202.4.0/nativewindow-natives-windows-i586.jar"/>
            <url url="https://raw.githubusercontent.com/constellation-app/third-party-dependencies/master/JOGL%202.4.0/nativewindow.jar"/>
        </get>
    </target>
    
    <target name="-download-processing">
        <mkdir dir="${ivy.lib.dir}"/>
        <echo message="installing processing..."/>
        <get src="https://raw.githubusercontent.com/constellation-app/third-party-dependencies/master/Processing%204.0/core.jar"
             dest="${ivy.lib.dir}" usetimestamp="true"/>
    </target>
    
    <target name="-download-javahelp">
        <echo message="installing netbeans javahelp module..."/>
        <get src="https://raw.githubusercontent.com/constellation-app/third-party-dependencies/master/NetBeans%20Help/org-netbeans-modules-javahelp.jar" 
             dest="${ivy.lib.dir}" usetimestamp="true"/>
        <condition property="javahelp.isupdated" value="true">
            <filesmatch file1="${nbplatform.default.netbeans.dest.dir}/platform/modules/org-netbeans-modules-javahelp.jar" 
                        file2="${ivy.lib.dir}/org-netbeans-modules-javahelp.jar"/>
        </condition>
        <delete file="${nbplatform.default.netbeans.dest.dir}/platform/modules/org-netbeans-modules-javahelp.jar" unless:true="${javahelp.isupdated}"/>
        <copy file="${ivy.lib.dir}/org-netbeans-modules-javahelp.jar" todir="${nbplatform.default.netbeans.dest.dir}/platform/modules/" unless:true="${javahelp.isupdated}"/>
        <delete file="${ivy.lib.dir}/org-netbeans-modules-javahelp.jar"/>
        
        <get src="https://raw.githubusercontent.com/constellation-app/third-party-dependencies/master/NetBeans%20Help/jhall-2.0_05.jar" 
             dest="${ivy.lib.dir}" usetimestamp="true"/>
        <available file="${nbplatform.default.netbeans.dest.dir}/platform/modules/ext/jhall-2.0_05.jar" property="jhall.isupdated"/>
        <copy file="${ivy.lib.dir}/jhall-2.0_05.jar" todir="${nbplatform.default.netbeans.dest.dir}/platform/modules/ext/" unless:true="${jhall.isupdated}"/>
        <delete file="${ivy.lib.dir}/jhall-2.0_05.jar"/>
    </target>

    <target name="download-dependencies" 
                depends="-load-ivy-tasks,-download-unfolding-maps,-download-gluegen,-download-mainwindow,-download-processing,-download-javahelp"
                description="Download dependent libraries.">
        <mkdir dir="${ivy.lib.dir}"/>
        <ivy:resolve/>
        <ivy:retrieve/>

        <pathconvert property="ivy.classpath.computed" dirsep="/" pathsep=":">
            <path>
                <fileset dir="${ivy.lib.dir}" includes="*.jar"/>
            </path>
            <map from="${basedir}${file.separator}" to=""/>
        </pathconvert>

        <propertyfile file="${basedir}/nbproject/project.properties">
            <entry operation="=" key="ivy.classpath" value="${ivy.classpath.computed}"/>
        </propertyfile>
    </target>

    <target name="clean-dependencies" description="Clean downloaded libraries.">
        <delete dir="${ivy.lib.dir}"/>
    </target>

    <target name="clean-ivy" depends="clean-dependencies" description="Clean ivy.">
        <delete dir="${ivy.jar.dir}"/>
        <ivy:cleancache/>
        <propertyfile file="${basedir}/nbproject/project.properties">
            <entry operation="=" key="ivy.classpath" value=""/>
        </propertyfile>
    </target>

    <target name="-pre-compile" depends="download-dependencies"/>

    <target name="-pre-compile-single" depends="download-dependencies"/>

=======
>>>>>>> 749f5e10
    <!-- Override build to add branding update: algol -->
    <!-- Commented out because propertyfile writes a timestamp to the properties file, which is a problem for source control. -->
    <!-- <target name="build" depends="build-brand,suite.build"/> -->

    <target name="build-brand" depends="-init">
        <propertyfile file="${basedir}/branding/core/core.jar/org/netbeans/core/startup/Bundle.properties">
            <!-- comment="Updated by build script"> -->
            <entry key="currentVersion" value="${app.title} ${app.version}" />
        </propertyfile>

        <propertyfile file="${basedir}/branding/modules/org-netbeans-core-windows.jar/org/netbeans/core/windows/view/ui/Bundle.properties">
            <!-- comment="Updated by build script"> -->
            <entry key="CTL_MainWindow_Title" value="${app.title} ${app.version}" />
            <entry key="CTL_MainWindow_Title_No_Project" value="${app.title} ${app.version}" />
        </propertyfile>
    </target>
</project><|MERGE_RESOLUTION|>--- conflicted
+++ resolved
@@ -23,117 +23,6 @@
         </ant>
     </target>
 
-<<<<<<< HEAD
-    <target name="-check-ivy">
-        <available file="${ivy.jar.file}" property="ivy.skip.download"/>
-    </target>
-
-    <target name="-download-ivy" unless="ivy.skip.download" depends="-check-ivy">
-        <mkdir dir="${ivy.jar.dir}"/>
-        <echo message="installing ivy..."/>
-        <get src="https://repo1.maven.org/maven2/org/apache/ivy/ivy/${ivy.install.version}/ivy-${ivy.install.version}.jar"
-             dest="${ivy.jar.file}" usetimestamp="true"/>
-    </target>
-
-    <target name="-load-ivy-tasks" depends="-download-ivy">
-        <path id="ivy.lib.path">
-            <pathelement location="${ivy.jar.file}"/>
-        </path>
-        <taskdef resource="org/apache/ivy/ant/antlib.xml" uri="antlib:org.apache.ivy.ant" classpathref="ivy.lib.path"/>
-    </target>
-
-    <target name="-download-unfolding-maps">
-        <mkdir dir="${ivy.lib.dir}"/>
-        <echo message="installing unfolding-maps..."/>
-        <get src="https://raw.githubusercontent.com/constellation-app/third-party-dependencies/master/unfolding-master-20171010.jar"
-             dest="${ivy.lib.dir}" usetimestamp="true"/>
-    </target>
-    
-    <target name="-download-gluegen">
-        <mkdir dir="${ivy.lib.dir}"/>
-        <echo message="installing gluegen..."/>
-        <get dest="${ivy.lib.dir}" usetimestamp="true">
-            <url url="https://raw.githubusercontent.com/constellation-app/third-party-dependencies/master/JOGL%202.4.0/gluegen-rt.jar"/>
-            <url url="https://raw.githubusercontent.com/constellation-app/third-party-dependencies/master/JOGL%202.4.0/gluegen-rt-natives-linux-amd64.jar"/>
-            <url url="https://raw.githubusercontent.com/constellation-app/third-party-dependencies/master/JOGL%202.4.0/gluegen-rt-natives-linux-i586.jar"/>
-            <url url="https://raw.githubusercontent.com/constellation-app/third-party-dependencies/master/JOGL%202.4.0/gluegen-rt-natives-macosx-universal.jar"/>
-            <url url="https://raw.githubusercontent.com/constellation-app/third-party-dependencies/master/JOGL%202.4.0/gluegen-rt-natives-windows-amd64.jar"/>
-            <url url="https://raw.githubusercontent.com/constellation-app/third-party-dependencies/master/JOGL%202.4.0/gluegen-rt-natives-windows-i586.jar"/>
-        </get>
-    </target>
-    
-    <target name="-download-mainwindow">
-        <mkdir dir="${ivy.lib.dir}"/>
-        <echo message="installing mainwindow..."/>
-        <get dest="${ivy.lib.dir}" usetimestamp="true">
-            <url url="https://raw.githubusercontent.com/constellation-app/third-party-dependencies/master/JOGL%202.4.0/nativewindow-natives-windows-i586.jar"/>
-            <url url="https://raw.githubusercontent.com/constellation-app/third-party-dependencies/master/JOGL%202.4.0/nativewindow.jar"/>
-        </get>
-    </target>
-    
-    <target name="-download-processing">
-        <mkdir dir="${ivy.lib.dir}"/>
-        <echo message="installing processing..."/>
-        <get src="https://raw.githubusercontent.com/constellation-app/third-party-dependencies/master/Processing%204.0/core.jar"
-             dest="${ivy.lib.dir}" usetimestamp="true"/>
-    </target>
-    
-    <target name="-download-javahelp">
-        <echo message="installing netbeans javahelp module..."/>
-        <get src="https://raw.githubusercontent.com/constellation-app/third-party-dependencies/master/NetBeans%20Help/org-netbeans-modules-javahelp.jar" 
-             dest="${ivy.lib.dir}" usetimestamp="true"/>
-        <condition property="javahelp.isupdated" value="true">
-            <filesmatch file1="${nbplatform.default.netbeans.dest.dir}/platform/modules/org-netbeans-modules-javahelp.jar" 
-                        file2="${ivy.lib.dir}/org-netbeans-modules-javahelp.jar"/>
-        </condition>
-        <delete file="${nbplatform.default.netbeans.dest.dir}/platform/modules/org-netbeans-modules-javahelp.jar" unless:true="${javahelp.isupdated}"/>
-        <copy file="${ivy.lib.dir}/org-netbeans-modules-javahelp.jar" todir="${nbplatform.default.netbeans.dest.dir}/platform/modules/" unless:true="${javahelp.isupdated}"/>
-        <delete file="${ivy.lib.dir}/org-netbeans-modules-javahelp.jar"/>
-        
-        <get src="https://raw.githubusercontent.com/constellation-app/third-party-dependencies/master/NetBeans%20Help/jhall-2.0_05.jar" 
-             dest="${ivy.lib.dir}" usetimestamp="true"/>
-        <available file="${nbplatform.default.netbeans.dest.dir}/platform/modules/ext/jhall-2.0_05.jar" property="jhall.isupdated"/>
-        <copy file="${ivy.lib.dir}/jhall-2.0_05.jar" todir="${nbplatform.default.netbeans.dest.dir}/platform/modules/ext/" unless:true="${jhall.isupdated}"/>
-        <delete file="${ivy.lib.dir}/jhall-2.0_05.jar"/>
-    </target>
-
-    <target name="download-dependencies" 
-                depends="-load-ivy-tasks,-download-unfolding-maps,-download-gluegen,-download-mainwindow,-download-processing,-download-javahelp"
-                description="Download dependent libraries.">
-        <mkdir dir="${ivy.lib.dir}"/>
-        <ivy:resolve/>
-        <ivy:retrieve/>
-
-        <pathconvert property="ivy.classpath.computed" dirsep="/" pathsep=":">
-            <path>
-                <fileset dir="${ivy.lib.dir}" includes="*.jar"/>
-            </path>
-            <map from="${basedir}${file.separator}" to=""/>
-        </pathconvert>
-
-        <propertyfile file="${basedir}/nbproject/project.properties">
-            <entry operation="=" key="ivy.classpath" value="${ivy.classpath.computed}"/>
-        </propertyfile>
-    </target>
-
-    <target name="clean-dependencies" description="Clean downloaded libraries.">
-        <delete dir="${ivy.lib.dir}"/>
-    </target>
-
-    <target name="clean-ivy" depends="clean-dependencies" description="Clean ivy.">
-        <delete dir="${ivy.jar.dir}"/>
-        <ivy:cleancache/>
-        <propertyfile file="${basedir}/nbproject/project.properties">
-            <entry operation="=" key="ivy.classpath" value=""/>
-        </propertyfile>
-    </target>
-
-    <target name="-pre-compile" depends="download-dependencies"/>
-
-    <target name="-pre-compile-single" depends="download-dependencies"/>
-
-=======
->>>>>>> 749f5e10
     <!-- Override build to add branding update: algol -->
     <!-- Commented out because propertyfile writes a timestamp to the properties file, which is a problem for source control. -->
     <!-- <target name="build" depends="build-brand,suite.build"/> -->
