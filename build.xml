<?xml version="1.0" encoding="UTF-8"?>
<!-- You may freely edit this file. See harness/README in the NetBeans platform -->
<!-- for some information on what you could do (e.g. targets to override). -->
<!-- If you delete this file and reopen the project it will be recreated. -->
<project name="CONSTELLATION" basedir="." xmlns:ivy="antlib:org.apache.ivy.ant">
    <description>Builds the module suite CONSTELLATION.</description>

    <import file="nbproject/build-impl.xml"/>
    
    <property name="ivy.install.version" value="2.3.0-rc1" />
    <property name="ivy.jar.dir" value="${user.home}/.ivy2" />
    <property name="ivy.cache.dir" value="${user.home}/.ivy2/cache" />
    <property name="ivy.jar.file" value="${ivy.jar.dir}/ivy.jar" />
    <property name="ivy.dep.file" value="${basedir}/CoreDependencies/src/ivy.xml" />
    <property name="ivy.settings.file" value="${basedir}/CoreDependencies/src/ivysettings.xml" />
    <property name="ivy.lib.dir" value="${basedir}/CoreDependencies/release/modules/ext" />
    <property name="jre.filename.windows" value="zulu8.38.0.13-ca-fx-jre8.0.212-win_x64" />
    <property name="jre.url.windows" value="https://cdn.azul.com/zulu/bin/${jre.filename.windows}.zip" />
    <property name="jre.filename.linux" value="zulu8.38.0.13-ca-fx-jre8.0.212-linux_x64" />
    <property name="jre.url.linux" value="https://cdn.azul.com/zulu/bin/${jre.filename.linux}.tar.gz" />
    
    <target name="update-dependencies-clean-build" description="Download dependencies and build all modules in the suite.">
        <ant target="clean" />
        <ant target="download-dependencies" />
        <ant target="build">
            <property name="update.dependencies" value="true" />
        </ant>
    </target>

    <target name="update-dependencies-clean-build-no-debug" description="Download dependencies and build all modules in the suite and exclude debugging.">
        <ant target="clean" />
        <ant target="download-dependencies" />
        <ant target="build">
            <property name="update.dependencies" value="true" />
            <property name="build.compiler.debug" value="false"/>
        </ant>
    </target>

    <target name="-check-ivy">
        <available file="${ivy.jar.file}" property="ivy.skip.download"/>
    </target>

    <target name="-download-ivy" unless="ivy.skip.download" depends="-check-ivy">
        <mkdir dir="${ivy.jar.dir}"/>
        <echo message="installing ivy..."/>
        <get src="http://repo1.maven.org/maven2/org/apache/ivy/ivy/${ivy.install.version}/ivy-${ivy.install.version}.jar"
             dest="${ivy.jar.file}" usetimestamp="true"/>
    </target>

    <target name="-load-ivy-tasks" depends="-download-ivy">
        <path id="ivy.lib.path">
            <pathelement location="${ivy.jar.file}"/>
        </path>
        <taskdef resource="org/apache/ivy/ant/antlib.xml" uri="antlib:org.apache.ivy.ant" classpathref="ivy.lib.path"/>
    </target>
<<<<<<< HEAD
    <!-- TODO: #122 git URL needs to be updated to a repo under stellergraph -->
=======
>>>>>>> 7c3ace69
    
    <!-- TODO: #122 git URL needs to be updated to a repo under constellation-app -->
    <target name="-download-unfolding-maps" >
        <mkdir dir="${ivy.lib.dir}"/>
        <echo message="installing unfolding-maps..."/>
        <get src="https://github.com/imranraza83/unfolding-maps/raw/master/unfolding-master-20171010.jar"
             dest="${ivy.lib.dir}" usetimestamp="true"/>
    </target>
<<<<<<< HEAD
    <target name="-download-javahelp-file" >
        <mkdir dir="${ivy.lib.dir}"/>

        <echo message="installing netbeans help files to ... ${nbplatform.default.netbeans.dest.dir}"/>
        <get src="https://github.com/rsabhi/NBhelp/raw/master/org-netbeans-modules-javahelp.jar"
             dest="${nbplatform.default.netbeans.dest.dir}/platform/modules/" usetimestamp="true"/>
    </target>
    
    <target name="-download-javahelp-indexfile" >
        <mkdir dir="${ivy.lib.dir}"/>
        <echo message="installing netbeans help index files... ${nbplatform.default.netbeans.dest.dir}"/>
        <get src="https://github.com/rsabhi/NBhelp/raw/master/jhall-2.0_05.jar"
             dest="${nbplatform.default.netbeans.dest.dir}/platform/modules/ext/" usetimestamp="true"/>
    </target>
  	
    <target name="download-dependencies" depends="-load-ivy-tasks,-download-unfolding-maps,-download-javahelp-file,-download-javahelp-indexfile"
            description="Download dependent libraries.">
=======
		
    <target name="download-dependencies" depends="-load-ivy-tasks,-download-unfolding-maps" description="Download dependent libraries.">
>>>>>>> 7c3ace69
        <ivy:resolve/>
        <ivy:retrieve/>

        <pathconvert property="ivy.classpath.computed" dirsep="/" pathsep=":">
            <path>
                <fileset dir="${ivy.lib.dir}" includes="*.jar"/>
            </path>
            <map from="${basedir}${file.separator}" to=""/>
        </pathconvert>

        <propertyfile file="${basedir}/nbproject/project.properties">
            <entry operation="=" key="ivy.classpath" value="${ivy.classpath.computed}"/>
        </propertyfile>
    </target>

    <target name="clean-dependencies" description="Clean downloaded libraries.">
        <delete dir="${ivy.lib.dir}"/>
    </target>

    <target name="clean-ivy" depends="clean-dependencies" description="Clean ivy.">
        <delete dir="${ivy.jar.dir}"/>
        <ivy:cleancache/>
        <propertyfile file="${basedir}/nbproject/project.properties">
            <entry operation="=" key="ivy.classpath" value=""/>
        </propertyfile>
    </target>

    <target name="-pre-compile" depends="download-dependencies"/>

    <target name="-pre-compile-single" depends="download-dependencies"/>

    <!-- Override build to add branding update: algol -->
    <!-- Commented out because propertyfile writes a timestamp to the properties file, which is a problem for source control. -->
    <!-- <target name="build" depends="build-brand,suite.build"/> -->

    <target name="build-brand" depends="-init">
        <propertyfile file="${basedir}/branding/core/core.jar/org/netbeans/core/startup/Bundle.properties">
            <!-- comment="Updated by build script"> -->
            <entry key="currentVersion" value="${app.title} ${app.version}" />
        </propertyfile>

        <propertyfile file="${basedir}/branding/modules/org-netbeans-core-windows.jar/org/netbeans/core/windows/view/ui/Bundle.properties">
            <!-- comment="Updated by build script"> -->
            <entry key="CTL_MainWindow_Title" value="${app.title} ${app.version}" />
            <entry key="CTL_MainWindow_Title_No_Project" value="${app.title} ${app.version}" />
        </propertyfile>
    </target>
    
    <target name="-download-windows-jre" >
        <echo message="downloading JRE..."/>
        <get src="${jre.url.windows}"
             dest="${basedir}" usetimestamp="true"/>
        <unzip src="${basedir}/${jre.filename.windows}.zip" dest="${basedir}"/>
        <delete file="${basedir}/${jre.filename.windows}.zip"/>
    </target>
    
    <target name="build-zip-with-windows-jre" depends="build,build-launchers,-download-windows-jre" description="Builds a ZIP distribution of the suite, launchers, and selected modules from the platform. This includes the JRE for Windows.">
        <mkdir dir="${dist.dir}"/>
        <!-- pathfileset does not support 'prefix' and 'filemode' parameters, we have to copy them to temp location -->
        <tempfile property="temp.dir.nbexec" destdir="${suite.build.dir}" deleteonexit="true" prefix="nbexec"/>
        <tempfile property="temp.dir.rest" destdir="${suite.build.dir}" deleteonexit="delete" prefix="rest"/>
        <subant genericantfile="${harness.dir}/suite.xml" target="copy-cluster" inheritrefs="true">
            <property name="dest.dir" value="${temp.dir.rest}"/>
            <property name="nbexec.dir" value="${temp.dir.nbexec}"/>
            <property name="build.dir" value="${suite.build.dir}"/>
            <resources refid="zip.platform.clusters"/>
        </subant>
        <zip destfile="${dist.dir}/${app.name}.zip">
            <zipfileset dir="${build.launcher.dir}/bin/" filemode="755" prefix="${app.name}/bin"/>
            <zipfileset dir="${build.launcher.dir}/etc/" prefix="${app.name}/etc"/>
            <zipfileset dir="${temp.dir.nbexec}" filemode="755" prefix="${app.name}"/>
            <zipfileset dir="${temp.dir.rest}" prefix="${app.name}"/>
            
            <zipfileset dir="${basedir}/shortcuts/" prefix="${app.name}/"/>
            <zipfileset dir="${basedir}/${jre.filename.windows}/" prefix="${app.name}/jre"/>
            <!-- Yes, the doubled app.name is a bit ugly, but better than the alternative; cf. #66441: -->
            <zipfileset dir="${cluster}" prefix="${app.name}/${app.name}">
                <exclude name="config/Modules/*.xml_hidden"/>
            </zipfileset>
        </zip>
        <delete dir="${basedir}/${jre.filename.windows}/"/>
    </target>
    
    <!-- This is a copy of -download-windows-jre, if there is a better way to do this then let me know -->
    <target name="-download-linux-jre" >
        <echo message="downloading JRE..."/>
        <get src="${jre.url.linux}"
             dest="${basedir}" usetimestamp="true"/>
        <untar src="${basedir}/${jre.filename.linux}.tar.gz" dest="${basedir}" compression="gzip"/>
        <delete file="${basedir}/${jre.filename.linux}.tar.gz"/>
    </target>
    
    <!-- This is a copy of build-zip-with-windows-jre", if there is a better way to do this then let me know -->
    <target name="build-zip-with-linux-jre" depends="build,build-launchers,-download-linux-jre" description="Builds a ZIP distribution of the suite, launchers, and selected modules from the platform. This includes the JRE for Linux.">
        <mkdir dir="${dist.dir}"/>
        <!-- pathfileset does not support 'prefix' and 'filemode' parameters, we have to copy them to temp location -->
        <tempfile property="temp.dir.nbexec" destdir="${suite.build.dir}" deleteonexit="true" prefix="nbexec"/>
        <tempfile property="temp.dir.rest" destdir="${suite.build.dir}" deleteonexit="delete" prefix="rest"/>
        <subant genericantfile="${harness.dir}/suite.xml" target="copy-cluster" inheritrefs="true">
            <property name="dest.dir" value="${temp.dir.rest}"/>
            <property name="nbexec.dir" value="${temp.dir.nbexec}"/>
            <property name="build.dir" value="${suite.build.dir}"/>
            <resources refid="zip.platform.clusters"/>
        </subant>
        <zip destfile="${dist.dir}/${app.name}.tar.gz">
            <zipfileset dir="${build.launcher.dir}/bin/" filemode="755" prefix="${app.name}/bin"/>
            <zipfileset dir="${build.launcher.dir}/etc/" prefix="${app.name}/etc"/>
            <zipfileset dir="${temp.dir.nbexec}" filemode="755" prefix="${app.name}"/>
            <zipfileset dir="${temp.dir.rest}" prefix="${app.name}"/>
            
            <zipfileset dir="${basedir}/${jre.filename.linux}/" prefix="${app.name}/jre"/>
            <!-- Yes, the doubled app.name is a bit ugly, but better than the alternative; cf. #66441: -->
            <zipfileset dir="${cluster}" prefix="${app.name}/${app.name}">
                <exclude name="config/Modules/*.xml_hidden"/>
            </zipfileset>
        </zip>
        <delete dir="${basedir}/${jre.filename.linux}/"/>
    </target>
    
</project><|MERGE_RESOLUTION|>--- conflicted
+++ resolved
@@ -53,10 +53,6 @@
         </path>
         <taskdef resource="org/apache/ivy/ant/antlib.xml" uri="antlib:org.apache.ivy.ant" classpathref="ivy.lib.path"/>
     </target>
-<<<<<<< HEAD
-    <!-- TODO: #122 git URL needs to be updated to a repo under stellergraph -->
-=======
->>>>>>> 7c3ace69
     
     <!-- TODO: #122 git URL needs to be updated to a repo under constellation-app -->
     <target name="-download-unfolding-maps" >
@@ -65,7 +61,6 @@
         <get src="https://github.com/imranraza83/unfolding-maps/raw/master/unfolding-master-20171010.jar"
              dest="${ivy.lib.dir}" usetimestamp="true"/>
     </target>
-<<<<<<< HEAD
     <target name="-download-javahelp-file" >
         <mkdir dir="${ivy.lib.dir}"/>
 
@@ -83,10 +78,6 @@
   	
     <target name="download-dependencies" depends="-load-ivy-tasks,-download-unfolding-maps,-download-javahelp-file,-download-javahelp-indexfile"
             description="Download dependent libraries.">
-=======
-		
-    <target name="download-dependencies" depends="-load-ivy-tasks,-download-unfolding-maps" description="Download dependent libraries.">
->>>>>>> 7c3ace69
         <ivy:resolve/>
         <ivy:retrieve/>
 
