<?xml version="1.0" encoding="UTF-8"?>
<!-- You may freely edit this file. See harness/README in the NetBeans platform -->
<!-- for some information on what you could do (e.g. targets to override). -->
<!-- If you delete this file and reopen the project it will be recreated. -->
<project name="CONSTELLATION" basedir="." xmlns:ivy="antlib:org.apache.ivy.ant" xmlns:if="ant:if" xmlns:unless="ant:unless">
    <description>Builds the module suite CONSTELLATION.</description>

    <import file="nbproject/build-impl.xml"/>

    <property name="ivy.install.version" value="2.5.0"/>
    <property name="ivy.jar.dir" value="${user.home}/.ivy2"/>
    <property name="ivy.cache.dir" value="${ivy.jar.dir}/cache"/>
    <property name="ivy.jar.file" value="${ivy.jar.dir}/${ivy.install.version}.jar"/>
    <property name="ivy.dep.file" value="${basedir}/CoreDependencies/src/ivy.xml"/>
    <property name="ivy.settings.file" value="${basedir}/CoreDependencies/src/ivysettings.xml"/>
    <property name="ivy.lib.dir" value="${basedir}/CoreDependencies/release/modules/ext"/>
    <property name="jre.filename.windows" value="zulu11.37.19-ca-fx-jre11.0.6-win_x64"/>
    <property name="jre.url.windows" value="https://cdn.azul.com/zulu/bin/${jre.filename.windows}.zip"/>
    <property name="jre.filename.linux" value="zulu11.37.19-ca-fx-jre11.0.6-linux_x64"/>
    <property name="jre.url.linux" value="https://cdn.azul.com/zulu/bin/${jre.filename.linux}.tar.gz"/>
<<<<<<< HEAD
    <property name="dist.filename.linux" value="constellation-linux"/>
    <property name="dist.filename.windows" value="constellation-win"/>
=======
    <property name="jre.filename.macosx" value="zulu11.37.19-ca-fx-jre11.0.6-macosx_x64"/>
    <property name="jre.url.macosx" value="https://cdn.azul.com/zulu/bin/${jre.filename.macosx}.tar.gz"/>
    <property name="dist.version" value="v2.0.0-beta"/>
    <property name="dist.filename.linux" value="constellation-linux-${dist.version}"/>
    <property name="dist.filename.windows" value="constellation-win-${dist.version}"/>
    <property name="dist.filename.macosx" value="constellation-macosx-${dist.version}"/>
    <property name="nobody" value="65534"/>
>>>>>>> b17a8c7e

    <target name="update-dependencies-clean-build" description="Download dependencies and build all modules in the suite.">
        <ant target="clean"/>
        <ant target="clean-dependencies"/>
        <ant target="download-dependencies"/>
        <ant target="build">
            <property name="update.dependencies" value="true"/>
        </ant>
    </target>

    <target name="update-dependencies-clean-build-no-debug" 
            description="Download dependencies and build all modules in the suite and exclude debugging.">
        <ant target="clean"/>
        <ant target="clean-dependencies"/>
        <ant target="download-dependencies"/>
        <ant target="build">
            <property name="update.dependencies" value="true"/>
            <property name="build.compiler.debug" value="false"/>
        </ant>
    </target>

    <target name="-check-ivy">
        <available file="${ivy.jar.file}" property="ivy.skip.download"/>
    </target>

    <target name="-download-ivy" unless="ivy.skip.download" depends="-check-ivy">
        <mkdir dir="${ivy.jar.dir}"/>
        <echo message="installing ivy..."/>
        <get src="https://repo1.maven.org/maven2/org/apache/ivy/ivy/${ivy.install.version}/ivy-${ivy.install.version}.jar"
             dest="${ivy.jar.file}" usetimestamp="true"/>
    </target>

    <target name="-load-ivy-tasks" depends="-download-ivy">
        <path id="ivy.lib.path">
            <pathelement location="${ivy.jar.file}"/>
        </path>
        <taskdef resource="org/apache/ivy/ant/antlib.xml" uri="antlib:org.apache.ivy.ant" classpathref="ivy.lib.path"/>
    </target>

    <target name="-download-unfolding-maps">
        <mkdir dir="${ivy.lib.dir}"/>
        <echo message="installing unfolding-maps..."/>
        <get src="https://raw.githubusercontent.com/constellation-app/third-party-dependencies/master/unfolding-master-20171010.jar"
             dest="${ivy.lib.dir}" usetimestamp="true"/>
    </target>
    
    <target name="-download-gluegen">
        <mkdir dir="${ivy.lib.dir}"/>
        <echo message="installing gluegen..."/>
        <get dest="${ivy.lib.dir}" usetimestamp="true">
            <url url="https://raw.githubusercontent.com/constellation-app/third-party-dependencies/master/JOGL%202.4.0/gluegen-rt.jar"/>
            <url url="https://raw.githubusercontent.com/constellation-app/third-party-dependencies/master/JOGL%202.4.0/gluegen-rt-natives-linux-amd64.jar"/>
            <url url="https://raw.githubusercontent.com/constellation-app/third-party-dependencies/master/JOGL%202.4.0/gluegen-rt-natives-linux-i586.jar"/>
            <url url="https://raw.githubusercontent.com/constellation-app/third-party-dependencies/master/JOGL%202.4.0/gluegen-rt-natives-macosx-universal.jar"/>
            <url url="https://raw.githubusercontent.com/constellation-app/third-party-dependencies/master/JOGL%202.4.0/gluegen-rt-natives-windows-amd64.jar"/>
            <url url="https://raw.githubusercontent.com/constellation-app/third-party-dependencies/master/JOGL%202.4.0/gluegen-rt-natives-windows-i586.jar"/>
        </get>
    </target>
    
    <target name="-download-jocl">
        <mkdir dir="${ivy.lib.dir}"/>
        <echo message="installing jocl..."/>
        <get dest="${ivy.lib.dir}" usetimestamp="true">
            <url url="https://raw.githubusercontent.com/constellation-app/third-party-dependencies/master/JOGL%202.4.0/jocl.jar"/>
            <url url="https://raw.githubusercontent.com/constellation-app/third-party-dependencies/master/JOGL%202.4.0/jocl-natives-linux-amd64.jar"/>
            <url url="https://raw.githubusercontent.com/constellation-app/third-party-dependencies/master/JOGL%202.4.0/jocl-natives-linux-i586.jar"/>
            <url url="https://raw.githubusercontent.com/constellation-app/third-party-dependencies/master/JOGL%202.4.0/jocl-natives-macosx-universal.jar"/>
            <url url="https://raw.githubusercontent.com/constellation-app/third-party-dependencies/master/JOGL%202.4.0/jocl-natives-windows-amd64.jar"/>
            <url url="https://raw.githubusercontent.com/constellation-app/third-party-dependencies/master/JOGL%202.4.0/jocl-natives-windows-i586.jar"/>
        </get>
    </target>
    
    <target name="-download-jogl">
        <mkdir dir="${ivy.lib.dir}"/>
        <echo message="installing jogl..."/>
        <get dest="${ivy.lib.dir}" usetimestamp="true">
            <url url="https://raw.githubusercontent.com/constellation-app/third-party-dependencies/master/JOGL%202.4.0/jogl-all.jar"/>
            <url url="https://raw.githubusercontent.com/constellation-app/third-party-dependencies/master/JOGL%202.4.0/jogl-all-natives-linux-amd64.jar"/>
            <url url="https://raw.githubusercontent.com/constellation-app/third-party-dependencies/master/JOGL%202.4.0/jogl-all-natives-linux-i586.jar"/>
            <url url="https://raw.githubusercontent.com/constellation-app/third-party-dependencies/master/JOGL%202.4.0/jogl-all-natives-macosx-universal.jar"/>
            <url url="https://raw.githubusercontent.com/constellation-app/third-party-dependencies/master/JOGL%202.4.0/jogl-all-natives-windows-amd64.jar"/>
            <url url="https://raw.githubusercontent.com/constellation-app/third-party-dependencies/master/JOGL%202.4.0/jogl-all-natives-windows-i586.jar"/>
        </get>
    </target>
    
    <target name="-download-newt">
        <mkdir dir="${ivy.lib.dir}"/>
        <echo message="installing newt..."/>
        <get dest="${ivy.lib.dir}" usetimestamp="true">
            <url url="https://raw.githubusercontent.com/constellation-app/third-party-dependencies/master/JOGL%202.4.0/newt.jar"/>
            <url url="https://raw.githubusercontent.com/constellation-app/third-party-dependencies/master/JOGL%202.4.0/newt-natives-windows-i586.jar"/>
        </get>
    </target>
    
    <target name="-download-mainwindow">
        <mkdir dir="${ivy.lib.dir}"/>
        <echo message="installing mainwindow..."/>
        <get dest="${ivy.lib.dir}" usetimestamp="true">
            <url url="https://raw.githubusercontent.com/constellation-app/third-party-dependencies/master/JOGL%202.4.0/nativewindow-natives-windows-i586.jar"/>
            <url url="https://raw.githubusercontent.com/constellation-app/third-party-dependencies/master/JOGL%202.4.0/nativewindow.jar"/>
        </get>
    </target>
    
    <target name="-download-processing">
        <mkdir dir="${ivy.lib.dir}"/>
        <echo message="installing processing..."/>
<<<<<<< HEAD
        <get src="https://github.com/constellation-app/third-party-dependencies/blob/master/Processing%204.0/core.jar?raw=true"
=======
        <get src="https://raw.githubusercontent.com/constellation-app/third-party-dependencies/master/Processing%204.0/core.jar"
>>>>>>> b17a8c7e
             dest="${ivy.lib.dir}" usetimestamp="true"/>
    </target>
    
    <target name="-download-javahelp">
        <echo message="installing netbeans javahelp module..."/>
<<<<<<< HEAD
        <get src="https://github.com/constellation-app/third-party-dependencies/blob/master/NetBeans%20Help/org-netbeans-modules-javahelp.jar?raw=true" 
=======
        <get src="https://raw.githubusercontent.com/constellation-app/third-party-dependencies/master/NetBeans%20Help/org-netbeans-modules-javahelp.jar" 
>>>>>>> b17a8c7e
             dest="${ivy.lib.dir}" usetimestamp="true"/>
        <condition property="javahelp.isupdated" value="true">
            <filesmatch file1="${nbplatform.default.netbeans.dest.dir}/platform/modules/org-netbeans-modules-javahelp.jar" 
                        file2="${ivy.lib.dir}/org-netbeans-modules-javahelp.jar"/>
        </condition>
        <delete file="${nbplatform.default.netbeans.dest.dir}/platform/modules/org-netbeans-modules-javahelp.jar" unless:true="${javahelp.isupdated}"/>
        <copy file="${ivy.lib.dir}/org-netbeans-modules-javahelp.jar" todir="${nbplatform.default.netbeans.dest.dir}/platform/modules/" unless:true="${javahelp.isupdated}"/>
        <delete file="${ivy.lib.dir}/org-netbeans-modules-javahelp.jar"/>
        
<<<<<<< HEAD
        <get src="https://github.com/constellation-app/third-party-dependencies/blob/master/NetBeans%20Help/jhall-2.0_05.jar?raw=true" 
=======
        <get src="https://raw.githubusercontent.com/constellation-app/third-party-dependencies/master/NetBeans%20Help/jhall-2.0_05.jar" 
>>>>>>> b17a8c7e
             dest="${ivy.lib.dir}" usetimestamp="true"/>
        <available file="${nbplatform.default.netbeans.dest.dir}/platform/modules/ext/jhall-2.0_05.jar" property="jhall.isupdated"/>
        <copy file="${ivy.lib.dir}/jhall-2.0_05.jar" todir="${nbplatform.default.netbeans.dest.dir}/platform/modules/ext/" unless:true="${jhall.isupdated}"/>
        <delete file="${ivy.lib.dir}/jhall-2.0_05.jar"/>
    </target>

    <target name="download-dependencies" 
                depends="-load-ivy-tasks,-download-unfolding-maps,-download-gluegen,-download-jocl,-download-jogl,-download-newt,-download-mainwindow,-download-processing,-download-javahelp"
                description="Download dependent libraries.">
        <mkdir dir="${ivy.lib.dir}"/>
        <ivy:resolve/>
        <ivy:retrieve/>

        <pathconvert property="ivy.classpath.computed" dirsep="/" pathsep=":">
            <path>
                <fileset dir="${ivy.lib.dir}" includes="*.jar"/>
            </path>
            <map from="${basedir}${file.separator}" to=""/>
        </pathconvert>

        <propertyfile file="${basedir}/nbproject/project.properties">
            <entry operation="=" key="ivy.classpath" value="${ivy.classpath.computed}"/>
        </propertyfile>
    </target>

    <target name="clean-dependencies" description="Clean downloaded libraries.">
        <delete dir="${ivy.lib.dir}"/>
    </target>

    <target name="clean-ivy" depends="clean-dependencies" description="Clean ivy.">
        <delete dir="${ivy.jar.dir}"/>
        <ivy:cleancache/>
        <propertyfile file="${basedir}/nbproject/project.properties">
            <entry operation="=" key="ivy.classpath" value=""/>
        </propertyfile>
    </target>

    <target name="-pre-compile" depends="download-dependencies"/>

    <target name="-pre-compile-single" depends="download-dependencies"/>

    <!-- Override build to add branding update: algol -->
    <!-- Commented out because propertyfile writes a timestamp to the properties file, which is a problem for source control. -->
    <!-- <target name="build" depends="build-brand,suite.build"/> -->

    <target name="build-brand" depends="-init">
        <propertyfile file="${basedir}/branding/core/core.jar/org/netbeans/core/startup/Bundle.properties">
            <!-- comment="Updated by build script"> -->
            <entry key="currentVersion" value="${app.title} ${app.version}" />
        </propertyfile>

        <propertyfile file="${basedir}/branding/modules/org-netbeans-core-windows.jar/org/netbeans/core/windows/view/ui/Bundle.properties">
            <!-- comment="Updated by build script"> -->
            <entry key="CTL_MainWindow_Title" value="${app.title} ${app.version}" />
            <entry key="CTL_MainWindow_Title_No_Project" value="${app.title} ${app.version}" />
        </propertyfile>
    </target>
    
    <!-- Windows Section -->

    <target name="-download-windows-jre" >
        <echo message="downloading JRE..."/>
        <get src="${jre.url.windows}"
                 dest="${basedir}" usetimestamp="true"/>
        <unzip src="${basedir}/${jre.filename.windows}.zip" dest="${basedir}"/>
        <delete file="${basedir}/${jre.filename.windows}.zip"/>
    </target>

    <target name="build-zip-with-windows-jre" depends="build,build-launchers,-download-windows-jre" 
                description="Builds a ZIP distribution of the suite, launchers, and selected modules from the platform. This includes the JRE for Windows.">
        <mkdir dir="${dist.dir}"/>
        <!-- pathfileset does not support 'prefix' and 'filemode' parameters, we have to copy them to temp location -->
        <tempfile property="temp.dir.nbexec" destdir="${suite.build.dir}" deleteonexit="true" prefix="nbexec"/>
        <tempfile property="temp.dir.rest" destdir="${suite.build.dir}" deleteonexit="delete" prefix="rest"/>
        <subant genericantfile="${harness.dir}/suite.xml" target="copy-cluster" inheritrefs="true">
            <property name="dest.dir" value="${temp.dir.rest}"/>
            <property name="nbexec.dir" value="${temp.dir.nbexec}"/>
            <property name="build.dir" value="${suite.build.dir}"/>
            <resources refid="zip.platform.clusters"/>
        </subant>
        <fixcrlf srcdir="${build.launcher.dir}/etc/"
                     destdir="${build.launcher.dir}/etc/"
                     preservelastmodified="true"
                     eol="crlf" />
<<<<<<< HEAD
=======
        
        <!-- work around to get the modified help jars to the build -->
        <copy file="${nbplatform.default.netbeans.dest.dir}/platform/modules/ext/jhall-2.0_05.jar" todir="${temp.dir.rest}/platform/modules/ext" verbose="true"/>
        
        <!-- delete the harness folder which is only required for testing -->
        <delete dir="${temp.dir.rest}/harness"/>
                
>>>>>>> b17a8c7e
        <zip destfile="${dist.dir}/${dist.filename.windows}.zip">
            <!-- Using pre-built executable files that come with the Constellation icon -->
            <!--<zipfileset dir="${build.launcher.dir}/bin/" filemode="755" prefix="${app.name}/bin"/>-->
            <zipfileset dir="${basedir}/distribution/" filemode="755" prefix="${app.name}"/>
            <zipfileset dir="${build.launcher.dir}/etc/" prefix="${app.name}/etc"/>
            <zipfileset dir="${temp.dir.nbexec}" filemode="755" prefix="${app.name}"/>
            <zipfileset dir="${temp.dir.rest}" prefix="${app.name}"/>
<<<<<<< HEAD
            <zipfileset dir="${basedir}/distribution/" prefix="${app.name}/"/>
=======
>>>>>>> b17a8c7e
            <zipfileset dir="${basedir}/${jre.filename.windows}/" prefix="${app.name}/jre"/>
            <!-- Yes, the doubled app.name is a bit ugly, but better than the alternative; cf. #66441: -->
            <zipfileset dir="${cluster}" prefix="${app.name}/${app.name}">
                <exclude name="config/Modules/*.xml_hidden"/>
            </zipfileset>
        </zip>
        <delete dir="${basedir}/${jre.filename.windows}/"/>
    </target>
    
    <!-- Linux Section -->

    <!-- This is a copy of -download-windows-jre, if there is a better way to do this then let me know -->
    <target name="-download-linux-jre" >
        <echo message="downloading JRE..."/>
        <get src="${jre.url.linux}"
                 dest="${basedir}" usetimestamp="true"/>
        <untar src="${basedir}/${jre.filename.linux}.tar.gz" dest="${basedir}" compression="gzip"/>
        <delete file="${basedir}/${jre.filename.linux}.tar.gz"/>
    </target>

    <!-- This is a copy of build-zip-with-windows-jre", if there is a better way to do this then let me know -->
    <target name="build-zip-with-linux-jre" depends="build,build-launchers,-download-linux-jre" 
                description="Builds a ZIP distribution of the suite, launchers, and selected modules from the platform. This includes the JRE for Linux.">
        <mkdir dir="${dist.dir}"/>
        <!-- pathfileset does not support 'prefix' and 'filemode' parameters, we have to copy them to temp location -->
        <tempfile property="temp.dir.nbexec" destdir="${suite.build.dir}" deleteonexit="true" prefix="nbexec"/>
        <tempfile property="temp.dir.rest" destdir="${suite.build.dir}" deleteonexit="delete" prefix="rest"/>
        <subant genericantfile="${harness.dir}/suite.xml" target="copy-cluster" inheritrefs="true">
            <property name="dest.dir" value="${temp.dir.rest}"/>
            <property name="nbexec.dir" value="${temp.dir.nbexec}"/>
            <property name="build.dir" value="${suite.build.dir}"/>
            <resources refid="zip.platform.clusters"/>
        </subant>
        <fixcrlf srcdir="${build.launcher.dir}/etc/"
                     destdir="${build.launcher.dir}/etc/"
                     preservelastmodified="true"
                     eol="lf" />
<<<<<<< HEAD
=======
        
        <!-- work around to get the modified help jars to the build -->
        <copy file="${nbplatform.default.netbeans.dest.dir}/platform/modules/ext/jhall-2.0_05.jar" todir="${temp.dir.rest}/platform/modules/ext" verbose="true"/>
        
        <!-- delete the harness folder which is only required for testing -->
        <delete dir="${temp.dir.rest}/harness"/>
        
>>>>>>> b17a8c7e
        <tar destfile="${dist.dir}/${dist.filename.linux}.tar">
            <!-- Using pre-built executable files that come with the Constellation icon -->
            <!--<tarfileset dir="${build.launcher.dir}/bin/" filemode="755" prefix="${app.name}/bin"/>-->
            <tarfileset dir="${basedir}/distribution/" filemode="755" prefix="${app.name}" uid="${nobody}" gid="${nobody}">
                <exclude name="*.bat"/>
            </tarfileset>
            <tarfileset dir="${build.launcher.dir}/etc/" prefix="${app.name}/etc" uid="${nobody}" gid="${nobody}"/>
            <tarfileset dir="${temp.dir.nbexec}" filemode="755" prefix="${app.name}" uid="${nobody}" gid="${nobody}"/>
            <tarfileset dir="${temp.dir.rest}" prefix="${app.name}" uid="${nobody}" gid="${nobody}"/>

            <!-- Make sure the files in jre/bin are executable -->
            <tarfileset dir="${basedir}/${jre.filename.linux}/" prefix="${app.name}/jre" uid="${nobody}" gid="${nobody}">
                <exclude name="bin/*"/>
            </tarfileset>
            <tarfileset dir="${basedir}/${jre.filename.linux}/bin/" filemode="755" prefix="${app.name}/jre/bin" uid="${nobody}" gid="${nobody}"/>

            <!-- Yes, the doubled app.name is a bit ugly, but better than the alternative; cf. #66441: -->
            <tarfileset dir="${cluster}" prefix="${app.name}/${app.name}" uid="${nobody}" gid="${nobody}">
                <exclude name="config/Modules/*.xml_hidden"/>
            </tarfileset>
        </tar>
        <gzip src="${dist.dir}/${dist.filename.linux}.tar" destfile="${dist.dir}/${dist.filename.linux}.tar.gz"/>
        <delete file="${dist.dir}/${dist.filename.linux}.tar"/>
        <delete dir="${basedir}/${jre.filename.linux}/"/>
    </target>
    
    <!-- MacOSX Section -->

    <!-- This is a copy of -download-windows-jre, if there is a better way to do this then let me know -->
    <target name="-download-macosx-jre" >
        <echo message="downloading JRE..."/>
        <get src="${jre.url.macosx}"
                 dest="${basedir}" usetimestamp="true"/>
        <untar src="${basedir}/${jre.filename.macosx}.tar.gz" dest="${basedir}" compression="gzip"/>
        <delete file="${basedir}/${jre.filename.macosx}.tar.gz"/>
    </target>

    <!-- This is a copy of build-zip-with-windows-jre", if there is a better way to do this then let me know -->
    <target name="build-zip-with-macosx-jre" depends="build,build-launchers,-download-macosx-jre" 
                description="Builds a ZIP distribution of the suite, launchers, and selected modules from the platform. This includes the JRE for MacOSX.">
        <mkdir dir="${dist.dir}"/>
        <!-- pathfileset does not support 'prefix' and 'filemode' parameters, we have to copy them to temp location -->
        <tempfile property="temp.dir.nbexec" destdir="${suite.build.dir}" deleteonexit="true" prefix="nbexec"/>
        <tempfile property="temp.dir.rest" destdir="${suite.build.dir}" deleteonexit="delete" prefix="rest"/>
        <subant genericantfile="${harness.dir}/suite.xml" target="copy-cluster" inheritrefs="true">
            <property name="dest.dir" value="${temp.dir.rest}"/>
            <property name="nbexec.dir" value="${temp.dir.nbexec}"/>
            <property name="build.dir" value="${suite.build.dir}"/>
            <resources refid="zip.platform.clusters"/>
        </subant>
        <fixcrlf srcdir="${build.launcher.dir}/etc/"
                     destdir="${build.launcher.dir}/etc/"
                     preservelastmodified="true"
                     eol="lf" />
        
        <!-- work around to get the modified help jars to the build -->
        <copy file="${nbplatform.default.netbeans.dest.dir}/platform/modules/ext/jhall-2.0_05.jar" todir="${temp.dir.rest}/platform/modules/ext" verbose="true"/>
        
        <!-- delete the harness folder which is only required for testing -->
        <delete dir="${temp.dir.rest}/harness"/>
        
        <tar destfile="${dist.dir}/${dist.filename.macosx}.tar">
            <!-- Using pre-built executable files that come with the Constellation icon -->
            <!--<tarfileset dir="${build.launcher.dir}/bin/" filemode="755" prefix="${app.name}/bin"/>-->
            <tarfileset dir="${basedir}/distribution/" filemode="755" prefix="${app.name}" uid="${nobody}" gid="${nobody}">
                <exclude name="*.bat"/>
            </tarfileset>
            <tarfileset dir="${build.launcher.dir}/etc/" prefix="${app.name}/etc" uid="${nobody}" gid="${nobody}"/>
            <tarfileset dir="${temp.dir.nbexec}" filemode="755" prefix="${app.name}" uid="${nobody}" gid="${nobody}"/>
            <tarfileset dir="${temp.dir.rest}" prefix="${app.name}" uid="${nobody}" gid="${nobody}"/>

            <!-- Make sure the files in jre/bin are executable -->
            <tarfileset dir="${basedir}/${jre.filename.macosx}/" prefix="${app.name}/jre" uid="${nobody}" gid="${nobody}">
                <exclude name="bin/*"/>
            </tarfileset>
            <tarfileset dir="${basedir}/${jre.filename.macosx}/bin/" filemode="755" prefix="${app.name}/jre/bin" uid="${nobody}" gid="${nobody}"/>

            <!-- Yes, the doubled app.name is a bit ugly, but better than the alternative; cf. #66441: -->
            <tarfileset dir="${cluster}" prefix="${app.name}/${app.name}" uid="${nobody}" gid="${nobody}">
                <exclude name="config/Modules/*.xml_hidden"/>
            </tarfileset>
        </tar>
        <gzip src="${dist.dir}/${dist.filename.macosx}.tar" destfile="${dist.dir}/${dist.filename.macosx}.tar.gz"/>
        <delete file="${dist.dir}/${dist.filename.macosx}.tar"/>
        <delete dir="${basedir}/${jre.filename.macosx}/"/>
    </target>
    
    <!-- Useful Dependency Utilities -->

    <target name="dependency-report-html" depends="-load-ivy-tasks,-init-build-dir" 
                description="Generate a detailed dependency report">
        <delete dir="${suite.build.dir}/ivy-reports"/>
        <mkdir dir="${suite.build.dir}/ivy-reports" />

        <ivy:resolve type="${ivy.resolve.types}"/>
        <ivy:report todir="${suite.build.dir}/ivy-reports" graph="false" xml="false"/>
    </target>

    <target name="dependency-tree" depends="-load-ivy-tasks" 
                description="Output the dependencies in a tree layout to the console.">
        <ivy:dependencytree/>
    </target>

    <target name="check-latest-version" depends="-load-ivy-tasks" 
                description="Check whether there is a new release of a dependency.">
        <ivy:resolve/>
        <ivy:checkdepsupdate showTransitive="false" revisionToCheck="latest.release"/>
    </target>
</project><|MERGE_RESOLUTION|>--- conflicted
+++ resolved
@@ -18,10 +18,6 @@
     <property name="jre.url.windows" value="https://cdn.azul.com/zulu/bin/${jre.filename.windows}.zip"/>
     <property name="jre.filename.linux" value="zulu11.37.19-ca-fx-jre11.0.6-linux_x64"/>
     <property name="jre.url.linux" value="https://cdn.azul.com/zulu/bin/${jre.filename.linux}.tar.gz"/>
-<<<<<<< HEAD
-    <property name="dist.filename.linux" value="constellation-linux"/>
-    <property name="dist.filename.windows" value="constellation-win"/>
-=======
     <property name="jre.filename.macosx" value="zulu11.37.19-ca-fx-jre11.0.6-macosx_x64"/>
     <property name="jre.url.macosx" value="https://cdn.azul.com/zulu/bin/${jre.filename.macosx}.tar.gz"/>
     <property name="dist.version" value="v2.0.0-beta"/>
@@ -29,7 +25,6 @@
     <property name="dist.filename.windows" value="constellation-win-${dist.version}"/>
     <property name="dist.filename.macosx" value="constellation-macosx-${dist.version}"/>
     <property name="nobody" value="65534"/>
->>>>>>> b17a8c7e
 
     <target name="update-dependencies-clean-build" description="Download dependencies and build all modules in the suite.">
         <ant target="clean"/>
@@ -136,21 +131,13 @@
     <target name="-download-processing">
         <mkdir dir="${ivy.lib.dir}"/>
         <echo message="installing processing..."/>
-<<<<<<< HEAD
-        <get src="https://github.com/constellation-app/third-party-dependencies/blob/master/Processing%204.0/core.jar?raw=true"
-=======
         <get src="https://raw.githubusercontent.com/constellation-app/third-party-dependencies/master/Processing%204.0/core.jar"
->>>>>>> b17a8c7e
              dest="${ivy.lib.dir}" usetimestamp="true"/>
     </target>
     
     <target name="-download-javahelp">
         <echo message="installing netbeans javahelp module..."/>
-<<<<<<< HEAD
-        <get src="https://github.com/constellation-app/third-party-dependencies/blob/master/NetBeans%20Help/org-netbeans-modules-javahelp.jar?raw=true" 
-=======
         <get src="https://raw.githubusercontent.com/constellation-app/third-party-dependencies/master/NetBeans%20Help/org-netbeans-modules-javahelp.jar" 
->>>>>>> b17a8c7e
              dest="${ivy.lib.dir}" usetimestamp="true"/>
         <condition property="javahelp.isupdated" value="true">
             <filesmatch file1="${nbplatform.default.netbeans.dest.dir}/platform/modules/org-netbeans-modules-javahelp.jar" 
@@ -160,11 +147,7 @@
         <copy file="${ivy.lib.dir}/org-netbeans-modules-javahelp.jar" todir="${nbplatform.default.netbeans.dest.dir}/platform/modules/" unless:true="${javahelp.isupdated}"/>
         <delete file="${ivy.lib.dir}/org-netbeans-modules-javahelp.jar"/>
         
-<<<<<<< HEAD
-        <get src="https://github.com/constellation-app/third-party-dependencies/blob/master/NetBeans%20Help/jhall-2.0_05.jar?raw=true" 
-=======
         <get src="https://raw.githubusercontent.com/constellation-app/third-party-dependencies/master/NetBeans%20Help/jhall-2.0_05.jar" 
->>>>>>> b17a8c7e
              dest="${ivy.lib.dir}" usetimestamp="true"/>
         <available file="${nbplatform.default.netbeans.dest.dir}/platform/modules/ext/jhall-2.0_05.jar" property="jhall.isupdated"/>
         <copy file="${ivy.lib.dir}/jhall-2.0_05.jar" todir="${nbplatform.default.netbeans.dest.dir}/platform/modules/ext/" unless:true="${jhall.isupdated}"/>
@@ -249,8 +232,6 @@
                      destdir="${build.launcher.dir}/etc/"
                      preservelastmodified="true"
                      eol="crlf" />
-<<<<<<< HEAD
-=======
         
         <!-- work around to get the modified help jars to the build -->
         <copy file="${nbplatform.default.netbeans.dest.dir}/platform/modules/ext/jhall-2.0_05.jar" todir="${temp.dir.rest}/platform/modules/ext" verbose="true"/>
@@ -258,7 +239,6 @@
         <!-- delete the harness folder which is only required for testing -->
         <delete dir="${temp.dir.rest}/harness"/>
                 
->>>>>>> b17a8c7e
         <zip destfile="${dist.dir}/${dist.filename.windows}.zip">
             <!-- Using pre-built executable files that come with the Constellation icon -->
             <!--<zipfileset dir="${build.launcher.dir}/bin/" filemode="755" prefix="${app.name}/bin"/>-->
@@ -266,10 +246,6 @@
             <zipfileset dir="${build.launcher.dir}/etc/" prefix="${app.name}/etc"/>
             <zipfileset dir="${temp.dir.nbexec}" filemode="755" prefix="${app.name}"/>
             <zipfileset dir="${temp.dir.rest}" prefix="${app.name}"/>
-<<<<<<< HEAD
-            <zipfileset dir="${basedir}/distribution/" prefix="${app.name}/"/>
-=======
->>>>>>> b17a8c7e
             <zipfileset dir="${basedir}/${jre.filename.windows}/" prefix="${app.name}/jre"/>
             <!-- Yes, the doubled app.name is a bit ugly, but better than the alternative; cf. #66441: -->
             <zipfileset dir="${cluster}" prefix="${app.name}/${app.name}">
@@ -307,8 +283,6 @@
                      destdir="${build.launcher.dir}/etc/"
                      preservelastmodified="true"
                      eol="lf" />
-<<<<<<< HEAD
-=======
         
         <!-- work around to get the modified help jars to the build -->
         <copy file="${nbplatform.default.netbeans.dest.dir}/platform/modules/ext/jhall-2.0_05.jar" todir="${temp.dir.rest}/platform/modules/ext" verbose="true"/>
@@ -316,7 +290,6 @@
         <!-- delete the harness folder which is only required for testing -->
         <delete dir="${temp.dir.rest}/harness"/>
         
->>>>>>> b17a8c7e
         <tar destfile="${dist.dir}/${dist.filename.linux}.tar">
             <!-- Using pre-built executable files that come with the Constellation icon -->
             <!--<tarfileset dir="${build.launcher.dir}/bin/" filemode="755" prefix="${app.name}/bin"/>-->
