<?xml version="1.0" encoding="UTF-8"?>
<!-- You may freely edit this file. See harness/README in the NetBeans platform -->
<!-- for some information on what you could do (e.g. targets to override). -->
<!-- If you delete this file and reopen the project it will be recreated. -->
<project name="CONSTELLATION" basedir="." xmlns:ivy="antlib:org.apache.ivy.ant">
    <description>Builds the module suite CONSTELLATION.</description>

    <import file="nbproject/build-impl.xml"/>
    
    <property name="ivy.install.version" value="2.3.0-rc1" />
    <property name="ivy.jar.dir" value="${user.home}/.ivy2" />
    <property name="ivy.cache.dir" value="${user.home}/.ivy2/cache" />
    <property name="ivy.jar.file" value="${ivy.jar.dir}/ivy.jar" />
    <property name="ivy.dep.file" value="${basedir}/CoreDependencies/src/ivy.xml" />
    <property name="ivy.settings.file" value="${basedir}/CoreDependencies/src/ivysettings.xml" />
    <property name="ivy.lib.dir" value="${basedir}/CoreDependencies/release/modules/ext" />
    
    <target name="update-dependencies-clean-build" description="Download dependencies and build all modules in the suite.">
        <ant target="clean" />
        <ant target="download-dependencies" />
        <ant target="build">
            <property name="update.dependencies" value="true" />
        </ant>
    </target>

    <target name="update-dependencies-clean-build-no-debug" description="Download dependencies and build all modules in the suite and exclude debugging.">
        <ant target="clean" />
        <ant target="download-dependencies" />
        <ant target="build">
            <property name="update.dependencies" value="true" />
            <property name="build.compiler.debug" value="false"/>
        </ant>
    </target>

    <target name="-check-ivy">
        <available file="${ivy.jar.file}" property="ivy.skip.download"/>
    </target>

    <target name="-download-ivy" unless="ivy.skip.download" depends="-check-ivy">
        <mkdir dir="${ivy.jar.dir}"/>
        <echo message="installing ivy..."/>
        <get src="http://repo1.maven.org/maven2/org/apache/ivy/ivy/${ivy.install.version}/ivy-${ivy.install.version}.jar"
             dest="${ivy.jar.file}" usetimestamp="true"/>
    </target>

    <target name="-load-ivy-tasks" depends="-download-ivy">
        <path id="ivy.lib.path">
            <pathelement location="${ivy.jar.file}"/>
        </path>
        <taskdef resource="org/apache/ivy/ant/antlib.xml" uri="antlib:org.apache.ivy.ant" classpathref="ivy.lib.path"/>
    </target>
    <!-- TODO: #122 git URL needs to be updated to a repo under constellation-app -->
    
    <target name="-download-unfolding-maps" >
        <mkdir dir="${ivy.lib.dir}"/>
        <echo message="installing unfolding-maps..."/>
        <get src="https://github.com/imranraza83/unfolding-maps/raw/master/unfolding-master-20171010.jar"
             dest="${ivy.lib.dir}" usetimestamp="true"/>
    </target>
    
    <target name="-download-jaicore" >
        <mkdir dir="${ivy.lib.dir}"/>
        <echo message="installing jai core jar file..."/>
        <get src="https://github.com/rsabhi/jaicore/raw/master/jai_core-1.1.3.jar"
             dest="${ivy.lib.dir}" usetimestamp="true"/>
    </target>

    <target name="download-dependencies" depends="-load-ivy-tasks,-download-unfolding-maps,-download-jaicore"
            description="Download dependent libraries.">
        <ivy:resolve/>
        <ivy:retrieve/>

        <pathconvert property="ivy.classpath.computed" dirsep="/" pathsep=":">
            <path>
                <fileset dir="${ivy.lib.dir}" includes="*.jar"/>
            </path>
            <map from="${basedir}${file.separator}" to=""/>
        </pathconvert>

        <propertyfile file="${basedir}/nbproject/project.properties">
            <entry operation="=" key="ivy.classpath" value="${ivy.classpath.computed}"/>
        </propertyfile>
    </target>

    <target name="clean-dependencies" description="Clean downloaded libraries.">
        <delete dir="${ivy.lib.dir}"/>
    </target>

    <target name="clean-ivy" depends="clean-dependencies" description="Clean ivy.">
        <delete dir="${ivy.jar.dir}"/>
        <ivy:cleancache/>
        <propertyfile file="${basedir}/nbproject/project.properties">
            <entry operation="=" key="ivy.classpath" value=""/>
        </propertyfile>
    </target>

    <target name="-pre-compile" depends="download-dependencies"/>

    <target name="-pre-compile-single" depends="download-dependencies"/>

    <!-- Override build to add branding update: algol -->
    <!-- Commented out because propertyfile writes a timestamp to the properties file, which is a problem for source control. -->
    <!-- <target name="build" depends="build-brand,suite.build"/> -->

    <target name="build-brand" depends="-init">
        <propertyfile file="${basedir}/branding/core/core.jar/org/netbeans/core/startup/Bundle.properties">
            <!-- comment="Updated by build script"> -->
            <entry key="currentVersion" value="${app.title} ${app.version}" />
        </propertyfile>

        <propertyfile file="${basedir}/branding/modules/org-netbeans-core-windows.jar/org/netbeans/core/windows/view/ui/Bundle.properties">
            <!-- comment="Updated by build script"> -->
            <entry key="CTL_MainWindow_Title" value="${app.title} ${app.version}" />
            <entry key="CTL_MainWindow_Title_No_Project" value="${app.title} ${app.version}" />
        </propertyfile>
    </target>
<<<<<<< HEAD
=======
    
    <target name="-download-windows-jre" >
        <echo message="downloading JRE..."/>
        <get src="${jre.url.windows}"
             dest="${basedir}" usetimestamp="true"/>
        <unzip src="${basedir}/${jre.filename.windows}.zip" dest="${basedir}"/>
        <delete file="${basedir}/${jre.filename.windows}.zip"/>
    </target>
    
    <target name="build-zip-with-windows-jre" depends="build,build-launchers,-download-windows-jre" description="Builds a ZIP distribution of the suite, launchers, and selected modules from the platform. This includes the JRE for Windows.">
        <mkdir dir="${dist.dir}"/>
        <!-- pathfileset does not support 'prefix' and 'filemode' parameters, we have to copy them to temp location -->
        <tempfile property="temp.dir.nbexec" destdir="${suite.build.dir}" deleteonexit="true" prefix="nbexec"/>
        <tempfile property="temp.dir.rest" destdir="${suite.build.dir}" deleteonexit="delete" prefix="rest"/>
        <subant genericantfile="${harness.dir}/suite.xml" target="copy-cluster" inheritrefs="true">
            <property name="dest.dir" value="${temp.dir.rest}"/>
            <property name="nbexec.dir" value="${temp.dir.nbexec}"/>
            <property name="build.dir" value="${suite.build.dir}"/>
            <resources refid="zip.platform.clusters"/>
        </subant>
        <zip destfile="${dist.dir}/${app.name}.zip">
            <zipfileset dir="${build.launcher.dir}/bin/" filemode="755" prefix="${app.name}/bin"/>
            <zipfileset dir="${build.launcher.dir}/etc/" prefix="${app.name}/etc"/>
            <zipfileset dir="${temp.dir.nbexec}" filemode="755" prefix="${app.name}"/>
            <zipfileset dir="${temp.dir.rest}" prefix="${app.name}"/>
            
            <zipfileset dir="${basedir}/shortcuts/" prefix="${app.name}/"/>
            <zipfileset dir="${basedir}/${jre.filename.windows}/" prefix="${app.name}/jre"/>
            <!-- Yes, the doubled app.name is a bit ugly, but better than the alternative; cf. #66441: -->
            <zipfileset dir="${cluster}" prefix="${app.name}/${app.name}">
                <exclude name="config/Modules/*.xml_hidden"/>
            </zipfileset>
        </zip>
        <delete dir="${basedir}/${jre.filename.windows}/"/>
    </target>
    
    <!-- This is a copy of -download-windows-jre, if there is a better way to do this then let me know -->
    <target name="-download-linux-jre" >
        <echo message="downloading JRE..."/>
        <get src="${jre.url.linux}"
             dest="${basedir}" usetimestamp="true"/>
        <untar src="${basedir}/${jre.filename.linux}.tar.gz" dest="${basedir}" compression="gzip"/>
        <delete file="${basedir}/${jre.filename.linux}.tar.gz"/>
    </target>
    
    <!-- This is a copy of build-zip-with-windows-jre", if there is a better way to do this then let me know -->
    <target name="build-zip-with-linux-jre" depends="build,build-launchers,-download-linux-jre" description="Builds a ZIP distribution of the suite, launchers, and selected modules from the platform. This includes the JRE for Linux.">
        <mkdir dir="${dist.dir}"/>
        <!-- pathfileset does not support 'prefix' and 'filemode' parameters, we have to copy them to temp location -->
        <tempfile property="temp.dir.nbexec" destdir="${suite.build.dir}" deleteonexit="true" prefix="nbexec"/>
        <tempfile property="temp.dir.rest" destdir="${suite.build.dir}" deleteonexit="delete" prefix="rest"/>
        <subant genericantfile="${harness.dir}/suite.xml" target="copy-cluster" inheritrefs="true">
            <property name="dest.dir" value="${temp.dir.rest}"/>
            <property name="nbexec.dir" value="${temp.dir.nbexec}"/>
            <property name="build.dir" value="${suite.build.dir}"/>
            <resources refid="zip.platform.clusters"/>
        </subant>
        <zip destfile="${dist.dir}/${app.name}.tar.gz">
            <zipfileset dir="${build.launcher.dir}/bin/" filemode="755" prefix="${app.name}/bin"/>
            <zipfileset dir="${build.launcher.dir}/etc/" prefix="${app.name}/etc"/>
            <zipfileset dir="${temp.dir.nbexec}" filemode="755" prefix="${app.name}"/>
            <zipfileset dir="${temp.dir.rest}" prefix="${app.name}"/>
            
            <zipfileset dir="${basedir}/${jre.filename.linux}/" prefix="${app.name}/jre"/>
            <!-- Yes, the doubled app.name is a bit ugly, but better than the alternative; cf. #66441: -->
            <zipfileset dir="${cluster}" prefix="${app.name}/${app.name}">
                <exclude name="config/Modules/*.xml_hidden"/>
            </zipfileset>
        </zip>
        <delete dir="${basedir}/${jre.filename.linux}/"/>
    </target>
    
>>>>>>> 55927ec5
</project><|MERGE_RESOLUTION|>--- conflicted
+++ resolved
@@ -14,6 +14,10 @@
     <property name="ivy.dep.file" value="${basedir}/CoreDependencies/src/ivy.xml" />
     <property name="ivy.settings.file" value="${basedir}/CoreDependencies/src/ivysettings.xml" />
     <property name="ivy.lib.dir" value="${basedir}/CoreDependencies/release/modules/ext" />
+    <property name="jre.filename.windows" value="zulu8.38.0.13-ca-fx-jre8.0.212-win_x64" />
+    <property name="jre.url.windows" value="https://cdn.azul.com/zulu/bin/${jre.filename.windows}.zip" />
+    <property name="jre.filename.linux" value="zulu8.38.0.13-ca-fx-jre8.0.212-linux_x64" />
+    <property name="jre.url.linux" value="https://cdn.azul.com/zulu/bin/${jre.filename.linux}.tar.gz" />
     
     <target name="update-dependencies-clean-build" description="Download dependencies and build all modules in the suite.">
         <ant target="clean" />
@@ -49,24 +53,16 @@
         </path>
         <taskdef resource="org/apache/ivy/ant/antlib.xml" uri="antlib:org.apache.ivy.ant" classpathref="ivy.lib.path"/>
     </target>
+    
     <!-- TODO: #122 git URL needs to be updated to a repo under constellation-app -->
-    
     <target name="-download-unfolding-maps" >
         <mkdir dir="${ivy.lib.dir}"/>
         <echo message="installing unfolding-maps..."/>
         <get src="https://github.com/imranraza83/unfolding-maps/raw/master/unfolding-master-20171010.jar"
              dest="${ivy.lib.dir}" usetimestamp="true"/>
     </target>
-    
-    <target name="-download-jaicore" >
-        <mkdir dir="${ivy.lib.dir}"/>
-        <echo message="installing jai core jar file..."/>
-        <get src="https://github.com/rsabhi/jaicore/raw/master/jai_core-1.1.3.jar"
-             dest="${ivy.lib.dir}" usetimestamp="true"/>
-    </target>
-
-    <target name="download-dependencies" depends="-load-ivy-tasks,-download-unfolding-maps,-download-jaicore"
-            description="Download dependent libraries.">
+		
+    <target name="download-dependencies" depends="-load-ivy-tasks,-download-unfolding-maps" description="Download dependent libraries.">
         <ivy:resolve/>
         <ivy:retrieve/>
 
@@ -114,8 +110,6 @@
             <entry key="CTL_MainWindow_Title_No_Project" value="${app.title} ${app.version}" />
         </propertyfile>
     </target>
-<<<<<<< HEAD
-=======
     
     <target name="-download-windows-jre" >
         <echo message="downloading JRE..."/>
@@ -188,5 +182,4 @@
         <delete dir="${basedir}/${jre.filename.linux}/"/>
     </target>
     
->>>>>>> 55927ec5
 </project>