--- conflicted
+++ resolved
@@ -59,13 +59,8 @@
             "Documentation" tab.
         </p>
         <p>
-<<<<<<< HEAD
-            Once you have finished configuring your question, you can run it by pressing the 
-            <img src="../resources/AnalyticRun.png" alt="Run Icon"> button.
-=======
             Once you have finished configuring your question, you can run it by pressing the
             <img src="resources/AnalyticRun.png" alt="Run Icon"> button.
->>>>>>> a95730cb
         </p>
 
         <h2>Visualising the Results</h2>
