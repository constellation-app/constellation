--- conflicted
+++ resolved
@@ -48,15 +48,9 @@
         final TableVisualisation<ElementFact> tableVisualisation = new TableVisualisation<>(this);
         final Set<String> factNames = result.getUniqueFactNames();
         tableVisualisation.addColumn(IDENTIFIER_COLUMN_NAME, (100 / 3) * 2);
-<<<<<<< HEAD
-        factNames.forEach(factName -> {
-            tableVisualisation.addColumn(factName, (100 / (factNames.size() + 2)));
-        });
+
+        factNames.forEach(factName -> tableVisualisation.addColumn(factName, (100 / (factNames.size() + 2))));
         tableVisualisation.populateTable(result.isIgnoreNullResults()
-=======
-        factNames.forEach(factName -> tableVisualisation.addColumn(factName, (100 / (factNames.size() + 2))));
-        tableVisualisation.populateTable(result.getIgnoreNullResults()
->>>>>>> 45ec41c4
                 ? result.get().stream().filter(elementScore -> !elementScore.isNull()).collect(Collectors.toList()) : result.get());
         result.addResultListener(tableVisualisation);
         tableVisualisation.setSelectionModelListener(change -> result.setSelectionOnGraph(tableVisualisation.getSelectedItems()));
