--- conflicted
+++ resolved
@@ -523,18 +523,12 @@
             });
         } else if (questionListPane.isExpanded() && currentQuestion != null) {
             pluginList.getItems().forEach(selectablePlugin -> {
-<<<<<<< HEAD
                 lock.lock();
                 try {
                     selectablePlugin.parameters.updateParameterValues(selectablePlugin.updatedParameters);
                     currentQuestion.initialiseParameters(selectablePlugin.plugin, selectablePlugin.parameters);
                 } finally {
                     lock.unlock();
-=======
-                selectablePlugin.parameters.updateParameterValues(selectablePlugin.updatedParameters);
-                if (currentQuestion != null) {
-                    currentQuestion.initialiseParameters(selectablePlugin.plugin, selectablePlugin.parameters);
->>>>>>> 96f9534c
                 }
             });
         }
