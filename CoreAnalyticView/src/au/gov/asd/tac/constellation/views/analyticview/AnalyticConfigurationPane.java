/*
 * Copyright 2010-2023 Australian Signals Directorate
 *
 * Licensed under the Apache License, Version 2.0 (the "License");
 * you may not use this file except in compliance with the License.
 * You may obtain a copy of the License at
 *
 *     http://www.apache.org/licenses/LICENSE-2.0
 *
 * Unless required by applicable law or agreed to in writing, software
 * distributed under the License is distributed on an "AS IS" BASIS,
 * WITHOUT WARRANTIES OR CONDITIONS OF ANY KIND, either express or implied.
 * See the License for the specific language governing permissions and
 * limitations under the License.
 */
package au.gov.asd.tac.constellation.views.analyticview;

import au.gov.asd.tac.constellation.graph.Graph;
import au.gov.asd.tac.constellation.graph.manager.GraphManager;
import au.gov.asd.tac.constellation.plugins.Plugin;
import au.gov.asd.tac.constellation.plugins.gui.PluginParametersPane;
import au.gov.asd.tac.constellation.plugins.parameters.PluginParameter;
import au.gov.asd.tac.constellation.plugins.parameters.PluginParameters;
import au.gov.asd.tac.constellation.plugins.parameters.types.SingleChoiceParameterType;
import au.gov.asd.tac.constellation.plugins.parameters.types.SingleChoiceParameterType.SingleChoiceParameterValue;
<<<<<<< HEAD
import au.gov.asd.tac.constellation.plugins.templates.PluginTags;
import au.gov.asd.tac.constellation.plugins.templates.SimpleEditPlugin;
import au.gov.asd.tac.constellation.utilities.javafx.JavafxStyleManager;
=======
>>>>>>> 70551cb8
import au.gov.asd.tac.constellation.views.analyticview.aggregators.AnalyticAggregator;
import au.gov.asd.tac.constellation.views.analyticview.analytics.AnalyticInfo;
import au.gov.asd.tac.constellation.views.analyticview.analytics.AnalyticPlugin;
import au.gov.asd.tac.constellation.views.analyticview.questions.AnalyticQuestion;
import au.gov.asd.tac.constellation.views.analyticview.questions.AnalyticQuestionDescription;
import au.gov.asd.tac.constellation.views.analyticview.results.AnalyticResult;
import au.gov.asd.tac.constellation.views.analyticview.utilities.AnalyticException;
import au.gov.asd.tac.constellation.views.analyticview.utilities.AnalyticUtilities;
import com.github.rjeschke.txtmark.Processor;
import java.io.FileInputStream;
import java.io.IOException;
import java.io.InputStream;
import java.nio.file.Path;
import java.nio.file.Paths;
import java.util.ArrayList;
import java.util.Collections;
import java.util.HashMap;
import java.util.List;
import java.util.Map;
import java.util.concurrent.CountDownLatch;
import java.util.logging.Level;
import java.util.logging.Logger;
import java.util.stream.Collectors;
import javafx.application.Platform;
import javafx.collections.FXCollections;
import javafx.geometry.Insets;
import javafx.geometry.Side;
import javafx.scene.control.CheckBox;
import javafx.scene.control.ListCell;
import javafx.scene.control.ListView;
import javafx.scene.control.Tab;
import javafx.scene.control.TabPane;
import javafx.scene.control.TitledPane;
import javafx.scene.layout.ColumnConstraints;
import javafx.scene.layout.GridPane;
import javafx.scene.layout.VBox;
import javafx.scene.web.WebView;
import org.openide.util.Lookup;

/**
 * The pane holding gui elements related to configuration of an analytic question.
 *
 * @author cygnus_x-1
 */
public class AnalyticConfigurationPane extends VBox {

    private static final Logger LOGGER = Logger.getLogger(AnalyticConfigurationPane.class.getName());

    public static final String AGGREGATOR_PARAMETER_ID = PluginParameter.buildId(AnalyticConfigurationPane.class, "aggregator");
    private static final String GLOBAL_PARAMS_GROUP = "Question Parameters";

    private static final List<SelectableAnalyticPlugin> SELECTABLE_PLUGINS = new ArrayList<>();
    private static final Map<Plugin, SelectableAnalyticPlugin> PLUGIN_TO_SELECTABLE_PLUGIN_MAP = new HashMap<>();
    private static final Map<String, SelectableAnalyticPlugin> NAME_TO_SELECTABLE_PLUGIN_MAP = new HashMap<>();

    private final GridPane analyticSelectionPane;
    private final VBox categoryAndQuestionSelectionPane;
    private final TitledPane categoryListPane;
    private final ListView<String> categoryList;
    private final TitledPane questionListPane;
    private final ListView<AnalyticQuestionDescription<?>> questionList;
    private final TitledPane pluginListPane;
    private final ListView<SelectableAnalyticPlugin> pluginList;
    private final TitledPane informationPane;
    private final TabPane informationTabPane;
    private final Tab parametersTab;
    private final Tab documentationTab;
    private WebView documentationView;

    private static boolean selectionSuppressed = false;
    // Only accessed on the FX application thread to remain thread-safe
    private AnalyticQuestionDescription<?> currentQuestion = null;
    private final Map<String, List<SelectableAnalyticPlugin>> categoryToPluginsMap;
    private final Map<AnalyticQuestionDescription<?>, List<SelectableAnalyticPlugin>> questionToPluginsMap;
    private final PluginParameters globalAnalyticParameters = new PluginParameters();

    public AnalyticConfigurationPane() {

        // create the parameters needed for all analytic questions
        createGlobalParameters();

        // set up the list of available analytic plugins
        Lookup.getDefault().lookupAll(AnalyticPlugin.class).forEach(plugin -> {
            final SelectableAnalyticPlugin selectablePlugin = new SelectableAnalyticPlugin(plugin);
            SELECTABLE_PLUGINS.add(selectablePlugin);
            PLUGIN_TO_SELECTABLE_PLUGIN_MAP.put(plugin, selectablePlugin);
            NAME_TO_SELECTABLE_PLUGIN_MAP.put(plugin.getName(), selectablePlugin);
        });
        Collections.sort(SELECTABLE_PLUGINS, (selectablePlugin1, selectablePlugin2)
                -> selectablePlugin1.plugin.getName().compareToIgnoreCase(selectablePlugin2.plugin.getName()));

        // build the pane which allows selection of analytics
        this.analyticSelectionPane = new GridPane();
        analyticSelectionPane.prefWidthProperty().bind(this.widthProperty());
        analyticSelectionPane.minHeightProperty().bind(this.heightProperty().multiply(0.3));

        // build the pane holding the category and question panes
        this.categoryAndQuestionSelectionPane = new VBox();

        // set up the list of analytic categories
        this.categoryToPluginsMap = new HashMap<>();
        SELECTABLE_PLUGINS.forEach(selectablePlugin -> {
            if (selectablePlugin.getPlugin().isVisible()) {
                final String categoryName = selectablePlugin.plugin.getClass().getAnnotation(AnalyticInfo.class).analyticCategory();
                final List<SelectableAnalyticPlugin> categoryPlugins;
                if (!categoryToPluginsMap.containsKey(categoryName)) {
                    categoryPlugins = new ArrayList<>();
                    categoryToPluginsMap.put(categoryName, categoryPlugins);
                } else {
                    categoryPlugins = categoryToPluginsMap.get(categoryName);
                }
                categoryPlugins.add(selectablePlugin);
            }
        });
        assert categoryToPluginsMap.values().stream()
                .allMatch(plugins -> plugins.stream()
                .map(plugin -> plugin.getPlugin().getResultType())
                .collect(Collectors.toSet()).size() <= 1) :
                "A category should be populated only with analytics of the same result type.";
        this.categoryList = new ListView<>();
        final List<String> categories = new ArrayList<>(categoryToPluginsMap.keySet());
        Collections.sort(categories, String::compareToIgnoreCase);
        categoryList.getItems().addAll(categories);
        categoryList.getSelectionModel().selectedItemProperty().addListener((observable, oldValue, newValue) -> {
            currentQuestion = null;
            populateParameterPane(globalAnalyticParameters);
            setPluginsFromSelectedCategory();
        });

        // build the pane holding the list of analytic categories
        this.categoryListPane = new TitledPane("Categories", categoryList);
        categoryListPane.setExpanded(false);

        // set up the list of analytic questions
        this.questionToPluginsMap = new HashMap<>();
        AnalyticUtilities.getAnalyticQuestionDescriptions().forEach(question -> {
            final List<Class> questionPluginClasses = question.getPluginClasses();
            SELECTABLE_PLUGINS.forEach(selectablePlugin -> {
                if (questionPluginClasses.contains(selectablePlugin.plugin.getClass())) {
                    final List<SelectableAnalyticPlugin> questionPlugins;
                    if (!questionToPluginsMap.containsKey(question)) {
                        questionPlugins = new ArrayList<>();
                        questionToPluginsMap.put(question, questionPlugins);
                    } else {
                        questionPlugins = questionToPluginsMap.get(question);
                    }
                    if (selectablePlugin.getPlugin().isVisible()) {
                        questionPlugins.add(selectablePlugin);
                    }
                }
            });
        });
        this.questionList = new ListView<>();
        final List<AnalyticQuestionDescription<?>> questions = new ArrayList<>(questionToPluginsMap.keySet());
        Collections.sort(questions, (question1, question2) -> question1.getName().compareToIgnoreCase(question2.getName()));
        questionList.getItems().addAll(questions);
        questionList.setCellFactory(list -> new ListCell<AnalyticQuestionDescription<?>>() {
            @Override
            protected void updateItem(final AnalyticQuestionDescription<?> item, final boolean empty) {
                super.updateItem(item, empty);
                setText(item == null ? "" : item.getName());
            }
        });
        questionList.getSelectionModel().selectedItemProperty().addListener((observable, oldValue, newValue) -> {
            currentQuestion = newValue;
            @SuppressWarnings("unchecked") //AGGREGATOR_PARAMETER_ID is always a SingleChoiceParameter
            final PluginParameter<SingleChoiceParameterValue> aggregator = (PluginParameter<SingleChoiceParameterValue>) globalAnalyticParameters.getParameters().get(AGGREGATOR_PARAMETER_ID);
            SingleChoiceParameterType.getOptionsData(aggregator).forEach(aggregatorParameterValue -> {
                if (((AnalyticAggregatorParameterValue) aggregatorParameterValue).getObjectValue().getClass().equals(currentQuestion.getAggregatorType())) {
                    SingleChoiceParameterType.setChoiceData(aggregator, (AnalyticAggregatorParameterValue) aggregatorParameterValue);
                }
            });
            populateParameterPane(globalAnalyticParameters);
            setPluginsFromSelectedQuestion();
        });

        // build the pane holding the list of analytic questions
        this.questionListPane = new TitledPane("Questions", questionList);

        // ensure that only one of either the category or question pane are expanded at any time
        categoryListPane.expandedProperty().addListener((observable, oldValue, newValue) -> {

            questionListPane.setExpanded(!categoryListPane.isExpanded());
            if (categoryListPane.isExpanded()) {
                currentQuestion = null;
                populateParameterPane(globalAnalyticParameters);
                setPluginsFromSelectedCategory();
                AnalyticViewController.getDefault().setCategoriesVisible(true);
            }

        });
        questionListPane.expandedProperty().addListener((observable, oldValue, newValue) -> {
            categoryListPane.setExpanded(!questionListPane.isExpanded());
            if (questionListPane.isExpanded()) {
                currentQuestion = questionList.getSelectionModel().getSelectedItem();
                populateParameterPane(globalAnalyticParameters);
                setPluginsFromSelectedQuestion();
                AnalyticViewController.getDefault().setCategoriesVisible(false);
            }
        });

        // populate the category and question pane
        categoryAndQuestionSelectionPane.getChildren().addAll(categoryListPane, questionListPane);

        // set up the list of analytic plugins
        this.pluginList = new ListView<>();
        pluginList.setCellFactory(selectableAnalytics -> new ListCell<SelectableAnalyticPlugin>() {
            @Override
            protected void updateItem(final SelectableAnalyticPlugin item, final boolean empty) {
                super.updateItem(item, empty);
                if (item == null) {
                    setGraphic(null);
                    setText(null);
                } else {
                    item.setParent(this);
                    setGraphic(item.checkbox);
                    setText(item.plugin.getName());
                }
            }
        });

        pluginList.getSelectionModel().selectedItemProperty().addListener((observable, oldValue, newValue) -> {
            if (!selectionSuppressed) {
                if (newValue != null) {
                    populateDocumentationPane(newValue);
                    populateParameterPane(newValue.getAllParameters());
                } else {
                    populateDocumentationPane(null);
                    populateParameterPane(globalAnalyticParameters);
                }
            }
        });

        // build the pane holding the list of analytic plugins
        this.pluginListPane = new TitledPane("Analytics", pluginList);
        pluginListPane.prefHeightProperty().bind(categoryAndQuestionSelectionPane.heightProperty());
        pluginListPane.setCollapsible(false);

        // populate the analytic selection pane
        analyticSelectionPane.addRow(0, categoryAndQuestionSelectionPane, pluginListPane);
        final ColumnConstraints categoryAndQuestionColumnConstraint = new ColumnConstraints();
        categoryAndQuestionColumnConstraint.setPercentWidth(50);
        final ColumnConstraints pluginAndDocumentationColumnConstraint = new ColumnConstraints();
        pluginAndDocumentationColumnConstraint.setPercentWidth(50);
        analyticSelectionPane.getColumnConstraints().addAll(categoryAndQuestionColumnConstraint, pluginAndDocumentationColumnConstraint);

        // build the pane holding parameters for the analytics
        this.parametersTab = new Tab("Parameters", null);
        parametersTab.setClosable(false);

        // build the pane holding documentation for the analytics
        this.documentationTab = new Tab("Documentation", null);
        documentationTab.setClosable(false);

        // build the documentation webview on the javafx thread
        final CountDownLatch cdl = new CountDownLatch(1);
        Platform.runLater(() -> {
            this.documentationView = new WebView();
            if (JavafxStyleManager.isDarkTheme()) {
                documentationView.getEngine().setUserStyleSheetLocation(getClass().getResource("resources/analytic-view-dark.css").toExternalForm());
            }        
            populateDocumentationPane(null);
            cdl.countDown();
        });

        // populate the documentation pane
        try {
            cdl.await();
            final VBox docBox = new VBox();
            docBox.setPadding(new Insets(5, 5, 5, 5));
            docBox.getChildren().add(documentationView);
            documentationTab.setContent(docBox);
        } catch (final InterruptedException ex) {
            this.documentationView = null;
            documentationTab.setContent(null);
            Thread.currentThread().interrupt();
        }

        // build the pane holding the parameters and documentation tabs
        this.informationTabPane = new TabPane(parametersTab, documentationTab);
        informationTabPane.setSide(Side.LEFT);
        informationTabPane.prefWidthProperty().bind(this.widthProperty());

        // build the pane providing information about the current analytic
        this.informationPane = new TitledPane("Information", informationTabPane);
        informationPane.setCollapsible(false);

        // populate the analytic configuration pane
        this.getChildren().addAll(analyticSelectionPane, informationPane);

        // set an initial state for the analytic configuration pane
        reset();
    }

    /**
<<<<<<< HEAD
     * Reset to the initial state for the analytic configuration pane. The question list will be expanded, the first question selected, and the analytics list populated based on the selected question.
=======
     * Get the question which is currently selected in this pane.
     *
     * @return the current {@link AnalyticQuestionDescription}.
     */
    public final AnalyticQuestionDescription<?> getCurrentQuestion() {
        return currentQuestion;
    }

    public void setCurrentQuestion(final AnalyticQuestionDescription<?> currentQuestion) {
        this.currentQuestion = currentQuestion;
    }

    public final List<SelectableAnalyticPlugin> getAllSelectablePlugins() {
        return Collections.unmodifiableList(SELECTABLE_PLUGINS);
    }

    public final SelectableAnalyticPlugin lookupSelectablePlugin(final Plugin plugin) {
        return PLUGIN_TO_SELECTABLE_PLUGIN_MAP.get(plugin);
    }

    public static final SelectableAnalyticPlugin lookupSelectablePlugin(final String selectableAnalyticPluginName) {
        return NAME_TO_SELECTABLE_PLUGIN_MAP.get(selectableAnalyticPluginName);
    }

    public static void setSuppressedFlag(final boolean newValue) {
        selectionSuppressed = newValue;
    }

    public ListView<SelectableAnalyticPlugin> getPluginList() {
        return pluginList;
    }

    public ListView<String> getCategoryList() {
        return categoryList;
    }

    public boolean isCategoryListPaneExpanded() {
        return categoryListPane.isExpanded();
    }

    /**
     * Reset to the initial state for the analytic configuration pane. The
     * question list will be expanded, the first question selected, and the
     * analytics list populated based on the selected question.
>>>>>>> 70551cb8
     */
    protected final void reset() {
        Platform.runLater(() -> {
            categoryList.getSelectionModel().select(0);
            questionList.getSelectionModel().select(0);
            categoryListPane.setExpanded(false);
            questionListPane.setExpanded(true);
            AnalyticViewController.getDefault().setActiveCategory(categoryList.getSelectionModel().getSelectedItem());
        });
    }

    /**
     * Answer the question which is currently selected in this pane.
     *
     * @return the answered {@link AnalyticQuestion}.
     */
    public final AnalyticQuestion<?> answerCurrentQuestion() throws AnalyticException {

        // build question
        final AnalyticQuestion<?> question = new AnalyticQuestion<>(currentQuestion);
        AnalyticViewController.getDefault().setCurrentQuestion(currentQuestion);

        // retrieve and set any global parameters in the question
        final AnalyticAggregatorParameterValue aggregatorParameterValue = (AnalyticAggregatorParameterValue) globalAnalyticParameters.getSingleChoice(AGGREGATOR_PARAMETER_ID);
        if (aggregatorParameterValue == null) {
            throw new AnalyticException("You must select an aggregation method!");
        }
        final AnalyticAggregator aggregator = (AnalyticAggregator<?>) aggregatorParameterValue.getObjectValue();
        question.setAggregator(aggregator);

        // add and set parameters for each plugin in the question
        final List<SelectableAnalyticPlugin> selectedPlugins = new ArrayList<>();
        pluginList.getItems().forEach(selectablePlugin -> {
            if (selectablePlugin.checkbox.isSelected()) {
                selectedPlugins.add(selectablePlugin);
                question.addPlugin(selectablePlugin.plugin, selectablePlugin.getPluginSpecificParameters());      
            }
        });
        if (selectedPlugins.isEmpty()) {
            throw new AnalyticException("You must select at least one analytic!");
        }

        final Graph currentGraph = GraphManager.getDefault().getActiveGraph();

        AnalyticViewController.getDefault().updateState(true, pluginList);

        // answer the question
        return question.answer(currentGraph);
    }

    /**
     * Populate the documentation pane based on the currently selected plugin
     * 
     * @param plugin
     */
    private void populateDocumentationPane(final SelectableAnalyticPlugin plugin) {
        if (documentationView != null) {
            if (plugin == null || plugin.getPlugin() == null || plugin.getPlugin().getDocumentationUrl() == null) {
                documentationView.getEngine().loadContent("<html>No Documentation Available</html>", "text/html");
            } else {
                try {
                    final Path path = Paths.get(plugin.getPlugin().getDocumentationUrl());
                    final InputStream pageInput = new FileInputStream(path.toString());
                    documentationView.getEngine().loadContent(Processor.process(pageInput), "text/html");
                } catch (final IOException ex) {
                    LOGGER.log(Level.WARNING, ex.getMessage());
                }
            }
        }
    }

<<<<<<< HEAD
    /**
     * Updates the AnalyticViewState by running a plugin to save the graph state
     *
     * @param pluginWasSelected true if the triggered update was from a plugin being selected
     */
    protected void updateState(final boolean pluginWasSelected) {
        stateChanged = true;
        PluginExecution.withPlugin(new AnalyticViewStateUpdater(this, pluginWasSelected)).executeLater(GraphManager.getDefault().getActiveGraph());
    }

    /**
     * Saves the state of the graph by fetching all currently selected plugins and updating the state only when the state has been changed
     */
    protected void saveState() {
        if (stateChanged) {
            stateChanged = false;
            if (categoryListPane.isExpanded()) {
                final List<SelectableAnalyticPlugin> selectedPlugins = new ArrayList<>();
                pluginList.getItems().forEach(selectablePlugin -> {
                    if (selectablePlugin.isSelected()) {
                        selectedPlugins.add(selectablePlugin);
                    }
                });
                PluginExecution.withPlugin(new AnalyticViewStateWriter(currentQuestion, selectedPlugins)).executeLater(GraphManager.getDefault().getActiveGraph());
            }
        }
    }

=======
>>>>>>> 70551cb8
    private void createGlobalParameters() {
        globalAnalyticParameters.addGroup(GLOBAL_PARAMS_GROUP, new PluginParametersPane.TitledSeparatedParameterLayout(GLOBAL_PARAMS_GROUP, 14, false));

        final PluginParameter<SingleChoiceParameterValue> aggregatorParameter = SingleChoiceParameterType.build(AGGREGATOR_PARAMETER_ID, AnalyticAggregatorParameterValue.class);
        aggregatorParameter.setName("Aggregation Method");
        aggregatorParameter.setDescription("The method used to aggregate the results from multiple analytics");
        SingleChoiceParameterType.setOptionsData(aggregatorParameter, new ArrayList<>());
        globalAnalyticParameters.addParameter(aggregatorParameter, GLOBAL_PARAMS_GROUP);
    }

    private void updateGlobalParameters() {
        @SuppressWarnings("unchecked")
        final PluginParameter<SingleChoiceParameterValue> aggregatorParameter = (PluginParameter<SingleChoiceParameterValue>) globalAnalyticParameters.getParameters().get(AGGREGATOR_PARAMETER_ID);
        final List<AnalyticAggregatorParameterValue> aggregators = new ArrayList<>();
        if (categoryListPane.isExpanded()) {
            @SuppressWarnings("unchecked") //return type of getResultType is actually Class<? extends AnalyticResult<?>>
            final Class<? extends AnalyticResult<?>> pluginResultType = pluginList.getItems().get(0).getPlugin().getResultType();
            AnalyticUtilities.lookupAnalyticAggregators(pluginResultType)
                    .forEach(aggregator -> aggregators.add(new AnalyticAggregatorParameterValue(aggregator)));
            SingleChoiceParameterType.setOptionsData(aggregatorParameter, aggregators);
            SingleChoiceParameterType.setChoiceData(aggregatorParameter, aggregators.get(0));
        } else if (questionListPane.isExpanded() && currentQuestion != null) {
            final Class<? extends AnalyticAggregator<?>> questionAggregatorType = currentQuestion.getAggregatorType();
            aggregators.add(new AnalyticAggregatorParameterValue(AnalyticUtilities.lookupAnalyticAggregator(questionAggregatorType)));
            SingleChoiceParameterType.setOptionsData(aggregatorParameter, aggregators);
            SingleChoiceParameterType.setChoiceData(aggregatorParameter, aggregators.get(0));
        }
        pluginList.getItems().forEach(selectablePlugin
                -> selectablePlugin.setUpdatedParameter(aggregatorParameter.getId(), aggregatorParameter.getStringValue()));
    }

    /**
     * Populate the parameter pane based on the selected plugins
     *
     * @param pluginParameters
     */
    private void populateParameterPane(final PluginParameters pluginParameters) {
        final PluginParametersPane pluginParametersPane = PluginParametersPane.buildPane(pluginParameters, null);
        // The parameters should only be editable if we are looking at a category rather than a question.
        pluginParametersPane.setDisable(questionListPane.isExpanded());
        parametersTab.setContent(pluginParametersPane);
    }

    /**
     * Updates which plugins are visible in the analytic pane based on which category is selected
     */
    private void setPluginsFromSelectedCategory() {
        final String selectedCategory = categoryList.getSelectionModel().getSelectedItem();
        AnalyticViewController.getDefault().setActiveCategory(selectedCategory);
        final List<SelectableAnalyticPlugin> categoryPlugins = selectedCategory == null ? new ArrayList<>() : categoryToPluginsMap.get(selectedCategory);
        final List<SelectableAnalyticPlugin> selectablePlugins = new ArrayList<>();
        setSuppressedFlag(true);
        for (final SelectableAnalyticPlugin selectablePlugin : categoryPlugins) {
            selectablePlugin.checkbox.setDisable(false);
            selectablePlugin.checkbox.setSelected(false);
            selectablePlugins.add(selectablePlugin);
        }
        pluginList.setItems(FXCollections.observableArrayList(selectablePlugins));
        pluginList.getSelectionModel().clearSelection();
        updateSelectablePluginsParameters();
        updateGlobalParameters();
        setSuppressedFlag(false);
    }

    /**
     * Sets which plugins are active depending on which question is selected
     */
    private void setPluginsFromSelectedQuestion() {
        final List<SelectableAnalyticPlugin> questionPlugins = new ArrayList<>();
        final AnalyticQuestionDescription<?> selectedQuestion = questionList.getSelectionModel().getSelectedItem();
        SELECTABLE_PLUGINS.forEach(selectablePlugin -> {
            if (selectedQuestion != null && selectedQuestion.getPluginClasses().contains(selectablePlugin.plugin.getClass())) {
                questionPlugins.add(selectablePlugin);
            }
        });
        final List<SelectableAnalyticPlugin> selectablePlugins = new ArrayList<>();
        for (final SelectableAnalyticPlugin selectablePlugin : questionPlugins) {
            selectablePlugin.checkbox.setDisable(true);
            selectablePlugin.checkbox.setSelected(true);
            selectablePlugins.add(selectablePlugin);
        }
        pluginList.setItems(FXCollections.observableArrayList(selectablePlugins));
        pluginList.getSelectionModel().clearSelection();
        updateSelectablePluginsParameters();
        updateGlobalParameters();
        AnalyticViewController.getDefault().setCurrentQuestion(selectedQuestion);
    }

    /**
     * Updates the parameters based on the currently selected plugins
     */
    public final void updateSelectablePluginsParameters() {
        if (categoryListPane.isExpanded()) {
            LOGGER.log(Level.INFO, "Update selectable plugins parameters in analytic config pane.");
            pluginList.getItems().forEach(selectablePlugin -> selectablePlugin.parameters.updateParameterValues(selectablePlugin.updatedParameters));

        } else if (questionListPane.isExpanded() && currentQuestion != null) {
            pluginList.getItems().forEach(selectablePlugin -> {
                selectablePlugin.parameters.updateParameterValues(selectablePlugin.updatedParameters);
                currentQuestion.initialiseParameters(selectablePlugin.plugin, selectablePlugin.parameters);
            });
        }
        updateGlobalParameters();
    }

    /**
     * Update the view pane based on the values saved in the current state
     *
     * @param categoriesVisible
     * @param activeAnalyticQuestions
     * @param activeSelectablePlugins
     */
    protected final void updatePanes(final boolean categoriesVisible, final List<AnalyticQuestionDescription<?>> activeAnalyticQuestions,
            final List<List<SelectableAnalyticPlugin>> activeSelectablePlugins, final String activeCategory) {

        Platform.runLater(() -> {
            categoryListPane.setExpanded(categoriesVisible);
            questionListPane.setExpanded(!categoriesVisible);

            // update the questions pane
            if (!activeAnalyticQuestions.isEmpty() && !categoriesVisible) {
                for (final AnalyticQuestionDescription question : activeAnalyticQuestions) {
                    if (question != null && questionList.getItems().contains(question)) {
                        final int index = questionList.getItems().indexOf(question);
                        questionList.getSelectionModel().select(index);
                    }
                }
            }

            // update the categories pane
            if (!activeSelectablePlugins.isEmpty() && categoriesVisible && !activeCategory.isEmpty()) {
                categoryList.getSelectionModel().select(activeCategory);

                activeSelectablePlugins.forEach(plugins -> {
                    for (final SelectableAnalyticPlugin plugin : plugins) {
                        final int index = pluginList.getItems().indexOf(plugin);
                        if (index > -1) {
                            pluginList.getSelectionModel().select(index);
                            pluginList.getItems().get(index).setSelected(true);
                        }
                    }
                });
            }
        });
    }


    public final class SelectableAnalyticPlugin {

        private final CheckBox checkbox;
        private ListCell<SelectableAnalyticPlugin> parent;
        private final AnalyticPlugin plugin;
        private final PluginParameters parameters;
        private final PluginParameters updatedParameters;

        public SelectableAnalyticPlugin(final AnalyticPlugin<?> plugin) {
            this.checkbox = new CheckBox();
            // Allows triggering of selection listener when a checkbox is changed
            this.checkbox.selectedProperty().addListener((observable, oldValue, newValue) -> {
                if (parent != null) {
                    if (parent.getListView().getSelectionModel().getSelectedItem() == this) {
                        parent.getListView().getSelectionModel().clearSelection();
                    }
                    parent.getListView().getSelectionModel().select(this);
                }
            });
            this.plugin = plugin;
            this.parameters = new PluginParameters();
            parameters.addGroup(GLOBAL_PARAMS_GROUP, new PluginParametersPane.TitledSeparatedParameterLayout(GLOBAL_PARAMS_GROUP, 14, false));
            globalAnalyticParameters.getParameters().values().forEach(parameter -> parameters.addParameter(parameter, GLOBAL_PARAMS_GROUP));
            final String parameterSpecificGroupName = plugin.getName() + " Parameters";
            parameters.addGroup(parameterSpecificGroupName, new PluginParametersPane.TitledSeparatedParameterLayout(parameterSpecificGroupName, 14, false));
            plugin.createParameters().getParameters().values().forEach(parameter -> parameters.addParameter(parameter, parameterSpecificGroupName));
            plugin.onPrerequisiteAttributeChange(GraphManager.getDefault().getActiveGraph(), parameters);
            this.updatedParameters = parameters.copy();
        }

        public final void setParent(final ListCell<SelectableAnalyticPlugin> parent) {
            this.parent = parent;
        }

        public final boolean isSelected() {
            return checkbox.isSelected();
        }

        public final void setSelected(final boolean isSelected) {
            checkbox.setSelected(isSelected);
        }

        public final AnalyticPlugin<?> getPlugin() {
            return plugin;
        }

        public final PluginParameters getAllParameters() {
            return parameters;
        }

        public final PluginParameters getPluginSpecificParameters() {
            final PluginParameters pluginParameters = new PluginParameters();
            parameters.getParameters().entrySet().forEach(parameter -> {
                if (!globalAnalyticParameters.hasParameter(parameter.getKey())) {
                    pluginParameters.addParameter(parameter.getValue());
                }
            });
            return pluginParameters;
        }

        public final void setUpdatedParameter(final String parameterId, final String parameterValue) {
            this.updatedParameters.setStringValue(parameterId, parameterValue);
        }

        public final void setUpdatedParameters(final PluginParameters parameters) {
            this.updatedParameters.updateParameterValues(parameters);
        }
    }
}<|MERGE_RESOLUTION|>--- conflicted
+++ resolved
@@ -23,12 +23,7 @@
 import au.gov.asd.tac.constellation.plugins.parameters.PluginParameters;
 import au.gov.asd.tac.constellation.plugins.parameters.types.SingleChoiceParameterType;
 import au.gov.asd.tac.constellation.plugins.parameters.types.SingleChoiceParameterType.SingleChoiceParameterValue;
-<<<<<<< HEAD
-import au.gov.asd.tac.constellation.plugins.templates.PluginTags;
-import au.gov.asd.tac.constellation.plugins.templates.SimpleEditPlugin;
 import au.gov.asd.tac.constellation.utilities.javafx.JavafxStyleManager;
-=======
->>>>>>> 70551cb8
 import au.gov.asd.tac.constellation.views.analyticview.aggregators.AnalyticAggregator;
 import au.gov.asd.tac.constellation.views.analyticview.analytics.AnalyticInfo;
 import au.gov.asd.tac.constellation.views.analyticview.analytics.AnalyticPlugin;
@@ -324,9 +319,6 @@
     }
 
     /**
-<<<<<<< HEAD
-     * Reset to the initial state for the analytic configuration pane. The question list will be expanded, the first question selected, and the analytics list populated based on the selected question.
-=======
      * Get the question which is currently selected in this pane.
      *
      * @return the current {@link AnalyticQuestionDescription}.
@@ -371,7 +363,6 @@
      * Reset to the initial state for the analytic configuration pane. The
      * question list will be expanded, the first question selected, and the
      * analytics list populated based on the selected question.
->>>>>>> 70551cb8
      */
     protected final void reset() {
         Platform.runLater(() -> {
@@ -443,37 +434,7 @@
         }
     }
 
-<<<<<<< HEAD
-    /**
-     * Updates the AnalyticViewState by running a plugin to save the graph state
-     *
-     * @param pluginWasSelected true if the triggered update was from a plugin being selected
-     */
-    protected void updateState(final boolean pluginWasSelected) {
-        stateChanged = true;
-        PluginExecution.withPlugin(new AnalyticViewStateUpdater(this, pluginWasSelected)).executeLater(GraphManager.getDefault().getActiveGraph());
-    }
-
-    /**
-     * Saves the state of the graph by fetching all currently selected plugins and updating the state only when the state has been changed
-     */
-    protected void saveState() {
-        if (stateChanged) {
-            stateChanged = false;
-            if (categoryListPane.isExpanded()) {
-                final List<SelectableAnalyticPlugin> selectedPlugins = new ArrayList<>();
-                pluginList.getItems().forEach(selectablePlugin -> {
-                    if (selectablePlugin.isSelected()) {
-                        selectedPlugins.add(selectablePlugin);
-                    }
-                });
-                PluginExecution.withPlugin(new AnalyticViewStateWriter(currentQuestion, selectedPlugins)).executeLater(GraphManager.getDefault().getActiveGraph());
-            }
-        }
-    }
-
-=======
->>>>>>> 70551cb8
+
     private void createGlobalParameters() {
         globalAnalyticParameters.addGroup(GLOBAL_PARAMS_GROUP, new PluginParametersPane.TitledSeparatedParameterLayout(GLOBAL_PARAMS_GROUP, 14, false));
 
