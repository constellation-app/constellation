/*
 * Copyright 2010-2025 Australian Signals Directorate
 *
 * Licensed under the Apache License, Version 2.0 (the "License");
 * you may not use this file except in compliance with the License.
 * You may obtain a copy of the License at
 *
 *     http://www.apache.org/licenses/LICENSE-2.0
 *
 * Unless required by applicable law or agreed to in writing, software
 * distributed under the License is distributed on an "AS IS" BASIS,
 * WITHOUT WARRANTIES OR CONDITIONS OF ANY KIND, either express or implied.
 * See the License for the specific language governing permissions and
 * limitations under the License.
 */
package au.gov.asd.tac.constellation.views.analyticview.visualisation;

import au.gov.asd.tac.constellation.graph.schema.attribute.SchemaAttribute;
import au.gov.asd.tac.constellation.graph.schema.visual.concept.VisualConcept;
import au.gov.asd.tac.constellation.views.analyticview.AnalyticViewController;
import au.gov.asd.tac.constellation.views.analyticview.results.ScoreResult.ElementScore;
import au.gov.asd.tac.constellation.views.analyticview.translators.AbstractHideTranslator;
import au.gov.asd.tac.constellation.views.analyticview.translators.ScoreToHideTranslator;
import java.util.Arrays;
import java.util.List;
import java.util.concurrent.TimeoutException;
import java.util.logging.Level;
import java.util.logging.Logger;
import org.mockito.MockedStatic;
import org.mockito.Mockito;
import static org.mockito.Mockito.spy;
import static org.mockito.Mockito.verify;
import org.testfx.api.FxToolkit;
import static org.testng.Assert.assertEquals;
import static org.testng.Assert.assertFalse;
import org.testng.annotations.AfterClass;
import org.testng.annotations.AfterMethod;
import org.testng.annotations.BeforeClass;
import org.testng.annotations.BeforeMethod;
import org.testng.annotations.Test;

/**
 * Test class for HideVisualisation
 * 
 * @author Delphinus8821
 */
public class HideVisualisationNGTest {

    private static final Logger LOGGER = Logger.getLogger(HideVisualisationNGTest.class.getName());
    
    @BeforeClass
    public static void setUpClass() throws Exception {
        if (!FxToolkit.isFXApplicationThreadRunning()) {
            FxToolkit.registerPrimaryStage();
        }
    }

    @AfterClass
    public static void tearDownClass() throws Exception {
        try {
            FxToolkit.cleanupStages();
        } catch (final TimeoutException ex) {
            LOGGER.log(Level.WARNING, "FxToolkit timedout trying to cleanup stages", ex);
        }
    }

    @BeforeMethod
    public void setUpMethod() throws Exception {
        // Not currently required
    }

    @AfterMethod
    public void tearDownMethod() throws Exception {
        // Not currently required
    }

    /**
     * Test of deactivate method, of class HideVisualisation.
     */
    @Test
    public void testDeactivate() {
        System.out.println("deactivate");
        
        try (final MockedStatic<AnalyticViewController> controllerStatic = Mockito.mockStatic(AnalyticViewController.class)) {
            final AnalyticViewController controller = spy(AnalyticViewController.class);
            controllerStatic.when(AnalyticViewController::getDefault).thenReturn(controller);
            final boolean reset = true;
            final ScoreToHideTranslator translator = new ScoreToHideTranslator();
            final HideVisualisation<ElementScore> instance = new HideVisualisation<>(translator);
            instance.deactivate(reset);
            
            final boolean isActive = instance.isActive();
            assertFalse(isActive);
            verify(controller).updateGraphVisualisations(Mockito.any(), Mockito.anyBoolean());
        }
    }

    /**
     * Test of getName method, of class HideVisualisation.
     */
    @Test
    public void testGetName() {
        System.out.println("getName");
        
        final ScoreToHideTranslator translator = new ScoreToHideTranslator();
        final HideVisualisation<ElementScore> instance = new HideVisualisation<>(translator);
        String expResult = "Hide Elements";
        String result = instance.getName();
        assertEquals(result, expResult);
    }

    /**
     * Test of getTranslator method, of class HideVisualisation.
     */
    @Test
    public void testGetTranslator() {
        System.out.println("getTranslator");
        
        final ScoreToHideTranslator translator = new ScoreToHideTranslator();
        final HideVisualisation<ElementScore> instance = new HideVisualisation<>(translator);
        final ScoreToHideTranslator result = (ScoreToHideTranslator) instance.getTranslator();
        assertEquals(result, translator);
    }

    /**
     * Test of getAffectedAttributes method, of class HideVisualisation.
     */
    @Test
    public void testGetAffectedAttributes() {
        System.out.println("getAffectedAttributes");
        
        final ScoreToHideTranslator translator = new ScoreToHideTranslator();
        final HideVisualisation<ElementScore> instance = new HideVisualisation<>(translator);
        final List<SchemaAttribute> expResult = Arrays.asList(
                VisualConcept.VertexAttribute.VISIBILITY,
<<<<<<< HEAD
                VisualConcept.TransactionAttribute.VISIBILITY);
        final List result = instance.getAffectedAttributes();
=======
                VisualConcept.TransactionAttribute.VISIBILITY);;
        final List<SchemaAttribute> result = instance.getAffectedAttributes();
>>>>>>> 2be24ae3
        assertEquals(result, expResult);
    }

    /**
     * Test of isActive method, of class HideVisualisation.
     */
    @Test
    public void testIsActive() {
        System.out.println("isActive");
        
        final ScoreToHideTranslator translator = new ScoreToHideTranslator();
        final HideVisualisation<ElementScore> instance = new HideVisualisation<>(translator);
        final boolean expResult = false;
        final boolean result = instance.isActive();
        assertEquals(result, expResult);
    }

    /**
     * Test of setSelected method, of class HideVisualisation.
     */
    @Test
    public void testSetSelected() {
        System.out.println("setSelected");
        
        final boolean selected = false;
        final ScoreToHideTranslator translator = new ScoreToHideTranslator();
        final HideVisualisation<ElementScore> instance = new HideVisualisation<>(translator);
        instance.setSelected(selected);
        final boolean result = instance.isActive();
        assertEquals(result, selected);
    } 
}<|MERGE_RESOLUTION|>--- conflicted
+++ resolved
@@ -19,7 +19,6 @@
 import au.gov.asd.tac.constellation.graph.schema.visual.concept.VisualConcept;
 import au.gov.asd.tac.constellation.views.analyticview.AnalyticViewController;
 import au.gov.asd.tac.constellation.views.analyticview.results.ScoreResult.ElementScore;
-import au.gov.asd.tac.constellation.views.analyticview.translators.AbstractHideTranslator;
 import au.gov.asd.tac.constellation.views.analyticview.translators.ScoreToHideTranslator;
 import java.util.Arrays;
 import java.util.List;
@@ -133,13 +132,8 @@
         final HideVisualisation<ElementScore> instance = new HideVisualisation<>(translator);
         final List<SchemaAttribute> expResult = Arrays.asList(
                 VisualConcept.VertexAttribute.VISIBILITY,
-<<<<<<< HEAD
                 VisualConcept.TransactionAttribute.VISIBILITY);
-        final List result = instance.getAffectedAttributes();
-=======
-                VisualConcept.TransactionAttribute.VISIBILITY);;
         final List<SchemaAttribute> result = instance.getAffectedAttributes();
->>>>>>> 2be24ae3
         assertEquals(result, expResult);
     }
 
