--- conflicted
+++ resolved
@@ -16,14 +16,12 @@
 
 -   Changed `DataAccessPluginType` from an abstract class to an interface.
 
-<<<<<<< HEAD
 -   Removed the verbose printing of garbage collection by default.
-=======
+
 -   Renamed tableview2 package to tableview now that it is the primary table
     code being used.
 
 ## Changes in September 2021
->>>>>>> 8b918c27
 
 -   Update the default configuration to always show errors as a dialog message.
 
