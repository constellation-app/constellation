# Constellation Changes

## Changes in October 2021

<<<<<<< HEAD
-   Added `isRequired` in `PluginParameter` with a getter and a setter, which 
    can be used to configure the required plugin parameters to mark as `*required`
	in the swagger.
	
=======
-   Added a file chooser utility to core utilities. This provides a template
    for opening file choosers. It protects against common mistakes that may
    cause issues on different platforms.

-   Changed `DataAccessPluginType` from an abstract class to an interface.

>>>>>>> e977b1b3
## Changes in September 2021

-   Fixed `setRotationMatrix` in `Matrix44d` as it was previously placing 
    rotation values in the wrong value positions.

-   Moved `DataAccessPlugin`, `DataAccessPluginCoreType`, `DataAccessPluginRegistry
    and `DataAccessPluginType` from `au.gov.asd.tac.constellation.views.dataaccess`
    to `au.gov.asd.tac.constellation.views.dataaccess.plugins`.

-   Removed unused `localized` parameter from the signature of the `locate()`
    method in `ConstellationInstalledFileLocator`.

-   Removed all the unused `*Action.java` classes from 
    `au.gov.asd.tac.constellation.plugins.algorithms.sna`.

-   Renamed `PreferenceUtilites` to `PreferenceUtilities` to fix the typo.

-   Updated Core Import Export summary text to provide more information. To
    achieve this, added `definitionName` parameter to `ImportDefinition`
    constructor and paneName parameter to `RunPane` constructor. Updated 
    displaySummaryAlert` within `ImportDelimitedPlugin` class to take additional
    parameters. The combination of these changes allows a more meaningful
    summary dialog post delimited file import.

-   Updated `processImport` in `ImportController` to a `void` method given the
    return type `List<File>` previously defined was not being used.
    
## Changes in August 2021

-   Added `updateTagsFiltersAvailable`, `updateSelectedTagsCombo`,
    `updateTagsFilters`, `updateAutoNotesDisplayed` and `getTagsFilters` to
    `NotesViewPane` to control the tags filters used in the check combo box
    to update the Auto Notes filters.

-   Removed `ArrangeByGroupPlugin`, `ArrangeByGroupAction`,
    `ArrangeByLayerPlugin`, and `ArrangeByLayerAction` as Arrange By
    Group and Arrange by Layer are superseded by Arrange by Node Attribute.

-   Update `setFilters` in `NotesViewPane` to include the Auto Notes filters.

-   Update to `readObject` and `writeObject` in `NotesViewStateIoProvider`
    to include Plugin Reporter tags in each Auto Note when they are written
    to the graph file.

## Changes in July 2021

-   Update to Quality Control category names and colours in
    `QualityControlEvent` to be easier to understand.

-   Update to `openEdit`, `updateNotesUI`, `createNote` and the constructor in
    `NotesViewPane` to include variables to hold what graph elements are
    selected and applied to the note. Also included a right click context menu
    option for user created notes.

-   Added `updateSelectedElements`, `addToSelectedElements` and
    `removeFromSelectedElements to `NotesViewPane` to allow for modification of
    the selected elements applied to user notes.

## Changes in June 2021

-   Changed `ImportTableColumn.validate` and `importexport/RunPane.validate`
    functions return type from `void` to `boolean`.

-   Removed `PreferenceUtilites.isGraphViewFrozen()` and related files
    as this feature has been superseded by the Pin nodes feature.
    Plugins no longer need a special check to see if the graph is
    frozen or pinned as this is covered by the arrangement framework.

## Changes in May 2021

-   Update `ProjectUpdater` to sort jars in `project.xml` consistently
    between Windows and Linux.

-   Remove the file type being added to dependency jars as it counts
    towards the limited class path length in Windows.

-   Added `displayAlert()` and `displayLargeAlert()` to NotifyDisplayer
    within `CoreUtilities`. They can be used to display alerts without
    and with `TextArea` elements respectively.

-   Updated `CoreImportExportPlugins` more specifically `Delimited` and
    `JDBC` packages. Common code was put into a common class to remove
    duplication. Many classes now extend the parent class for concrete
    implementations.

-   Removed `QualityControlViewPane.getLookup()` as it was not needed.

-   Removed the file type being added to dependency jars as it counts
    towards the limited class path length in Windows.

-   Updated `ProjectUpdater` to sort jars in `project.xml` consistently
    between Windows and Linux.

## Changes in April 2021

-   Added `FourTuple` to the Core Utilities module.

## Changes in March 2021

-   Added `hasLowLevelTag()` to `PluginReport` classes to check whether
    a plugin has a "LOW LEVEL" tag specified.

-   Added Keyboard Shortcut to Scatter Plot View. Shortcut is
    Ctrl-Shift-O

-   Updated all state reading and writing plugins to have a “LOW LEVEL”
    tag.

## Changes in January 2021

-   Moved a number of classes out of
    `au.gov.asd.tac.constellation.plugins.importexport.delimited` and
    `au.gov.asd.tac.constellation.plugins.importexport.jdbc` into the
    base package to help remove duplicate classes.

-   Converted the Tutorial Page into a What’s New page for displaying
    changes in Constellation.

## Changes in November 2020

-   Added `RecentGraphScreenshotUtilities` to manage taking screenshots
    of graphs to be used by the Welcome tab.

-   Added `createReadAttributeObject()` to `GraphReadMethods`.

-   Added `createWriteAttributeObject()` to `GraphWriteMethods`.

-   Added `createReadObject()` and `createWriteObject()` in
    `AttributeDescription`.

-   Added a number of classes to `CoreGraphFramework` to support the
    layers view.

-   Added `ConnectionGlyphStream`, `ConnectionGlyphSteamContext`,
    `NodeGlyphStream`, `NodeGlyphStreamContext` and `GlyphStreamContext`
    classes.

-   Moved Layers View Shortcuts from
    `au.gov.asd.tac.constellation.views.layers.utilities` to
    `au.gov.asd.tac.constellation.views.layers.shortcut`

-   Removed `setCurrentContext()`, `addGlyph()` and `newLine()` from
    `ConnectionLabelBatcher` and `NodeLabelBatcher`.

-   Removed `LayersViewShortcuts` and added associated functionality to
    `LayersViewPane`.

-   Updated `renderTextAsLigatures()`, `newLine()`, and `addGlyph()`
    from `GraphManager` and `GraphManager.GlyphStream` to take
    additional parameter of type GlyphStreamContext

-   Updated `ConnectionLabelBatcher` and `NodeLabelBatcher` to no longer
    implement `GraphManager.GlyphStream`.

-   Updated `setCurrentConnection()` and `nextParallelConnection()` in
    `ConnectionLabelBatcher` to take an extra parameter of type
    `ConnectionGlyphStreamContext`.

-   Updated `ConnectionLabelBatcher.bufferLabel()` to take extra
    parameters.

-   Updated `NodeLabelBatcher.fillTopLabels()` to take different
    parameters.

-   Updated `bufferTopLabel()` and `bufferBottomLabel()` in
    `NodeLabelBatcher` to take an extra parameter of type
    `NodeGlyphStream`.

-   Updated `getTableData()` and `exportToCsv()` in `TableViewUtilities`
    to take an extra parameter of type `Pagination`.

-   Updated `TableViewUtilities.exportToExcel()` to take additional
    parameters.

-   Updated `TableViewUtilities.ExportToExcelFile.writeRecords()` to
    take additional parameter of type `int`.

-   Updated `LAYER_MASK_SELECTED` and `LAYER_MASK` attributes to be of
    type `Long` instead of `Integer`.

-   Updated constructor for `LayersViewStateWriter`.

-   Updated parameters for `setLayers()` and `updateLayers()` in
    `LayersViewPane`.

## Changes in August 2020

-   Updated `DefaultPluginInteraction` and `PluginParameters` to unfocus
    the Ok button from the plugin swing dialog if there is a multi-line
    string parameter so that enter can be used in the parameter.

-   Added a feature to the Histogram View to copy values from selected
    histogram bars using ctrl+c or a right-click context menu.

-   Added Delimited File Importer to work inside of a view. UI
    improvements and various bugfixes with checkbox changes.

-   Added utility methods to `ConstellationColor` which assist with
    getting inverse colors.

## Changes in July 2020

-   Added `AnalyticSchemaV4UpdateProvider` to upgrade
    `SchemaVertexType`s that have changed.

-   Added utility class `NotifyDisplayer` and static method
    `NotifyDisplayer#display` for use when displaying a
    `NotifyDescriptor` message box.

-   Fixed a bug exporting Glyph Textures to the wrong location if the
    folder path had a period.

-   Updated `QualityControlAutoVetter` to improve performance by using a
    `SimpleReadPlugin` internally.

-   Updated the Quality Control View so that it is multi-threaded and no
    longer runs on the EDT.

-   Removed the Attribute Calculator.

## Changes in June 2020

-   Added `LayerConcept` to group all of the layer mask and layer
    visibility attributes together.

-   Moved the creation of `QUERY_NAME_PARAMETER` and
    `DATETIME_RANGE_PARAMETER` within `CoreGlobalParameters` and can be
    accessed by direct reference;
    i.e. `CoreGlobalParameters.QUERY_NAME_PARAMETERS`.

## Changes in May 2020

-   Added feedback for delimiter import.

-   Added basic support for MacOS.

-   Added `ProjectUpdater` which will manage adding dependencies to the
    `project.xml` file.

    -   The `ivy.xml` file is now located at
        `CoreDependencies/src/ivy.xml`.

    -   The `ivysettings.xml` file is now located at
        `ProjectUpdater/src/ivysettings.xml`.

-   Fixed a label rendering bug on MacOS.

-   Fixed a DPI scaling bug on MacOS and Windows.

-   Fixed a bug effecting the histogram scrolling.

-   Fixed a bug preventing v1 graphs from being open.

-   Moved `ImmutableObjectCache`, `IntHashSet` and `Timer` from the
    Graph Framework module to the Utilities module.

-   Removed deprecated methods from the graph API -
    `Graph#getWritableGraphOnEDT`, `Graph#undo`, `Graph#redo` and
    `GraphWriteMethods#addAttribute`.

-   Removed `GraphUtilites` from the Graph Framework module as it was
    unused.

-   Updated ReadableGraph to allow use with the try-with-resources
    pattern.

-   Updated ImportController’s processImport function to return the list
    of files it has imported.

-   Updated parameter types for `OverviewPanel.setExtentPOV()` from
    longs to doubles.

-   Updated the `constellationapplication/netbeans-runner` docker image
    to `11.3.2` to include `python3` so that automation can be done via
    the `build-zip.sh` script in
    `constellation-app/constellation-applications`

## Changes in April 2020

-   Added search feature to Table View Column Selection.

-   Fixed the mouse controls of the Map View to be consistent with the
    graph view.

-   Fixed a bug that caused custom markers to disappear

## Changes in April 2020

-   Fixed the mouse controls of the Map View to be consistent with the
    graph view.

-   Fixed a bug that caused custom markers to disappear

-   Added search feature to Table View Column Selection.

-   Added `functions.sh` to reuse common utility methods. This can be
    used by scripts related to Travis.

-   Added Layers view to the Experimental views tab.

-   Added `RenderablePriority` enum to `GLRenderable` to house the
    constants that sat in that class.

-   Added `VisualPriority` enum to `VisualOperation` to house the
    constants that sat in that class.

-   Added `DoubleAttributeDescription`, `DoubleAttributeInteraction`,
    `DoubleEditorFactory` and `DoubleIOProvider` to support high
    precision numbers in attributes.

-   Added `DoubleObjectAttributeDescription`,
    `DoubleObjectAttributeInteraction`, `DoubleObjectEditorFactory` and
    `DoubleObjectIOProvider` as a nullable alternative to the double
    attribute type.

-   Added `ShortAttributeDescription`, `ShortAttributeInteraction`,
    `ShortEditorFactory` and `ShortIOProvider` to support numbers with
    lower memory usage in attributes.

-   Added `ShortObjectAttributeDescription`,
    `ShortObjectAttributeInteraction`, `ShortObjectEditorFactory` and
    `ShortObjectIOProvider` as a nullable alternative to the short
    attribute type.

-   Added `ByteAttributeDescription`, `ByteAttributeInteraction`,
    `ByteEditorFactory` and `ByteIOProvider` to support numbers with
    lower memory usage in attributes.

-   Added `ByteObjectAttributeDescription`,
    `ByteObjectAttributeInteraction`, `ByteObjectEditorFactory` and
    `ByteObjectIOProvider` as a nullable alternative to the byte
    attribute type.

-   Added `obfuscate()` to `PasswordObfuscator`.

-   Removed the container image to build the NetBeans 8 version of
    Constellation.

-   Removed `getSearchString()`,
    canBeImported()`and`ordering()`from`AttributeDescription\` and any
    implementing classes.

-   Removed `datetime` parameter from `makeDateTimesEven()` in
    `ZonedDateTimeAxis` as this was not needed.

-   Removed `boxBlurF()` and `boxBlurFF()` from `GaussianBlur` as their
    implementation was simple enough to be added straight to where they
    called from.

-   Renamed `getTags()` in `GraphReport` to `getUTags()` to match field
    the function was getting.

-   Renamed `getChildReports()` in `PluginReport` to
    `getUChildReports()` to match field the function was getting.

-   Renamed `equal()` in `NativeAttributeType` to `equalValue()` to
    avoid confusion with `Object.equals()`.

-   Renamed `PasswordKey` to `PasswordSecret` and added `getIV()` to the
    class.

-   Renamed `DefaultPasswordKey` to `DefaultPasswordSecret` to mirror
    above change.

-   Updated the container used to build Constellation on Travis to
    `11.3.1` which fixes the issue of no code coverage being reported in
    SonarQube.

-   Updated the java source detected by SonarQube to check for Java 11.

-   Updated `build.xml` and `.travis\build-zip.sh` with support for
    MacOSX and a temporary hardcoding of version numbers.

-   Updated `deobfuscate()` in `PasswordDeobfuscator` to now return a
    String instead of a CharSequence.

## Changes in March 2020

-   Added `AnalyticSchemaPluginRegistry` to Core Analytic Schema

-   Added new module Core Attribute Calculator to separate it from the
    Scripting View.

-   Added new module Core Named Selections to break it out of Core
    Functionality.

-   Added new module Core Plugin Reporter to separate it from the plugin
    framework.

-   Added new module Core View Framework containing
    `AbstractTopComponent` and other related classes.

-   Added `VisualGraphPluginRegistry` to Core Visual Graph

-   Fixed a logic bug with `GraphRendererDropTarget` preventing graph
    droppers from every running.

-   Moved `AnalyticIconProvider` to
    `au.gov.asd.tac.constellation.utilities.icon`.

-   Moved a number of plugins out of Core Functionality into other
    modules to better reflect their purpose.

-   Moved `AttributeSelectionPanel` to Core Graph Utilities module.

-   Moved `BBoxf` and `BBoxd` to the Core Visual Graph module.

-   Moved `CharacterIconProvider` to
    `au.gov.asd.tac.constellation.utilities.icon`.

-   Moved `ConstellationColor` to
    `au.gov.asd.tac.constellation.utilities.color`.

-   Moved `ConstellationIcon` to
    `au.gov.asd.tac.constellation.utilities.icon`.

-   Moved `ConstellationViewsConcept` to
    `au.gov.asd.tac.constellation.graph.schema.concept.SchemaConcept`.

-   Moved `DragAction` to Core Visual Graph module.

-   Moved `SchemaAttribute` to
    `au.gov.asd.tac.constellation.graph.schema.attribute`.

-   Moved `SchemaConcept` to
    `au.gov.asd.tac.constellation.graph.schema.concept`.

-   Moved `SchemaTransactionType` to
    `au.gov.asd.tac.constellation.graph.schema.type`.

-   Moved `SchemaVertexType` to
    `au.gov.asd.tac.constellation.graph.schema.type`.

-   Moved `SimpleGraphOpener` and `SimpleGraphTopComponent` to the Core
    Graph Node module.

-   Moved `UserInterfaceIconProvider` to
    `au.gov.asd.tac.constellation.utilities.icon`.

-   Moved `VisualConcept` to the Core Visual Schema module located at
    `au.gov.asd.tac.constellation.graph.schema.visual.concept`.

-   Moved `VisualGraphOpener` and `VisualGraphTopComponent` to the Core
    Interactive Graph module.

-   Moved `VisualManager` to
    `au.gov.asd.tac.constellation.utilities.visual`.

-   Removed the `build-zip` stage from Travis as it wasn’t being used.

-   Removed the Core Visual Support module by merging it with Core
    Utilities.

-   Renamed base package of Core Algorithms to
    `au.gov.asd.tac.constellation.plugins.algorithms`.

-   Renamed base package of Core Analytic Schema to
    `au.gov.asd.tac.constellation.graph.schema.analytic`.

-   Renamed base package of Core Arrangements to
    `au.gov.asd.tac.constellation.plugins.arrangements`.

-   Renamed base package of Core Import Export to
    `au.gov.asd.tac.constellation.plugins.importexport`.

-   Renamed base package of Core Plugin Framework to
    `au.gov.asd.tac.constellation.plugins`.

-   Renamed base package of Core Visual Schema to
    `au.gov.asd.tac.constellation.graph.schema.visual`.

-   Renamed `Decorators` to `VertexDecorators` and moved to Core Visual
    Schema module.

-   Renamed `InteractivePluginRegsitry` to
    `InteractiveGraphPluginRegistry`.

-   Renamed `IoProgressHandle` to `HandleIoProgress`.

-   Updated Core Analytic Schema with all attribute classes relevant to
    it.

-   Updated Core Visual Schema with all attribute classes relevant to
    it.

-   Updated the Core Web Server module with a complete rewrite regarding
    adding REST services.

-   Updated the `README.MD` instructions to explain the NetBeans 11
    installation workaround.

-   Updated the REST API with a major refactor.

-   Updated the Travis run image to use NetBeans 11.3 and include the
    workaround for NetBeans 11.

## Changes in February 2020

-   Fixed a bug which now ensures that overriding a transaction
    direction using `GraphRecordStoreUtilities.DIRECTED_KEY` persists
    with the Type.

-   Updated JOGL to 2.4.0 to assist in migration to JDK11. The new JOGL
    jars are hosted as third-party dependencies on GitHub until
    available on maven.

-   Renamed `NodeGraphLabelsEditorFactory` to
    `VertexGraphLabelsEditorFactory`.

-   Renamed `SupporPackageAction` to `SupportPackageAction` to fix a
    spelling typo.

## Changes in January 2020

-   Added `LabelFontsOptionsPanel` to allow setting of fonts rendered on
    the graph through the UI.

-   Added `ConstellationLabelFonts` interface to allow programmatic
    specification of default label fonts.

## Changes in December 2019

-   Added method `suppressEvent(boolean, List<>)` to `PluginParameter`
    which allow setting of properties/options without firing change
    events.

-   Moved `CoreUtilities` in the Core Functionality module to
    `PreferenceUtilites` in the Core Utilities module.

-   Renamed `ArcgisMap` Provider to `EsriMapProvider`.

-   Updated `EsriMapProvider` to support both regular tile-based
    services, as well as image export. This can be specified by
    overriding the new `getMapServerType` method.

## Changes in November 2019

-   Remove deprecated jai libraries.

## Changes in October 2019

-   Added `DevOpsNotificationPlugin` to Core Functionality to track
    messages from plugins for developers and administrators attention.
    This is only going to be useful if you have setup a
    `ConstellationLogger` that sends information to a database or
    elastic search.

-   Fixed a bug with the Restful service caused by multiple servlet
    libraries used that created a clash.

## Changes in August 2019

-   Added `BrandingUtilities` to Core Utilities to maintain the
    application name “Constellation”.

    -   You can set the command line argument
        `constellation.environment` with a label and it will appear in
        the title. For instance, this could be used to distinguish
        “Development”, “QA” and “Production” versions.

-   Added `PluginParameters.hasParameter()` to the Core Plugin Framework
    module as a convenient way to check if a parameter exists.

-   Fixed a Null Pointer Exception when selecting Circle arrangements.

-   Fixed the `GitHub` url used by Help -&gt; Submit a Ticket.

-   Removed several unused dependencies, including JOGL, JTS, `OpenCSV,`
    Trove4j, `JScience,` and `XML-APIs`.

-   Renamed `ConstellationLogger.ApplicationStart` to
    `ConstellationLogger.ApplicationStarted,`
    `ConstellationLogger.ApplicationStop` to
    `ConstellationLogger.ApplicationStopped,`
    `ConstellationLogger.PluginStart` to
    `ConstellationLogger.PluginStarted` and
    `ConstellationLogger.PluginStop` to
    `ConstellationLogger.PluginStopped`.

-   Updated several dependencies to the latest versions, including
    Geotools, Jetty, Apache Commons, Jackson, `RSyntaxArea,` Google
    Guava, Apache POI, EJML, Processing, Jython, and `SwingX`.

-   Updated `ConstellationLogger` with new methods `viewStarted,`
    `viewStopped` and `viewInfo` to support logging of Views.

-   Updated `DefaultConstellationLogger` with a VERBOSE flag to switch
    between no-op and logging to standard out.

-   Updated `AbstractTopComponent` to log when the view is opened,
    closed, showing, hidden, activated and deactivated.

## Changes in June 2019

-   Added a `Content.URL` attribute to represent a URL link in the
    `ContentConcept`.

-   Fixed a lot of compile warnings related to Java generics and
    `PluginParameters` usage.

-   Removed `ConstellationSecurityProvider.getPriority` as it duplicated
    functionality of (and conflicted with) the lookup system.

-   Removed `OldStringUtilities` and merged the required methods to
    `StringUtilities`.

## Changes in May 2019

-   Fixed a bug with `SchemaVertexTypeUtilities` and
    `SchemaTransactionTypeUtilities` not respecting overridden types.

-   Removed MODIFIED icon from `UserInterfaceIconProvider`.

-   Removed STARS and CONSTELLATION icons from `AnalyticIconProvider`.

-   Updated CHART icon in `AnalyticIconProvider`.

-   Updated `RestClient` in the Core Utilities module with a minor
    refactor and support for posting bytes.

-   Updated `SchemaFactory` with `getIconSymbol` and `getIconColor`
    methods to allow for more customisable icons. Graph icons will now
    be made up of a symbol on top of a colored square background much
    like how vertices on a graph are represented.

-   Updated the font used by the renderer from Arial Unicode MS to
    Malgun Gothic due to licensing restrictions with the Arial font
    resulting it from no longer being installed on Windows by default.

## Changes in April 2019

-   Renamed `NodeGraphLabelsAttributeDescription,`
    `NodeGraphLabelsAttributeInteraction,` and
    `NodeGraphLabelsIOProvider` to
    `VertexGraphLabelsAttributeDescription,`
    `VertexGraphLabelsAttributeInteraction,` and
    `VertexGraphLabelsIOProvider` for consistency.

-   Updated the `SchemaAttribute.ensure()` method to create the
    attribute if it does not exist by default. This fixes a number of
    plugins that failed if the attribute was not defined.

-   Updated `SimpleEditPlugin.edit()` method to be abstract as it
    doesn’t make sense to have an edit plugin without any editing
    occurring.

## Changes in March 2019

-   Added 23 new country flag icons.

-   Added Arrange by Node Attribute to combine the function of Arrange
    by Group and Arrange by Layer into a single plugin.

-   Added an `updateParameters` method to
    `au.gov.asd.tac.constellation.views.histogram.formats.BinFormatter`
    for Histogram View `BinFormatters` to use.

-   Fixed how `ConstellationIcon` was building and caching icons and
    images resulting in a major performance improvement and reduced
    memory usage.

-   Updated `Ctrl+Backspace` to do nothing so that pressing it in a text
    area on a docked window won’t cause it to minimize.

## Changes in February 2019

-   Added a new interface called `DataAccessPreQueryValidation` to check
    before running Data Access View queries.

## Changes in January 2019

-   Added Enrichment to the `DataAccessPluginCoreType` class.

-   Moved `au.gov.asd.tac.constellation.analyticview` to
    `au.gov.asd.tac.constellation.views.analyticview`.

-   Moved `au.gov.asd.tac.constellation.attributeeditor` to
    `au.gov.asd.tac.constellation.views.attributeeditor`.

-   Moved `au.gov.asd.tac.constellation.conversationview` to
    `au.gov.asd.tac.constellation.views.conversationview`.

-   Moved `au.gov.asd.tac.constellation.core` to
    `au.gov.asd.tac.constellation.functionality`.

-   Moved `au.gov.asd.tac.constellation.core.dependencies` to
    `au.gov.asd.tac.constellation.dependencies`.

-   Moved `au.gov.asd.tac.constellation.dataaccess` to
    `au.gov.asd.tac.constellation.views.dataaccess`.

-   Moved `au.gov.asd.tac.constellation.display` to
    `au.gov.asd.tac.constellation.visual.opengl`.

-   Moved `au.gov.asd.tac.constellation.find` to
    `au.gov.asd.tac.constellation.views.find`.

-   Moved `au.gov.asd.tac.constellation.histogram` to
    `au.gov.asd.tac.constellation.views.histogram`.

-   Moved `au.gov.asd.tac.constellation.interactivegraph` to
    `au.gov.asd.tac.constellation.graph.interaction`.

-   Moved `au.gov.asd.tac.constellation.mapview` to
    `au.gov.asd.tac.constellation.views.mapview`.

-   Moved `au.gov.asd.tac.constellation.qualitycontrol` to
    `au.gov.asd.tac.constellation.views.qualitycontrol`.

-   Moved `au.gov.asd.tac.constellation.scatterplot` to
    `au.gov.asd.tac.constellation.views.scatterplot`.

-   Moved `au.gov.asd.tac.constellation.schemaview` to
    `au.gov.asd.tac.constellation.views.schemaview`.

-   Moved `au.gov.asd.tac.constellation.scripting` to
    `au.gov.asd.tac.constellation.views.scripting`.

-   Moved `au.gov.asd.tac.constellation.tableview` to
    `au.gov.asd.tac.constellation.views.tableview`.

-   Moved `au.gov.asd.tac.constellation.timeline` to
    `au.gov.asd.tac.constellation.views.timeline`.

-   Moved `au.gov.asd.tac.constellation.visualgraph` to
    `au.gov.asd.tac.constellation.graph.visual`.

-   Moved `au.gov.asd.tac.constellation.visualsupport` to
    `au.gov.asd.tac.constellation.visual`.

-   Moved `au.gov.asd.tac.constellation.webview` to
    `au.gov.asd.tac.constellation.views.webview`.

-   Moved private classes that implemented `ParameterValue` to public
    classes to resolve the problem of not being able to set values from
    a script. These include `AnalyticAggregatorParameterValue,`
    `SpatialReferenceParameterValue,` `ElementTypeParameterValue` and
    `GraphAttributeParameterValue`.

-   Renamed `Plugin.getOverriddenPlugin` to
    `Plugin.getOverriddenPlugins` in the Core Plugin Framework module
    which is a breaking change.

-   Updated `GraphWriteMethods` to include a version of `addTransaction`
    that accepts a transaction ID.

-   Updated `PermanentMergeAction` to run in it’s own thread (rather
    than the EDT).

-   Updated structure of Merge Transactions Plugin to allow for more
    merge by types.

## Changes in December 2018

-   Added validation check to `Date-Time` Range Global Parameter in Data
    Access View.

-   Added validation check to numeric parameters in plugins accessed
    from Data Access View.

-   Added plugin `CopyCustomMarkersToGraph` to generate nodes on your
    graph from custom markers in the Map View.

-   Fixed some performance issues in the conversation view.

-   Updated `MarkerCache` with functions to build and style markers from
    the graph, allowing this functionality to be used outside of the Map
    View.

-   Updated `MarkerUtilities` with `generateBoundingBox` method.

-   Updated `ConstellationAbstractMarker` with `getRadius` method.

## Changes in November 2018

-   Moved the `getOverriddenPlugin` method from the `DataAccessPlugin`
    class to the Plugin class. This technically allows the ability for
    any plugin to be overridden. Note that the current implementation
    pattern is to call a plugin from a registry and this would need to
    be modified before plugin calls from `PluginExecutor` could be
    overridden.

-   Removed `MultiScoreResult` fromt he analytic view - all score based
    analytics now use `ScoreResult` and support multiple scores by
    default.

-   Renamed `IconProvider` to `ConstellationIconProvider`

-   Renamed `GlobalCoreParameters` to `CoreGlobalParameters`

-   Renamed all plugin parameter id references from `\*_PARAMETER` to
    `\*_PARAMETER_ID`

## Changes in October 2018

-   Added the `overridenType` property to `SchemaElementType,` and
    removed it from `SchemaVertexType` and `SchemaTransactionType`.

-   Fixed a performance issue in `SchemaElementType.toString()` by pre
    computing the hierarchy on initialisation.
    `SchemaElementType.getHierachy()` is a slow method and was being
    called too many times. The performance improvement has made it about
    1.7 times faster to load, save and work with graphs.

-   Fixed the views that have not been upgraded to the new View
    Framework to have the font size applied to the Top Component on
    load.

-   Updated `SchemaElementType.isSubTypeOf` to take overridden types
    into account.

## Changes in September 2018

-   Added a new plugin to open a url in a browser called
    `OpenInBrowserPlugin` that is available in Core Functionality.

-   Added a new plugin to send to an email client called
    `SendToEmailClientPlugin` that is available in Core Functionality.

-   Renamed `SchemaAttribute.getFormatContext` to
    `SchemaAttribute.getFormat`.

-   Updated `PlaceholderUtilities` with support for collapsing
    placeholders using the standard graph API.

## Changes in August 2018

-   Added functionality to cache icons.

-   Fixed a bug in the Analytic schema factory which was not correctly
    applying the schema rules to complete the vertex.

-   Fixed a memory leak introduced by the `FPSRenderable` class.

-   Fixed a performance issue with the Table View by moving work off the
    EDT.

## Changes in July 2018

-   Added `AnalyticConcept.VertexType.USER_NAME`.

-   Added Subdivision enum containing country subdivisions (currently
    incomplete).

-   Added `TemporalFormattingUtilties` to the Core Utilities module.

-   Added an `IpAddressUtilities` class to the Core Utilities module.

-   Fixed a performance issue with `JDropDownMenu` in the Core Utilities
    module moving the `actionPerformed` work into its own thread.

-   Fixed the spelling of public constants and comments that incorrectly
    spelt separator in various modules.

-   Renamed `AnalyticConcept.VertexType.HOSTNAME` to
    `AnalyticConcept.VertexType.HOST_NAME`.

-   Renamed `GeospatialUtilities` to Distance and moved
    `HaversineUtilities` to `Distance.Haversine`.

-   Renamed `ShapeUtilities` to Shape, `MgrsUtilities` to Mgrs and
    `GeohashUtilities` to Geohash.

-   Updated Country enum to align with the latest version of ISO 3166-1.

-   Updated the copyright to Apache Version 2.0 with the Australian
    Signals Directorate being the License owner.

## Changes in June 2018

-   Added a `RestClient.postWithJson()` to allow you to post your own
    json string in the Core Utilities module.

-   Added plugins `CreateVertexTypePlugin` and
    `CreateTransactionTypePlugin` to allow REST clients to create custom
    types.

-   Fixed `PluginParameters` to use `ColorValue` instead of Color. This
    caused a cascade of fixes in other classes.

-   Fixed a bug with the spanning tree algorithm which was preventing it
    from creating a nraduis attribute.

-   Renamed `ColorValue` to `ConstellationColor` to make it clearer what
    it should be used for and to avoid conflicts with external classes.

-   Renamed `TemporalFormatting.DATE_TIME_FORMATTER` to
    `TemporalFormatting.UTC_DATE_TIME_FORMATTER` and
    `TemporalFormatting.DATE_TIME_WITH_MILLISECONDS_FORMATTER` to
    `TemporalFormatting.UTC_DATE_TIME_WITH_MILLISECONDS_FORMATTER` in
    the Core Utilities module. These `DateTimeFormatter` constants are
    now build using the `DateTimeFormatterBuilder` ensuring they convert
    dates to UTC correctly.

-   Updated the support package generation to ignore the heapdump file
    as it is likely to be several gigabytes in size.

## Changes in May 2018

-   Added `FilterPlugin` to the Core Data Access View module.

-   Added `PasswordParameterType` into the Core Plugin Framework module.
    This change has also removed the capability of `StringParameterType`
    to support passwords.

-   Added strict `DateTimeFormatter's` based on
    `DateTimeFormatter.ISO_INSTANT` to the `TemporalFormatting` class in
    Core Utilities.

-   Fixed a performance issue by reducing the amount of “Find State”
    saves made to the graph as it’s causing graph write lock contention
    for a trivial GUI state that will be already covered when you run a
    search, switch graphs or save the graph.

-   Fixed an issue handling invalid Glyphs.

-   Fixed some performance issues with the Map View.

-   Removed deprecated methods being `PluginGraph.executePluginLater,`
    `PluginGraph.executePluginNow` and `PluginGraph.updateGraph`.

-   Renamed Plugin.id to `Plugin.ID`

-   Updated JOGL to 2.3.2 and Processing to 3.3.6 to resolve `OpenGL`
    issues with the Map view.

-   Updated default node and transaction colors in order to ensure
    overlay colors stand out more.

-   Updated default node z2 value.

-   Updated password obfuscation to use a service lookup to get the key.
    To use it implement `PasswordKey` in the Core Security module.

## Changes in April 2018

-   Added New Nebula into th `Experimental->Tools` menu

-   Added an FPS counter `OpenGL` renderer that can be enabled from the
    Debug preference tab.

-   Added new `MatrixUtilities` class for constructing useful matrices
    from a graph.

-   Added simple icon shaders for rendering basic icons on the graph.

-   Removed the REST API endpoints /forward (forwarding a request to
    another HTTP server), /resources (offering embedded web resources),
    and /static (serving resources from a specified local directory)
    have been removed.

-   Renamed `ApplicationPreferenceKeys.DEFAULT_FREEZE_GRAPH_VIEW` to
    `ApplicationPreferenceKeys.FREEZE_GRAPH_VIEW_DEFAULT` in the Core
    Preferences module.

-   Renamed `SharedDrawable.getIconShader` to
    `SharedDrawable.getVertexIconShader` to differentiate it from
    `SharedDrawable.getSimpleIconShader`.

-   Updated Core Web Server code so the workings out of the web servlets
    into separate `\*Impl.java` classes. This makes the workings
    transport independent, in preparation for adding a `non-HTTP`
    transport. In theory, there should be no change in functionality.

-   Updated the Core Web Server module to add a filesystem REST
    transport.

-   Updated the constructor for Decorators to expect its parameters in a
    clockwise order: north-west, north-east, south-east, south-west.

-   Updated the various `\*Preference` panels to follow and more of an
    MVC pattern.

## Changes in March 2018

-   Added `FactColorTranslator` and `FactToSizeTranslator` to the Core
    Analytics View module.

-   Added `FirstAnalyticPlugin` to the Core Analytics View module.

-   Added `FirstFactAggregator` in the Core Analytics View module.

-   Added a new attribute called `isLabel` to `SchemaAttribute` in the
    Core Graph Module with the intention of allowing the schema to
    decide if the attribute should appear as a `GraphLabel` on a vertex
    or transaction.

-   Added a new `isLabel` and `isDecorator` attributes to
    `SchemaAttribute` with the intention of allowing the schema to
    decide if the attribute should appear as a `GraphLabel` or Decorator
    on a vertex or transaction.

-   Added equivalent method to `SchemaAttribute` allowing you to compare
    with an Attribute object.

-   Renamed `ClusterAggregator` to `FirstClusterAggregator` in the Core
    Analytics View module.

-   Renamed `MultiScoreResult.getUniqueNames` to
    `MultiScoreResult.getUniqueScoreNames` in the Core Analytics View
    module.

-   Renamed `MultiScoringAnalyticPlugin` to `MultiScoreAnalyticPlugin`
    in the Core Analytics View module.

-   Renamed `PluginRegistry.getPluginNames` to
    `PluginRegistry.getPluginClassNames`.

-   Renamed `ScoringAnalyticPlugin` to `ScoreAnalyticPlugin` in the Core
    Analytics View module.

-   Renamed `getLabel` to `getName` and `getType` to `GetAttributeType`
    for the Attribute class.

-   Renamed the get\_pos(g) method to get\_nx\_pos(g) in the
    constellation\_client provided with the REST API.

-   `SchemaFactory.ensureAttribute` now takes a boolean specifying
    whether the attribute should be created even if it is not registered
    to that schema. Similarly, `SchemaAttribute.ensure` provides this
    option.

## Changes in February 2018

-   Fixed memory leaks with the `ListeningTopComponent` and
    `TimelineTopComponent`.

-   Renamed `COLOR_BLAZE` in the `CorePluginRegistry` to
    `ADD_CUSTOM_BLAZE`.

-   Updated entries within the Tools and Experimental menu.

-   Updated `ListeningTopComponent` to allow for the update and removal
    of change handlers.

    -   `addAttributeChangeHandler` was renamed to
        `addAttributeValueChangeHandler`.

    -   `addGlobalChangeHandler,` `addStructureChangeHandler,`
        `addAttributeCountChangeHandler` and
        `addAttributeValueChangeHandler` now return the Monitor objects
        associated with that handler.

    -   `updateGlobalChangeHandler,` `updateStructureChangeHandler,`
        `updateAttributeCountChangeHandler` and
        `updateAttributeValueChangeHandler` have been added to allow
        modification to the behaviour of a handler.

    -   `removeGlobalChangeHandler,` `removeStructureChangeHandler,`
        `removeAttributeCountChangeHandler` and
        `removeAttributeValueChangeHandler` have been added to allow
        removal of a handler.

    -   `removeIgnoredEvent` has been added to allow removal of an
        ignored event.

## Changes in December 2017

-   Added forward slash (/) to the list of special characters to escape
    in `LuceneUtilities` in the Core Utilities module.

-   Removed extra `FindStatePlugin` calls from the `ColorCriteriaPanel`
    which will help reduce unnecessary write locks on the graph and
    reduce overall threads being forked.

## Changes in November 2017

-   Added `MultiplexityAnalytic` and `WeightAnalytic` plugins and
    analytics.

-   Added `SnaConcept.Transaction.MULTIPLEXITY` to the Core Algorithms
    module.

-   Renamed `SnaConcept.GRAPH.GRAPH_DENSITY` to
    `SnaConcept.GRAPH.DENSITY` in the Core Algorithms module.

## Changes in October 2017

-   Added `GraphNodePluginRegistry` in the Core Graph Node module.

-   Added `JSingleChoiceComboBoxMenu` as a single choice alternative to
    `JMultiChoiceComboBoxMenu`.

-   Added `LuceneUtilities` to the Core Utilities module.

-   Added `SeparatorConstants` to the Core Utilities module.

-   Added more attributes to `ContentConcept` in the Core Analytic
    Schema.

-   Fixed a bug where the singleton type was not being used when loading
    a graph.

-   Fixed a bug with the `WorkflowQueryPlugin` which was removing the
    graph attributes after a batched run completed.

-   Moved `NewDefaultSchemaGraphAction` from the Core Simple Schema
    module to the Core Graph Node module.

-   Moved `NewExperimentalSchemaGraphAction` from the Core Simple Schema
    module to the Core Graph Node module.

-   Moved `NewSchemaGraphAction` from the Core Simple Schema module to
    the Core Graph Node module.

-   Moved `au.gov.asd.tac.constellation.algorithms.geospatial.Geohash`
    in the Core Utilities module to
    `au.gov.asd.tac.constellation.utilities.geospatial.GeohashUtilities`

-   Moved `au.gov.asd.tac.constellation.algorithms.geospatial.Haversine`
    in the Core Utilities module to
    `au.gov.asd.tac.constellation.utilities.geospatial.HaversineUtilities`

-   Moved
    `au.gov.asd.tac.constellation.core.opener.SimpleGraphTopComponent`
    to
    `au.gov.asd.tac.constellation.core.visual.SimpleGraphTopComponent`.

-   Moved `au.gov.asd.tac.constellation.core.visual.SaveAsAction` in the
    Core Functionality module to
    `au.gov.asd.tac.constellation.core.save.SaveAsAction`.

-   Moved `au.gov.asd.tac.constellation.graph.file.GraphOpener` in the
    Core Graph File to
    `au.gov.asd.tac.constellation.graph.file.opener.GraphOpener`.

-   Moved
    `au.gov.asd.tac.constellation.graph.file.autosave.AutosaveUtilities`
    in the Core Graph File module to
    `au.gov.asd.tac.constellation.graph.file.save.AutosaveUtilities`.

-   Moved
    `au.gov.asd.tac.constellation.schema.simpleschema.plugins.LoadTemplatePlugin`
    from the Core Simple Schema to
    `au.gov.asd.tac.constellation.graph.node.templates.LoadTemplatePlugin`
    in the Core Graph Node module.

-   Moved
    `au.gov.asd.tac.constellation.schema.simpleschema.plugins.ManageTemplatesAction`
    from the Core Simple Schema to
    `au.gov.asd.tac.constellation.graph.node.templates.ManageTemplatesAction`
    in the Core Graph Node module.

-   Moved
    `au.gov.asd.tac.constellation.schema.simpleschema.plugins.ManageTemplatesPlugin`
    from the Core Simple Schema to
    `au.gov.asd.tac.constellation.graph.node.templates.ManageTemplatesPlugin`
    in the Core Graph Node module.

-   Moved
    `au.gov.asd.tac.constellation.schema.simpleschema.plugins.SaveTemplateAction`
    from the Core Simple Schema to
    `au.gov.asd.tac.constellation.graph.node.templates.SaveTemplateAction`
    in the Core Graph Node module.

-   Moved
    `au.gov.asd.tac.constellation.schema.simpleschema.plugins.SaveTemplatePlugin`
    from the Core Simple Schema to
    `au.gov.asd.tac.constellation.graph.node.templates.SaveTemplatePlugin`
    in the Core Graph Node module.

-   Moved the base package in Core Simple Schema to
    `au.gov.asd.tac.constellation.schema.simpleschema`.

-   Removed `GraphUtilitiesExtra` in the Core Graph Utilities module.
    The `GraphUtilitiesExtra.copyGraphToGraph` method to
    `CopyGraphUtilities`.

-   Removed the experimental `WordGraphPlugin` in the Core Arrangements
    module.

-   Renamed `ExtractFromContent` to `ExtractFromContentPlugin` in Core
    Data Access View.

-   Renamed `JMultiChoiceDropDownMenu` to `JMultiChoiceComboBoxMenu`.

-   Renamed `MergeNodes` to `MergeNodesPlugin` in Core Data Access View.

-   Renamed `MergeTransactions` to `MergeTransactionsPlugin` in Core
    Data Access View.

-   Renamed `PluginParameter.setLabel()` to `PluginParameter.setName()`
    to be more consistent with the remaining `API's`.

-   Renamed `RemoveNodes` to `RemoveNodesPlugin` in Core Data Access
    View.

-   Renamed `SchemaAttributeUtilities` in the `CoreGraphUtilities` to
    `AttributeUtilities`.

-   Renamed `SelectAll` to `SelectAllPlugin` in Core Data Access View.

-   Renamed `SelectTopN` to `SelectTopNPlugin` in Core Data Access View.

-   Renamed Utilities to `GraphObjectUtilities` in the Core File module.

-   Renamed the Core Simple Schema module to Core Visual Schema.

    -   The new package name is
        `au.gov.asd.tac.constellation.schema.visualschema`.

-   Renamed `SimpleSchemaFactory` to `VisualSchemaFactory`.

-   Renamed `SchemaPluginRegistry` to `VisualSchemaPluginRegistry`.

-   Updated all plugin parameters to build the parameter name via
    `PluginParameter.buildId()` which is declared as a constant ending
    in `_PARAMETER`.

-   Updated all plugin parameters to make sure they have a name and
    description.

-   Updated `ColorValue` so that colors can now only be retrieved using
    one of the `getColorValue(...)` methods. This is to ensure that
    named color values are always used where available.

## Changes in September 2017

-   Added Auth and supporting classes which allows support for a
    username/password dialog.

-   Added `BuildIconGraphAction` which allows you to construct a graph
    showcasing all the icons loaded in memory.

-   Added `FILE_NAME` to `ContentConcept` in the Core Analytic Schema
    module.

-   Added `ObfuscatedPassword` and supporting classes which allows for
    obfuscated passwords.

-   Added `RecordStoreUtilities.fromCsv()` to the Core Graph Module.

-   Moved all Graph IO classes to the Graph module and removed the Graph
    IO module.

-   Moved
    `au.gov.asd.tac.constellation.schema.analyticschema.concept.ClusteringConcept`
    to
    `au.gov.asd.tac.constellation.algorithms.clustering.ClusteringConcept`.

-   Moved
    `au.gov.asd.tac.constellation.schema.analyticschema.concept.SnaConcept`
    to `au.gov.asd.tac.constellation.algorithms.sna.SnaConcept` in the
    Core Alogorithms module.

-   Moved some centrality plugins to
    `au.gov.asd.tac.constellation.algorithms.sna.centrality` in th Core
    Alogorithms module.

-   Moved the social network analysis plugins into a new parent package
    `au.gov.asd.tac.constellation.algorithms.sna` in the Core
    Alogorithms module.

-   Removed the Core Graph IO, Charts, Networkx, Remote and Integration
    Testing modules.

-   Renamed `HierarchicalAttributeDescription` in the Core Algorithms
    module to `HierarchicalStateAttributeDescription`.

-   Renamed the importexport.delimited.parsers package to
    importexport.delimited.translaor to accurately reflect what it
    stores

-   Updated all modules to now depend on the minimum version used by
    `NetBeans` 8.2.

-   Updated the `ControlsFx` library to version 8.40.13 so that it is
    compatible Java 8u144.

-   Updated to `NetBeans` 8.2 and Java 8u144.

## Changes in August 2017

-   Added new module Core Web Server to hold all the classes related to
    managing local web servers and the Constellation REST API.

-   Added `ConstellationApiServlet` to abstract away the idea of
    checking a secret for each api call.

-   Added `TypeServlet` to allow operations related to types in the
    Constellation REST API.

-   Added `SchemaVertexTypeUtilities.getTypeOrBuildNew()` and
    `SchemaTransactionTypeUtilities.getTypeOrBuildNew()` to the Core
    Graph module.

-   Added an `ImageConcept` to the Core Analytic Schema module.

-   Fixed a bug with types serialisation. Types are now loaded exactly
    the way they were saved to the graph file by properly serialising
    types in `VertexTypeIOProvider` and `TransactionTypeIOProvider`.

-   Renamed all `*Popup` classes that implement `ContextMenuProvider` to
    end in `*ContextMenu`.

-   Removed `AnalyticVertexType` from the Core Analytic Schema module.

-   Removed `ApplicationPreferenceKeys.SCRIPTING_LANGUAGE` and
    `ApplicationPreferenceKeys.SCRIPTING_LANGUAGE_DEFAULT` from the Core
    Preferences module as we have made a design choice to use Python as
    our scripting language.

-   Removed the `topLevelType` attribute from `SchemaElementType` as it
    can be calculated.

-   Updated `AnalyticConcept` to build types using `SchemaVertexType`
    and `SchemaTransactionType`.

-   Updated `SchemaElementType` by removing the `setIncomplete()` method
    which means that Types are now immutable.

-   Updated `SchemaVertexType` and `SchemaTransactionType` to be final.
    Any type object has to be either one of these which simplifies
    types.

-   Updated the Content `ContentConcept` in the Core Analytic Schema
    module with more attributes.

-   Updated the properties map in `SchemaElementType` to be a Map of
    String to String so that serialisation is simplified.

## Changes in July 2017

-   Added ability to make `AnalyticPlugin` classes hidden from the
    Analytic View GUI using the `isVisible` method.

-   Added imperial measurements and conversions to the Haversine class.

-   Removed Map View v1 packages.

-   Removed all networkx analytic plugins for which there are java
    replacements.

-   Renamed `CorePluginRegistry.SELECT_ONE_NEIGHBOUR` to
    `CorePluginRegistry.SELECT_PENDANTS` in Core Functionality module.

-   Renamed `FxStateIO` to `FxStateIOProvider` in the Core Table View
    module.

-   Renamed `GeoUtilities` to `GeospatialUtilities`.

-   Renamed `ImportExportRegistry` in the Core Import Export module to
    `ImportExportPluginRegistry`.

-   Renamed `ShortestPathsFollowDirectionPlugin` to
    `DirectedShortestPathsPlugin`.

-   Renamed `TableStateIO` to `TableStateIOProvider` in the Core Table
    View module.

-   Renamed `TableStateTransactionIO` to
    `TableStateTransactionIOProvider` in the Core Table View module.

-   Renamed `TableStateVertexIO` to `TableStateVertexIOProvider` in the
    Core Table View module.

-   Renamed package `au.gov.asd.constellation.utilities.geo` to
    `au.gov.asd.constellation.utilities.geospatial`.

-   Renamed the `ChangeSelection` plugin in the Data Access View module
    to `SelectAll`.

-   Updated the Map View to allow for custom overlays by extending the
    `MapOverlay` class. The current info and tool overlays have been
    converted to this framework.

-   Updated the `SchemaAttributeUtilities` class so that any schema
    attribute lookup requires a `GraphElementType` to be specified. This
    is to avoid dealing with conflicts where a vertex and transaction
    attribute with the same name exist.

## Changes in June 2017

-   Fixed a bug detecting graphics card compatibility.

-   Moved all `*AttributeUpdateProvider` classes in
    ‘au.gov.asd.tac.constellation.graph.io.versioning’ to
    ‘au.gov.asd.tac.constellation.graph.io.providers.compatability’.

-   Removed the `@Deprecated` tag for classes in \*compatibility
    packages. These classes will need to remain to support backward
    compatibility and can not be deprecated. To avoid them being used a
    comment has been added at the top of each class.

-   Renamed `AttrListAttributeDesciption` to
    `AttrListAttributeDesciptionV0` in the Core Graph module.

-   Renamed `AttrListIOProvider` to `AttrListIOProviderV0` in the Core
    Graph IO module.

-   Renamed `GraphLabel` to `GraphLabelV0` in the Core Visual Graph
    module.

-   Renamed `GraphLabelsAndDecorators` to `GraphLabelsAndDecoratorsV0`
    in the Core Visual Graph module.

-   Renamed `GraphLabelsAndDecoratorsIOProvider` to
    `GraphLabelsAndDecoratorsIOProviderV0` in the Core Visual Graph
    module.

-   Renamed `LabelsAttributeDescription` to
    `LabelsAttributeDescriptionV0` in the Core Visual Graph module.

-   Renamed package
    ‘au.gov.asd.tac.constellation.schema.analyticschema.update’ to
    ‘au.gov.asd.tac.constellation.schema.analyticschema.compatibility’.

-   Renamed package
    ‘au.gov.asd.tac.constellation.schema.simpleschema.update’ to
    ‘au.gov.asd.tac.constellation.schema.simpleschema.compatibility’.

## Changes in May 2017

-   Added `RawData.isEmpty()`.

-   Added `ScoringAnalyticPlugin` and `MultiScoringAnalyticPlugin` to
    simplify the addition of analytics to the Analytic View for the case
    where the analytic simply needs to run a plugin and read the
    resulting scores.

-   Added `SelectTopN` to the Data Access View module to select the top
    n nodes based on the transaction count and type.

-   Added `TextPluginInteraction` in the Core Plugin Framework module
    that will be useful in unit tests.

-   Added a `MultiScoreResult` result type to the Analytic View, as well
    as aggregators and translators allowing calculations and
    visualisation. This result type is designed to support any analytic
    which produces multiple scores as output.

-   Added ability to override the foreground icon associated with a type
    by adding custom icons named the full hierarchy of that type.

-   Fixed bugs with the `SimpleSchemaV*UpdateProvider` classes that
    caused the wrong icons to be set.

-   Moved the `DEFAULT_FONT` constant from the `FontUtilities` class in
    Core Visual Support to `ApplicationPreferenceKeys` in Core
    Preferences.

-   Removed `DebugUtilities` from the Core Preferences module as the
    convention is to use different `java.util.logging.Logger` levels.

-   Removed `StringBuilderOutputStream` due to its implementation being
    fundamentally wrong. Using `ByteArrayOutputStream` and
    `toString(StandardCharsets.UTF_8.name())` is a better approach.

-   Removed the representation() method in `SchemaElementType` and
    replaced it with the `getHierarchy` method which is now called by
    the `toString()` method in `SchemaElementType`.

    -   When setting types in `RecordStore` objects, you should no
        longer use `getName()` it now returns the name of the type.
        Given `toString()` has been overridden, it will return the
        type’s hierarchy as a string.

-   Renamed `'getChoices'` (and similarly named methods) to
    `'getOptions'` and `'getChecked'` to `'getChoices'` in the
    `MultiChoiceParameterType` class.

-   Renamed `'getChoices'` (and similarly named methods) to
    `'getOptions'` in the `SingleChoiceParameterType` class.

-   Renamed `GenericTopComponent` to `AbstractTopComponent` in the Core
    Functionality module.

-   Renamed package ‘au.gov.asd.tac.constellation.core.composites’ to
    ‘au.gov.asd.tac.constellation.core.composite’.

-   Renamed the `VisualConcept.VertexAttribute.UNIQUEID` attribute to
    `VisualConcept.VertexAttribute.IDENTIFIER`.

-   Updated `XmlUtilities` to optionally handle XML namespaces.
    Namespaces can be enabled by setting the `'namespaceAware'` flag in
    the constructor for `XmlUtilities,` and then you can use any method
    suffixed with ‘NS’ to take advantage of namespaces.

-   Updated all font references in CSS files to use em instead of px so
    that fonts scale based on the screen resolution.

-   Updated how schema element types are stored in a .star file, where
    instead of the type name, the entire type hierarchy is now used.
    This is a backwards compatible change.

-   Updated the `DataAccessPane` to factor in the category position
    along with the plugin’s position which ensures that the favourites
    category is sorted similarly.

-   Updated the implementation of the `resolveVertex` and
    `resolveTransaction` methods in the `AnalyticSchema` class to allow
    for hierarchical names specified by multiple types separated by the
    “.” character.

-   Updated the `SimpleSchemaV*UpdateProvider` and
    `AnalyticSchemaV*UpdateProvider` classes by rearranging the logic so
    that each update provider is now responsible to manage the update of
    the concept it uses first. That is for example,
    `SimpleSchema*UpdateProvider` handle’s the label attribute whilst
    the `AnalyticSchema*UpdateProvider` handles updates to the Type
    attribute.

    -   The update provider no longer runs a Complete With Schema

    -   The responsibility of the `UpdateProviders` is to only handle
        mandatory changes that would otherwise break the graph to said
        change. It will be up to the graph’s schema rules to update all
        elements on an old graph to be up to date with the latest look
        and feel. This can be done via Tools -&gt; Complete with Schema
        or F5.

## Changes in April 2017

-   Added `GeoUtilities.dmsToDd` to convert a `Degrees-Minute-Seconds`
    formatted geospatial coordinate to Decimal Degrees.

-   Added `PrimaryKeyUtilities` to the Core Graph Utilities module.

-   Added `SplitNodesPlugin` in the Core Data Access module.

-   Added a compare graph feature available from the Tools menu.

-   Added a new module called Core Integration Testing.

-   Moved `GeoUtilities` from the Core Algorithms module to Core
    Utilities.

-   Moved Tuple to the Core Utilities module.

-   Removed the Core Charts module.

## Changes in March 2017

-   Added `DownloadImageUtilities` to the Core Utilities module.

-   Added `HttpsUtilities.readErrorStreamAndThrow` in the Core Utilities
    module to make reporting errors from services consistent.

-   Added `IntegerObjectAttributeInteraction,`
    `LongAttributeInteraction` and `LongObjectAttributeInteraction`
    classes so that the corresponding attribute types are properly
    represented in the user interface.

-   Added `LongObjectAttributeDescription` class for completeness.

-   Added a “Start Jupyter notebook” capability.

-   Added the ability to add plugins to your favourites in the Data
    Access View.

-   Fixed a bug in `ConsolidatedDialog` that would not deselect
    correctly.

-   Fixed a major performance issue where table view state updates where
    running on the EDT causing CONSTELLATION to lock up.

-   Fixed a serious bug when extending Types and calling
    `VertexTypeAttributeDescription.getString()` causing a
    mis-representation of the type as a string. This was evident when
    retrieving the type value from a `RecordStore`. This is a temporary
    fix until the Types design is reviewed and possibly overhauled.

-   Fixed bugs with quick search, advanced find and recent search
    queries.

-   Renamed `AbstractCalculatorUtility` to `AbstractCalculatorUtilities`
    in the Core Scripting module.

-   Renamed `ClipboardUtility` to `ClipboardUtilities` in the Core
    Functionality module.

-   Renamed `ConsolidatedMultipleMatchesDialog` to `ConsolidatedDialog`
    in the Core Functionality module.

-   Renamed `DebugUtility` to `DebugUtilities` in the Core Preferences
    module.

-   Renamed `GraphUtil` to `GraphUtilities` in the Core Arrangements
    module.

-   Renamed `SimpleStringUtilities` in the Core Utilities module to
    `StringUtilities` and added new functionality.

-   Renamed `StringUtilities` in the Core Utilities module to
    `OldStringUtilities` and deprecated it.

-   Updated `HttpsConnection` in the Core Utilities module to use the
    UTF-8 charset by default for application/json and application/xml
    content types.

-   Updated all references to UTF-8 to use `StandardCharsets.UTF_8`.

-   Renamed `ArrangementRegistry` to `ArrangementPluginRegistry` for
    consistency with other plugin registry classes.

-   Added ability to set custom context menu items on the
    `SeletableLabel` class used in the Conversation View.

-   Moved resources for rendering pill buttons in `JavaFX` from the
    conversation view module to the visual support module so they can be
    used anywhere in the application.

-   Renamed `AlgorithmsRegistry` to `AlgorithmPluginRegistry` for
    consistency with other plugin registry classes.

-   Renamed references to plugins which extend
    `NetworkxCentralityPlugin,` `NetworkxImportancePlugin` and
    `NetworkxSimilarityPlugin` in the `AlgorithmPluginRegistry`. They
    are all now appended with `'_NX'` to differentiate them from java
    implementations of the same algorithms.

## Changes in February 2017

-   Added `CreateCompositesFromDominantNodesPlugin`.

-   Added `SetDrawFlagPlugin`.

-   Added `SetVibilityAboveThresholdPlugin` which can be used to toggle
    the visiblity status instead.

-   Added `VisibleAboveThresholdPlugin` which will update the draw flags
    based on whether the count of nodes has exceeded the threshold.

-   Added a new module called Core Graph Utilities.

-   Added
    `au.gov.asd.tac.constellation.graph.utilities.io.CopyGraphUtilities`.

-   Added
    `au.gov.asd.tac.constellation.graph.utilities.io.SaveGraphUtilities`.
    The method `saveGraphToTemporaryDirectory` can be used to save
    graphs in unit tests.

-   Added
    `au.gov.asd.tac.constellation.utilities.io.StringBuilderOutputStream`
    as a alternative to `java.io.StringWriter` which uses
    `StringBuilder` instead of `StringBuffer` as the underlying
    implementation. Using `StringBuilderOutputStream` in say
    `com.fasterxml.jackson.core.JsonFactory.createGenerator()` can avoid
    an `OutOfMemoryError`.

-   Fixed a bug where the graph visibility above threshold was no longer
    working.

-   Fixed a major bug with
    `GraphRecordStoreUtilities.getSelectedVerticesBatches()` where the
    selected nodes were not correctly being added to the Recordstore.

-   Moved
    `au.gov.asd.tac.constellation.schema.analyticschema.utilities.SubgraphUtilties`
    to `au.gov.asd.tac.constellation.graph.utilities.SubgraphUtilties`

-   Moved the `DeleteAllPlugin` and `DeleteSelectionPlugin` to
    `au.gov.asd.tac.constellation.core.delete`.

-   Moved the Dim plugins to `au.gov.asd.tac.constellation.core.dim` in
    the Core Functionality module.

-   Moved the `PermanentMergePlugin` to
    `au.gov.asd.tac.constellation.core.merge` in the Core Functionality
    module.

-   Removed `ArrangeInComponentGridPlugin` which was a duplicate of
    `ArrangeComponentsInGridPlugin`

-   Removed `ToggleVisibleAboveThresholdPlugin`.

-   Removed undo() and redo() methods from Graph. `GraphCommits` are
    tied to `UndoableEdit` objects, which are managed by a Swing
    `UndoManager`. The manager may call undo() or redo() on these edit
    objects at will, noting that they run asynchornously, because the
    EDT may not get a lock on the graph. No Future&lt;?&gt; to wait upon
    is available for these methods, meaning that it no longer makes
    sense to interact with the undo manager from the Graph in a
    programmatic way. Reimplementing these methods is desirable, but
    would require that something internal to CONSTELLATION code also
    keeps track of the `UndoableEdit` objects and has some way of
    knowing when a given edit has completed its undo/redo method.

-   Renamed `CorePluginRegistry.COPY_SELECTED_ELEMENTS` to
    `CorePluginRegistry.COPY_TO_NEW_GRAPH`.

-   Renamed `HLGraph` in the Core Graph module to `SGraph`.

-   Renamed `HLReadableGraph` in the Core Graph module to
    `SReadableGraph`.

-   Renamed `HLWritableGraph` in the Core Graph module to
    `SWritableGraph`.

-   Renamed composites package in the Core Functionality module to
    composite.

-   Renamed dialogs package in the Core Functionality module to dialog.

-   Renamed selection package in Core Arrangements to select.

-   Renamed the drawing package in the Core Functionality module to
    draw.

-   Renamed the view package in the Core Functionality module to
    display.

-   Updated the “visual\_state” attribute to be an attribute called
    “camera”, of type “camera”, that is a GRAPH rather than META
    attribute. A `SchemaUpdateProvider` and an `AttributeUpdateProvider`
    will automatically make this change when old graphs are loaded. To
    access the camera attribute, use `VisualConcept.Graph.CAMERA`.

    -   `GraphVisualAccess.getX(vertex)` already uses this pattern. Note
        that as with any default values in the `VisualDefault` class,
        these x,y,z defaults need to be respected when interacting with
        the `CONSTELLATION's` visualisation framework. Higher level
        plugins/views are free to do whatever makes sense in the absence
        of x,y,z attibutes (for example arrangements would probably just
        throw a plugin exception).

    -   In the absence of x, y, or z vertex attributes, the default
        visual values of these attributes are now considered to be equal
        to the id of the vertex. The correct pattern to get an x, y, z
        value in the application for visualisation purposes is:

    ``` java
    final int `xAttribute` = `VisualConcept.Vertex.X.get(readableGraph);`
    final float x = `xAttribute` != `Graph.NOT_FOUND` ? `readableGraph.getFloatValue(vertexId)` : `VisualDefaults.getDefaultX(vertexId);`
    ```

-   Updated `GraphVisualAccess` explicitly checks for null values of the
    Camera attribute on the graph and returns
    `VisualDefaults.DEFAULT_CAMERA` instead. Note that the Camera
    shouldn’t ever really be null, but as it is possible to set it
    programmatically (through scripting view), it is considered safer
    and more convenient to prevent the Visualisation framework itself
    from having to deal with null cameras.

## Changes in January 2017

### Major Changes to Rendering and Event Handling

-   `COSNTELLATION's` visualistion and event handling framework has been
    reimplemented from the ground up. Performance, stability,
    correctness, extensability, and the design concept underlying it
    have all been greatly improved. The user experience should remain
    mostly the same.

-   There is now a separation between three main components that were
    previously highly coupled: event handling, visualisation, and the
    graph. The class `VisualManager` handles all communication between
    these components.

-   `VisualProcessor` is an abstract base class for any component that
    provides a visualisation of the graph.

    -   `GLVisualProcessor` is an implementation which models the old
        open GL renderer.

    -   A lot of high level stuff in the GL Renderer has been rewritten
        as well, but low level stuff like the `Vector/Matrix` utility
        classes and the shaders themselves are mostly the same.

    -   A simpler lightweight renderer (using Swing for example) could
        be implemented with relative ease as a subclass of
        `VisualProcessor`.

-   `VisualAccess` is an interface that `VisualProcessors` must now use
    to access the graph. They are not allowed to have reference to the
    graph directly.

    -   `GraphVisualAccess` is the default implementation for
        CONSTELLATION graphs.

    -   Theoretically `VisualProcessors` could visualise other
        ‘graph-like’ data structures if they implement `VisualAccess`

-   `InteractionEventHandler` is an interface for responding to mouse
    and keyboard gestures (as generated by AWT) on a CONSTELLATION
    graph.

    -   `DefaultInteractionEventHandler` is the default implementation
        in CONSTELLATION. It contains code that performs a similar
        function to the event handling code that used to be in
        `GraphRenderer`.

    -   `VisualAnnotator` and `VisualInteraction` are two interfaces
        that `InteractionEventHandler` depends on in order to help it
        translate gestures into graph actions/visualisations.

    -   `InteractiveGLVisualProcessor` extends `GLVisualProcessor` to
        satisfy the `VisualAnnotator` and `VisualInteraction` interfaces
        so that the `DefaultInteractionEventHandler` can respond to
        gestures on CONSTELLATION graphs rendered in `OpenGL`.

-   Updates to a `VisualProcessor` from something like the event handler
    arrive in the form of `VisualChange` objects that are sent to a
    `VisualManager` (wrapped in `VisualOperations)`.

    -   The `VisualChange/VisualOperation` framework’s purpose is to
        allow components to update the visualisation of a graph
        efficiently and without having to commit their changes first.

    -   The previous `GraphRenderer` achieved this, but only by being
        highly coupled with a Graph, and it had lots of logical flaws in
        its processing model. The new framework is rigorous and stable
        by separating data from its visualisation.

    -   Whilst the event handler is the primary client of this model,
        other components could be written to take advantage of it.

    -   Animation has been rewritten to use this model. Previously they
        directly maniuplated specific buffers on the GL context, which
        meant they were highly coupled with the renderer, and could not
        be used by alterate visualisations.

-   A few features have been removed or now behave slightly differently:

    -   Animations are now slower on large graphs. They may be able to
        be optimised in the future but this is considered low priority.

    -   Some experimental animations have been removed.

    -   You can no longer interact with an animation. This may also be
        fixed in the future, but it would be require a decent amount of
        work and is currently low priority.

    -   Direction indicators no longer move when the mouse cursor moves
        (only when you rotate/pan the graph). They should be
        re-implemented as an animation, which would require a reasonably
        simple expansion of the animation framework to cater for
        utilising non-graph visual operations.

    -   Lines and nodes are no longer `Anti-Aliased`. The old method,
        however, was slow, deprecated and caused artifacts when AA was
        turned off in the graphics card settings. Graphs now render
        correctly regardless of the AA settings on the card (although
        currently enabling AA gives no visual improvement). `AAing` may
        be implemented in the future by multisampling the graph texture.

    -   On large graphs, the renderer will update slightly later than
        the rest of the views (when creating nodes etc.). The display
        always took (at least) this long to update, but other views used
        to wait. This may be tricky to fix, but is not considered
        critical.

    -   Note that whilst the graph will display that it is busy and
        prevent interaction during a write lock, the same will not occur
        during read locks. When a read lock is in progress, events will
        be queued and the display will not be updated until the read
        lock is released at which point all queued events will be
        processed in quick succession so that the event handler ‘catches
        up’. This effect can be seen by running “Experimental &gt; Five
        Second Read Lock” and then trying to rotate/pan the graph. While
        this looks bad in this instance, in practice due to the brevity
        of read locks (but also their potential to be obtained at any
        point in time during the possession of a write lock), holding up
        but not terminating the event handler’s main loop is the most
        sensible course of action.

-   Fixed all known memory leaks.

-   Fixed failing unit tests.

-   Fixed some dialogs fading to the back.

-   Fixed the Plugin Reporter from causing `JavaFX` to use up all the
    memory by removing `PluginReporterPane's` after they reach
    `MAXIMUM_REPORT_PANES`.

-   Fixed various bugs.

-   Renamed the Country utility class package name from countries to
    geo.

-   Reviewed and finalised icon set.

-   Updated the format when saving a graph file to use json objects for
    the color and the decorations attribute.

-   Double escaping strings in the decorations no longer occur.

## Changes in November 2016

-   Added `JMultiChoiceComboBox` class to the Core Utilities module.
    This class provides a Swing alternative to `JavaFX's`
    `MultiChoiceComboBox`.

-   Added `MarkerCache` class which manages markers on the Map View and
    can be looked up. This grants the Data Access View the ability to
    query locations from the Map View.

-   Added REST API functionality for `RecordStore,` static files and
    icons.

-   Added the ability to blend a color with an icon image on creation.

-   Added the ability to delete a vertex or transaction from a
    `GraphRecordStore` by setting the `DELETE_KEY` key.

-   Fixed the bug in `ValueInputPanes` which was causing old entry to
    appear after the text was modified.

    -   The recent values combo was updated when a plugin was run,
        causing its selection model to update, which in turn caused the
        parameter it was managing recent values for to change right at
        the point of plugin execution. Temporarily disabling the
        listener from Recent Values -&gt; Parameter whilst inside the
        `RecentValues` updating listener solved the problem.

-   Removed `FreezeGraphViewPreferencePlugin` because it is only a
    preference change and does not need to be a plugin.

-   Renamed get `GraphReadMethods.getAttributeLabel()` to
    `GraphReadMethods.getAttributeName()` for consistency.

-   Updated `GraphRecordStoreUtilities.getVertices()` to return
    singleton vertices.

-   Updated Python REST client which can now be downloaded.

-   Updated the majority of built-in icons available to Constellation to
    have a more flat, iconic style with transparent backgrounds. This
    makes the core icon set consistent and allows us to make better use
    of background icons for analytic purposes.

## Changes in October 2016

-   Added `LogAction` to show the CONSTELLATION logs to the user.

-   Added a “Support Package” menu item under help which zips the
    CONSTELLATION logs.

-   Added a `DataAccessState` object which currently saves the String
    parameter values in the “Gobal Parameters” section of the Data
    Access View when you press Go. This parameters are saved with the
    graph so that they can be loaded when the graph opens.

-   Added an option for `RecordStoreServlet` to return JSON suitable for
    `Pandas.DataFrame.from_items()`. The `DataFrame` JSON parser is much
    faster.

-   Added missing type qualifiers in `GraphRecordStoreUtilities`
    methods.

-   Added support back for attr\_list attribute type which were found in
    legacy graphs. The attr\_list attribute is converted to the
    currently supported Graph attributes in
    `SimpleSchemaV1UpdateProvider`.

-   Modified the `WritableGraph.flush()` method to take a boolean
    parameter indicating whether or not `GraphChangeListeners` will be
    notified.

    -   The use case for this is performing a series of quick updates on
        the graph that new `ReadableGraphs` need to be able to see, but
        that views don’t need to respond to - for example animations,
        event handling, etc. In this case, all views will still respond
        to the series of changes when commit() is called at the end of
        the `WritableGraph's` lifecycle.

-   Renamed `ParameterIO` to `ParameterIOUtilities`.

-   Updated `ConstellationDialog` to dispose when the `hideDialog` is
    called which should free up resources.

## Changes in September 2016

-   Added a new Map View based on the third party libraries `'Unfolding`
    Maps’ and `'Processing'`.

    -   Maps are rendered using `OpenGL` through Processing allowing for
        greater performance and flexibility in what can be drawn.

    -   Provides two-way interaction between the graph and the map by
        making use of the new generic top component framework.

    -   Provides ability to add custom maps by extending the
        `MapProvider` class.

    -   Provides an information overlay which displays the location of
        the mouse pointer, the current zoom level and a scale bar.

    -   Provides ability to place map providers in debug mode by
        overriding `MapProvider.isDebug`. This will extend the
        information overlay to also provide debug information.

    -   Provides support for point, line, polygon and multi markers.
        Shape-based markers can be added to the graph by inserting
        `GeoJSON` into the `'Geo.Shape'` attribute. You can build
        `GeoJSON` for `'Geohash'` type nodes using `Geohash.getGeoJSON`.

    -   Currently limited to rendering maps in the Web Mercator
        projection only.

-   Added `SchemaElementType` class as common base class for the
    `SchemaVertexType` and `SchemaTransactionType` classes.

-   Added a REST API. Initially this allows a `RecordStore` to be added
    to the active graph.

-   Added a `ScriptingAction` lookup to allow more actions to be added
    to the Scripting view Actions drop-down menu.

-   Fixed various bugs.

-   Renamed `FeedbackHandler` to `SupportHandler` and changed the menu
    name from “Feedback…” to “Support”

-   Renamed `IconManager.getIconObjects` to `IconManager.getIcons`.

-   Updated `SaveResultsFileWriter.writeRecordStore` to be memory
    efficient which fixes a `java.lang.OutOfMemoryError` exception and
    removed `SaveResultsFileWriter.write`.

-   Updated plugins to provide their own arrangements after being run by
    overriding `RecordStoreQueryPlugin.completionArrangement()`. By
    default any `RecordStoreQueryPlugin` will now finish with an Grid
    arrangement (which is fast). This is a breaking change which
    replaces `RecordStoreQueryPlugin.arrangeOnCompletion()`.

-   Updated some Alert dialogs to use the Netbeans `DialogDisplayer` API
    to enforce modality.

-   Updated the internal web server to listen on only the loopback
    address instead of all addresses, and has a default port instead of
    being dynamically assigned.

## Changes in August 2016

-   Added Analytic View v2 framework.

    -   Any plugin can now be used as an analytic using the
        `AnalyticPlugin` class.

    -   Pre-canned questions are now extensible using the
        `AnalyticQuestion` class.

    -   Both internal and graph visualisations are now extensible using
        the `InternalVisualisation` and `GraphVisualisation` classes
        respectively.

    -   Note that adding new analytics may require the definition of a
        new result type using the `AnalyticResult` class, as well as the
        construction of an `AnalyticTranslator` class to translate
        between your result and any visualisations you wish to enable.

-   Added `IntegerObjectAttributeDescription` to handle integer type
    attributes which could also be null.

-   Added generic `JavaFxTopComponent` and `ListeningTopComponent`
    classes to abstract away the creation of new views in CONSTELLATION.

-   Assigned names to common threads to assist with debugging.

-   Fixed various bugs.

-   Fixed various performance enhancements to type lookups.

-   Improved the type hierarchy used by the Analytic dominance
    calculator.

-   Moved `au.gov.asd.tac.constellation.graph.GraphChangeEvent` to
    `au.gov.asd.tac.constellation.graph.monitor.GraphChangeEvent`.

-   Moved `au.gov.asd.tac.constellation.graph.GraphChangeListener` to
    `au.gov.asd.tac.constellation.graph.monitor.GraphChangeListener`.

-   Moved utilities for interacting with schemas from the
    `SchemaFactory` class to the `SchemaFactoryUtilities` class.

-   Removed `SchemaFactory.getPosition` in favour of using a
    `ServiceProvider` position annotation.

-   Removed the `CoreExtFx` module.

-   Renamed `SimpleSchemaFactory.SIMPLE_SCHEMA_NAME` to
    `SimpleSchemaFactory.SIMPLE_SCHEMA_ID`.

-   Renamed arrow icons from UP to `ARROW_UP,` DOWN to `ARROW_DOWN` etc.

-   Replaced `ControlsFX` dialogs with `JDK's` Alert class.

-   Updated module short and long descriptions.

-   Updated platform to use Java8u92 and Netbeans 8.0.2

-   Updated regular expressions used for the Phone Number, Email `IPv6`
    Address, Country and Geohash types.

-   Updated various menu item positions.

## Changes in July 2016

-   Added “Templates” which allow users to save multiple custom
    visualisations. Templates are essentially constellation files in
    disguise - however only the graph attributes are saved, no graph
    element data.

    -   Menu items (including icons) have been added to allow easy
        creation of graphs from templates, saving templates, and
        management of templates.

    -   Management of templates allows templates to be deleted, and also
        set as the default graph to open when the user selects New Graph
        (or hits `control+N)`.

-   Added `HttpsUrlConnection` class, a builder pattern to create a
    `HttpsUrlConnection` with sensible defaults like using GZIP
    compression and the user agent string set to ‘CONSTELLATION’.

-   Added `HttpsUtilities` class, a utility class to safely retrieve
    streams from a `HttpsUrlConnection`.

-   Added `ObjectAttributeDescriptions` class which allows you to
    quickly define an attribute description for any attribute backed by
    a class extending Object.

-   Added a lot of Javadocs and fixed Javadoc warnings.

-   Added org.apache.poi and org.apache.commons.lang as dependencies.

-   Added the `GraphLabels` and Decorators classes for specifying labels
    and decorators on a graph.

-   Added the ability for graph attributes to provide an attribute
    merger so that you can decide what happens when attributes merge.

-   Fixed memory leak in Data Access View.

-   Fixed minor bugs relating to attributes, including correctly saving
    and loading default values for icon attributes, and fixing the
    previously non-functioning ‘set default value’ option when
    creating/modifying a new attribute in the attribute editor.

-   Fixed various bugs.

-   Moved some preferences from the `ApplicationPreferenceKeys` to
    `DebuggingPreferenceKeys`.

-   Removed ability to set default values for visual attributes through
    preferences in favour of the new template system. The changes have
    been explained in a what’s new entry to avoid user confusion.

-   Removed bespoke editors such as “Edit &gt; Labels” in favour of
    using the streamlined approach provided by the attribute editor.

-   Removed the `CorePluginGuide` module.

-   Renamed `VisualConcept.TransactionAttribute.COLOR_REFERENCE` to
    `VisualConcept.GraphAttribute.TRANSACTION_COLOR_REFERENCE`.

-   Renamed `VisualConcept.VertexAttribute.COLOR_REFERENCE` to
    `VisualConcept.GraphAttribute.NODE_COLOR_REFERENCE`.

-   Renamed all attribute name constants
    e.g. `HierarchicalState.ATTR_NAME` renamed to
    `HierarchicalState.ATTRIBUTE_NAME`.

-   Renamed package
    `au.gov.asd.tac.constellation.attributeeditor.handler` to
    `au.gov.asd.tac.constellation.attributeeditor.editors`.

-   Renamed package
    `au.gov.asd.tac.constellation.attributeeditor.handlerimplementation`
    to
    `au.gov.asd.tac.constellation.attributeeditor.editors.operations`.

-   Renamed the `PreferenceKeys` class to `ApplicationPreferenceKeys`.

-   Renamed the Rule class to `QualityControlRule`.

-   Updated `StringUtilities` class to streamline the serialisation of
    the reworked visual attributes such as labels and decorators.

-   Updated `UpdateProvider` class to convert from old graphs to new
    graphs have been included (meaning that the old graph labels and
    decorators framework still exists in a compatibility package).

-   Updated various menu item positions.

-   Updated visual attributes (and visual properties previously not
    exposed as attributes) so they can be used as regular graph
    attributes.

## Changes in June 2016

-   Fixed a dormant graph locking bug.

-   Fixed various bugs.

-   Improved Schema API.

    -   The way in which graph schemas are created and controlled within
        CONSTELLATION has been overhauled, resulting in a more
        consolidated, and overall simpler API.

    -   The most notable change is the introduction of “Schema Concepts”
        which collect related attributes, vertex types and transaction
        types into conceptual groups which can then be registered to a
        schema. Schema concepts will replace “Attribute Providers”,
        “Vertex Type Providers”, and “Transaction Type Providers” and
        are now hierarchical by default, making it easier to extend an
        existing concept.

    -   Other changes include the simplification of “Schema” and “Schema
        Factory”, and new utility classes for interacting with schema
        concepts, vertex types and transaction types. In addition to
        this, we also now have a new convention where schemas should no
        longer extend each other, but rather inheritance should be
        limited to schema concepts.

-   Improved performance of `IconManager` and added new icons,
    `BAGEL_BLUE,` `BAGEL_GREY` and CHART.

-   Improved the Scripting View API by adding support for LINK and EDGE
    types.

-   Moved the `WhatsNewProvider` from
    `au.gov.asd.tac.constellation.core.tutorial.whatsnew` to
    `au.gov.asd.tac.constellation.core.whatsnew`.

-   Updated `CoreImportExport` now using Apache Commons CSV to parse CSV
    files.

## Changes in May 2016

-   Added a new module called `CoreMapView` which contains the Map View
    framework.

-   Added versioning to attribute description classes.

-   Fixed various bugs.

-   Fixed a dormant graphics bug.

-   Improved the `Rule.executeRule` method by forcing it to take a copy
    of the graph.

-   Renamed the `ResetPlugin` class to `ResetViewPlugin`.

## Change in February 2016


-   Added an icons API so that developers can add custom icons
    programmatically using the `IconProvider` class.<|MERGE_RESOLUTION|>--- conflicted
+++ resolved
@@ -2,19 +2,16 @@
 
 ## Changes in October 2021
 
-<<<<<<< HEAD
 -   Added `isRequired` in `PluginParameter` with a getter and a setter, which 
     can be used to configure the required plugin parameters to mark as `*required`
 	in the swagger.
-	
-=======
+
 -   Added a file chooser utility to core utilities. This provides a template
     for opening file choosers. It protects against common mistakes that may
     cause issues on different platforms.
 
 -   Changed `DataAccessPluginType` from an abstract class to an interface.
 
->>>>>>> e977b1b3
 ## Changes in September 2021
 
 -   Fixed `setRotationMatrix` in `Matrix44d` as it was previously placing 
