# Constellation Changes

<<<<<<< HEAD
## 2020-05-01 Changes in May 2020 
* Added feedback for delimiter import
* Changed ImportController's processImport function to return the list of files it has imported.
* Fixed a bug effecting the histogram scrolling
=======
## 2020-05-01 Changes in May 2020
* Fixed a bug effecting the histogram scrolling.
* Fixed a bug preventing v1 graphs from being open.
>>>>>>> ec34cab4

## 2020-04-01 Changes in April 2020
* Added search feature to Table View Column Selection.
* Added `functions.sh` to reuse common utility methods. This can be used by scripts related to Travis.
* Added Layers view to the Experimental views tab.
* Added `RenderablePriority` enum to `GLRenderable` to house the constants that sat in that class.
* Added `VisualPriority` enum to `VisualOperation` to house the constants that sat in that class.
* Added `DoubleAttributeDescription`, `DoubleAttributeInteraction`, `DoubleEditorFactory` and `DoubleIOProvider` to support high precision numbers in attributes.
* Added `DoubleObjectAttributeDescription`, `DoubleObjectAttributeInteraction`, `DoubleObjectEditorFactory` and `DoubleObjectIOProvider` as a nullable alternative to the double attribute type.
* Added `ShortAttributeDescription`, `ShortAttributeInteraction`, `ShortEditorFactory` and `ShortIOProvider` to support numbers with lower memory usage in attributes.
* Added `ShortObjectAttributeDescription`, `ShortObjectAttributeInteraction`, `ShortObjectEditorFactory` and `ShortObjectIOProvider` as a nullable alternative to the short attribute type.
* Added `ByteAttributeDescription`, `ByteAttributeInteraction`, `ByteEditorFactory` and `ByteIOProvider` to support numbers with lower memory usage in attributes.
* Added `ByteObjectAttributeDescription`, `ByteObjectAttributeInteraction`, `ByteObjectEditorFactory` and `ByteObjectIOProvider` as a nullable alternative to the byte attribute type.
* Added `obfuscate()` to `PasswordObfuscator`.
* Removed the container image to build the NetBeans 8 version of Constellation.
* Removed `getSearchString()`, canBeImported()` and `ordering()` from `AttributeDescription` and any implementing classes.
* Removed `datetime` parameter from `makeDateTimesEven()` in `ZonedDateTimeAxis` as this was not needed.
* Removed `boxBlurF()` and `boxBlurFF()` from `GaussianBlur` as their implementation was simple enough to be added straight to where they called from.
* Renamed `getTags()` in `GraphReport` to `getUTags()` to match field the function was getting.
* Renamed `getChildReports()` in `PluginReport` to `getUChildReports()` to match field the function was getting.
* Renamed `equal()` in `NativeAttributeType` to `equalValue()` to avoid confusion with `Object.equals()`.
* Renamed `PasswordKey` to `PasswordSecret` and added `getIV()` to the class.
* Renamed `DefaultPasswordKey` to `DefaultPasswordSecret` to mirror above change.
* Updated the container used to build Constellation on Travis to `11.3.1` which fixes the issue of no code coverage being reported in SonarQube.
* Updated the java source detected by SonarQube to check for Java 11.
* Updated `build.xml` and `.travis\build-zip.sh` with support for MacOSX and a temporary hardcoding of version numbers.
* Updated `deobfuscate()` in `PasswordDeobfuscator` to now return a String instead of a CharSequence.


## 2020-03-01 Changes in March 2020
* Added new module Core View Framework containing `AbstractTopComponent` and other related classes.
* Added new module Core Plugin Reporter to separate it from the plugin framework.
* Added new module Core Named Selections to break it out of Core Functionality.
* Added new module Core Attribute Calculator to separate it from the Scripting View.
* Added `AnalyticSchemaPluginRegistry` to Core Analytic Schema
* Added `VisualGraphPluginRegistry` to Core Visual Graph
* Fixed a logic bug with `GraphRendererDropTarget` preventing graph droppers from every running.
* Moved `VisualConcept` to the Core Visual Schema module.
* Moved `BBoxf` and `BBoxd` to the Core Visual Graph module.
* Moved `SimpleGraphOpener` and `SimpleGraphTopComponent` to the Core Graph Node module.
* Moved `VisualGraphOpener` and `VisualGraphTopComponent` to the Core Interactive Graph module.
* Moved `AttributeSelectionPanel` to Core Graph Utilities module.
* Moved `DragAction` to Core Visual Graph module.
* Moved a number of plugins out of Core Functionality into other modules to better reflect their purpose.
* Removed the `build-zip` stage from Travis as it wasn't being used.
* Removed the Core Visual Support module by merging it with Core Utilities.
* Renamed base package of Core Visual Schema to `au.gov.asd.tac.constellation.graph.schema.visual`.
* Renamed base package of Core Analytic Schema to `au.gov.asd.tac.constellation.graph.schema.analytic`.
* Renamed base package of Core Plugin Framework to `au.gov.asd.tac.constellation.plugins`.
* Renamed base package of Core Algorithms to `au.gov.asd.tac.constellation.plugins.algorithms`.
* Renamed base package of Core Arrangements to `au.gov.asd.tac.constellation.plugins.arrangements`.
* Renamed base package of Core Import Export to `au.gov.asd.tac.constellation.plugins.importexport`.
* Renamed `InteractivePluginRegsitry` to `InteractiveGraphPluginRegistry`.
* Renamed `IoProgressHandle` to `HandleIoProgress`.
* Renamed `Decorators` to `VertexDecorators` and moved to Core Visual Schema module.
* Updated Core Visual Schema with all attribute classes relevant to it.
* Updated Core Analytic Schema with all attribute classes relevant to it.
* Updated the Core Web Server module with a complete rewrite regarding adding REST services.
* Updated the REST API with a major refactor.
* Updated the `README.MD` instructions to explain the NetBeans 11 installation workaround.
* Updated the Travis run image to use NetBeans 11.3 and include the workaround for NetBeans 11.

## 2020-02-01 Changes in February 2020
* Fixed a bug which now ensures that overriding a transaction direction using `GraphRecordStoreUtilities.DIRECTED_KEY` persists with the Type.
* Updated JOGL to 2.4.0 to assist in migration to JDK11. The new JOGL jars are hosted as third-party dependencies on GitHub until available on maven.
* Renamed `NodeGraphLabelsEditorFactory` to `VertexGraphLabelsEditorFactory`.
* Renamed `SupporPackageAction` to `SupportPackageAction` to fix a spelling typo.

## 2020-01-01 Changes in January 2020
* Added `LabelFontsOptionsPanel` to allow setting of fonts rendered on the graph through the UI.
* Added `ConstellationLabelFonts` interface to allow programmatic specification of default label fonts.

## 2019-12-01 Changes in December 2019
* Added method `suppressEvent(boolean, List<>)` to `PluginParameter` which allow setting of properties/options without firing change events.
* Moved `CoreUtilities` in the Core Functionality module to `PreferenceUtilites` in the Core Utilities module.
* Renamed `ArcgisMap` Provider to `EsriMapProvider`.
* Updated `EsriMapProvider` to support both regular tile-based services, as well as image export. This can be specified by overriding the new `getMapServerType` method.

## 2019-11-01 Changes in November 2019
* Remove deprecated jai libraries.

## 2019-10-01 Changes in October 2019
* Added `DevOpsNotificationPlugin` to Core Functionality to track messages from plugins for developers and administrators attention. This is only going to be useful if you have setup a `ConstellationLogger` that sends information to a database or elastic search.
* Fixed a bug with the Restful service caused by multiple servlet libraries used that created a clash.

## 2019-08-01 Changes in August 2019
* Added `BrandingUtilities` to Core Utilities to maintain the application name "Constellation".
    * You can set the command line argument `constellation.environment` with a label and it will appear in the title. For instance, this could be used to distinguish "Development", "QA" and "Production" versions.
* Added `PluginParameters.hasParameter()` to the Core Plugin Framework module as a convenient way to check if a parameter exists.
* Fixed a Null Pointer Exception when selecting Circle arrangements.
* Fixed the `GitHub` url used by Help -> Submit a ticket.
* Removed several unused dependencies, including JOGL, JTS, `OpenCSV,` Trove4j, `JScience,` and `XML-APIs`.
* Renamed `ConstellationLogger.ApplicationStart` to `ConstellationLogger.ApplicationStarted,` `ConstellationLogger.ApplicationStop` to `ConstellationLogger.ApplicationStopped,` `ConstellationLogger.PluginStart` to `ConstellationLogger.PluginStarted` and `ConstellationLogger.PluginStop` to `ConstellationLogger.PluginStopped`.
* Updated several dependencies to the latest versions, including Geotools, Jetty, Apache Commons, Jackson, `RSyntaxArea,` Google Guava, Apache POI, EJML, Processing, Jython, and `SwingX`.
* Updated `ConstellationLogger` with new methods `viewStarted,` `viewStopped` and `viewInfo` to support logging of Views.
* Updated `DefaultConstellationLogger` with a VERBOSE flag to switch between no-op and logging to standard out.
* Updated `AbstractTopComponent` to log when the view is opened, closed, showing, hidden, activated and deactivated.

## 2019-06-01 Changes in June 2019
* Added a `Content.URL` attribute to represent a URL link in the `ContentConcept`.
* Fixed a lot of compile warnings related to Java generics and `PluginParameters` usage.
* Removed `ConstellationSecurityProvider.getPriority` as it duplicated functionality of (and conflicted with) the lookup system.
* Removed `OldStringUtilities` and merged the required methods to `StringUtilities`.

## 2019-05-01 Changes in May 2019
* Fixed a bug with `SchemaVertexTypeUtilities` and `SchemaTransactionTypeUtilities` not respecting overridden types.
* Removed MODIFIED icon from `UserInterfaceIconProvider`.
* Removed STARS and CONSTELLATION icons from `AnalyticIconProvider`.
* Updated CHART icon in `AnalyticIconProvider`.
* Updated `RestClient` in the Core Utilities module with a minor refactor and support for posting bytes.
* Updated `SchemaFactory` with `getIconSymbol` and `getIconColor` methods to allow for more customisable icons. Graph icons will now be made up of a symbol on top of a colored square background much like how vertices on a graph are represented.
* Updated the font used by the renderer from Arial Unicode MS to Malgun Gothic due to licensing restrictions with the Arial font resulting it from no longer being installed on Windows by default.

## 2019-04-01 Changes in April 2019
* Renamed `NodeGraphLabelsAttributeDescription,` `NodeGraphLabelsAttributeInteraction,` and `NodeGraphLabelsIOProvider` to `VertexGraphLabelsAttributeDescription,` `VertexGraphLabelsAttributeInteraction,` and `VertexGraphLabelsIOProvider` for consistency.
* Updated the `SchemaAttribute.ensure()` method to create the attribute if it does not exist by default. This fixes a number of plugins that failed if the attribute was not defined.
* Updated `SimpleEditPlugin.edit()` method to be abstract as it doesn't make sense to have an edit plugin without any editing occurring.

## 2019-03-01 Changes in March 2019
* Added 23 new country flag icons.
* Added Arrange by Node Attribute to combine the function of Arrange by Group and Arrange by Layer into a single plugin.
* Added an `updateParameters` method to `au.gov.asd.tac.constellation.views.histogram.formats.BinFormatter` for Histogram View `BinFormatters` to use.
* Fixed how `ConstellationIcon` was building and caching icons and images resulting in a major performance improvement and reduced memory usage.
* Updated `Ctrl+Backspace` to do nothing so that pressing it in a text area on a docked window won't cause it to minimize.

## 2019-02-01 Changes in February 2019
* Added a new interface called `DataAccessPreQueryValidation` to check before running Data Access View queries.

## 2019-01-01 Changes in January 2019
* Added Enrichment to the `DataAccessPluginCoreType` class.
* Moved `au.gov.asd.tac.constellation.analyticview` to `au.gov.asd.tac.constellation.views.analyticview`.
* Moved `au.gov.asd.tac.constellation.attributeeditor` to `au.gov.asd.tac.constellation.views.attributeeditor`.
* Moved `au.gov.asd.tac.constellation.conversationview` to `au.gov.asd.tac.constellation.views.conversationview`.
* Moved `au.gov.asd.tac.constellation.core` to `au.gov.asd.tac.constellation.functionality`.
* Moved `au.gov.asd.tac.constellation.core.dependencies` to `au.gov.asd.tac.constellation.dependencies`.
* Moved `au.gov.asd.tac.constellation.dataaccess` to `au.gov.asd.tac.constellation.views.dataaccess`.
* Moved `au.gov.asd.tac.constellation.display` to `au.gov.asd.tac.constellation.visual.opengl`.
* Moved `au.gov.asd.tac.constellation.find` to `au.gov.asd.tac.constellation.views.find`.
* Moved `au.gov.asd.tac.constellation.histogram` to `au.gov.asd.tac.constellation.views.histogram`.
* Moved `au.gov.asd.tac.constellation.interactivegraph` to `au.gov.asd.tac.constellation.graph.interaction`.
* Moved `au.gov.asd.tac.constellation.mapview` to `au.gov.asd.tac.constellation.views.mapview`.
* Moved `au.gov.asd.tac.constellation.qualitycontrol` to `au.gov.asd.tac.constellation.views.qualitycontrol`.
* Moved `au.gov.asd.tac.constellation.scatterplot` to `au.gov.asd.tac.constellation.views.scatterplot`.
* Moved `au.gov.asd.tac.constellation.schemaview` to `au.gov.asd.tac.constellation.views.schemaview`.
* Moved `au.gov.asd.tac.constellation.scripting` to `au.gov.asd.tac.constellation.views.scripting`.
* Moved `au.gov.asd.tac.constellation.tableview` to `au.gov.asd.tac.constellation.views.tableview`.
* Moved `au.gov.asd.tac.constellation.timeline` to `au.gov.asd.tac.constellation.views.timeline`.
* Moved `au.gov.asd.tac.constellation.visualgraph` to `au.gov.asd.tac.constellation.graph.visual`.
* Moved `au.gov.asd.tac.constellation.visualsupport` to `au.gov.asd.tac.constellation.visual`.
* Moved `au.gov.asd.tac.constellation.webview` to `au.gov.asd.tac.constellation.views.webview`.
* Moved private classes that implemented `ParameterValue` to public classes to resolve the problem of not being able to set values from a script. These include `AnalyticAggregatorParameterValue,` `SpatialReferenceParameterValue,` `ElementTypeParameterValue` and `GraphAttributeParameterValue`.
* Renamed `Plugin.getOverriddenPlugin` to `Plugin.getOverriddenPlugins` in the Core Plugin Framework module which is a breaking change.
* Updated `GraphWriteMethods` to include a version of `addTransaction` that accepts a transaction ID.
* Updated `PermanentMergeAction` to run in it's own thread (rather than the EDT).
* Updated structure of Merge Transactions Plugin to allow for more merge by types.

## 2018-12-01 Changes in December 2018
* Added validation check to `Date-Time` Range Global Parameter in Data Access View.
* Added validation check to numeric parameters in plugins accessed from Data Access View.
* Added plugin `CopyCustomMarkersToGraph` to generate nodes on your graph from custom markers in the Map View.
* Fixed some performance issues in the conversation view.
* Updated `MarkerCache` with functions to build and style markers from the graph, allowing this functionality to be used outside of the Map View.
* Updated `MarkerUtilities` with `generateBoundingBox` method.
* Updated `ConstellationAbstractMarker` with `getRadius` method.

## 2018-11-01 Changes in November 2018
* Moved the `getOverriddenPlugin` method from the `DataAccessPlugin` class to the Plugin class. This technically allows the ability for any plugin to be overridden. Note that the current implementation pattern is to call a plugin from a registry and this would need to be modified before plugin calls from `PluginExecutor` could be overridden.
* Removed `MultiScoreResult` fromt he analytic view - all score based analytics now use `ScoreResult` and support multiple scores by default.
* Renamed `IconProvider` to `ConstellationIconProvider`
* Renamed `GlobalCoreParameters` to `CoreGlobalParameters`
* Renamed all plugin parameter id references from `\*_PARAMETER` to `\*_PARAMETER_ID`

## 2018-10-01 Changes in October 2018
* Added the `overridenType` property to `SchemaElementType,` and removed it from `SchemaVertexType` and `SchemaTransactionType`.
* Fixed a performance issue in `SchemaElementType.toString()` by pre computing the hierarchy on initialisation. `SchemaElementType.getHierachy()` is a slow method and was being called too many times. The performance improvement has made it about 1.7 times faster to load, save and work with graphs.
* Fixed the views that have not been upgraded to the new View Framework to have the font size applied to the Top Component on load.
* Updated `SchemaElementType.isSubTypeOf` to take overridden types into account.

## 2018-09-01 Changes in September 2018
* Added a new plugin to open a url in a browser called `OpenInBrowserPlugin` that is available in Core Functionality.
* Added a new plugin to send to an email client called `SendToEmailClientPlugin` that is available in Core Functionality.
* Renamed `SchemaAttribute.getFormatContext` to `SchemaAttribute.getFormat`.
* Updated `PlaceholderUtilities` with support for collapsing placeholders using the standard graph API.

## 2018-08-01 Changes in August 2018
* Added functionality to cache icons.
* Fixed a bug in the Analytic schema factory which was not correctly applying the schema rules to complete the vertex.
* Fixed a memory leak introduced by the `FPSRenderable` class.
* Fixed a performance issue with the Table View by moving work off the EDT.

## 2018-07-01 Changes in July 2018
* Added `AnalyticConcept.VertexType.USER_NAME`.
* Added Subdivision enum containing country subdivisions (currently incomplete).
* Added `TemporalFormattingUtilties` to the Core Utilities module.
* Added an `IpAddressUtilities` class to the Core Utilities module.
* Fixed a performance issue with `JDropDownMenu` in the Core Utilities module moving the `actionPerformed` work into its own thread.
* Fixed the spelling of public constants and comments that incorrectly spelt separator in various modules.
* Renamed `AnalyticConcept.VertexType.HOSTNAME` to `AnalyticConcept.VertexType.HOST_NAME`.
* Renamed `GeospatialUtilities` to Distance and moved `HaversineUtilities` to `Distance.Haversine`.
* Renamed `ShapeUtilities` to Shape, `MgrsUtilities` to Mgrs and `GeohashUtilities` to Geohash.
* Updated Country enum to align with the latest version of ISO 3166-1.
* Updated the copyright to Apache Version 2.0 with the Australian Signals Directorate being the License owner.

## 2018-06-01 Changes in June 2018
* Added a `RestClient.postWithJson()` to allow you to post your own json string in the Core Utilities module.
* Added plugins `CreateVertexTypePlugin` and `CreateTransactionTypePlugin` to allow REST clients to create custom types.
* Fixed `PluginParameters` to use `ColorValue` instead of Color. This caused a cascade of fixes in other classes.
* Fixed a bug with the spanning tree algorithm which was preventing it from creating a nraduis attribute.
* Renamed `ColorValue` to `ConstellationColor` to make it clearer what it should be used for and to avoid conflicts with external classes.
* Renamed `TemporalFormatting.DATE_TIME_FORMATTER` to `TemporalFormatting.UTC_DATE_TIME_FORMATTER` and `TemporalFormatting.DATE_TIME_WITH_MILLISECONDS_FORMATTER` to `TemporalFormatting.UTC_DATE_TIME_WITH_MILLISECONDS_FORMATTER` in the Core Utilities module. These `DateTimeFormatter` constants are now build using the `DateTimeFormatterBuilder` ensuring they convert dates to UTC correctly.
* Updated the support package generation to ignore the heapdump file as it is likely to be several gigabytes in size.

## 2018-05-01 Changes in May 2018
* Added `FilterPlugin` to the Core Data Access View module.
* Added `PasswordParameterType` into the Core Plugin Framework module. This change has also removed the capability of `StringParameterType` to support passwords.
* Added strict `DateTimeFormatter's` based on `DateTimeFormatter.ISO_INSTANT` to the `TemporalFormatting` class in Core Utilities.
* Fixed a performance issue by reducing the amount of "Find State" saves made to the graph as it's causing graph write lock contention for a trivial GUI state that will be already covered when you run a search, switch graphs or save the graph.
* Fixed an issue handling invalid Glyphs.
* Fixed some performance issues with the Map View.
* Removed deprecated methods being `PluginGraph.executePluginLater,` `PluginGraph.executePluginNow` and `PluginGraph.updateGraph`.
* Renamed Plugin.id to `Plugin.ID`
* Updated JOGL to 2.3.2 and Processing to 3.3.6 to resolve `OpenGL` issues with the Map view.
* Updated default node and transaction colors in order to ensure overlay colors stand out more.
* Updated default node z2 value.
* Updated password obfuscation to use a service lookup to get the key. To use it implement `PasswordKey` in the Core Security module.

## 2018-04-01 Changes in April 2018
* Added New Nebula into th `Experimental->Tools` menu
* Added an FPS counter `OpenGL` renderer that can be enabled from the Debug preference tab.
* Added new `MatrixUtilities` class for constructing useful matrices from a graph.
* Added simple icon shaders for rendering basic icons on the graph.
* Removed the REST API endpoints /forward (forwarding a request to another HTTP server), /resources (offering embedded web resources), and /static (serving resources from a specified local directory) have been removed.
* Renamed `ApplicationPreferenceKeys.DEFAULT_FREEZE_GRAPH_VIEW` to `ApplicationPreferenceKeys.FREEZE_GRAPH_VIEW_DEFAULT` in the Core Preferences module.
* Renamed `SharedDrawable.getIconShader` to `SharedDrawable.getVertexIconShader` to differentiate it from `SharedDrawable.getSimpleIconShader`.
* Updated Core Web Server code so the workings out of the web servlets into separate `\*Impl.java` classes. This makes the workings transport independent, in preparation for adding a `non-HTTP` transport. In theory, there should be no change in functionality.
* Updated the Core Web Server module to add a filesystem REST transport.
* Updated the constructor for Decorators to expect its parameters in a clockwise order: north-west, north-east, south-east, south-west.
* Updated the various `\*Preference` panels to follow and more of an MVC pattern.

## 2018-03-01 Changes in March 2018
* Added `FactColorTranslator` and `FactToSizeTranslator` to the Core Analytics View module.
* Added `FirstAnalyticPlugin` to the Core Analytics View module.
* Added `FirstFactAggregator` in the Core Analytics View module.
* Added a new attribute called `isLabel` to `SchemaAttribute` in the Core Graph Module with the intention of allowing the schema to decide if the attribute should appear as a `GraphLabel` on a vertex or transaction.
* Added a new `isLabel` and `isDecorator` attributes to `SchemaAttribute` with the intention of allowing the schema to decide if the attribute should appear as a `GraphLabel` or Decorator on a vertex or transaction.
* Added equivalent method to `SchemaAttribute` allowing you to compare with an Attribute object.
* Renamed `ClusterAggregator` to `FirstClusterAggregator` in the Core Analytics View module.
* Renamed `MultiScoreResult.getUniqueNames` to `MultiScoreResult.getUniqueScoreNames` in the Core Analytics View module.
* Renamed `MultiScoringAnalyticPlugin` to `MultiScoreAnalyticPlugin` in the Core Analytics View module.
* Renamed `PluginRegistry.getPluginNames` to `PluginRegistry.getPluginClassNames`.
* Renamed `ScoringAnalyticPlugin` to `ScoreAnalyticPlugin` in the Core Analytics View module.
* Renamed `getLabel` to `getName` and `getType` to `GetAttributeType` for the Attribute class.
* Renamed the get_pos(g) method to get_nx_pos(g) in the constellation_client provided with the REST API.
* `SchemaFactory.ensureAttribute` now takes a boolean specifying whether the attribute should be created even if it is not registered to that schema. Similarly, `SchemaAttribute.ensure` provides this option.

## 2018-02-01 Changes in February 2018
* Fixed memory leaks with the `ListeningTopComponent` and `TimelineTopComponent`.
* Renamed `COLOR_BLAZE` in the `CorePluginRegistry` to `ADD_CUSTOM_BLAZE`.
* Updated entries within the Tools and Experimental menu.
* Updated `ListeningTopComponent` to allow for the update and removal of change handlers.
    * `addAttributeChangeHandler` was renamed to `addAttributeValueChangeHandler`.
    * `addGlobalChangeHandler,` `addStructureChangeHandler,` `addAttributeCountChangeHandler` and `addAttributeValueChangeHandler` now return the Monitor objects associated with that handler.
    * `updateGlobalChangeHandler,` `updateStructureChangeHandler,` `updateAttributeCountChangeHandler` and `updateAttributeValueChangeHandler` have been added to allow modification to the behaviour of a handler.
    * `removeGlobalChangeHandler,` `removeStructureChangeHandler,` `removeAttributeCountChangeHandler` and `removeAttributeValueChangeHandler` have been added to allow removal of a handler.
    * `removeIgnoredEvent` has been added to allow removal of an ignored event.

## 2017-12-01 Changes in December 2017
* Added forward slash (/) to the list of special characters to escape in `LuceneUtilities` in the Core Utilities module.
* Removed extra `FindStatePlugin` calls from the `ColorCriteriaPanel` which will help reduce unnecessary write locks on the graph and reduce overall threads being forked.

## 2017-11-01 Changes in November 2017
* Added `MultiplexityAnalytic` and `WeightAnalytic` plugins and analytics.
* Added `SnaConcept.Transaction.MULTIPLEXITY` to the Core Algorithms module.
* Renamed `SnaConcept.GRAPH.GRAPH_DENSITY` to `SnaConcept.GRAPH.DENSITY` in the Core Algorithms module.

## 2017-10-01 Changes in October 2017
* Added `GraphNodePluginRegistry` in the Core Graph Node module.
* Added `JSingleChoiceComboBoxMenu` as a single choice alternative to `JMultiChoiceComboBoxMenu`.
* Added `LuceneUtilities` to the Core Utilities module.
* Added `SeparatorConstants` to the Core Utilities module.
* Added more attributes to `ContentConcept` in the Core Analytic Schema.
* Fixed a bug where the singleton type was not being used when loading a graph.
* Fixed a bug with the `WorkflowQueryPlugin` which was removing the graph attributes after a batched run completed.
* Moved `NewDefaultSchemaGraphAction` from the Core Simple Schema module to the Core Graph Node module.
* Moved `NewExperimentalSchemaGraphAction` from the Core Simple Schema module to the Core Graph Node module.
* Moved `NewSchemaGraphAction` from the Core Simple Schema module to the Core Graph Node module.
* Moved `au.gov.asd.tac.constellation.algorithms.geospatial.Geohash` in the Core Utilities module to `au.gov.asd.tac.constellation.utilities.geospatial.GeohashUtilities`
* Moved `au.gov.asd.tac.constellation.algorithms.geospatial.Haversine` in the Core Utilities module to `au.gov.asd.tac.constellation.utilities.geospatial.HaversineUtilities`
* Moved `au.gov.asd.tac.constellation.core.opener.SimpleGraphTopComponent` to `au.gov.asd.tac.constellation.core.visual.SimpleGraphTopComponent`.
* Moved `au.gov.asd.tac.constellation.core.visual.SaveAsAction` in the Core Functionality module to `au.gov.asd.tac.constellation.core.save.SaveAsAction`.
* Moved `au.gov.asd.tac.constellation.graph.file.GraphOpener` in the Core Graph File to `au.gov.asd.tac.constellation.graph.file.opener.GraphOpener`.
* Moved `au.gov.asd.tac.constellation.graph.file.autosave.AutosaveUtilities` in the Core Graph File module to `au.gov.asd.tac.constellation.graph.file.save.AutosaveUtilities`.
* Moved `au.gov.asd.tac.constellation.schema.simpleschema.plugins.LoadTemplatePlugin` from the Core Simple Schema to `au.gov.asd.tac.constellation.graph.node.templates.LoadTemplatePlugin` in the Core Graph Node module.
* Moved `au.gov.asd.tac.constellation.schema.simpleschema.plugins.ManageTemplatesAction` from the Core Simple Schema to `au.gov.asd.tac.constellation.graph.node.templates.ManageTemplatesAction` in the Core Graph Node module.
* Moved `au.gov.asd.tac.constellation.schema.simpleschema.plugins.ManageTemplatesPlugin` from the Core Simple Schema to `au.gov.asd.tac.constellation.graph.node.templates.ManageTemplatesPlugin` in the Core Graph Node module.
* Moved `au.gov.asd.tac.constellation.schema.simpleschema.plugins.SaveTemplateAction` from the Core Simple Schema to `au.gov.asd.tac.constellation.graph.node.templates.SaveTemplateAction` in the Core Graph Node module.
* Moved `au.gov.asd.tac.constellation.schema.simpleschema.plugins.SaveTemplatePlugin` from the Core Simple Schema to `au.gov.asd.tac.constellation.graph.node.templates.SaveTemplatePlugin` in the Core Graph Node module.
* Moved the base package in Core Simple Schema to `au.gov.asd.tac.constellation.schema.simpleschema`.
* Removed `GraphUtilitiesExtra` in the Core Graph Utilities module. The `GraphUtilitiesExtra.copyGraphToGraph` method to `CopyGraphUtilities`.
* Removed the experimental `WordGraphPlugin` in the Core Arrangements module.
* Renamed `ExtractFromContent` to `ExtractFromContentPlugin` in Core Data Access View.
* Renamed `JMultiChoiceDropDownMenu` to `JMultiChoiceComboBoxMenu`.
* Renamed `MergeNodes` to `MergeNodesPlugin` in Core Data Access View.
* Renamed `MergeTransactions` to `MergeTransactionsPlugin` in Core Data Access View.
* Renamed `PluginParameter.setLabel()` to `PluginParameter.setName()` to be more consistent with the remaining `API's`.
* Renamed `RemoveNodes` to `RemoveNodesPlugin` in Core Data Access View.
* Renamed `SchemaAttributeUtilities` in the `CoreGraphUtilities` to `AttributeUtilities`.
* Renamed `SelectAll` to `SelectAllPlugin` in Core Data Access View.
* Renamed `SelectTopN` to `SelectTopNPlugin` in Core Data Access View.
* Renamed Utilities to `GraphObjectUtilities` in the Core File module.
* Renamed the Core Simple Schema module to Core Visual Schema.
    * The new package name is `au.gov.asd.tac.constellation.schema.visualschema`.
* Renamed `SimpleSchemaFactory` to `VisualSchemaFactory`.
* Renamed `SchemaPluginRegistry` to `VisualSchemaPluginRegistry`.
* Updated all plugin parameters to build the parameter name via `PluginParameter.buildId()` which is declared as a constant ending in `_PARAMETER`.
* Updated all plugin parameters to make sure they have a name and description.
* Updated `ColorValue` so that colors can now only be retrieved using one of the `getColorValue(...)` methods. This is to ensure that named color values are always used where available.

## 2017-09-01 Changes in September 2017
* Added Auth and supporting classes which allows support for a username/password dialog.
* Added `BuildIconGraphAction` which allows you to construct a graph showcasing all the icons loaded in memory.
* Added `FILE_NAME` to `ContentConcept` in the Core Analytic Schema module.
* Added `ObfuscatedPassword` and supporting classes which allows for obfuscated passwords.
* Added `RecordStoreUtilities.fromCsv()` to the Core Graph Module.
* Moved all Graph IO classes to the Graph module and removed the Graph IO module.
* Moved `au.gov.asd.tac.constellation.schema.analyticschema.concept.ClusteringConcept` to `au.gov.asd.tac.constellation.algorithms.clustering.ClusteringConcept`.
* Moved `au.gov.asd.tac.constellation.schema.analyticschema.concept.SnaConcept` to `au.gov.asd.tac.constellation.algorithms.sna.SnaConcept` in the Core Alogorithms module.
* Moved some centrality plugins to `au.gov.asd.tac.constellation.algorithms.sna.centrality` in th Core Alogorithms module.
* Moved the social network analysis plugins into a new parent package `au.gov.asd.tac.constellation.algorithms.sna` in the Core Alogorithms module.
* Removed the Core Graph IO, Charts, Networkx, Remote and Integration Testing modules.
* Renamed `HierarchicalAttributeDescription` in the Core Algorithms module to `HierarchicalStateAttributeDescription`.
* Renamed the importexport.delimited.parsers package to importexport.delimited.translaor to accurately reflect what it stores
* Updated all modules to now depend on the minimum version used by `NetBeans` 8.2.
* Updated the `ControlsFx` library to version 8.40.13 so that it is compatible Java 8u144.
* Updated to `NetBeans` 8.2 and Java 8u144.

## 2017-08-01 Changes in August 2017
* Added new module Core Web Server to hold all the classes related to managing local web servers and the Constellation REST API.
* Added `ConstellationApiServlet` to abstract away the idea of checking a secret for each api call.
* Added `TypeServlet` to allow operations related to types in the Constellation REST API.
* Added `SchemaVertexTypeUtilities.getTypeOrBuildNew()` and `SchemaTransactionTypeUtilities.getTypeOrBuildNew()` to the Core Graph module.
* Added an `ImageConcept` to the Core Analytic Schema module.
* Fixed a bug with types serialisation. Types are now loaded exactly the way they were saved to the graph file by properly serialising types in `VertexTypeIOProvider` and `TransactionTypeIOProvider`.
* Renamed all `*Popup` classes that implement `ContextMenuProvider` to end in `*ContextMenu`.
* Removed `AnalyticVertexType` from the Core Analytic Schema module.
* Removed `ApplicationPreferenceKeys.SCRIPTING_LANGUAGE` and `ApplicationPreferenceKeys.SCRIPTING_LANGUAGE_DEFAULT` from the Core Preferences module as we have made a design choice to use Python as our scripting language.
* Removed the `topLevelType` attribute from `SchemaElementType` as it can be calculated.
* Updated `AnalyticConcept` to build types using `SchemaVertexType` and `SchemaTransactionType`.
* Updated `SchemaElementType` by removing the `setIncomplete()` method which means that Types are now immutable.
* Updated `SchemaVertexType` and `SchemaTransactionType` to be final. Any type object has to be either one of these which simplifies types.
* Updated the Content `ContentConcept` in the Core Analytic Schema module with more attributes.
* Updated the properties map in `SchemaElementType` to be a Map of String to String so that serialisation is simplified.

## 2017-07-01 Changes in July 2017
* Added ability to make `AnalyticPlugin` classes hidden from the Analytic View GUI using the `isVisible` method.
* Added imperial measurements and conversions to the Haversine class.
* Removed Map View v1 packages.
* Removed all networkx analytic plugins for which there are java replacements.
* Renamed `CorePluginRegistry.SELECT_ONE_NEIGHBOUR` to `CorePluginRegistry.SELECT_PENDANTS` in Core Functionality module.
* Renamed `FxStateIO` to `FxStateIOProvider` in the Core Table View module.
* Renamed `GeoUtilities` to `GeospatialUtilities`.
* Renamed `ImportExportRegistry` in the Core Import Export module to `ImportExportPluginRegistry`.
* Renamed `ShortestPathsFollowDirectionPlugin` to `DirectedShortestPathsPlugin`.
* Renamed `TableStateIO` to `TableStateIOProvider` in the Core Table View module.
* Renamed `TableStateTransactionIO` to `TableStateTransactionIOProvider` in the Core Table View module.
* Renamed `TableStateVertexIO` to `TableStateVertexIOProvider` in the Core Table View module.
* Renamed package `au.gov.asd.constellation.utilities.geo` to `au.gov.asd.constellation.utilities.geospatial`.
* Renamed the `ChangeSelection` plugin in the Data Access View module to `SelectAll`.
* Updated the Map View to allow for custom overlays by extending the `MapOverlay` class. The current info and tool overlays have been converted to this framework.
* Updated the `SchemaAttributeUtilities` class so that any schema attribute lookup requires a `GraphElementType` to be specified. This is to avoid dealing with conflicts where a vertex and transaction attribute with the same name exist.

## 2017-06-01 Changes in June 2017
* Fixed a bug detecting graphics card compatibility.
* Moved all `*AttributeUpdateProvider` classes in 'au.gov.asd.tac.constellation.graph.io.versioning' to 'au.gov.asd.tac.constellation.graph.io.providers.compatability'.
* Removed the `@Deprecated` tag for classes in *compatibility packages. These classes will need to remain to support backward compatibility and can not be deprecated. To avoid them being used a comment has been added at the top of each class.
* Renamed `AttrListAttributeDesciption` to `AttrListAttributeDesciptionV0` in the Core Graph module.
* Renamed `AttrListIOProvider` to `AttrListIOProviderV0` in the Core Graph IO module.
* Renamed `GraphLabel` to `GraphLabelV0` in the Core Visual Graph module.
* Renamed `GraphLabelsAndDecorators` to `GraphLabelsAndDecoratorsV0` in the Core Visual Graph module.
* Renamed `GraphLabelsAndDecoratorsIOProvider` to `GraphLabelsAndDecoratorsIOProviderV0` in the Core Visual Graph module.
* Renamed `LabelsAttributeDescription` to `LabelsAttributeDescriptionV0` in the Core Visual Graph module.
* Renamed package 'au.gov.asd.tac.constellation.schema.analyticschema.update' to 'au.gov.asd.tac.constellation.schema.analyticschema.compatibility'.
* Renamed package 'au.gov.asd.tac.constellation.schema.simpleschema.update' to 'au.gov.asd.tac.constellation.schema.simpleschema.compatibility'.

## 2017-05-01 Changes in May 2017
* Added `RawData.isEmpty()`.
* Added `ScoringAnalyticPlugin` and `MultiScoringAnalyticPlugin` to simplify the addition of analytics to the Analytic View for the case where the analytic simply needs to run a plugin and read the resulting scores.
* Added `SelectTopN` to the Data Access View module to select the top n nodes based on the transaction count and type.
* Added `TextPluginInteraction` in the Core Plugin Framework module that will be useful in unit tests.
* Added a `MultiScoreResult` result type to the Analytic View, as well as aggregators and translators allowing calculations and visualisation. This result type is designed to support any analytic which produces multiple scores as output.
* Added ability to override the foreground icon associated with a type by adding custom icons named the full hierarchy of that type.
* Fixed bugs with the `SimpleSchemaV*UpdateProvider` classes that caused the wrong icons to be set.
* Moved the `DEFAULT_FONT` constant from the `FontUtilities` class in Core Visual Support to `ApplicationPreferenceKeys` in Core Preferences.
* Removed `DebugUtilities` from the Core Preferences module as the convention is to use different `java.util.logging.Logger` levels.
* Removed `StringBuilderOutputStream` due to its implementation being fundamentally wrong. Using `ByteArrayOutputStream` and `toString(StandardCharsets.UTF_8.name())` is a better approach.
* Removed the representation() method in `SchemaElementType` and replaced it with the `getHierarchy` method which is now called by the `toString()` method in `SchemaElementType`.
    * When setting types in `RecordStore` objects, you should no longer use `getName()` it now returns the name of the type. Given `toString()` has been overridden, it will return the type's hierarchy as a string.
* Renamed `'getChoices'` (and similarly named methods) to `'getOptions'` and `'getChecked'` to `'getChoices'` in the `MultiChoiceParameterType` class.
* Renamed `'getChoices'` (and similarly named methods) to `'getOptions'` in the `SingleChoiceParameterType` class.
* Renamed `GenericTopComponent` to `AbstractTopComponent` in the Core Functionality module.
* Renamed package 'au.gov.asd.tac.constellation.core.composites' to 'au.gov.asd.tac.constellation.core.composite'.
* Renamed the `VisualConcept.VertexAttribute.UNIQUEID` attribute to `VisualConcept.VertexAttribute.IDENTIFIER`.
* Updated `XmlUtilities` to optionally handle XML namespaces. Namespaces can be enabled by setting the `'namespaceAware'` flag in the constructor for `XmlUtilities,` and then you can use any method suffixed with 'NS' to take advantage of namespaces.
* Updated all font references in CSS files to use em instead of px so that fonts scale based on the screen resolution.
* Updated how schema element types are stored in a .star file, where instead of the type name, the entire type hierarchy is now used. This is a backwards compatible change.
* Updated the `DataAccessPane` to factor in the category position along with the plugin's position which ensures that the favourites category is sorted similarly.
* Updated the implementation of the `resolveVertex` and `resolveTransaction` methods in the `AnalyticSchema` class to allow for hierarchical names specified by multiple types separated by the "." character.
* Updated the `SimpleSchemaV*UpdateProvider` and `AnalyticSchemaV*UpdateProvider` classes by rearranging the logic so that each update provider is now responsible to manage the update of the concept it uses first. That is for example, `SimpleSchema*UpdateProvider` handle's the label attribute whilst the `AnalyticSchema*UpdateProvider` handles updates to the Type attribute.
    * The update provider no longer runs a Complete With Schema
    * The responsibility of the `UpdateProviders` is to only handle mandatory changes that would otherwise break the graph to said change. It will be up to the graph's schema rules to update all elements on an old graph to be up to date with the latest look and feel. This can be done via Tools -> Complete with Schema or F5.

## 2017-04-01 Changes in April 2017
* Added `GeoUtilities.dmsToDd` to convert a `Degrees-Minute-Seconds` formatted geospatial coordinate to Decimal Degrees.
* Added `PrimaryKeyUtilities` to the Core Graph Utilities module.
* Added `SplitNodesPlugin` in the Core Data Access module.
* Added a compare graph feature available from the Tools menu.
* Added a new module called Core Integration Testing.
* Moved `GeoUtilities` from the Core Algorithms module to Core Utilities.
* Moved Tuple to the Core Utilities module.
* Removed the Core Charts module.

## 2017-03-01 Changes in March 2017
* Added `DownloadImageUtilities` to the Core Utilities module.
* Added `HttpsUtilities.readErrorStreamAndThrow` in the Core Utilities module to make reporting errors from services consistent.
* Added `IntegerObjectAttributeInteraction,` `LongAttributeInteraction` and `LongObjectAttributeInteraction` classes so that the corresponding attribute types are properly represented in the user interface.
* Added `LongObjectAttributeDescription` class for completeness.
* Added a "Start Jupyter notebook" capability.
* Added the ability to add plugins to your favourites in the Data Access View.
* Fixed a bug in `ConsolidatedDialog` that would not deselect correctly.
* Fixed a major performance issue where table view state updates where running on the EDT causing CONSTELLATION to lock up.
* Fixed a serious bug when extending Types and calling `VertexTypeAttributeDescription.getString()` causing a mis-representation of the type as a string. This was evident when retrieving the type value from a `RecordStore`. This is a temporary fix until the Types design is reviewed and possibly overhauled.
* Fixed bugs with quick search, advanced find and recent search queries.
* Renamed `AbstractCalculatorUtility` to `AbstractCalculatorUtilities` in the Core Scripting module.
* Renamed `ClipboardUtility` to `ClipboardUtilities` in the Core Functionality module.
* Renamed `ConsolidatedMultipleMatchesDialog` to `ConsolidatedDialog` in the Core Functionality module.
* Renamed `DebugUtility` to `DebugUtilities` in the Core Preferences module.
* Renamed `GraphUtil` to `GraphUtilities` in the Core Arrangements module.
* Renamed `SimpleStringUtilities` in the Core Utilities module to `StringUtilities` and added new functionality.
* Renamed `StringUtilities` in the Core Utilities module to `OldStringUtilities` and deprecated it.
* Updated `HttpsConnection` in the Core Utilities module to use the UTF-8 charset by default for application/json and application/xml content types.
* Updated all references to UTF-8 to use `StandardCharsets.UTF_8`.
* Renamed `ArrangementRegistry` to `ArrangementPluginRegistry` for consistency with other plugin registry classes.
* Added ability to set custom context menu items on the `SeletableLabel` class used in the Conversation View.
* Moved resources for rendering pill buttons in `JavaFX` from the conversation view module to the visual support module so they can be used anywhere in the application.
* Renamed `AlgorithmsRegistry` to `AlgorithmPluginRegistry` for consistency with other plugin registry classes.
* Renamed references to plugins which extend `NetworkxCentralityPlugin,` `NetworkxImportancePlugin` and `NetworkxSimilarityPlugin` in the `AlgorithmPluginRegistry`. They are all now appended with `'_NX'` to differentiate them from java implementations of the same algorithms.

## 2017-02-01 Changes in February 2017
* Added `CreateCompositesFromDominantNodesPlugin`.
* Added `SetDrawFlagPlugin`.
* Added `SetVibilityAboveThresholdPlugin` which can be used to toggle the visiblity status instead.
* Added `VisibleAboveThresholdPlugin` which will update the draw flags based on whether the count of nodes has exceeded the threshold.
* Added a new module called Core Graph Utilities.
* Added `au.gov.asd.tac.constellation.graph.utilities.io.CopyGraphUtilities`.
* Added `au.gov.asd.tac.constellation.graph.utilities.io.SaveGraphUtilities`. The method `saveGraphToTemporaryDirectory` can be used to save graphs in unit tests.
* Added `au.gov.asd.tac.constellation.utilities.io.StringBuilderOutputStream` as a alternative to `java.io.StringWriter` which uses `StringBuilder` instead of `StringBuffer` as the underlying implementation. Using `StringBuilderOutputStream` in say `com.fasterxml.jackson.core.JsonFactory.createGenerator()` can avoid an `OutOfMemoryError`.
* Fixed a bug where the graph visibility above threshold was no longer working.
* Fixed a major bug with `GraphRecordStoreUtilities.getSelectedVerticesBatches()` where the selected nodes were not correctly being added to the Recordstore.
* Moved `au.gov.asd.tac.constellation.schema.analyticschema.utilities.SubgraphUtilties` to `au.gov.asd.tac.constellation.graph.utilities.SubgraphUtilties`
* Moved the `DeleteAllPlugin` and `DeleteSelectionPlugin` to `au.gov.asd.tac.constellation.core.delete`.
* Moved the Dim plugins to `au.gov.asd.tac.constellation.core.dim` in the Core Functionality module.
* Moved the `PermanentMergePlugin` to `au.gov.asd.tac.constellation.core.merge` in the Core Functionality module.
* Removed `ArrangeInComponentGridPlugin` which was a duplicate of `ArrangeComponentsInGridPlugin`
* Removed `ToggleVisibleAboveThresholdPlugin`.
* Removed undo() and redo() methods from Graph. `GraphCommits` are tied to `UndoableEdit` objects, which are managed by a Swing `UndoManager`. The manager may call undo() or redo() on these edit objects at will, noting that they run asynchornously, because the EDT may not get a lock on the graph. No Future<?> to wait upon is available for these methods, meaning that it no longer makes sense to interact with the undo manager from the Graph in a programmatic way. Reimplementing these methods is desirable, but would require that something internal to CONSTELLATION code also keeps track of the `UndoableEdit` objects and has some way of knowing when a given edit has completed its undo/redo method.
* Renamed `CorePluginRegistry.COPY_SELECTED_ELEMENTS` to `CorePluginRegistry.COPY_TO_NEW_GRAPH`.
* Renamed `HLGraph` in the Core Graph module to `SGraph`.
* Renamed `HLReadableGraph` in the Core Graph module to `SReadableGraph`.
* Renamed `HLWritableGraph` in the Core Graph module to `SWritableGraph`.
* Renamed composites package in the Core Functionality module to composite.
* Renamed dialogs package in the Core Functionality module to dialog.
* Renamed selection package in Core Arrangements to select.
* Renamed the drawing package in the Core Functionality module to draw.
* Renamed the view package in the Core Functionality module to display.
* Updated the "visual_state" attribute to be an attribute called "camera", of type "camera", that is a GRAPH rather than META attribute. A `SchemaUpdateProvider` and an `AttributeUpdateProvider` will automatically make this change when old graphs are loaded. To access the camera attribute, use `VisualConcept.Graph.CAMERA`.
    * `GraphVisualAccess.getX(vertex)` already uses this pattern. Note that as with any default values in the `VisualDefault` class, these x,y,z defaults need to be respected when interacting with the `CONSTELLATION's` visualisation framework. Higher level plugins/views are free to do whatever makes sense in the absence of x,y,z attibutes (for example arrangements would probably just throw a plugin exception).
    * In the absence of x, y, or z vertex attributes, the default visual values of these attributes are now considered to be equal to the id of the vertex. The correct pattern to get an x, y, z value in the application for visualisation purposes is:
```java
final int `xAttribute` = `VisualConcept.Vertex.X.get(readableGraph);`
final float x = `xAttribute` != `Graph.NOT_FOUND` ? `readableGraph.getFloatValue(vertexId)` : `VisualDefaults.getDefaultX(vertexId);`
```
* Updated `GraphVisualAccess` explicitly checks for null values of the Camera attribute on the graph and returns `VisualDefaults.DEFAULT_CAMERA` instead. Note that the Camera shouldn't ever really be null, but as it is possible to set it programmatically (through scripting view), it is considered safer and more convenient to prevent the Visualisation framework itself from having to deal with null cameras.

## 2017-01-01 Changes in January 2017
### Major Changes to Rendering and Event Handling
* `COSNTELLATION's` visualistion and event handling framework has been reimplemented from the ground up. Performance, stability, correctness, extensability, and the design concept underlying it have all been greatly improved. The user experience should remain mostly the same.
* There is now a separation between three main components that were previously highly coupled: event handling, visualisation, and the graph. The class `VisualManager` handles all communication between these components.
* `VisualProcessor` is an abstract base class for any component that provides a visualisation of the graph.
    * `GLVisualProcessor` is an implementation which models the old open GL renderer.
    * A lot of high level stuff in the GL Renderer has been rewritten as well, but low level stuff like the `Vector/Matrix` utility classes and the shaders themselves are mostly the same.
    * A simpler lightweight renderer (using Swing for example) could be implemented with relative ease as a subclass of `VisualProcessor`.
* `VisualAccess` is an interface that `VisualProcessors` must now use to access the graph. They are not allowed to have reference to the graph directly.
    * `GraphVisualAccess` is the default implementation for CONSTELLATION graphs.
    * Theoretically `VisualProcessors` could visualise other 'graph-like' data structures if they implement `VisualAccess`
* `InteractionEventHandler` is an interface for responding to mouse and keyboard gestures (as generated by AWT) on a CONSTELLATION graph.
    * `DefaultInteractionEventHandler` is the default implementation in CONSTELLATION. It contains code that performs a similar function to the event handling code that used to be in `GraphRenderer`.
    * `VisualAnnotator` and `VisualInteraction` are two interfaces that `InteractionEventHandler` depends on in order to help it translate gestures into graph actions/visualisations.
    * `InteractiveGLVisualProcessor` extends `GLVisualProcessor` to satisfy the `VisualAnnotator` and `VisualInteraction` interfaces so that the `DefaultInteractionEventHandler` can respond to gestures on CONSTELLATION graphs rendered in `OpenGL`.
* Updates to a `VisualProcessor` from something like the event handler arrive in the form of `VisualChange` objects that are sent to a `VisualManager` (wrapped in `VisualOperations)`.
    * The `VisualChange/VisualOperation` framework's purpose is to allow components to update the visualisation of a graph efficiently and without having to commit their changes first.
    * The previous `GraphRenderer` achieved this, but only by being highly coupled with a Graph, and it had lots of logical flaws in its processing model. The new framework is rigorous and stable by separating data from its visualisation.
    * Whilst the event handler is the primary client of this model, other components could be written to take advantage of it.
    * Animation has been rewritten to use this model. Previously they directly maniuplated specific buffers on the GL context, which meant they were highly coupled with the renderer, and could not be used by alterate visualisations.
* A few features have been removed or now behave slightly differently:
    * Animations are now slower on large graphs. They may be able to be optimised in the future but this is considered low priority.
    * Some experimental animations have been removed.
    * You can no longer interact with an animation. This may also be fixed in the future, but it would be require a decent amount of work and is currently low priority.
    * Direction indicators no longer move when the mouse cursor moves (only when you rotate/pan the graph). They should be re-implemented as an animation, which would require a reasonably simple expansion of the animation framework to cater for utilising non-graph visual operations.
    * Lines and nodes are no longer `Anti-Aliased`. The old method, however, was slow, deprecated and caused artifacts when AA was turned off in the graphics card settings. Graphs now render correctly regardless of the AA settings on the card (although currently enabling AA gives no visual improvement). `AAing` may be implemented in the future by multisampling the graph texture.
    * On large graphs, the renderer will update slightly later than the rest of the views (when creating nodes etc.). The display always took (at least) this long to update, but other views used to wait. This may be tricky to fix, but is not considered critical.
    * Note that whilst the graph will display that it is busy and prevent interaction during a write lock, the same will not occur during read locks. When a read lock is in progress, events will be queued and the display will not be updated until the read lock is released at which point all queued events will be processed in quick succession so that the event handler 'catches up'. This effect can be seen by running "Experimental > Five Second Read Lock" and then trying to rotate/pan the graph. While this looks bad in this instance, in practice due to the brevity of read locks (but also their potential to be obtained at any point in time during the possession of a write lock), holding up but not terminating the event handler's main loop is the most sensible course of action.
* Fixed all known memory leaks.
* Fixed failing unit tests.
* Fixed some dialogs fading to the back.
* Fixed the Plugin Reporter from causing `JavaFX` to use up all the memory by removing `PluginReporterPane's` after they reach `MAXIMUM_REPORT_PANES`.
* Fixed various bugs.
* Renamed the Country utility class package name from countries to geo.
* Reviewed and finalised icon set.
* Updated the format when saving a graph file to use json objects for the color and the decorations attribute.
* Double escaping strings in the decorations no longer occur.

## 2016-11-01 Changes in November 2016
* Added `JMultiChoiceComboBox` class to the Core Utilities module. This class provides a Swing alternative to `JavaFX's` `MultiChoiceComboBox`.
* Added `MarkerCache` class which manages markers on the Map View and can be looked up. This grants the Data Access View the ability to query locations from the Map View.
* Added REST API functionality for `RecordStore,` static files and icons.
* Added the ability to blend a color with an icon image on creation.
* Added the ability to delete a vertex or transaction from a `GraphRecordStore` by setting the `DELETE_KEY` key.
* Fixed the bug in `ValueInputPanes` which was causing old entry to appear after the text was modified.
    * The recent values combo was updated when a plugin was run, causing its selection model to update, which in turn caused the parameter it was managing recent values for to change right at the point of plugin execution. Temporarily disabling the listener from Recent Values -> Parameter whilst inside the `RecentValues` updating listener solved the problem.
* Removed `FreezeGraphViewPreferencePlugin` because it is only a preference change and does not need to be a plugin.
* Renamed get `GraphReadMethods.getAttributeLabel()` to `GraphReadMethods.getAttributeName()` for consistency.
* Updated `GraphRecordStoreUtilities.getVertices()` to return singleton vertices.
* Updated Python REST client which can now be downloaded.
* Updated the majority of built-in icons available to Constellation to have a more flat, iconic style with transparent backgrounds. This makes the core icon set consistent and allows us to make better use of background icons for analytic purposes.

## 2016-10-01 Changes in October 2016
* Added `LogAction` to show the CONSTELLATION logs to the user.
* Added a "Support Package" menu item under help which zips the CONSTELLATION logs.
* Added a `DataAccessState` object which currently saves the String parameter values in the "Gobal Parameters" section of the Data Access View when you press Go. This parameters are saved with the graph so that they can be loaded when the graph opens.
* Added an option for `RecordStoreServlet` to return JSON suitable for `Pandas.DataFrame.from_items()`. The `DataFrame` JSON parser is much faster.
* Added missing type qualifiers in `GraphRecordStoreUtilities` methods.
* Added support back for attr_list attribute type which were found in legacy graphs. The attr_list attribute is converted to the currently supported Graph attributes in `SimpleSchemaV1UpdateProvider`.
* Modified the `WritableGraph.flush()` method to take a boolean parameter indicating whether or not `GraphChangeListeners` will be notified.
    * The use case for this is performing a series of quick updates on the graph that new `ReadableGraphs` need to be able to see, but that views don't need to respond to - for example animations, event handling, etc. In this case, all views will still respond to the series of changes when commit() is called at the end of the `WritableGraph's` lifecycle.
* Renamed `ParameterIO` to `ParameterIOUtilities`.
* Updated `ConstellationDialog` to dispose when the `hideDialog` is called which should free up resources.

## 2016-09-01 Changes in September 2016
* Added a new Map View based on the third party libraries `'Unfolding` Maps' and `'Processing'`.
    * Maps are rendered using `OpenGL` through Processing allowing for greater performance and flexibility in what can be drawn.
    * Provides two-way interaction between the graph and the map by making use of the new generic top component framework.
    * Provides ability to add custom maps by extending the `MapProvider` class.
    * Provides an information overlay which displays the location of the mouse pointer, the current zoom level and a scale bar.
    * Provides ability to place map providers in debug mode by overriding `MapProvider.isDebug`. This will extend the information overlay to also provide debug information.
    * Provides support for point, line, polygon and multi markers. Shape-based markers can be added to the graph by inserting `GeoJSON` into the `'Geo.Shape'` attribute. You can build `GeoJSON` for `'Geohash'` type nodes using `Geohash.getGeoJSON`.
    * Currently limited to rendering maps in the Web Mercator projection only.
* Added `SchemaElementType` class as common base class for the `SchemaVertexType` and `SchemaTransactionType` classes.
* Added a REST API. Initially this allows a `RecordStore` to be added to the active graph.
* Added a `ScriptingAction` lookup to allow more actions to be added to the Scripting view Actions drop-down menu.
* Fixed various bugs.
* Renamed `FeedbackHandler` to `SupportHandler` and changed the menu name from "Feedback..." to "Support"
* Renamed `IconManager.getIconObjects` to `IconManager.getIcons`.
* Updated `SaveResultsFileWriter.writeRecordStore` to be memory efficient which fixes a `java.lang.OutOfMemoryError` exception and removed `SaveResultsFileWriter.write`.
* Updated plugins to provide their own arrangements after being run by overriding `RecordStoreQueryPlugin.completionArrangement()`. By default any `RecordStoreQueryPlugin` will now finish with an Grid arrangement (which is fast). This is a breaking change which replaces `RecordStoreQueryPlugin.arrangeOnCompletion()`.
* Updated some Alert dialogs to use the Netbeans `DialogDisplayer` API to enforce modality.
* Updated the internal web server to listen on only the loopback address instead of all addresses, and has a default port instead of being dynamically assigned.

## 2016-08-01 Changes in August 2016
* Added Analytic View v2 framework.
    * Any plugin can now be used as an analytic using the `AnalyticPlugin` class.
    * Pre-canned questions are now extensible using the `AnalyticQuestion` class.
    * Both internal and graph visualisations are now extensible using the `InternalVisualisation` and `GraphVisualisation` classes respectively.
    * Note that adding new analytics may require the definition of a new result type using the `AnalyticResult` class, as well as the construction of an `AnalyticTranslator` class to translate between your result and any visualisations you wish to enable.
* Added `IntegerObjectAttributeDescription` to handle integer type attributes which could also be null.
* Added generic `JavaFxTopComponent` and `ListeningTopComponent` classes to abstract away the creation of new views in CONSTELLATION.
* Assigned names to common threads to assist with debugging.
* Fixed various bugs.
* Fixed various performance enhancements to type lookups.
* Improved the type hierarchy used by the Analytic dominance calculator.
* Moved `au.gov.asd.tac.constellation.graph.GraphChangeEvent` to `au.gov.asd.tac.constellation.graph.monitor.GraphChangeEvent`.
* Moved `au.gov.asd.tac.constellation.graph.GraphChangeListener` to `au.gov.asd.tac.constellation.graph.monitor.GraphChangeListener`.
* Moved utilities for interacting with schemas from the `SchemaFactory` class to the `SchemaFactoryUtilities` class.
* Removed `SchemaFactory.getPosition` in favour of using a `ServiceProvider` position annotation.
* Removed the `CoreExtFx` module.
* Renamed `SimpleSchemaFactory.SIMPLE_SCHEMA_NAME` to `SimpleSchemaFactory.SIMPLE_SCHEMA_ID`.
* Renamed arrow icons from UP to `ARROW_UP,` DOWN to `ARROW_DOWN` etc.
* Replaced `ControlsFX` dialogs with `JDK's` Alert class.
* Updated module short and long descriptions.
* Updated platform to use Java8u92 and Netbeans 8.0.2
* Updated regular expressions used for the Phone Number, Email `IPv6` Address, Country and Geohash types.
* Updated various menu item positions.

## 2016-07-01 Changes in July 2016
* Added "Templates" which allow users to save multiple custom visualisations. Templates are essentially constellation files in disguise - however only the graph attributes are saved, no graph element data.
    * Menu items (including icons) have been added to allow easy creation of graphs from templates, saving templates, and management of templates.
    * Management of templates allows templates to be deleted, and also set as the default graph to open when the user selects New Graph (or hits `control+N)`.
* Added `HttpsUrlConnection` class, a builder pattern to create a `HttpsUrlConnection` with sensible defaults like using GZIP compression and the user agent string set to 'CONSTELLATION'.
* Added `HttpsUtilities` class, a utility class to safely retrieve streams from a `HttpsUrlConnection`.
* Added `ObjectAttributeDescriptions` class which allows you to quickly define an attribute description for any attribute backed by a class extending Object.
* Added a lot of Javadocs and fixed Javadoc warnings.
* Added org.apache.poi and org.apache.commons.lang as dependencies.
* Added the `GraphLabels` and Decorators classes for specifying labels and decorators on a graph.
* Added the ability for graph attributes to provide an attribute merger so that you can decide what happens when attributes merge.
* Fixed memory leak in Data Access View.
* Fixed minor bugs relating to attributes, including correctly saving and loading default values for icon attributes, and fixing the previously non-functioning 'set default value' option when creating/modifying a new attribute in the attribute editor.
* Fixed various bugs.
* Moved some preferences from the `ApplicationPreferenceKeys` to `DebuggingPreferenceKeys`.
* Removed ability to set default values for visual attributes through preferences in favour of the new template system. The changes have been explained in a what's new entry to avoid user confusion.
* Removed bespoke editors such as "Edit > Labels" in favour of using the streamlined approach provided by the attribute editor.
* Removed the `CorePluginGuide` module.
* Renamed `VisualConcept.TransactionAttribute.COLOR_REFERENCE` to `VisualConcept.GraphAttribute.TRANSACTION_COLOR_REFERENCE`.
* Renamed `VisualConcept.VertexAttribute.COLOR_REFERENCE` to `VisualConcept.GraphAttribute.NODE_COLOR_REFERENCE`.
* Renamed all attribute name constants e.g. `HierarchicalState.ATTR_NAME` renamed to `HierarchicalState.ATTRIBUTE_NAME`.
* Renamed package `au.gov.asd.tac.constellation.attributeeditor.handler` to `au.gov.asd.tac.constellation.attributeeditor.editors`.
* Renamed package `au.gov.asd.tac.constellation.attributeeditor.handlerimplementation` to `au.gov.asd.tac.constellation.attributeeditor.editors.operations`.
* Renamed the `PreferenceKeys` class to `ApplicationPreferenceKeys`.
* Renamed the Rule class to `QualityControlRule`.
* Updated `StringUtilities` class to streamline the serialisation of the reworked visual attributes such as labels and decorators.
* Updated `UpdateProvider` class to convert from old graphs to new graphs have been included (meaning that the old graph labels and decorators framework still exists in a compatibility package).
* Updated various menu item positions.
* Updated visual attributes (and visual properties previously not exposed as attributes) so they can be used as regular graph attributes.

## 2016-06-01 Changes in June 2016
* Fixed a dormant graph locking bug.
* Fixed various bugs.
* Improved Schema API.
    * The way in which graph schemas are created and controlled within CONSTELLATION has been overhauled, resulting in a more consolidated, and overall simpler API.
    * The most notable change is the introduction of "Schema Concepts" which collect related attributes, vertex types and transaction types into conceptual groups which can then be registered to a schema. Schema concepts will replace "Attribute Providers", "Vertex Type Providers", and "Transaction Type Providers" and are now hierarchical by default, making it easier to extend an existing concept.
    * Other changes include the simplification of "Schema" and "Schema Factory", and new utility classes for interacting with schema concepts, vertex types and transaction types. In addition to this, we also now have a new convention where schemas should no longer extend each other, but rather inheritance should be limited to schema concepts.
* Improved performance of `IconManager` and added new icons, `BAGEL_BLUE,` `BAGEL_GREY` and CHART.
* Improved the Scripting View API by adding support for LINK and EDGE types.
* Moved the `WhatsNewProvider` from `au.gov.asd.tac.constellation.core.tutorial.whatsnew` to `au.gov.asd.tac.constellation.core.whatsnew`.
* Updated `CoreImportExport` now using Apache Commons CSV to parse CSV files.

## 2016-05-01 Changes in May 2016
* Added a new module called `CoreMapView` which contains the Map View framework.
* Added versioning to attribute description classes.
* Fixed various bugs.
* Fixed a dormant graphics bug.
* Improved the `Rule.executeRule` method by forcing it to take a copy of the graph.
* Renamed the `ResetPlugin` class to `ResetViewPlugin`.

## 2016-02-01 Change in February 2016
* Added an icons API so that developers can add custom icons programmatically using the `IconProvider` class.<|MERGE_RESOLUTION|>--- conflicted
+++ resolved
@@ -1,15 +1,10 @@
 # Constellation Changes
 
-<<<<<<< HEAD
 ## 2020-05-01 Changes in May 2020 
 * Added feedback for delimiter import
 * Changed ImportController's processImport function to return the list of files it has imported.
 * Fixed a bug effecting the histogram scrolling
-=======
-## 2020-05-01 Changes in May 2020
-* Fixed a bug effecting the histogram scrolling.
 * Fixed a bug preventing v1 graphs from being open.
->>>>>>> ec34cab4
 
 ## 2020-04-01 Changes in April 2020
 * Added search feature to Table View Column Selection.
