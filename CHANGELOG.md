# Constellation Changes

<<<<<<< HEAD
## 2020-05-01 Changes in May 2020 
* Added feedback for delimiter import
* Changed ImportController's processImport function to return the list of files it has imported.
* Fixed a bug effecting the histogram scrolling
=======
## 2020-05-01 Changes in May 2020
* Fixed a bug effecting the histogram scrolling
* Changed parameter types for `OverviewPanel.setExtentPOV()` from longs to doubles.
* Fixed a bug effecting the histogram scrolling.
>>>>>>> 2cd34cd3
* Fixed a bug preventing v1 graphs from being open.
* Updated the `constellationapplication/netbeans-runner` docker image to `11.3.2` to include `python3` so that automation can be done via the `build-zip.sh` script in `constellation-app/constellation-applications`

## 2020-04-01 Changes in April 2020
* Added search feature to Table View Column Selection.
* Added `functions.sh` to reuse common utility methods. This can be used by scripts related to Travis.
* Added Layers view to the Experimental views tab.
* Added `RenderablePriority` enum to `GLRenderable` to house the constants that sat in that class.
* Added `VisualPriority` enum to `VisualOperation` to house the constants that sat in that class.
* Added `DoubleAttributeDescription`, `DoubleAttributeInteraction`, `DoubleEditorFactory` and `DoubleIOProvider` to support high precision numbers in attributes.
* Added `DoubleObjectAttributeDescription`, `DoubleObjectAttributeInteraction`, `DoubleObjectEditorFactory` and `DoubleObjectIOProvider` as a nullable alternative to the double attribute type.
* Added `ShortAttributeDescription`, `ShortAttributeInteraction`, `ShortEditorFactory` and `ShortIOProvider` to support numbers with lower memory usage in attributes.
* Added `ShortObjectAttributeDescription`, `ShortObjectAttributeInteraction`, `ShortObjectEditorFactory` and `ShortObjectIOProvider` as a nullable alternative to the short attribute type.
* Added `ByteAttributeDescription`, `ByteAttributeInteraction`, `ByteEditorFactory` and `ByteIOProvider` to support numbers with lower memory usage in attributes.
* Added `ByteObjectAttributeDescription`, `ByteObjectAttributeInteraction`, `ByteObjectEditorFactory` and `ByteObjectIOProvider` as a nullable alternative to the byte attribute type.
* Added `obfuscate()` to `PasswordObfuscator`.
* Removed the container image to build the NetBeans 8 version of Constellation.
* Removed `getSearchString()`, canBeImported()` and `ordering()` from `AttributeDescription` and any implementing classes.
* Removed `datetime` parameter from `makeDateTimesEven()` in `ZonedDateTimeAxis` as this was not needed.
* Removed `boxBlurF()` and `boxBlurFF()` from `GaussianBlur` as their implementation was simple enough to be added straight to where they called from.
* Renamed `getTags()` in `GraphReport` to `getUTags()` to match field the function was getting.
* Renamed `getChildReports()` in `PluginReport` to `getUChildReports()` to match field the function was getting.
* Renamed `equal()` in `NativeAttributeType` to `equalValue()` to avoid confusion with `Object.equals()`.
* Renamed `PasswordKey` to `PasswordSecret` and added `getIV()` to the class.
* Renamed `DefaultPasswordKey` to `DefaultPasswordSecret` to mirror above change.
* Updated the container used to build Constellation on Travis to `11.3.1` which fixes the issue of no code coverage being reported in SonarQube.
* Updated the java source detected by SonarQube to check for Java 11.
* Updated `build.xml` and `.travis\build-zip.sh` with support for MacOSX and a temporary hardcoding of version numbers.
* Updated `deobfuscate()` in `PasswordDeobfuscator` to now return a String instead of a CharSequence.


## 2020-03-01 Changes in March 2020
* Added new module Core View Framework containing `AbstractTopComponent` and other related classes.
* Added new module Core Plugin Reporter to separate it from the plugin framework.
* Added new module Core Named Selections to break it out of Core Functionality.
* Added new module Core Attribute Calculator to separate it from the Scripting View.
* Added `AnalyticSchemaPluginRegistry` to Core Analytic Schema
* Added `VisualGraphPluginRegistry` to Core Visual Graph
* Fixed a logic bug with `GraphRendererDropTarget` preventing graph droppers from every running.
* Moved `VisualConcept` to the Core Visual Schema module.
* Moved `BBoxf` and `BBoxd` to the Core Visual Graph module.
* Moved `SimpleGraphOpener` and `SimpleGraphTopComponent` to the Core Graph Node module.
* Moved `VisualGraphOpener` and `VisualGraphTopComponent` to the Core Interactive Graph module.
* Moved `AttributeSelectionPanel` to Core Graph Utilities module.
* Moved `DragAction` to Core Visual Graph module.
* Moved a number of plugins out of Core Functionality into other modules to better reflect their purpose.
* Removed the `build-zip` stage from Travis as it wasn't being used.
* Removed the Core Visual Support module by merging it with Core Utilities.
* Renamed base package of Core Visual Schema to `au.gov.asd.tac.constellation.graph.schema.visual`.
* Renamed base package of Core Analytic Schema to `au.gov.asd.tac.constellation.graph.schema.analytic`.
* Renamed base package of Core Plugin Framework to `au.gov.asd.tac.constellation.plugins`.
* Renamed base package of Core Algorithms to `au.gov.asd.tac.constellation.plugins.algorithms`.
* Renamed base package of Core Arrangements to `au.gov.asd.tac.constellation.plugins.arrangements`.
* Renamed base package of Core Import Export to `au.gov.asd.tac.constellation.plugins.importexport`.
* Renamed `InteractivePluginRegsitry` to `InteractiveGraphPluginRegistry`.
* Renamed `IoProgressHandle` to `HandleIoProgress`.
* Renamed `Decorators` to `VertexDecorators` and moved to Core Visual Schema module.
* Updated Core Visual Schema with all attribute classes relevant to it.
* Updated Core Analytic Schema with all attribute classes relevant to it.
* Updated the Core Web Server module with a complete rewrite regarding adding REST services.
* Updated the REST API with a major refactor.
* Updated the `README.MD` instructions to explain the NetBeans 11 installation workaround.
* Updated the Travis run image to use NetBeans 11.3 and include the workaround for NetBeans 11.

## 2020-02-01 Changes in February 2020
* Fixed a bug which now ensures that overriding a transaction direction using `GraphRecordStoreUtilities.DIRECTED_KEY` persists with the Type.
* Updated JOGL to 2.4.0 to assist in migration to JDK11. The new JOGL jars are hosted as third-party dependencies on GitHub until available on maven.
* Renamed `NodeGraphLabelsEditorFactory` to `VertexGraphLabelsEditorFactory`.
* Renamed `SupporPackageAction` to `SupportPackageAction` to fix a spelling typo.

## 2020-01-01 Changes in January 2020
* Added `LabelFontsOptionsPanel` to allow setting of fonts rendered on the graph through the UI.
* Added `ConstellationLabelFonts` interface to allow programmatic specification of default label fonts.

## 2019-12-01 Changes in December 2019
* Added method `suppressEvent(boolean, List<>)` to `PluginParameter` which allow setting of properties/options without firing change events.
* Moved `CoreUtilities` in the Core Functionality module to `PreferenceUtilites` in the Core Utilities module.
* Renamed `ArcgisMap` Provider to `EsriMapProvider`.
* Updated `EsriMapProvider` to support both regular tile-based services, as well as image export. This can be specified by overriding the new `getMapServerType` method.

## 2019-11-01 Changes in November 2019
* Remove deprecated jai libraries.

## 2019-10-01 Changes in October 2019
* Added `DevOpsNotificationPlugin` to Core Functionality to track messages from plugins for developers and administrators attention. This is only going to be useful if you have setup a `ConstellationLogger` that sends information to a database or elastic search.
* Fixed a bug with the Restful service caused by multiple servlet libraries used that created a clash.

## 2019-08-01 Changes in August 2019
* Added `BrandingUtilities` to Core Utilities to maintain the application name "Constellation".
    * You can set the command line argument `constellation.environment` with a label and it will appear in the title. For instance, this could be used to distinguish "Development", "QA" and "Production" versions.
* Added `PluginParameters.hasParameter()` to the Core Plugin Framework module as a convenient way to check if a parameter exists.
* Fixed a Null Pointer Exception when selecting Circle arrangements.
* Fixed the `GitHub` url used by Help -> Submit a ticket.
* Removed several unused dependencies, including JOGL, JTS, `OpenCSV,` Trove4j, `JScience,` and `XML-APIs`.
* Renamed `ConstellationLogger.ApplicationStart` to `ConstellationLogger.ApplicationStarted,` `ConstellationLogger.ApplicationStop` to `ConstellationLogger.ApplicationStopped,` `ConstellationLogger.PluginStart` to `ConstellationLogger.PluginStarted` and `ConstellationLogger.PluginStop` to `ConstellationLogger.PluginStopped`.
* Updated several dependencies to the latest versions, including Geotools, Jetty, Apache Commons, Jackson, `RSyntaxArea,` Google Guava, Apache POI, EJML, Processing, Jython, and `SwingX`.
* Updated `ConstellationLogger` with new methods `viewStarted,` `viewStopped` and `viewInfo` to support logging of Views.
* Updated `DefaultConstellationLogger` with a VERBOSE flag to switch between no-op and logging to standard out.
* Updated `AbstractTopComponent` to log when the view is opened, closed, showing, hidden, activated and deactivated.

## 2019-06-01 Changes in June 2019
* Added a `Content.URL` attribute to represent a URL link in the `ContentConcept`.
* Fixed a lot of compile warnings related to Java generics and `PluginParameters` usage.
* Removed `ConstellationSecurityProvider.getPriority` as it duplicated functionality of (and conflicted with) the lookup system.
* Removed `OldStringUtilities` and merged the required methods to `StringUtilities`.

## 2019-05-01 Changes in May 2019
* Fixed a bug with `SchemaVertexTypeUtilities` and `SchemaTransactionTypeUtilities` not respecting overridden types.
* Removed MODIFIED icon from `UserInterfaceIconProvider`.
* Removed STARS and CONSTELLATION icons from `AnalyticIconProvider`.
* Updated CHART icon in `AnalyticIconProvider`.
* Updated `RestClient` in the Core Utilities module with a minor refactor and support for posting bytes.
* Updated `SchemaFactory` with `getIconSymbol` and `getIconColor` methods to allow for more customisable icons. Graph icons will now be made up of a symbol on top of a colored square background much like how vertices on a graph are represented.
* Updated the font used by the renderer from Arial Unicode MS to Malgun Gothic due to licensing restrictions with the Arial font resulting it from no longer being installed on Windows by default.

## 2019-04-01 Changes in April 2019
* Renamed `NodeGraphLabelsAttributeDescription,` `NodeGraphLabelsAttributeInteraction,` and `NodeGraphLabelsIOProvider` to `VertexGraphLabelsAttributeDescription,` `VertexGraphLabelsAttributeInteraction,` and `VertexGraphLabelsIOProvider` for consistency.
* Updated the `SchemaAttribute.ensure()` method to create the attribute if it does not exist by default. This fixes a number of plugins that failed if the attribute was not defined.
* Updated `SimpleEditPlugin.edit()` method to be abstract as it doesn't make sense to have an edit plugin without any editing occurring.

## 2019-03-01 Changes in March 2019
* Added 23 new country flag icons.
* Added Arrange by Node Attribute to combine the function of Arrange by Group and Arrange by Layer into a single plugin.
* Added an `updateParameters` method to `au.gov.asd.tac.constellation.views.histogram.formats.BinFormatter` for Histogram View `BinFormatters` to use.
* Fixed how `ConstellationIcon` was building and caching icons and images resulting in a major performance improvement and reduced memory usage.
* Updated `Ctrl+Backspace` to do nothing so that pressing it in a text area on a docked window won't cause it to minimize.

## 2019-02-01 Changes in February 2019
* Added a new interface called `DataAccessPreQueryValidation` to check before running Data Access View queries.

## 2019-01-01 Changes in January 2019
* Added Enrichment to the `DataAccessPluginCoreType` class.
* Moved `au.gov.asd.tac.constellation.analyticview` to `au.gov.asd.tac.constellation.views.analyticview`.
* Moved `au.gov.asd.tac.constellation.attributeeditor` to `au.gov.asd.tac.constellation.views.attributeeditor`.
* Moved `au.gov.asd.tac.constellation.conversationview` to `au.gov.asd.tac.constellation.views.conversationview`.
* Moved `au.gov.asd.tac.constellation.core` to `au.gov.asd.tac.constellation.functionality`.
* Moved `au.gov.asd.tac.constellation.core.dependencies` to `au.gov.asd.tac.constellation.dependencies`.
* Moved `au.gov.asd.tac.constellation.dataaccess` to `au.gov.asd.tac.constellation.views.dataaccess`.
* Moved `au.gov.asd.tac.constellation.display` to `au.gov.asd.tac.constellation.visual.opengl`.
* Moved `au.gov.asd.tac.constellation.find` to `au.gov.asd.tac.constellation.views.find`.
* Moved `au.gov.asd.tac.constellation.histogram` to `au.gov.asd.tac.constellation.views.histogram`.
* Moved `au.gov.asd.tac.constellation.interactivegraph` to `au.gov.asd.tac.constellation.graph.interaction`.
* Moved `au.gov.asd.tac.constellation.mapview` to `au.gov.asd.tac.constellation.views.mapview`.
* Moved `au.gov.asd.tac.constellation.qualitycontrol` to `au.gov.asd.tac.constellation.views.qualitycontrol`.
* Moved `au.gov.asd.tac.constellation.scatterplot` to `au.gov.asd.tac.constellation.views.scatterplot`.
* Moved `au.gov.asd.tac.constellation.schemaview` to `au.gov.asd.tac.constellation.views.schemaview`.
* Moved `au.gov.asd.tac.constellation.scripting` to `au.gov.asd.tac.constellation.views.scripting`.
* Moved `au.gov.asd.tac.constellation.tableview` to `au.gov.asd.tac.constellation.views.tableview`.
* Moved `au.gov.asd.tac.constellation.timeline` to `au.gov.asd.tac.constellation.views.timeline`.
* Moved `au.gov.asd.tac.constellation.visualgraph` to `au.gov.asd.tac.constellation.graph.visual`.
* Moved `au.gov.asd.tac.constellation.visualsupport` to `au.gov.asd.tac.constellation.visual`.
* Moved `au.gov.asd.tac.constellation.webview` to `au.gov.asd.tac.constellation.views.webview`.
* Moved private classes that implemented `ParameterValue` to public classes to resolve the problem of not being able to set values from a script. These include `AnalyticAggregatorParameterValue,` `SpatialReferenceParameterValue,` `ElementTypeParameterValue` and `GraphAttributeParameterValue`.
* Renamed `Plugin.getOverriddenPlugin` to `Plugin.getOverriddenPlugins` in the Core Plugin Framework module which is a breaking change.
* Updated `GraphWriteMethods` to include a version of `addTransaction` that accepts a transaction ID.
* Updated `PermanentMergeAction` to run in it's own thread (rather than the EDT).
* Updated structure of Merge Transactions Plugin to allow for more merge by types.

## 2018-12-01 Changes in December 2018
* Added validation check to `Date-Time` Range Global Parameter in Data Access View.
* Added validation check to numeric parameters in plugins accessed from Data Access View.
* Added plugin `CopyCustomMarkersToGraph` to generate nodes on your graph from custom markers in the Map View.
* Fixed some performance issues in the conversation view.
* Updated `MarkerCache` with functions to build and style markers from the graph, allowing this functionality to be used outside of the Map View.
* Updated `MarkerUtilities` with `generateBoundingBox` method.
* Updated `ConstellationAbstractMarker` with `getRadius` method.

## 2018-11-01 Changes in November 2018
* Moved the `getOverriddenPlugin` method from the `DataAccessPlugin` class to the Plugin class. This technically allows the ability for any plugin to be overridden. Note that the current implementation pattern is to call a plugin from a registry and this would need to be modified before plugin calls from `PluginExecutor` could be overridden.
* Removed `MultiScoreResult` fromt he analytic view - all score based analytics now use `ScoreResult` and support multiple scores by default.
* Renamed `IconProvider` to `ConstellationIconProvider`
* Renamed `GlobalCoreParameters` to `CoreGlobalParameters`
* Renamed all plugin parameter id references from `\*_PARAMETER` to `\*_PARAMETER_ID`

## 2018-10-01 Changes in October 2018
* Added the `overridenType` property to `SchemaElementType,` and removed it from `SchemaVertexType` and `SchemaTransactionType`.
* Fixed a performance issue in `SchemaElementType.toString()` by pre computing the hierarchy on initialisation. `SchemaElementType.getHierachy()` is a slow method and was being called too many times. The performance improvement has made it about 1.7 times faster to load, save and work with graphs.
* Fixed the views that have not been upgraded to the new View Framework to have the font size applied to the Top Component on load.
* Updated `SchemaElementType.isSubTypeOf` to take overridden types into account.

## 2018-09-01 Changes in September 2018
* Added a new plugin to open a url in a browser called `OpenInBrowserPlugin` that is available in Core Functionality.
* Added a new plugin to send to an email client called `SendToEmailClientPlugin` that is available in Core Functionality.
* Renamed `SchemaAttribute.getFormatContext` to `SchemaAttribute.getFormat`.
* Updated `PlaceholderUtilities` with support for collapsing placeholders using the standard graph API.

## 2018-08-01 Changes in August 2018
* Added functionality to cache icons.
* Fixed a bug in the Analytic schema factory which was not correctly applying the schema rules to complete the vertex.
* Fixed a memory leak introduced by the `FPSRenderable` class.
* Fixed a performance issue with the Table View by moving work off the EDT.

## 2018-07-01 Changes in July 2018
* Added `AnalyticConcept.VertexType.USER_NAME`.
* Added Subdivision enum containing country subdivisions (currently incomplete).
* Added `TemporalFormattingUtilties` to the Core Utilities module.
* Added an `IpAddressUtilities` class to the Core Utilities module.
* Fixed a performance issue with `JDropDownMenu` in the Core Utilities module moving the `actionPerformed` work into its own thread.
* Fixed the spelling of public constants and comments that incorrectly spelt separator in various modules.
* Renamed `AnalyticConcept.VertexType.HOSTNAME` to `AnalyticConcept.VertexType.HOST_NAME`.
* Renamed `GeospatialUtilities` to Distance and moved `HaversineUtilities` to `Distance.Haversine`.
* Renamed `ShapeUtilities` to Shape, `MgrsUtilities` to Mgrs and `GeohashUtilities` to Geohash.
* Updated Country enum to align with the latest version of ISO 3166-1.
* Updated the copyright to Apache Version 2.0 with the Australian Signals Directorate being the License owner.

## 2018-06-01 Changes in June 2018
* Added a `RestClient.postWithJson()` to allow you to post your own json string in the Core Utilities module.
* Added plugins `CreateVertexTypePlugin` and `CreateTransactionTypePlugin` to allow REST clients to create custom types.
* Fixed `PluginParameters` to use `ColorValue` instead of Color. This caused a cascade of fixes in other classes.
* Fixed a bug with the spanning tree algorithm which was preventing it from creating a nraduis attribute.
* Renamed `ColorValue` to `ConstellationColor` to make it clearer what it should be used for and to avoid conflicts with external classes.
* Renamed `TemporalFormatting.DATE_TIME_FORMATTER` to `TemporalFormatting.UTC_DATE_TIME_FORMATTER` and `TemporalFormatting.DATE_TIME_WITH_MILLISECONDS_FORMATTER` to `TemporalFormatting.UTC_DATE_TIME_WITH_MILLISECONDS_FORMATTER` in the Core Utilities module. These `DateTimeFormatter` constants are now build using the `DateTimeFormatterBuilder` ensuring they convert dates to UTC correctly.
* Updated the support package generation to ignore the heapdump file as it is likely to be several gigabytes in size.

## 2018-05-01 Changes in May 2018
* Added `FilterPlugin` to the Core Data Access View module.
* Added `PasswordParameterType` into the Core Plugin Framework module. This change has also removed the capability of `StringParameterType` to support passwords.
* Added strict `DateTimeFormatter's` based on `DateTimeFormatter.ISO_INSTANT` to the `TemporalFormatting` class in Core Utilities.
* Fixed a performance issue by reducing the amount of "Find State" saves made to the graph as it's causing graph write lock contention for a trivial GUI state that will be already covered when you run a search, switch graphs or save the graph.
* Fixed an issue handling invalid Glyphs.
* Fixed some performance issues with the Map View.
* Removed deprecated methods being `PluginGraph.executePluginLater,` `PluginGraph.executePluginNow` and `PluginGraph.updateGraph`.
* Renamed Plugin.id to `Plugin.ID`
* Updated JOGL to 2.3.2 and Processing to 3.3.6 to resolve `OpenGL` issues with the Map view.
* Updated default node and transaction colors in order to ensure overlay colors stand out more.
* Updated default node z2 value.
* Updated password obfuscation to use a service lookup to get the key. To use it implement `PasswordKey` in the Core Security module.

## 2018-04-01 Changes in April 2018
* Added New Nebula into th `Experimental->Tools` menu
* Added an FPS counter `OpenGL` renderer that can be enabled from the Debug preference tab.
* Added new `MatrixUtilities` class for constructing useful matrices from a graph.
* Added simple icon shaders for rendering basic icons on the graph.
* Removed the REST API endpoints /forward (forwarding a request to another HTTP server), /resources (offering embedded web resources), and /static (serving resources from a specified local directory) have been removed.
* Renamed `ApplicationPreferenceKeys.DEFAULT_FREEZE_GRAPH_VIEW` to `ApplicationPreferenceKeys.FREEZE_GRAPH_VIEW_DEFAULT` in the Core Preferences module.
* Renamed `SharedDrawable.getIconShader` to `SharedDrawable.getVertexIconShader` to differentiate it from `SharedDrawable.getSimpleIconShader`.
* Updated Core Web Server code so the workings out of the web servlets into separate `\*Impl.java` classes. This makes the workings transport independent, in preparation for adding a `non-HTTP` transport. In theory, there should be no change in functionality.
* Updated the Core Web Server module to add a filesystem REST transport.
* Updated the constructor for Decorators to expect its parameters in a clockwise order: north-west, north-east, south-east, south-west.
* Updated the various `\*Preference` panels to follow and more of an MVC pattern.

## 2018-03-01 Changes in March 2018
* Added `FactColorTranslator` and `FactToSizeTranslator` to the Core Analytics View module.
* Added `FirstAnalyticPlugin` to the Core Analytics View module.
* Added `FirstFactAggregator` in the Core Analytics View module.
* Added a new attribute called `isLabel` to `SchemaAttribute` in the Core Graph Module with the intention of allowing the schema to decide if the attribute should appear as a `GraphLabel` on a vertex or transaction.
* Added a new `isLabel` and `isDecorator` attributes to `SchemaAttribute` with the intention of allowing the schema to decide if the attribute should appear as a `GraphLabel` or Decorator on a vertex or transaction.
* Added equivalent method to `SchemaAttribute` allowing you to compare with an Attribute object.
* Renamed `ClusterAggregator` to `FirstClusterAggregator` in the Core Analytics View module.
* Renamed `MultiScoreResult.getUniqueNames` to `MultiScoreResult.getUniqueScoreNames` in the Core Analytics View module.
* Renamed `MultiScoringAnalyticPlugin` to `MultiScoreAnalyticPlugin` in the Core Analytics View module.
* Renamed `PluginRegistry.getPluginNames` to `PluginRegistry.getPluginClassNames`.
* Renamed `ScoringAnalyticPlugin` to `ScoreAnalyticPlugin` in the Core Analytics View module.
* Renamed `getLabel` to `getName` and `getType` to `GetAttributeType` for the Attribute class.
* Renamed the get_pos(g) method to get_nx_pos(g) in the constellation_client provided with the REST API.
* `SchemaFactory.ensureAttribute` now takes a boolean specifying whether the attribute should be created even if it is not registered to that schema. Similarly, `SchemaAttribute.ensure` provides this option.

## 2018-02-01 Changes in February 2018
* Fixed memory leaks with the `ListeningTopComponent` and `TimelineTopComponent`.
* Renamed `COLOR_BLAZE` in the `CorePluginRegistry` to `ADD_CUSTOM_BLAZE`.
* Updated entries within the Tools and Experimental menu.
* Updated `ListeningTopComponent` to allow for the update and removal of change handlers.
    * `addAttributeChangeHandler` was renamed to `addAttributeValueChangeHandler`.
    * `addGlobalChangeHandler,` `addStructureChangeHandler,` `addAttributeCountChangeHandler` and `addAttributeValueChangeHandler` now return the Monitor objects associated with that handler.
    * `updateGlobalChangeHandler,` `updateStructureChangeHandler,` `updateAttributeCountChangeHandler` and `updateAttributeValueChangeHandler` have been added to allow modification to the behaviour of a handler.
    * `removeGlobalChangeHandler,` `removeStructureChangeHandler,` `removeAttributeCountChangeHandler` and `removeAttributeValueChangeHandler` have been added to allow removal of a handler.
    * `removeIgnoredEvent` has been added to allow removal of an ignored event.

## 2017-12-01 Changes in December 2017
* Added forward slash (/) to the list of special characters to escape in `LuceneUtilities` in the Core Utilities module.
* Removed extra `FindStatePlugin` calls from the `ColorCriteriaPanel` which will help reduce unnecessary write locks on the graph and reduce overall threads being forked.

## 2017-11-01 Changes in November 2017
* Added `MultiplexityAnalytic` and `WeightAnalytic` plugins and analytics.
* Added `SnaConcept.Transaction.MULTIPLEXITY` to the Core Algorithms module.
* Renamed `SnaConcept.GRAPH.GRAPH_DENSITY` to `SnaConcept.GRAPH.DENSITY` in the Core Algorithms module.

## 2017-10-01 Changes in October 2017
* Added `GraphNodePluginRegistry` in the Core Graph Node module.
* Added `JSingleChoiceComboBoxMenu` as a single choice alternative to `JMultiChoiceComboBoxMenu`.
* Added `LuceneUtilities` to the Core Utilities module.
* Added `SeparatorConstants` to the Core Utilities module.
* Added more attributes to `ContentConcept` in the Core Analytic Schema.
* Fixed a bug where the singleton type was not being used when loading a graph.
* Fixed a bug with the `WorkflowQueryPlugin` which was removing the graph attributes after a batched run completed.
* Moved `NewDefaultSchemaGraphAction` from the Core Simple Schema module to the Core Graph Node module.
* Moved `NewExperimentalSchemaGraphAction` from the Core Simple Schema module to the Core Graph Node module.
* Moved `NewSchemaGraphAction` from the Core Simple Schema module to the Core Graph Node module.
* Moved `au.gov.asd.tac.constellation.algorithms.geospatial.Geohash` in the Core Utilities module to `au.gov.asd.tac.constellation.utilities.geospatial.GeohashUtilities`
* Moved `au.gov.asd.tac.constellation.algorithms.geospatial.Haversine` in the Core Utilities module to `au.gov.asd.tac.constellation.utilities.geospatial.HaversineUtilities`
* Moved `au.gov.asd.tac.constellation.core.opener.SimpleGraphTopComponent` to `au.gov.asd.tac.constellation.core.visual.SimpleGraphTopComponent`.
* Moved `au.gov.asd.tac.constellation.core.visual.SaveAsAction` in the Core Functionality module to `au.gov.asd.tac.constellation.core.save.SaveAsAction`.
* Moved `au.gov.asd.tac.constellation.graph.file.GraphOpener` in the Core Graph File to `au.gov.asd.tac.constellation.graph.file.opener.GraphOpener`.
* Moved `au.gov.asd.tac.constellation.graph.file.autosave.AutosaveUtilities` in the Core Graph File module to `au.gov.asd.tac.constellation.graph.file.save.AutosaveUtilities`.
* Moved `au.gov.asd.tac.constellation.schema.simpleschema.plugins.LoadTemplatePlugin` from the Core Simple Schema to `au.gov.asd.tac.constellation.graph.node.templates.LoadTemplatePlugin` in the Core Graph Node module.
* Moved `au.gov.asd.tac.constellation.schema.simpleschema.plugins.ManageTemplatesAction` from the Core Simple Schema to `au.gov.asd.tac.constellation.graph.node.templates.ManageTemplatesAction` in the Core Graph Node module.
* Moved `au.gov.asd.tac.constellation.schema.simpleschema.plugins.ManageTemplatesPlugin` from the Core Simple Schema to `au.gov.asd.tac.constellation.graph.node.templates.ManageTemplatesPlugin` in the Core Graph Node module.
* Moved `au.gov.asd.tac.constellation.schema.simpleschema.plugins.SaveTemplateAction` from the Core Simple Schema to `au.gov.asd.tac.constellation.graph.node.templates.SaveTemplateAction` in the Core Graph Node module.
* Moved `au.gov.asd.tac.constellation.schema.simpleschema.plugins.SaveTemplatePlugin` from the Core Simple Schema to `au.gov.asd.tac.constellation.graph.node.templates.SaveTemplatePlugin` in the Core Graph Node module.
* Moved the base package in Core Simple Schema to `au.gov.asd.tac.constellation.schema.simpleschema`.
* Removed `GraphUtilitiesExtra` in the Core Graph Utilities module. The `GraphUtilitiesExtra.copyGraphToGraph` method to `CopyGraphUtilities`.
* Removed the experimental `WordGraphPlugin` in the Core Arrangements module.
* Renamed `ExtractFromContent` to `ExtractFromContentPlugin` in Core Data Access View.
* Renamed `JMultiChoiceDropDownMenu` to `JMultiChoiceComboBoxMenu`.
* Renamed `MergeNodes` to `MergeNodesPlugin` in Core Data Access View.
* Renamed `MergeTransactions` to `MergeTransactionsPlugin` in Core Data Access View.
* Renamed `PluginParameter.setLabel()` to `PluginParameter.setName()` to be more consistent with the remaining `API's`.
* Renamed `RemoveNodes` to `RemoveNodesPlugin` in Core Data Access View.
* Renamed `SchemaAttributeUtilities` in the `CoreGraphUtilities` to `AttributeUtilities`.
* Renamed `SelectAll` to `SelectAllPlugin` in Core Data Access View.
* Renamed `SelectTopN` to `SelectTopNPlugin` in Core Data Access View.
* Renamed Utilities to `GraphObjectUtilities` in the Core File module.
* Renamed the Core Simple Schema module to Core Visual Schema.
    * The new package name is `au.gov.asd.tac.constellation.schema.visualschema`.
* Renamed `SimpleSchemaFactory` to `VisualSchemaFactory`.
* Renamed `SchemaPluginRegistry` to `VisualSchemaPluginRegistry`.
* Updated all plugin parameters to build the parameter name via `PluginParameter.buildId()` which is declared as a constant ending in `_PARAMETER`.
* Updated all plugin parameters to make sure they have a name and description.
* Updated `ColorValue` so that colors can now only be retrieved using one of the `getColorValue(...)` methods. This is to ensure that named color values are always used where available.

## 2017-09-01 Changes in September 2017
* Added Auth and supporting classes which allows support for a username/password dialog.
* Added `BuildIconGraphAction` which allows you to construct a graph showcasing all the icons loaded in memory.
* Added `FILE_NAME` to `ContentConcept` in the Core Analytic Schema module.
* Added `ObfuscatedPassword` and supporting classes which allows for obfuscated passwords.
* Added `RecordStoreUtilities.fromCsv()` to the Core Graph Module.
* Moved all Graph IO classes to the Graph module and removed the Graph IO module.
* Moved `au.gov.asd.tac.constellation.schema.analyticschema.concept.ClusteringConcept` to `au.gov.asd.tac.constellation.algorithms.clustering.ClusteringConcept`.
* Moved `au.gov.asd.tac.constellation.schema.analyticschema.concept.SnaConcept` to `au.gov.asd.tac.constellation.algorithms.sna.SnaConcept` in the Core Alogorithms module.
* Moved some centrality plugins to `au.gov.asd.tac.constellation.algorithms.sna.centrality` in th Core Alogorithms module.
* Moved the social network analysis plugins into a new parent package `au.gov.asd.tac.constellation.algorithms.sna` in the Core Alogorithms module.
* Removed the Core Graph IO, Charts, Networkx, Remote and Integration Testing modules.
* Renamed `HierarchicalAttributeDescription` in the Core Algorithms module to `HierarchicalStateAttributeDescription`.
* Renamed the importexport.delimited.parsers package to importexport.delimited.translaor to accurately reflect what it stores
* Updated all modules to now depend on the minimum version used by `NetBeans` 8.2.
* Updated the `ControlsFx` library to version 8.40.13 so that it is compatible Java 8u144.
* Updated to `NetBeans` 8.2 and Java 8u144.

## 2017-08-01 Changes in August 2017
* Added new module Core Web Server to hold all the classes related to managing local web servers and the Constellation REST API.
* Added `ConstellationApiServlet` to abstract away the idea of checking a secret for each api call.
* Added `TypeServlet` to allow operations related to types in the Constellation REST API.
* Added `SchemaVertexTypeUtilities.getTypeOrBuildNew()` and `SchemaTransactionTypeUtilities.getTypeOrBuildNew()` to the Core Graph module.
* Added an `ImageConcept` to the Core Analytic Schema module.
* Fixed a bug with types serialisation. Types are now loaded exactly the way they were saved to the graph file by properly serialising types in `VertexTypeIOProvider` and `TransactionTypeIOProvider`.
* Renamed all `*Popup` classes that implement `ContextMenuProvider` to end in `*ContextMenu`.
* Removed `AnalyticVertexType` from the Core Analytic Schema module.
* Removed `ApplicationPreferenceKeys.SCRIPTING_LANGUAGE` and `ApplicationPreferenceKeys.SCRIPTING_LANGUAGE_DEFAULT` from the Core Preferences module as we have made a design choice to use Python as our scripting language.
* Removed the `topLevelType` attribute from `SchemaElementType` as it can be calculated.
* Updated `AnalyticConcept` to build types using `SchemaVertexType` and `SchemaTransactionType`.
* Updated `SchemaElementType` by removing the `setIncomplete()` method which means that Types are now immutable.
* Updated `SchemaVertexType` and `SchemaTransactionType` to be final. Any type object has to be either one of these which simplifies types.
* Updated the Content `ContentConcept` in the Core Analytic Schema module with more attributes.
* Updated the properties map in `SchemaElementType` to be a Map of String to String so that serialisation is simplified.

## 2017-07-01 Changes in July 2017
* Added ability to make `AnalyticPlugin` classes hidden from the Analytic View GUI using the `isVisible` method.
* Added imperial measurements and conversions to the Haversine class.
* Removed Map View v1 packages.
* Removed all networkx analytic plugins for which there are java replacements.
* Renamed `CorePluginRegistry.SELECT_ONE_NEIGHBOUR` to `CorePluginRegistry.SELECT_PENDANTS` in Core Functionality module.
* Renamed `FxStateIO` to `FxStateIOProvider` in the Core Table View module.
* Renamed `GeoUtilities` to `GeospatialUtilities`.
* Renamed `ImportExportRegistry` in the Core Import Export module to `ImportExportPluginRegistry`.
* Renamed `ShortestPathsFollowDirectionPlugin` to `DirectedShortestPathsPlugin`.
* Renamed `TableStateIO` to `TableStateIOProvider` in the Core Table View module.
* Renamed `TableStateTransactionIO` to `TableStateTransactionIOProvider` in the Core Table View module.
* Renamed `TableStateVertexIO` to `TableStateVertexIOProvider` in the Core Table View module.
* Renamed package `au.gov.asd.constellation.utilities.geo` to `au.gov.asd.constellation.utilities.geospatial`.
* Renamed the `ChangeSelection` plugin in the Data Access View module to `SelectAll`.
* Updated the Map View to allow for custom overlays by extending the `MapOverlay` class. The current info and tool overlays have been converted to this framework.
* Updated the `SchemaAttributeUtilities` class so that any schema attribute lookup requires a `GraphElementType` to be specified. This is to avoid dealing with conflicts where a vertex and transaction attribute with the same name exist.

## 2017-06-01 Changes in June 2017
* Fixed a bug detecting graphics card compatibility.
* Moved all `*AttributeUpdateProvider` classes in 'au.gov.asd.tac.constellation.graph.io.versioning' to 'au.gov.asd.tac.constellation.graph.io.providers.compatability'.
* Removed the `@Deprecated` tag for classes in *compatibility packages. These classes will need to remain to support backward compatibility and can not be deprecated. To avoid them being used a comment has been added at the top of each class.
* Renamed `AttrListAttributeDesciption` to `AttrListAttributeDesciptionV0` in the Core Graph module.
* Renamed `AttrListIOProvider` to `AttrListIOProviderV0` in the Core Graph IO module.
* Renamed `GraphLabel` to `GraphLabelV0` in the Core Visual Graph module.
* Renamed `GraphLabelsAndDecorators` to `GraphLabelsAndDecoratorsV0` in the Core Visual Graph module.
* Renamed `GraphLabelsAndDecoratorsIOProvider` to `GraphLabelsAndDecoratorsIOProviderV0` in the Core Visual Graph module.
* Renamed `LabelsAttributeDescription` to `LabelsAttributeDescriptionV0` in the Core Visual Graph module.
* Renamed package 'au.gov.asd.tac.constellation.schema.analyticschema.update' to 'au.gov.asd.tac.constellation.schema.analyticschema.compatibility'.
* Renamed package 'au.gov.asd.tac.constellation.schema.simpleschema.update' to 'au.gov.asd.tac.constellation.schema.simpleschema.compatibility'.

## 2017-05-01 Changes in May 2017
* Added `RawData.isEmpty()`.
* Added `ScoringAnalyticPlugin` and `MultiScoringAnalyticPlugin` to simplify the addition of analytics to the Analytic View for the case where the analytic simply needs to run a plugin and read the resulting scores.
* Added `SelectTopN` to the Data Access View module to select the top n nodes based on the transaction count and type.
* Added `TextPluginInteraction` in the Core Plugin Framework module that will be useful in unit tests.
* Added a `MultiScoreResult` result type to the Analytic View, as well as aggregators and translators allowing calculations and visualisation. This result type is designed to support any analytic which produces multiple scores as output.
* Added ability to override the foreground icon associated with a type by adding custom icons named the full hierarchy of that type.
* Fixed bugs with the `SimpleSchemaV*UpdateProvider` classes that caused the wrong icons to be set.
* Moved the `DEFAULT_FONT` constant from the `FontUtilities` class in Core Visual Support to `ApplicationPreferenceKeys` in Core Preferences.
* Removed `DebugUtilities` from the Core Preferences module as the convention is to use different `java.util.logging.Logger` levels.
* Removed `StringBuilderOutputStream` due to its implementation being fundamentally wrong. Using `ByteArrayOutputStream` and `toString(StandardCharsets.UTF_8.name())` is a better approach.
* Removed the representation() method in `SchemaElementType` and replaced it with the `getHierarchy` method which is now called by the `toString()` method in `SchemaElementType`.
    * When setting types in `RecordStore` objects, you should no longer use `getName()` it now returns the name of the type. Given `toString()` has been overridden, it will return the type's hierarchy as a string.
* Renamed `'getChoices'` (and similarly named methods) to `'getOptions'` and `'getChecked'` to `'getChoices'` in the `MultiChoiceParameterType` class.
* Renamed `'getChoices'` (and similarly named methods) to `'getOptions'` in the `SingleChoiceParameterType` class.
* Renamed `GenericTopComponent` to `AbstractTopComponent` in the Core Functionality module.
* Renamed package 'au.gov.asd.tac.constellation.core.composites' to 'au.gov.asd.tac.constellation.core.composite'.
* Renamed the `VisualConcept.VertexAttribute.UNIQUEID` attribute to `VisualConcept.VertexAttribute.IDENTIFIER`.
* Updated `XmlUtilities` to optionally handle XML namespaces. Namespaces can be enabled by setting the `'namespaceAware'` flag in the constructor for `XmlUtilities,` and then you can use any method suffixed with 'NS' to take advantage of namespaces.
* Updated all font references in CSS files to use em instead of px so that fonts scale based on the screen resolution.
* Updated how schema element types are stored in a .star file, where instead of the type name, the entire type hierarchy is now used. This is a backwards compatible change.
* Updated the `DataAccessPane` to factor in the category position along with the plugin's position which ensures that the favourites category is sorted similarly.
* Updated the implementation of the `resolveVertex` and `resolveTransaction` methods in the `AnalyticSchema` class to allow for hierarchical names specified by multiple types separated by the "." character.
* Updated the `SimpleSchemaV*UpdateProvider` and `AnalyticSchemaV*UpdateProvider` classes by rearranging the logic so that each update provider is now responsible to manage the update of the concept it uses first. That is for example, `SimpleSchema*UpdateProvider` handle's the label attribute whilst the `AnalyticSchema*UpdateProvider` handles updates to the Type attribute.
    * The update provider no longer runs a Complete With Schema
    * The responsibility of the `UpdateProviders` is to only handle mandatory changes that would otherwise break the graph to said change. It will be up to the graph's schema rules to update all elements on an old graph to be up to date with the latest look and feel. This can be done via Tools -> Complete with Schema or F5.

## 2017-04-01 Changes in April 2017
* Added `GeoUtilities.dmsToDd` to convert a `Degrees-Minute-Seconds` formatted geospatial coordinate to Decimal Degrees.
* Added `PrimaryKeyUtilities` to the Core Graph Utilities module.
* Added `SplitNodesPlugin` in the Core Data Access module.
* Added a compare graph feature available from the Tools menu.
* Added a new module called Core Integration Testing.
* Moved `GeoUtilities` from the Core Algorithms module to Core Utilities.
* Moved Tuple to the Core Utilities module.
* Removed the Core Charts module.

## 2017-03-01 Changes in March 2017
* Added `DownloadImageUtilities` to the Core Utilities module.
* Added `HttpsUtilities.readErrorStreamAndThrow` in the Core Utilities module to make reporting errors from services consistent.
* Added `IntegerObjectAttributeInteraction,` `LongAttributeInteraction` and `LongObjectAttributeInteraction` classes so that the corresponding attribute types are properly represented in the user interface.
* Added `LongObjectAttributeDescription` class for completeness.
* Added a "Start Jupyter notebook" capability.
* Added the ability to add plugins to your favourites in the Data Access View.
* Fixed a bug in `ConsolidatedDialog` that would not deselect correctly.
* Fixed a major performance issue where table view state updates where running on the EDT causing CONSTELLATION to lock up.
* Fixed a serious bug when extending Types and calling `VertexTypeAttributeDescription.getString()` causing a mis-representation of the type as a string. This was evident when retrieving the type value from a `RecordStore`. This is a temporary fix until the Types design is reviewed and possibly overhauled.
* Fixed bugs with quick search, advanced find and recent search queries.
* Renamed `AbstractCalculatorUtility` to `AbstractCalculatorUtilities` in the Core Scripting module.
* Renamed `ClipboardUtility` to `ClipboardUtilities` in the Core Functionality module.
* Renamed `ConsolidatedMultipleMatchesDialog` to `ConsolidatedDialog` in the Core Functionality module.
* Renamed `DebugUtility` to `DebugUtilities` in the Core Preferences module.
* Renamed `GraphUtil` to `GraphUtilities` in the Core Arrangements module.
* Renamed `SimpleStringUtilities` in the Core Utilities module to `StringUtilities` and added new functionality.
* Renamed `StringUtilities` in the Core Utilities module to `OldStringUtilities` and deprecated it.
* Updated `HttpsConnection` in the Core Utilities module to use the UTF-8 charset by default for application/json and application/xml content types.
* Updated all references to UTF-8 to use `StandardCharsets.UTF_8`.
* Renamed `ArrangementRegistry` to `ArrangementPluginRegistry` for consistency with other plugin registry classes.
* Added ability to set custom context menu items on the `SeletableLabel` class used in the Conversation View.
* Moved resources for rendering pill buttons in `JavaFX` from the conversation view module to the visual support module so they can be used anywhere in the application.
* Renamed `AlgorithmsRegistry` to `AlgorithmPluginRegistry` for consistency with other plugin registry classes.
* Renamed references to plugins which extend `NetworkxCentralityPlugin,` `NetworkxImportancePlugin` and `NetworkxSimilarityPlugin` in the `AlgorithmPluginRegistry`. They are all now appended with `'_NX'` to differentiate them from java implementations of the same algorithms.

## 2017-02-01 Changes in February 2017
* Added `CreateCompositesFromDominantNodesPlugin`.
* Added `SetDrawFlagPlugin`.
* Added `SetVibilityAboveThresholdPlugin` which can be used to toggle the visiblity status instead.
* Added `VisibleAboveThresholdPlugin` which will update the draw flags based on whether the count of nodes has exceeded the threshold.
* Added a new module called Core Graph Utilities.
* Added `au.gov.asd.tac.constellation.graph.utilities.io.CopyGraphUtilities`.
* Added `au.gov.asd.tac.constellation.graph.utilities.io.SaveGraphUtilities`. The method `saveGraphToTemporaryDirectory` can be used to save graphs in unit tests.
* Added `au.gov.asd.tac.constellation.utilities.io.StringBuilderOutputStream` as a alternative to `java.io.StringWriter` which uses `StringBuilder` instead of `StringBuffer` as the underlying implementation. Using `StringBuilderOutputStream` in say `com.fasterxml.jackson.core.JsonFactory.createGenerator()` can avoid an `OutOfMemoryError`.
* Fixed a bug where the graph visibility above threshold was no longer working.
* Fixed a major bug with `GraphRecordStoreUtilities.getSelectedVerticesBatches()` where the selected nodes were not correctly being added to the Recordstore.
* Moved `au.gov.asd.tac.constellation.schema.analyticschema.utilities.SubgraphUtilties` to `au.gov.asd.tac.constellation.graph.utilities.SubgraphUtilties`
* Moved the `DeleteAllPlugin` and `DeleteSelectionPlugin` to `au.gov.asd.tac.constellation.core.delete`.
* Moved the Dim plugins to `au.gov.asd.tac.constellation.core.dim` in the Core Functionality module.
* Moved the `PermanentMergePlugin` to `au.gov.asd.tac.constellation.core.merge` in the Core Functionality module.
* Removed `ArrangeInComponentGridPlugin` which was a duplicate of `ArrangeComponentsInGridPlugin`
* Removed `ToggleVisibleAboveThresholdPlugin`.
* Removed undo() and redo() methods from Graph. `GraphCommits` are tied to `UndoableEdit` objects, which are managed by a Swing `UndoManager`. The manager may call undo() or redo() on these edit objects at will, noting that they run asynchornously, because the EDT may not get a lock on the graph. No Future<?> to wait upon is available for these methods, meaning that it no longer makes sense to interact with the undo manager from the Graph in a programmatic way. Reimplementing these methods is desirable, but would require that something internal to CONSTELLATION code also keeps track of the `UndoableEdit` objects and has some way of knowing when a given edit has completed its undo/redo method.
* Renamed `CorePluginRegistry.COPY_SELECTED_ELEMENTS` to `CorePluginRegistry.COPY_TO_NEW_GRAPH`.
* Renamed `HLGraph` in the Core Graph module to `SGraph`.
* Renamed `HLReadableGraph` in the Core Graph module to `SReadableGraph`.
* Renamed `HLWritableGraph` in the Core Graph module to `SWritableGraph`.
* Renamed composites package in the Core Functionality module to composite.
* Renamed dialogs package in the Core Functionality module to dialog.
* Renamed selection package in Core Arrangements to select.
* Renamed the drawing package in the Core Functionality module to draw.
* Renamed the view package in the Core Functionality module to display.
* Updated the "visual_state" attribute to be an attribute called "camera", of type "camera", that is a GRAPH rather than META attribute. A `SchemaUpdateProvider` and an `AttributeUpdateProvider` will automatically make this change when old graphs are loaded. To access the camera attribute, use `VisualConcept.Graph.CAMERA`.
    * `GraphVisualAccess.getX(vertex)` already uses this pattern. Note that as with any default values in the `VisualDefault` class, these x,y,z defaults need to be respected when interacting with the `CONSTELLATION's` visualisation framework. Higher level plugins/views are free to do whatever makes sense in the absence of x,y,z attibutes (for example arrangements would probably just throw a plugin exception).
    * In the absence of x, y, or z vertex attributes, the default visual values of these attributes are now considered to be equal to the id of the vertex. The correct pattern to get an x, y, z value in the application for visualisation purposes is:
```java
final int `xAttribute` = `VisualConcept.Vertex.X.get(readableGraph);`
final float x = `xAttribute` != `Graph.NOT_FOUND` ? `readableGraph.getFloatValue(vertexId)` : `VisualDefaults.getDefaultX(vertexId);`
```
* Updated `GraphVisualAccess` explicitly checks for null values of the Camera attribute on the graph and returns `VisualDefaults.DEFAULT_CAMERA` instead. Note that the Camera shouldn't ever really be null, but as it is possible to set it programmatically (through scripting view), it is considered safer and more convenient to prevent the Visualisation framework itself from having to deal with null cameras.

## 2017-01-01 Changes in January 2017
### Major Changes to Rendering and Event Handling
* `COSNTELLATION's` visualistion and event handling framework has been reimplemented from the ground up. Performance, stability, correctness, extensability, and the design concept underlying it have all been greatly improved. The user experience should remain mostly the same.
* There is now a separation between three main components that were previously highly coupled: event handling, visualisation, and the graph. The class `VisualManager` handles all communication between these components.
* `VisualProcessor` is an abstract base class for any component that provides a visualisation of the graph.
    * `GLVisualProcessor` is an implementation which models the old open GL renderer.
    * A lot of high level stuff in the GL Renderer has been rewritten as well, but low level stuff like the `Vector/Matrix` utility classes and the shaders themselves are mostly the same.
    * A simpler lightweight renderer (using Swing for example) could be implemented with relative ease as a subclass of `VisualProcessor`.
* `VisualAccess` is an interface that `VisualProcessors` must now use to access the graph. They are not allowed to have reference to the graph directly.
    * `GraphVisualAccess` is the default implementation for CONSTELLATION graphs.
    * Theoretically `VisualProcessors` could visualise other 'graph-like' data structures if they implement `VisualAccess`
* `InteractionEventHandler` is an interface for responding to mouse and keyboard gestures (as generated by AWT) on a CONSTELLATION graph.
    * `DefaultInteractionEventHandler` is the default implementation in CONSTELLATION. It contains code that performs a similar function to the event handling code that used to be in `GraphRenderer`.
    * `VisualAnnotator` and `VisualInteraction` are two interfaces that `InteractionEventHandler` depends on in order to help it translate gestures into graph actions/visualisations.
    * `InteractiveGLVisualProcessor` extends `GLVisualProcessor` to satisfy the `VisualAnnotator` and `VisualInteraction` interfaces so that the `DefaultInteractionEventHandler` can respond to gestures on CONSTELLATION graphs rendered in `OpenGL`.
* Updates to a `VisualProcessor` from something like the event handler arrive in the form of `VisualChange` objects that are sent to a `VisualManager` (wrapped in `VisualOperations)`.
    * The `VisualChange/VisualOperation` framework's purpose is to allow components to update the visualisation of a graph efficiently and without having to commit their changes first.
    * The previous `GraphRenderer` achieved this, but only by being highly coupled with a Graph, and it had lots of logical flaws in its processing model. The new framework is rigorous and stable by separating data from its visualisation.
    * Whilst the event handler is the primary client of this model, other components could be written to take advantage of it.
    * Animation has been rewritten to use this model. Previously they directly maniuplated specific buffers on the GL context, which meant they were highly coupled with the renderer, and could not be used by alterate visualisations.
* A few features have been removed or now behave slightly differently:
    * Animations are now slower on large graphs. They may be able to be optimised in the future but this is considered low priority.
    * Some experimental animations have been removed.
    * You can no longer interact with an animation. This may also be fixed in the future, but it would be require a decent amount of work and is currently low priority.
    * Direction indicators no longer move when the mouse cursor moves (only when you rotate/pan the graph). They should be re-implemented as an animation, which would require a reasonably simple expansion of the animation framework to cater for utilising non-graph visual operations.
    * Lines and nodes are no longer `Anti-Aliased`. The old method, however, was slow, deprecated and caused artifacts when AA was turned off in the graphics card settings. Graphs now render correctly regardless of the AA settings on the card (although currently enabling AA gives no visual improvement). `AAing` may be implemented in the future by multisampling the graph texture.
    * On large graphs, the renderer will update slightly later than the rest of the views (when creating nodes etc.). The display always took (at least) this long to update, but other views used to wait. This may be tricky to fix, but is not considered critical.
    * Note that whilst the graph will display that it is busy and prevent interaction during a write lock, the same will not occur during read locks. When a read lock is in progress, events will be queued and the display will not be updated until the read lock is released at which point all queued events will be processed in quick succession so that the event handler 'catches up'. This effect can be seen by running "Experimental > Five Second Read Lock" and then trying to rotate/pan the graph. While this looks bad in this instance, in practice due to the brevity of read locks (but also their potential to be obtained at any point in time during the possession of a write lock), holding up but not terminating the event handler's main loop is the most sensible course of action.
* Fixed all known memory leaks.
* Fixed failing unit tests.
* Fixed some dialogs fading to the back.
* Fixed the Plugin Reporter from causing `JavaFX` to use up all the memory by removing `PluginReporterPane's` after they reach `MAXIMUM_REPORT_PANES`.
* Fixed various bugs.
* Renamed the Country utility class package name from countries to geo.
* Reviewed and finalised icon set.
* Updated the format when saving a graph file to use json objects for the color and the decorations attribute.
* Double escaping strings in the decorations no longer occur.

## 2016-11-01 Changes in November 2016
* Added `JMultiChoiceComboBox` class to the Core Utilities module. This class provides a Swing alternative to `JavaFX's` `MultiChoiceComboBox`.
* Added `MarkerCache` class which manages markers on the Map View and can be looked up. This grants the Data Access View the ability to query locations from the Map View.
* Added REST API functionality for `RecordStore,` static files and icons.
* Added the ability to blend a color with an icon image on creation.
* Added the ability to delete a vertex or transaction from a `GraphRecordStore` by setting the `DELETE_KEY` key.
* Fixed the bug in `ValueInputPanes` which was causing old entry to appear after the text was modified.
    * The recent values combo was updated when a plugin was run, causing its selection model to update, which in turn caused the parameter it was managing recent values for to change right at the point of plugin execution. Temporarily disabling the listener from Recent Values -> Parameter whilst inside the `RecentValues` updating listener solved the problem.
* Removed `FreezeGraphViewPreferencePlugin` because it is only a preference change and does not need to be a plugin.
* Renamed get `GraphReadMethods.getAttributeLabel()` to `GraphReadMethods.getAttributeName()` for consistency.
* Updated `GraphRecordStoreUtilities.getVertices()` to return singleton vertices.
* Updated Python REST client which can now be downloaded.
* Updated the majority of built-in icons available to Constellation to have a more flat, iconic style with transparent backgrounds. This makes the core icon set consistent and allows us to make better use of background icons for analytic purposes.

## 2016-10-01 Changes in October 2016
* Added `LogAction` to show the CONSTELLATION logs to the user.
* Added a "Support Package" menu item under help which zips the CONSTELLATION logs.
* Added a `DataAccessState` object which currently saves the String parameter values in the "Gobal Parameters" section of the Data Access View when you press Go. This parameters are saved with the graph so that they can be loaded when the graph opens.
* Added an option for `RecordStoreServlet` to return JSON suitable for `Pandas.DataFrame.from_items()`. The `DataFrame` JSON parser is much faster.
* Added missing type qualifiers in `GraphRecordStoreUtilities` methods.
* Added support back for attr_list attribute type which were found in legacy graphs. The attr_list attribute is converted to the currently supported Graph attributes in `SimpleSchemaV1UpdateProvider`.
* Modified the `WritableGraph.flush()` method to take a boolean parameter indicating whether or not `GraphChangeListeners` will be notified.
    * The use case for this is performing a series of quick updates on the graph that new `ReadableGraphs` need to be able to see, but that views don't need to respond to - for example animations, event handling, etc. In this case, all views will still respond to the series of changes when commit() is called at the end of the `WritableGraph's` lifecycle.
* Renamed `ParameterIO` to `ParameterIOUtilities`.
* Updated `ConstellationDialog` to dispose when the `hideDialog` is called which should free up resources.

## 2016-09-01 Changes in September 2016
* Added a new Map View based on the third party libraries `'Unfolding` Maps' and `'Processing'`.
    * Maps are rendered using `OpenGL` through Processing allowing for greater performance and flexibility in what can be drawn.
    * Provides two-way interaction between the graph and the map by making use of the new generic top component framework.
    * Provides ability to add custom maps by extending the `MapProvider` class.
    * Provides an information overlay which displays the location of the mouse pointer, the current zoom level and a scale bar.
    * Provides ability to place map providers in debug mode by overriding `MapProvider.isDebug`. This will extend the information overlay to also provide debug information.
    * Provides support for point, line, polygon and multi markers. Shape-based markers can be added to the graph by inserting `GeoJSON` into the `'Geo.Shape'` attribute. You can build `GeoJSON` for `'Geohash'` type nodes using `Geohash.getGeoJSON`.
    * Currently limited to rendering maps in the Web Mercator projection only.
* Added `SchemaElementType` class as common base class for the `SchemaVertexType` and `SchemaTransactionType` classes.
* Added a REST API. Initially this allows a `RecordStore` to be added to the active graph.
* Added a `ScriptingAction` lookup to allow more actions to be added to the Scripting view Actions drop-down menu.
* Fixed various bugs.
* Renamed `FeedbackHandler` to `SupportHandler` and changed the menu name from "Feedback..." to "Support"
* Renamed `IconManager.getIconObjects` to `IconManager.getIcons`.
* Updated `SaveResultsFileWriter.writeRecordStore` to be memory efficient which fixes a `java.lang.OutOfMemoryError` exception and removed `SaveResultsFileWriter.write`.
* Updated plugins to provide their own arrangements after being run by overriding `RecordStoreQueryPlugin.completionArrangement()`. By default any `RecordStoreQueryPlugin` will now finish with an Grid arrangement (which is fast). This is a breaking change which replaces `RecordStoreQueryPlugin.arrangeOnCompletion()`.
* Updated some Alert dialogs to use the Netbeans `DialogDisplayer` API to enforce modality.
* Updated the internal web server to listen on only the loopback address instead of all addresses, and has a default port instead of being dynamically assigned.

## 2016-08-01 Changes in August 2016
* Added Analytic View v2 framework.
    * Any plugin can now be used as an analytic using the `AnalyticPlugin` class.
    * Pre-canned questions are now extensible using the `AnalyticQuestion` class.
    * Both internal and graph visualisations are now extensible using the `InternalVisualisation` and `GraphVisualisation` classes respectively.
    * Note that adding new analytics may require the definition of a new result type using the `AnalyticResult` class, as well as the construction of an `AnalyticTranslator` class to translate between your result and any visualisations you wish to enable.
* Added `IntegerObjectAttributeDescription` to handle integer type attributes which could also be null.
* Added generic `JavaFxTopComponent` and `ListeningTopComponent` classes to abstract away the creation of new views in CONSTELLATION.
* Assigned names to common threads to assist with debugging.
* Fixed various bugs.
* Fixed various performance enhancements to type lookups.
* Improved the type hierarchy used by the Analytic dominance calculator.
* Moved `au.gov.asd.tac.constellation.graph.GraphChangeEvent` to `au.gov.asd.tac.constellation.graph.monitor.GraphChangeEvent`.
* Moved `au.gov.asd.tac.constellation.graph.GraphChangeListener` to `au.gov.asd.tac.constellation.graph.monitor.GraphChangeListener`.
* Moved utilities for interacting with schemas from the `SchemaFactory` class to the `SchemaFactoryUtilities` class.
* Removed `SchemaFactory.getPosition` in favour of using a `ServiceProvider` position annotation.
* Removed the `CoreExtFx` module.
* Renamed `SimpleSchemaFactory.SIMPLE_SCHEMA_NAME` to `SimpleSchemaFactory.SIMPLE_SCHEMA_ID`.
* Renamed arrow icons from UP to `ARROW_UP,` DOWN to `ARROW_DOWN` etc.
* Replaced `ControlsFX` dialogs with `JDK's` Alert class.
* Updated module short and long descriptions.
* Updated platform to use Java8u92 and Netbeans 8.0.2
* Updated regular expressions used for the Phone Number, Email `IPv6` Address, Country and Geohash types.
* Updated various menu item positions.

## 2016-07-01 Changes in July 2016
* Added "Templates" which allow users to save multiple custom visualisations. Templates are essentially constellation files in disguise - however only the graph attributes are saved, no graph element data.
    * Menu items (including icons) have been added to allow easy creation of graphs from templates, saving templates, and management of templates.
    * Management of templates allows templates to be deleted, and also set as the default graph to open when the user selects New Graph (or hits `control+N)`.
* Added `HttpsUrlConnection` class, a builder pattern to create a `HttpsUrlConnection` with sensible defaults like using GZIP compression and the user agent string set to 'CONSTELLATION'.
* Added `HttpsUtilities` class, a utility class to safely retrieve streams from a `HttpsUrlConnection`.
* Added `ObjectAttributeDescriptions` class which allows you to quickly define an attribute description for any attribute backed by a class extending Object.
* Added a lot of Javadocs and fixed Javadoc warnings.
* Added org.apache.poi and org.apache.commons.lang as dependencies.
* Added the `GraphLabels` and Decorators classes for specifying labels and decorators on a graph.
* Added the ability for graph attributes to provide an attribute merger so that you can decide what happens when attributes merge.
* Fixed memory leak in Data Access View.
* Fixed minor bugs relating to attributes, including correctly saving and loading default values for icon attributes, and fixing the previously non-functioning 'set default value' option when creating/modifying a new attribute in the attribute editor.
* Fixed various bugs.
* Moved some preferences from the `ApplicationPreferenceKeys` to `DebuggingPreferenceKeys`.
* Removed ability to set default values for visual attributes through preferences in favour of the new template system. The changes have been explained in a what's new entry to avoid user confusion.
* Removed bespoke editors such as "Edit > Labels" in favour of using the streamlined approach provided by the attribute editor.
* Removed the `CorePluginGuide` module.
* Renamed `VisualConcept.TransactionAttribute.COLOR_REFERENCE` to `VisualConcept.GraphAttribute.TRANSACTION_COLOR_REFERENCE`.
* Renamed `VisualConcept.VertexAttribute.COLOR_REFERENCE` to `VisualConcept.GraphAttribute.NODE_COLOR_REFERENCE`.
* Renamed all attribute name constants e.g. `HierarchicalState.ATTR_NAME` renamed to `HierarchicalState.ATTRIBUTE_NAME`.
* Renamed package `au.gov.asd.tac.constellation.attributeeditor.handler` to `au.gov.asd.tac.constellation.attributeeditor.editors`.
* Renamed package `au.gov.asd.tac.constellation.attributeeditor.handlerimplementation` to `au.gov.asd.tac.constellation.attributeeditor.editors.operations`.
* Renamed the `PreferenceKeys` class to `ApplicationPreferenceKeys`.
* Renamed the Rule class to `QualityControlRule`.
* Updated `StringUtilities` class to streamline the serialisation of the reworked visual attributes such as labels and decorators.
* Updated `UpdateProvider` class to convert from old graphs to new graphs have been included (meaning that the old graph labels and decorators framework still exists in a compatibility package).
* Updated various menu item positions.
* Updated visual attributes (and visual properties previously not exposed as attributes) so they can be used as regular graph attributes.

## 2016-06-01 Changes in June 2016
* Fixed a dormant graph locking bug.
* Fixed various bugs.
* Improved Schema API.
    * The way in which graph schemas are created and controlled within CONSTELLATION has been overhauled, resulting in a more consolidated, and overall simpler API.
    * The most notable change is the introduction of "Schema Concepts" which collect related attributes, vertex types and transaction types into conceptual groups which can then be registered to a schema. Schema concepts will replace "Attribute Providers", "Vertex Type Providers", and "Transaction Type Providers" and are now hierarchical by default, making it easier to extend an existing concept.
    * Other changes include the simplification of "Schema" and "Schema Factory", and new utility classes for interacting with schema concepts, vertex types and transaction types. In addition to this, we also now have a new convention where schemas should no longer extend each other, but rather inheritance should be limited to schema concepts.
* Improved performance of `IconManager` and added new icons, `BAGEL_BLUE,` `BAGEL_GREY` and CHART.
* Improved the Scripting View API by adding support for LINK and EDGE types.
* Moved the `WhatsNewProvider` from `au.gov.asd.tac.constellation.core.tutorial.whatsnew` to `au.gov.asd.tac.constellation.core.whatsnew`.
* Updated `CoreImportExport` now using Apache Commons CSV to parse CSV files.

## 2016-05-01 Changes in May 2016
* Added a new module called `CoreMapView` which contains the Map View framework.
* Added versioning to attribute description classes.
* Fixed various bugs.
* Fixed a dormant graphics bug.
* Improved the `Rule.executeRule` method by forcing it to take a copy of the graph.
* Renamed the `ResetPlugin` class to `ResetViewPlugin`.

## 2016-02-01 Change in February 2016
* Added an icons API so that developers can add custom icons programmatically using the `IconProvider` class.<|MERGE_RESOLUTION|>--- conflicted
+++ resolved
@@ -1,17 +1,11 @@
 # Constellation Changes
 
-<<<<<<< HEAD
 ## 2020-05-01 Changes in May 2020 
-* Added feedback for delimiter import
-* Changed ImportController's processImport function to return the list of files it has imported.
-* Fixed a bug effecting the histogram scrolling
-=======
-## 2020-05-01 Changes in May 2020
-* Fixed a bug effecting the histogram scrolling
-* Changed parameter types for `OverviewPanel.setExtentPOV()` from longs to doubles.
+* Added feedback for delimiter import.
 * Fixed a bug effecting the histogram scrolling.
->>>>>>> 2cd34cd3
 * Fixed a bug preventing v1 graphs from being open.
+* Updated ImportController's processImport function to return the list of files it has imported.
+* Updated parameter types for `OverviewPanel.setExtentPOV()` from longs to doubles.
 * Updated the `constellationapplication/netbeans-runner` docker image to `11.3.2` to include `python3` so that automation can be done via the `build-zip.sh` script in `constellation-app/constellation-applications`
 
 ## 2020-04-01 Changes in April 2020
