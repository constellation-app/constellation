# Constellation Changes

## Changes in December 2024
<<<<<<< HEAD
-   Refactored animation framework to update graph attributes and hold write locks for minimal durations to enable graph interction.
-   Created Color Warp Animation.
-   Enhanced Fly through and Direction Indicators Animation.
-   Created Graph Connection Motion Attribute as a META graph element type.
-   Created Animation setting to disable animations for low power machines.
-   Created SetColorValuesOperation to save space on the undo/redo stack.
=======
-   Modified access of `VertexTypeIOProvider.writeTypeObject()` from public to private, reflecting current use and mirroring related classes and functions.
-   Removed `CompositeStatus.getCompositeStatus()` which was unused.
>>>>>>> 771d1d45

## Changes in November 2024
-   Removed `CreateVertexTypePlugin` and `CreateTransactionTypePlugin` which were unused.
-   Removed `AnalyticSchemaPluginRegistry` as there were no more plugins after above ones were removed.
-   Removed `ImageConcept` which was unused.
-   Removed `ColorblindUtilities.colorNodes()` which was unused. This behaviour is replicated in `VisualSchemaFactory.VisualSchema` with `applyColorblindVertex()` and `applyColorblindTransaction()`.
-   Removed `ColorblindUtilities.setColorRef()` which only had one use. This behaviour is now directly added to where the function was previously used.
-   Renamed `ColorblindUtilities.calcColorBrightness()` to `ColorblindUtilities.calculateColorBrightness()` for readability.
-   Refactored MenuBaseAction to disable graph dependant menu items when primary graph is ambiguous.

## Changes in October 2024
-   Added ability to pass parameters and selected items on graph to PluginReporter to display via `DefaultPluginInteraction`.
-   Added the ability to set of Table View default columns by implementing `TableDefaultColumns` and using lookup.
-   Moved `BrowseContextMenu` from `au.gov.asd.tac.constellation.graph.visual.contextmenu` to `au.gov.asd.tac.constellation.functionality.browser` to group it with other browser functionality.
-   Removed several functions from `VisualGraphUtilities` passing attribute ids as parameters in favour of using existing complimentary functions using default attributes.
-   Removed `BBoxd` as it was unused.
-   Removed `BBoxf.getGraphBoundingBoxMix()` as it was unused.
-   Renamed `getSelectedElements()` in `VisualGraphUtilities` to `getSelectedVertices` to better reflect what the function does.
-   Updated Table View to now default to primary key columns for Show Default Columns and new graphs.

## Changes in September 2024
-   Removed `AddBlazePlugin` in favour of applying defaults to `AddCustomBlazePlugin` (which was already being used by `AddBlazeAction`).
-   Removed `BlazeUtilities.getHTMLColor()` as this is already available through existing functionality `ConstellationColor.fromJavaColor().getHtmlColor()`.
-   Renamed `DeSelectBlazesAction` and `DeSelectBlazesPlugin` to `DeselectBlazesAction` and `DeselectBlazesPlugin`.
-   Updated `BlazeUtilities.colorDialog` to return just a ConstellationColor.
-   Updated both `SavePreset` functions in `BlazeUtilities` to accept a `ConstellationColor` instead of a `java.awt.Color` based on use.

## Changes in July 2024
-   Moved hashmod package from Core Graph Utilities to Core Import Export Plugins as a more appropriate module.
-   Moved `NoGraphPane` from Layers View to the View Framework so that other views can use it.
-   Updated `NoGraphPane` to take two parameters needed for the abstraction.

## Changes in May 2024
-   Removed `FloatArray.clone()` and replaced with a constructor that takes a `FloatArray` object. 
-   Removed `IntArray.clone()` in favour of constructor that takes a `IntArray` object. 
-   Removed `NamedSelection.clone()` and replaced with a constructor that takes a `NamedSelection` object. 
-   Updated the method GetNodeLocation() to getNodeLocation() in class InteractiveGLVisualProcessor.

## Changes in April 2024
-   Removed `graph` parameter from `PermanentMergeTableModel.initialise` as it was unused.

## Changes in March 2024
-   Removed `dateTimeAttr` parameter from `ClusteringManager.InitDimOrHidePlugin` as it was unused.
-   Removed `datetimeAtrr` parameter from `TimelinePanel.initExclusionState` as it was unused.
-   Renamed `exclusionState()`, `setIsShowingSelectedOnly()`, and `setIsShowingNodeLabels()` in `TimelineState` 
    to `getExclusionState()`, `setShowingSelectedOnly()`, and `setShowingNodeLabels()` to follow naming convention.
-   Updated `TimeExtents` to be a record instead of a class.
-   Updated `VideoFrame` to be a record.

## Changes in February 2024
-   Updated the `constellationapplication/netbeans-runner` docker image
    to `21` to include updates to Netbeans, Azul JDK, and other tools used as part of image.

## Changes in December 2023
-   Updated GraphML error messaging for invalid nodes and edges. Transaction Identifiers added as UUIDs if none are found.

## Changes in July 2023
-   Replaced FindView to express the new interface build in JavaFX and removed the old Swing implementation

## Changes in June 2023
-   Changed LookupPluginsTask to implement Supplier<Map<String, Pair<Integer, List<DataAccessPlugin>>>>.
-   Updated return type of `LookupPluginsTask.get()` from Map<String, List<DataAccessPlugin>> to Map<String, Pair<Integer, List<DataAccessPlugin>>>.
-   Updated `plugins` parameter type in `QueryPhasePane.QueryPhasePane()` from Map<String, List<DataAccessPlugin>> to Map<String, Pair<Integer, List<DataAccessPlugin>>>.
-   Updated `PLUGIN_LOAD` member variable type in `DataAccessPaneState` from Map<String, List<DataAccessPlugin>> to Map<String, Pair<Integer, List<DataAccessPlugin>>>.
-   Updated return type of `DataAccessPaneState.getPlugins()` from Map<String, List<DataAccessPlugin>> to Map<String, Pair<Integer, List<DataAccessPlugin>>>.

## Changes in April 2023
-   Added global thread pool class called ConstellationGlobalThreadPool has been created and can be called to generate a new thread.
-   Removed code that created new thread pool every time a new thread was needed.
## Changes in February 2023	

-   Removed unused class `NestedIncircleDrawing` from Core Arrangement Plugins.
-   Removed several unused methods from `PQTree` in Core Arrangement Plugins.
-   Updated `comprisingIds` parameter type in `CompositeUtilities.makeComposite()` from List to Collection.
-   Updated `results` parameter type in `AnalyticResult.setSelectionOnGraph()` from List to Iterable.
-   Updated `results` parameter type in `AnalyticResult.addAll()` from List to Iterable.
-   Updated `keys` parameter type in `GraphTaxonomy.setArrangeRectangularly()` from Set to Iterable.
-   Updated `childNums` parameter type in `PQTree.addLeaves()` from List to Iterable.
-   Updated `includedVertices` and `excludedLinks` parameters type in `GraphSpectrumEmbedder.matrixFromGraph()` from Set to Collection.
-   Updated `circles` parameter type in `BoundingCircle.enclosingCircle()` from List to Iterable.
-   Updated `verticesToConsider` parameter type in `TaxFromNeighbours.getTaxonomy()` from Set to Iterable.

## Changes in October 2022

-   Moved `ApplicationFontOptionsPanel`, `ApplicationFontOptionsPanelController` and
    `ApplicationFontPreferenceKeys` into `ApplicationOptionsPanel`, `ApplicationOptionsPanelController`
    and `ApplicationPrefrenceKeys` respectively. 

-   Moved `AnaglyphicDisplayPanel`, `AnaglyphicDisplayOptionsPanelController` and
    `AnaglyphicDisplayPreferenceKeys` into `GraphOptionsPanel`, `GraphOptionsPanelController`
    and `GraphPreferenceKeys` respectively. 

## Changes in August 2022

-   Moved `ClusteringConcept`, `HierarchicalStateAttributeDescription` and
    `KTrussStateAttributeDescription` from `CoreAlgorithmPlugins` to
    `CoreAnalyticSchema` so that they could be used in an schema updater to 
    update the spelling of 'color' in some attributes changed.

## Changes in July 2022

-   Updated `RestClient` so that `params` are passed as `List<Tuple<String, String>>`
    rather than `Map<String, String>` - this is to allow multiple parameters with
    the same name to be supplied, which is required for some endpoints. This
    change will break existing classes inheriting from `RestClient` if they are
    not modified to reflect the new parameter type.

-   Removed unused classes `FileChooser` from Core Graph File and `DataAccessResultsDirChooser`
    from Core Data Access View. Classes became unused in lieu of refactoring to utilize the class
    `FileChooser` in Core Utilities.

## Changes in March 2022

-   Added abstract classes `AbstractCachedStringIOProvider` and 
    `AbstractUncachedStringIOProvider` classes to Core Graph Framework
    and '`AbstractGraphLabelsIOProvider` class to Core Visual Schema
    and updated multiple IO Provider classes to implement these classes
    to avoid code duplication.

## Changes in February 2022

-   Removed unused classes `DecoratorUtilities` and `LabelUtilities` from Core 
    Visual Schema.

-   Added a new parameter `tabCaption` in `newTab` public methods in `DataAccessTabPane` class 
	to provide the Step tab caption when required. This is used when the user renames the 
	default caption.
	
## Changes in December 2021

-   Changed the return type of `processVertices` and `processTransactions` methods 
    in `ImportJDBCPlugin` and `ImportDelimitedPlugin` classes to return the number
	of imported rows. Added a new parameter `totalRows` in `displaySummaryAlert`
	method of `ImportJDBCPlugin` class. These allow a more meaningful
    summary status message after importing.

## Changes in November 2021

-   Added `netbeans.exception.report.min.level=900` and
    `netbeans.exception.alert.min.level=900` with both set to `900` to make
    sure all `ERROR` and `FATAL` levels will present a dialog box.

-   Removed unused methods in `SelectableLabel` in `ConversationView`.

-   Renamed methods returning a boolean value to start with "is" or "has". This 
    includes methods in `KTrussState` in `CoreAlgorithmPlugins`, `AnalyticResult`
    in `CoreAnalyticView`; `GraphTaxonomy` & `Scatter3dChoiceParameters` in
    `CoreArrangementPlugins`; `FindRule`, `BasicFindPanel` & `ReplacePanel` in
    `CoreFindView`; `HashmodPanel` in `CoreGraphUtilities`; `ToggleGraphVisibilityAction`
    in `CoreInteractiveGraph`; `LayersViewController` & `BitMaskQuerry` in 
    `CoreLayersView`; `LabelFontsOptionsPanel` & `ConstellationLabelFonts` in 
    `CoreOpenGLDisplay`; `ApplicationOptionsPanel` & `DeveloperOptionsPanel` in
    `CorePreferences`; `ProxyOptionsPanel` in `CoreSecuirty`, `VisualAccess` in 
    `CoreUtilities` and `VisualGraphUtilities` in `CoreVisualGraph`.

-   Update the default configuration to always show errors as a dialog message.

-   Updated the way exceptions are displayed to the user. Exceptions thrown in
    the `DefaultPluginEnvironment` are now presented to the user using the
    class `NotifyDescriptor.Exception`. This presents an exception dialog
    when Constellation is ran from the executable.

-   Updated public constructors in `ConversationProvider` and
    `ConversationContributionProvider` to protected to fix code smell that
    abstract classes should not have public constructors. 

## Changes in October 2021

-   Added `PluginTags` class to hold all tags as constants for `PluginInfo`.

-   Changed the parameter for takeScreenshot in RecentGraphScreenshotUtilities 
    from filename to filepath.

-   Added `isRequired` in `PluginParameter` with a getter and a setter, which 
    can be used to configure the required plugin parameters to mark as `*required`
    in the swagger.

-   Added a file chooser utility to core utilities. This provides a template
    for opening file choosers. It protects against common mistakes that may
    cause issues on different platforms.

-   Removed the verbose printing of garbage collection by default.

-   Removed the `keepAlive` method from `HttpsConnection` as it is not the 
    method to enable HTTP keep-alive for `HttpURLConnection`. `keepAlive` is 
    turned on by default and is controlled using the `http.keepalive` VM
    argument.

-   Renamed `au.gov.asd.tac.constellation.views.dataaccess.state.DataAccessPreferenceKeys`
    to `au.gov.asd.tac.constellation.views.dataaccess.utilities.DataAccessPreferenceUtilities`

-   Renamed `tableview2` package to `tableview` now that it is the primary table

-   Removed `RecentFilesWelcomePage` and moved functionality between
    `RecentFiles` and `WelcomeViewPane`

-   Renamed `ShortestPathsFollowDirectionAction` to `DirectedShortestPathsAction`
    to align with the plugin it calls.

-   Renamed constants in `DirectedShortestPathsPlugin` with VERTEX in name to 
    have NODE instead.

-   Updated `DataAccessPluginType` from an abstract class to an interface.

-   Updated the access of some of the constants in `DirectedShortestPathsPlugin` 
    to private since they weren't being used elsewhere. 

## Changes in September 2021

-   Added a preference to choose between viewing the help documentation offline,
    or online.

-   Fixed `setRotationMatrix` in `Matrix44d` as it was previously placing 
    rotation values in the wrong value positions.
    
-   Moved `DataAccessPlugin`, `DataAccessPluginCoreType`, `DataAccessPluginRegistry
    and `DataAccessPluginType` from `au.gov.asd.tac.constellation.views.dataaccess`
    to `au.gov.asd.tac.constellation.views.dataaccess.plugins`.

-   Removed JavaHelp and replaced it with the new help system.

-   Removed unused `localized` parameter from the signature of the `locate()`
    method in `ConstellationInstalledFileLocator`.

-   Removed all the unused `*Action.java` classes from
    `au.gov.asd.tac.constellation.plugins.algorithms.sna`.

-   Renamed `PreferenceUtilites` to `PreferenceUtilities` to fix the typo.

-   Removed unused `localized` parameter from the signature of the `locate()`
    method in `ConstellationInstalledFileLocator`.

-   Updated Core Import Export summary text to provide more information. To
    achieve this, added `definitionName` parameter to `ImportDefinition`
    constructor and paneName parameter to `RunPane` constructor. Updated
    displaySummaryAlert` within `ImportDelimitedPlugin` class to take additional
    parameters. The combination of these changes allows a more meaningful
    summary dialog post delimited file import.

-   Updated `processImport` in `ImportController` to a `void` method given the
    return type `List<File>` previously defined was not being used.

-   Updated `setRotationMatrix` in `Matrix44d` as it was previously placing
    rotation values in the wrong value positions.

## Changes in August 2021

-   Added `updateTagsFiltersAvailable`, `updateSelectedTagsCombo`,
    `updateTagsFilters`, `updateAutoNotesDisplayed` and `getTagsFilters` to
    `NotesViewPane` to control the tags filters used in the check combo box
    to update the Auto Notes filters.

-   Removed `ArrangeByGroupPlugin`, `ArrangeByGroupAction`,
    `ArrangeByLayerPlugin`, and `ArrangeByLayerAction` as Arrange By
    Group and Arrange by Layer are superseded by Arrange by Node Attribute.

-   Update `setFilters` in `NotesViewPane` to include the Auto Notes filters.

-   Update to `readObject` and `writeObject` in `NotesViewStateIoProvider`
    to include Plugin Reporter tags in each Auto Note when they are written
    to the graph file.

## Changes in July 2021

-   Update to Quality Control category names and colors in
    `QualityControlEvent` to be easier to understand.

-   Update to `openEdit`, `updateNotesUI`, `createNote` and the constructor in
    `NotesViewPane` to include variables to hold what graph elements are
    selected and applied to the note. Also included a right click context menu
    option for user created notes.

-   Added `updateSelectedElements`, `addToSelectedElements` and
    `removeFromSelectedElements to `NotesViewPane` to allow for modification of
    the selected elements applied to user notes.

## Changes in June 2021

-   Changed `ImportTableColumn.validate` and `importexport/RunPane.validate`
    functions return type from `void` to `boolean`.

-   Removed `PreferenceUtilites.isGraphViewFrozen()` and related files
    as this feature has been superseded by the Pin nodes feature.
    Plugins no longer need a special check to see if the graph is
    frozen or pinned as this is covered by the arrangement framework.

## Changes in May 2021

-   Update `ProjectUpdater` to sort jars in `project.xml` consistently
    between Windows and Linux.

-   Remove the file type being added to dependency jars as it counts
    towards the limited class path length in Windows.

-   Added `displayAlert()` and `displayLargeAlert()` to NotifyDisplayer
    within `CoreUtilities`. They can be used to display alerts without
    and with `TextArea` elements respectively.

-   Updated `CoreImportExportPlugins` more specifically `Delimited` and
    `JDBC` packages. Common code was put into a common class to remove
    duplication. Many classes now extend the parent class for concrete
    implementations.

-   Removed `QualityControlViewPane.getLookup()` as it was not needed.

-   Removed the file type being added to dependency jars as it counts
    towards the limited class path length in Windows.

-   Updated `ProjectUpdater` to sort jars in `project.xml` consistently
    between Windows and Linux.

## Changes in April 2021

-   Added `FourTuple` to the Core Utilities module.

## Changes in March 2021

-   Added `hasLowLevelTag()` to `PluginReport` classes to check whether
    a plugin has a "LOW LEVEL" tag specified.

-   Added Keyboard Shortcut to Scatter Plot View. Shortcut is
    Ctrl-Shift-O

-   Updated all state reading and writing plugins to have a “LOW LEVEL”
    tag.

## Changes in January 2021

-   Moved a number of classes out of
    `au.gov.asd.tac.constellation.plugins.importexport.delimited` and
    `au.gov.asd.tac.constellation.plugins.importexport.jdbc` into the
    base package to help remove duplicate classes.

-   Converted the Tutorial Page into a What’s New page for displaying
    changes in Constellation.

## Changes in November 2020

-   Added `RecentGraphScreenshotUtilities` to manage taking screenshots
    of graphs to be used by the Welcome tab.

-   Added `createReadAttributeObject()` to `GraphReadMethods`.

-   Added `createWriteAttributeObject()` to `GraphWriteMethods`.

-   Added `createReadObject()` and `createWriteObject()` in
    `AttributeDescription`.

-   Added a number of classes to `CoreGraphFramework` to support the
    layers view.

-   Added `ConnectionGlyphStream`, `ConnectionGlyphSteamContext`,
    `NodeGlyphStream`, `NodeGlyphStreamContext` and `GlyphStreamContext`
    classes.

-   Moved Layers View Shortcuts from
    `au.gov.asd.tac.constellation.views.layers.utilities` to
    `au.gov.asd.tac.constellation.views.layers.shortcut`

-   Removed `setCurrentContext()`, `addGlyph()` and `newLine()` from
    `ConnectionLabelBatcher` and `NodeLabelBatcher`.

-   Removed `LayersViewShortcuts` and added associated functionality to
    `LayersViewPane`.

-   Updated `renderTextAsLigatures()`, `newLine()`, and `addGlyph()`
    from `GraphManager` and `GraphManager.GlyphStream` to take
    additional parameter of type GlyphStreamContext

-   Updated `ConnectionLabelBatcher` and `NodeLabelBatcher` to no longer
    implement `GraphManager.GlyphStream`.

-   Updated `setCurrentConnection()` and `nextParallelConnection()` in
    `ConnectionLabelBatcher` to take an extra parameter of type
    `ConnectionGlyphStreamContext`.

-   Updated `ConnectionLabelBatcher.bufferLabel()` to take extra
    parameters.

-   Updated `NodeLabelBatcher.fillTopLabels()` to take different
    parameters.

-   Updated `bufferTopLabel()` and `bufferBottomLabel()` in
    `NodeLabelBatcher` to take an extra parameter of type
    `NodeGlyphStream`.

-   Updated `getTableData()` and `exportToCsv()` in `TableViewUtilities`
    to take an extra parameter of type `Pagination`.

-   Updated `TableViewUtilities.exportToExcel()` to take additional
    parameters.

-   Updated `TableViewUtilities.ExportToExcelFile.writeRecords()` to
    take additional parameter of type `int`.

-   Updated `LAYER_MASK_SELECTED` and `LAYER_MASK` attributes to be of
    type `Long` instead of `Integer`.

-   Updated constructor for `LayersViewStateWriter`.

-   Updated parameters for `setLayers()` and `updateLayers()` in
    `LayersViewPane`.

## Changes in August 2020

-   Updated `DefaultPluginInteraction` and `PluginParameters` to unfocus
    the Ok button from the plugin swing dialog if there is a multi-line
    string parameter so that enter can be used in the parameter.

-   Added a feature to the Histogram View to copy values from selected
    histogram bars using ctrl+c or a right-click context menu.

-   Added Delimited File Importer to work inside of a view. UI
    improvements and various bugfixes with checkbox changes.

-   Added utility methods to `ConstellationColor` which assist with
    getting inverse colors.

## Changes in July 2020

-   Added `AnalyticSchemaV4UpdateProvider` to upgrade
    `SchemaVertexType`s that have changed.

-   Added utility class `NotifyDisplayer` and static method
    `NotifyDisplayer#display` for use when displaying a
    `NotifyDescriptor` message box.

-   Fixed a bug exporting Glyph Textures to the wrong location if the
    folder path had a period.

-   Updated `QualityControlAutoVetter` to improve performance by using a
    `SimpleReadPlugin` internally.

-   Updated the Quality Control View so that it is multi-threaded and no
    longer runs on the EDT.

-   Removed the Attribute Calculator.

## Changes in June 2020

-   Added `LayerConcept` to group all of the layer mask and layer
    visibility attributes together.

-   Moved the creation of `QUERY_NAME_PARAMETER` and
    `DATETIME_RANGE_PARAMETER` within `CoreGlobalParameters` and can be
    accessed by direct reference;
    i.e. `CoreGlobalParameters.QUERY_NAME_PARAMETERS`.

## Changes in May 2020

-   Added feedback for delimiter import.

-   Added basic support for MacOS.

-   Added `ProjectUpdater` which will manage adding dependencies to the
    `project.xml` file.

    -   The `ivy.xml` file is now located at
        `CoreDependencies/src/ivy.xml`.

    -   The `ivysettings.xml` file is now located at
        `ProjectUpdater/src/ivysettings.xml`.

-   Fixed a label rendering bug on MacOS.

-   Fixed a DPI scaling bug on MacOS and Windows.

-   Fixed a bug effecting the histogram scrolling.

-   Fixed a bug preventing v1 graphs from being open.

-   Moved `ImmutableObjectCache`, `IntHashSet` and `Timer` from the
    Graph Framework module to the Utilities module.

-   Removed deprecated methods from the graph API -
    `Graph#getWritableGraphOnEDT`, `Graph#undo`, `Graph#redo` and
    `GraphWriteMethods#addAttribute`.

-   Removed `GraphUtilites` from the Graph Framework module as it was
    unused.

-   Updated ReadableGraph to allow use with the try-with-resources
    pattern.

-   Updated ImportController’s processImport function to return the list
    of files it has imported.

-   Updated parameter types for `OverviewPanel.setExtentPOV()` from
    longs to doubles.

-   Updated the `constellationapplication/netbeans-runner` docker image
    to `11.3.2` to include `python3` so that automation can be done via
    the `build-zip.sh` script in
    `constellation-app/constellation-applications`

## Changes in April 2020

-   Added search feature to Table View Column Selection.

-   Fixed the mouse controls of the Map View to be consistent with the
    graph view.

-   Fixed a bug that caused custom markers to disappear

## Changes in April 2020

-   Fixed the mouse controls of the Map View to be consistent with the
    graph view.

-   Fixed a bug that caused custom markers to disappear

-   Added search feature to Table View Column Selection.

-   Added `functions.sh` to reuse common utility methods. This can be
    used by scripts related to Travis.

-   Added Layers view to the Experimental views tab.

-   Added `RenderablePriority` enum to `GLRenderable` to house the
    constants that sat in that class.

-   Added `VisualPriority` enum to `VisualOperation` to house the
    constants that sat in that class.

-   Added `DoubleAttributeDescription`, `DoubleAttributeInteraction`,
    `DoubleEditorFactory` and `DoubleIOProvider` to support high
    precision numbers in attributes.

-   Added `DoubleObjectAttributeDescription`,
    `DoubleObjectAttributeInteraction`, `DoubleObjectEditorFactory` and
    `DoubleObjectIOProvider` as a nullable alternative to the double
    attribute type.

-   Added `ShortAttributeDescription`, `ShortAttributeInteraction`,
    `ShortEditorFactory` and `ShortIOProvider` to support numbers with
    lower memory usage in attributes.

-   Added `ShortObjectAttributeDescription`,
    `ShortObjectAttributeInteraction`, `ShortObjectEditorFactory` and
    `ShortObjectIOProvider` as a nullable alternative to the short
    attribute type.

-   Added `ByteAttributeDescription`, `ByteAttributeInteraction`,
    `ByteEditorFactory` and `ByteIOProvider` to support numbers with
    lower memory usage in attributes.

-   Added `ByteObjectAttributeDescription`,
    `ByteObjectAttributeInteraction`, `ByteObjectEditorFactory` and
    `ByteObjectIOProvider` as a nullable alternative to the byte
    attribute type.

-   Added `obfuscate()` to `PasswordObfuscator`.

-   Removed the container image to build the NetBeans 8 version of
    Constellation.

-   Removed `getSearchString()`,
    canBeImported()`and`ordering()`from`AttributeDescription\` and any
    implementing classes.

-   Removed `datetime` parameter from `makeDateTimesEven()` in
    `ZonedDateTimeAxis` as this was not needed.

-   Removed `boxBlurF()` and `boxBlurFF()` from `GaussianBlur` as their
    implementation was simple enough to be added straight to where they
    called from.

-   Renamed `getTags()` in `GraphReport` to `getUTags()` to match field
    the function was getting.

-   Renamed `getChildReports()` in `PluginReport` to
    `getUChildReports()` to match field the function was getting.

-   Renamed `equal()` in `NativeAttributeType` to `equalValue()` to
    avoid confusion with `Object.equals()`.

-   Renamed `PasswordKey` to `PasswordSecret` and added `getIV()` to the
    class.

-   Renamed `DefaultPasswordKey` to `DefaultPasswordSecret` to mirror
    above change.

-   Updated the container used to build Constellation on Travis to
    `11.3.1` which fixes the issue of no code coverage being reported in
    SonarQube.

-   Updated the java source detected by SonarQube to check for Java 11.

-   Updated `build.xml` and `.travis\build-zip.sh` with support for
    MacOSX and a temporary hardcoding of version numbers.

-   Updated `deobfuscate()` in `PasswordDeobfuscator` to now return a
    String instead of a CharSequence.

## Changes in March 2020

-   Added `AnalyticSchemaPluginRegistry` to Core Analytic Schema

-   Added new module Core Attribute Calculator to separate it from the
    Scripting View.

-   Added new module Core Named Selections to break it out of Core
    Functionality.

-   Added new module Core Plugin Reporter to separate it from the plugin
    framework.

-   Added new module Core View Framework containing
    `AbstractTopComponent` and other related classes.

-   Added `VisualGraphPluginRegistry` to Core Visual Graph

-   Fixed a logic bug with `GraphRendererDropTarget` preventing graph
    droppers from every running.

-   Moved `AnalyticIconProvider` to
    `au.gov.asd.tac.constellation.utilities.icon`.

-   Moved a number of plugins out of Core Functionality into other
    modules to better reflect their purpose.

-   Moved `AttributeSelectionPanel` to Core Graph Utilities module.

-   Moved `BBoxf` and `BBoxd` to the Core Visual Graph module.

-   Moved `CharacterIconProvider` to
    `au.gov.asd.tac.constellation.utilities.icon`.

-   Moved `ConstellationColor` to
    `au.gov.asd.tac.constellation.utilities.color`.

-   Moved `ConstellationIcon` to
    `au.gov.asd.tac.constellation.utilities.icon`.

-   Moved `ConstellationViewsConcept` to
    `au.gov.asd.tac.constellation.graph.schema.concept.SchemaConcept`.

-   Moved `DragAction` to Core Visual Graph module.

-   Moved `SchemaAttribute` to
    `au.gov.asd.tac.constellation.graph.schema.attribute`.

-   Moved `SchemaConcept` to
    `au.gov.asd.tac.constellation.graph.schema.concept`.

-   Moved `SchemaTransactionType` to
    `au.gov.asd.tac.constellation.graph.schema.type`.

-   Moved `SchemaVertexType` to
    `au.gov.asd.tac.constellation.graph.schema.type`.

-   Moved `SimpleGraphOpener` and `SimpleGraphTopComponent` to the Core
    Graph Node module.

-   Moved `UserInterfaceIconProvider` to
    `au.gov.asd.tac.constellation.utilities.icon`.

-   Moved `VisualConcept` to the Core Visual Schema module located at
    `au.gov.asd.tac.constellation.graph.schema.visual.concept`.

-   Moved `VisualGraphOpener` and `VisualGraphTopComponent` to the Core
    Interactive Graph module.

-   Moved `VisualManager` to
    `au.gov.asd.tac.constellation.utilities.visual`.

-   Removed the `build-zip` stage from Travis as it wasn’t being used.

-   Removed the Core Visual Support module by merging it with Core
    Utilities.

-   Renamed base package of Core Algorithms to
    `au.gov.asd.tac.constellation.plugins.algorithms`.

-   Renamed base package of Core Analytic Schema to
    `au.gov.asd.tac.constellation.graph.schema.analytic`.

-   Renamed base package of Core Arrangements to
    `au.gov.asd.tac.constellation.plugins.arrangements`.

-   Renamed base package of Core Import Export to
    `au.gov.asd.tac.constellation.plugins.importexport`.

-   Renamed base package of Core Plugin Framework to
    `au.gov.asd.tac.constellation.plugins`.

-   Renamed base package of Core Visual Schema to
    `au.gov.asd.tac.constellation.graph.schema.visual`.

-   Renamed `Decorators` to `VertexDecorators` and moved to Core Visual
    Schema module.

-   Renamed `InteractivePluginRegsitry` to
    `InteractiveGraphPluginRegistry`.

-   Renamed `IoProgressHandle` to `HandleIoProgress`.

-   Updated Core Analytic Schema with all attribute classes relevant to
    it.

-   Updated Core Visual Schema with all attribute classes relevant to
    it.

-   Updated the Core Web Server module with a complete rewrite regarding
    adding REST services.

-   Updated the `README.MD` instructions to explain the NetBeans 11
    installation workaround.

-   Updated the REST API with a major refactor.

-   Updated the Travis run image to use NetBeans 11.3 and include the
    workaround for NetBeans 11.

## Changes in February 2020

-   Fixed a bug which now ensures that overriding a transaction
    direction using `GraphRecordStoreUtilities.DIRECTED_KEY` persists
    with the Type.

-   Updated JOGL to 2.4.0 to assist in migration to JDK11. The new JOGL
    jars are hosted as third-party dependencies on GitHub until
    available on maven.

-   Renamed `NodeGraphLabelsEditorFactory` to
    `VertexGraphLabelsEditorFactory`.

-   Renamed `SupporPackageAction` to `SupportPackageAction` to fix a
    spelling typo.

## Changes in January 2020

-   Added `LabelFontsOptionsPanel` to allow setting of fonts rendered on
    the graph through the UI.

-   Added `ConstellationLabelFonts` interface to allow programmatic
    specification of default label fonts.

## Changes in December 2019

-   Added method `suppressEvent(boolean, List<>)` to `PluginParameter`
    which allow setting of properties/options without firing change
    events.

-   Moved `CoreUtilities` in the Core Functionality module to
    `PreferenceUtilites` in the Core Utilities module.

-   Renamed `ArcgisMap` Provider to `EsriMapProvider`.

-   Updated `EsriMapProvider` to support both regular tile-based
    services, as well as image export. This can be specified by
    overriding the new `getMapServerType` method.

## Changes in November 2019

-   Remove deprecated jai libraries.

## Changes in October 2019

-   Added `DevOpsNotificationPlugin` to Core Functionality to track
    messages from plugins for developers and administrators attention.
    This is only going to be useful if you have setup a
    `ConstellationLogger` that sends information to a database or
    elastic search.

-   Fixed a bug with the Restful service caused by multiple servlet
    libraries used that created a clash.

## Changes in August 2019

-   Added `BrandingUtilities` to Core Utilities to maintain the
    application name “Constellation”.

    -   You can set the command line argument
        `constellation.environment` with a label and it will appear in
        the title. For instance, this could be used to distinguish
        “Development”, “QA” and “Production” versions.

-   Added `PluginParameters.hasParameter()` to the Core Plugin Framework
    module as a convenient way to check if a parameter exists.

-   Fixed a Null Pointer Exception when selecting Circle arrangements.

-   Fixed the `GitHub` url used by Help -&gt; Submit a Ticket.

-   Removed several unused dependencies, including JOGL, JTS, `OpenCSV,`
    Trove4j, `JScience,` and `XML-APIs`.

-   Renamed `ConstellationLogger.ApplicationStart` to
    `ConstellationLogger.ApplicationStarted,`
    `ConstellationLogger.ApplicationStop` to
    `ConstellationLogger.ApplicationStopped,`
    `ConstellationLogger.PluginStart` to
    `ConstellationLogger.PluginStarted` and
    `ConstellationLogger.PluginStop` to
    `ConstellationLogger.PluginStopped`.

-   Updated several dependencies to the latest versions, including
    Geotools, Jetty, Apache Commons, Jackson, `RSyntaxArea,` Google
    Guava, Apache POI, EJML, Processing, Jython, and `SwingX`.

-   Updated `ConstellationLogger` with new methods `viewStarted,`
    `viewStopped` and `viewInfo` to support logging of Views.

-   Updated `DefaultConstellationLogger` with a VERBOSE flag to switch
    between no-op and logging to standard out.

-   Updated `AbstractTopComponent` to log when the view is opened,
    closed, showing, hidden, activated and deactivated.

## Changes in June 2019

-   Added a `Content.URL` attribute to represent a URL link in the
    `ContentConcept`.

-   Fixed a lot of compile warnings related to Java generics and
    `PluginParameters` usage.

-   Removed `ConstellationSecurityProvider.getPriority` as it duplicated
    functionality of (and conflicted with) the lookup system.

-   Removed `OldStringUtilities` and merged the required methods to
    `StringUtilities`.

## Changes in May 2019

-   Fixed a bug with `SchemaVertexTypeUtilities` and
    `SchemaTransactionTypeUtilities` not respecting overridden types.

-   Removed MODIFIED icon from `UserInterfaceIconProvider`.

-   Removed STARS and CONSTELLATION icons from `AnalyticIconProvider`.

-   Updated CHART icon in `AnalyticIconProvider`.

-   Updated `RestClient` in the Core Utilities module with a minor
    refactor and support for posting bytes.

-   Updated `SchemaFactory` with `getIconSymbol` and `getIconColor`
    methods to allow for more customisable icons. Graph icons will now
    be made up of a symbol on top of a colored square background much
    like how vertices on a graph are represented.

-   Updated the font used by the renderer from Arial Unicode MS to
    Malgun Gothic due to licensing restrictions with the Arial font
    resulting it from no longer being installed on Windows by default.

## Changes in April 2019

-   Renamed `NodeGraphLabelsAttributeDescription,`
    `NodeGraphLabelsAttributeInteraction,` and
    `NodeGraphLabelsIOProvider` to
    `VertexGraphLabelsAttributeDescription,`
    `VertexGraphLabelsAttributeInteraction,` and
    `VertexGraphLabelsIOProvider` for consistency.

-   Updated the `SchemaAttribute.ensure()` method to create the
    attribute if it does not exist by default. This fixes a number of
    plugins that failed if the attribute was not defined.

-   Updated `SimpleEditPlugin.edit()` method to be abstract as it
    doesn’t make sense to have an edit plugin without any editing
    occurring.

## Changes in March 2019

-   Added 23 new country flag icons.

-   Added Arrange by Node Attribute to combine the function of Arrange
    by Group and Arrange by Layer into a single plugin.

-   Added an `updateParameters` method to
    `au.gov.asd.tac.constellation.views.histogram.formats.BinFormatter`
    for Histogram View `BinFormatters` to use.

-   Fixed how `ConstellationIcon` was building and caching icons and
    images resulting in a major performance improvement and reduced
    memory usage.

-   Updated `Ctrl+Backspace` to do nothing so that pressing it in a text
    area on a docked window won’t cause it to minimize.

## Changes in February 2019

-   Added a new interface called `DataAccessPreQueryValidation` to check
    before running Data Access View queries.

## Changes in January 2019

-   Added Enrichment to the `DataAccessPluginCoreType` class.

-   Moved `au.gov.asd.tac.constellation.analyticview` to
    `au.gov.asd.tac.constellation.views.analyticview`.

-   Moved `au.gov.asd.tac.constellation.attributeeditor` to
    `au.gov.asd.tac.constellation.views.attributeeditor`.

-   Moved `au.gov.asd.tac.constellation.conversationview` to
    `au.gov.asd.tac.constellation.views.conversationview`.

-   Moved `au.gov.asd.tac.constellation.core` to
    `au.gov.asd.tac.constellation.functionality`.

-   Moved `au.gov.asd.tac.constellation.core.dependencies` to
    `au.gov.asd.tac.constellation.dependencies`.

-   Moved `au.gov.asd.tac.constellation.dataaccess` to
    `au.gov.asd.tac.constellation.views.dataaccess`.

-   Moved `au.gov.asd.tac.constellation.display` to
    `au.gov.asd.tac.constellation.visual.opengl`.

-   Moved `au.gov.asd.tac.constellation.find` to
    `au.gov.asd.tac.constellation.views.find`.

-   Moved `au.gov.asd.tac.constellation.histogram` to
    `au.gov.asd.tac.constellation.views.histogram`.

-   Moved `au.gov.asd.tac.constellation.interactivegraph` to
    `au.gov.asd.tac.constellation.graph.interaction`.

-   Moved `au.gov.asd.tac.constellation.mapview` to
    `au.gov.asd.tac.constellation.views.mapview`.

-   Moved `au.gov.asd.tac.constellation.qualitycontrol` to
    `au.gov.asd.tac.constellation.views.qualitycontrol`.

-   Moved `au.gov.asd.tac.constellation.scatterplot` to
    `au.gov.asd.tac.constellation.views.scatterplot`.

-   Moved `au.gov.asd.tac.constellation.schemaview` to
    `au.gov.asd.tac.constellation.views.schemaview`.

-   Moved `au.gov.asd.tac.constellation.scripting` to
    `au.gov.asd.tac.constellation.views.scripting`.

-   Moved `au.gov.asd.tac.constellation.tableview` to
    `au.gov.asd.tac.constellation.views.tableview`.

-   Moved `au.gov.asd.tac.constellation.timeline` to
    `au.gov.asd.tac.constellation.views.timeline`.

-   Moved `au.gov.asd.tac.constellation.visualgraph` to
    `au.gov.asd.tac.constellation.graph.visual`.

-   Moved `au.gov.asd.tac.constellation.visualsupport` to
    `au.gov.asd.tac.constellation.visual`.

-   Moved `au.gov.asd.tac.constellation.webview` to
    `au.gov.asd.tac.constellation.views.webview`.

-   Moved private classes that implemented `ParameterValue` to public
    classes to resolve the problem of not being able to set values from
    a script. These include `AnalyticAggregatorParameterValue,`
    `SpatialReferenceParameterValue,` `ElementTypeParameterValue` and
    `GraphAttributeParameterValue`.

-   Renamed `Plugin.getOverriddenPlugin` to
    `Plugin.getOverriddenPlugins` in the Core Plugin Framework module
    which is a breaking change.

-   Updated `GraphWriteMethods` to include a version of `addTransaction`
    that accepts a transaction ID.

-   Updated `PermanentMergeAction` to run in it’s own thread (rather
    than the EDT).

-   Updated structure of Merge Transactions Plugin to allow for more
    merge by types.

## Changes in December 2018

-   Added validation check to `Date-Time` Range Global Parameter in Data
    Access View.

-   Added validation check to numeric parameters in plugins accessed
    from Data Access View.

-   Added plugin `CopyCustomMarkersToGraph` to generate nodes on your
    graph from custom markers in the Map View.

-   Fixed some performance issues in the conversation view.

-   Updated `MarkerCache` with functions to build and style markers from
    the graph, allowing this functionality to be used outside of the Map
    View.

-   Updated `MarkerUtilities` with `generateBoundingBox` method.

-   Updated `ConstellationAbstractMarker` with `getRadius` method.

## Changes in November 2018

-   Moved the `getOverriddenPlugin` method from the `DataAccessPlugin`
    class to the Plugin class. This technically allows the ability for
    any plugin to be overridden. Note that the current implementation
    pattern is to call a plugin from a registry and this would need to
    be modified before plugin calls from `PluginExecutor` could be
    overridden.

-   Removed `MultiScoreResult` fromt he analytic view - all score based
    analytics now use `ScoreResult` and support multiple scores by
    default.

-   Renamed `IconProvider` to `ConstellationIconProvider`

-   Renamed `GlobalCoreParameters` to `CoreGlobalParameters`

-   Renamed all plugin parameter id references from `\*_PARAMETER` to
    `\*_PARAMETER_ID`

## Changes in October 2018

-   Added the `overridenType` property to `SchemaElementType,` and
    removed it from `SchemaVertexType` and `SchemaTransactionType`.

-   Fixed a performance issue in `SchemaElementType.toString()` by pre
    computing the hierarchy on initialisation.
    `SchemaElementType.getHierachy()` is a slow method and was being
    called too many times. The performance improvement has made it about
    1.7 times faster to load, save and work with graphs.

-   Fixed the views that have not been upgraded to the new View
    Framework to have the font size applied to the Top Component on
    load.

-   Updated `SchemaElementType.isSubTypeOf` to take overridden types
    into account.

## Changes in September 2018

-   Added a new plugin to open a url in a browser called
    `OpenInBrowserPlugin` that is available in Core Functionality.

-   Added a new plugin to send to an email client called
    `SendToEmailClientPlugin` that is available in Core Functionality.

-   Renamed `SchemaAttribute.getFormatContext` to
    `SchemaAttribute.getFormat`.

-   Updated `PlaceholderUtilities` with support for collapsing
    placeholders using the standard graph API.

## Changes in August 2018

-   Added functionality to cache icons.

-   Fixed a bug in the Analytic schema factory which was not correctly
    applying the schema rules to complete the vertex.

-   Fixed a memory leak introduced by the `FPSRenderable` class.

-   Fixed a performance issue with the Table View by moving work off the
    EDT.

## Changes in July 2018

-   Added `AnalyticConcept.VertexType.USER_NAME`.

-   Added Subdivision enum containing country subdivisions (currently
    incomplete).

-   Added `TemporalFormattingUtilties` to the Core Utilities module.

-   Added an `IpAddressUtilities` class to the Core Utilities module.

-   Fixed a performance issue with `JDropDownMenu` in the Core Utilities
    module moving the `actionPerformed` work into its own thread.

-   Fixed the spelling of public constants and comments that incorrectly
    spelt separator in various modules.

-   Renamed `AnalyticConcept.VertexType.HOSTNAME` to
    `AnalyticConcept.VertexType.HOST_NAME`.

-   Renamed `GeospatialUtilities` to Distance and moved
    `HaversineUtilities` to `Distance.Haversine`.

-   Renamed `ShapeUtilities` to Shape, `MgrsUtilities` to Mgrs and
    `GeohashUtilities` to Geohash.

-   Updated Country enum to align with the latest version of ISO 3166-1.

-   Updated the copyright to Apache Version 2.0 with the Australian
    Signals Directorate being the License owner.

## Changes in June 2018

-   Added a `RestClient.postWithJson()` to allow you to post your own
    json string in the Core Utilities module.

-   Added plugins `CreateVertexTypePlugin` and
    `CreateTransactionTypePlugin` to allow REST clients to create custom
    types.

-   Fixed `PluginParameters` to use `ColorValue` instead of Color. This
    caused a cascade of fixes in other classes.

-   Fixed a bug with the spanning tree algorithm which was preventing it
    from creating a nraduis attribute.

-   Renamed `ColorValue` to `ConstellationColor` to make it clearer what
    it should be used for and to avoid conflicts with external classes.

-   Renamed `TemporalFormatting.DATE_TIME_FORMATTER` to
    `TemporalFormatting.UTC_DATE_TIME_FORMATTER` and
    `TemporalFormatting.DATE_TIME_WITH_MILLISECONDS_FORMATTER` to
    `TemporalFormatting.UTC_DATE_TIME_WITH_MILLISECONDS_FORMATTER` in
    the Core Utilities module. These `DateTimeFormatter` constants are
    now build using the `DateTimeFormatterBuilder` ensuring they convert
    dates to UTC correctly.

-   Updated the support package generation to ignore the heapdump file
    as it is likely to be several gigabytes in size.

## Changes in May 2018

-   Added `FilterPlugin` to the Core Data Access View module.

-   Added `PasswordParameterType` into the Core Plugin Framework module.
    This change has also removed the capability of `StringParameterType`
    to support passwords.

-   Added strict `DateTimeFormatter's` based on
    `DateTimeFormatter.ISO_INSTANT` to the `TemporalFormatting` class in
    Core Utilities.

-   Fixed a performance issue by reducing the amount of “Find State”
    saves made to the graph as it’s causing graph write lock contention
    for a trivial GUI state that will be already covered when you run a
    search, switch graphs or save the graph.

-   Fixed an issue handling invalid Glyphs.

-   Fixed some performance issues with the Map View.

-   Removed deprecated methods being `PluginGraph.executePluginLater,`
    `PluginGraph.executePluginNow` and `PluginGraph.updateGraph`.

-   Renamed Plugin.id to `Plugin.ID`

-   Updated JOGL to 2.3.2 and Processing to 3.3.6 to resolve `OpenGL`
    issues with the Map view.

-   Updated default node and transaction colors in order to ensure
    overlay colors stand out more.

-   Updated default node z2 value.

-   Updated password obfuscation to use a service lookup to get the key.
    To use it implement `PasswordKey` in the Core Security module.

## Changes in April 2018

-   Added New Nebula into th `Experimental->Tools` menu

-   Added an FPS counter `OpenGL` renderer that can be enabled from the
    Debug preference tab.

-   Added new `MatrixUtilities` class for constructing useful matrices
    from a graph.

-   Added simple icon shaders for rendering basic icons on the graph.

-   Removed the REST API endpoints /forward (forwarding a request to
    another HTTP server), /resources (offering embedded web resources),
    and /static (serving resources from a specified local directory)
    have been removed.

-   Renamed `ApplicationPreferenceKeys.DEFAULT_FREEZE_GRAPH_VIEW` to
    `ApplicationPreferenceKeys.FREEZE_GRAPH_VIEW_DEFAULT` in the Core
    Preferences module.

-   Renamed `SharedDrawable.getIconShader` to
    `SharedDrawable.getVertexIconShader` to differentiate it from
    `SharedDrawable.getSimpleIconShader`.

-   Updated Core Web Server code so the workings out of the web servlets
    into separate `\*Impl.java` classes. This makes the workings
    transport independent, in preparation for adding a `non-HTTP`
    transport. In theory, there should be no change in functionality.

-   Updated the Core Web Server module to add a filesystem REST
    transport.

-   Updated the constructor for Decorators to expect its parameters in a
    clockwise order: north-west, north-east, south-east, south-west.

-   Updated the various `\*Preference` panels to follow and more of an
    MVC pattern.

## Changes in March 2018

-   Added `FactColorTranslator` and `FactToSizeTranslator` to the Core
    Analytics View module.

-   Added `FirstAnalyticPlugin` to the Core Analytics View module.

-   Added `FirstFactAggregator` in the Core Analytics View module.

-   Added a new attribute called `isLabel` to `SchemaAttribute` in the
    Core Graph Module with the intention of allowing the schema to
    decide if the attribute should appear as a `GraphLabel` on a vertex
    or transaction.

-   Added a new `isLabel` and `isDecorator` attributes to
    `SchemaAttribute` with the intention of allowing the schema to
    decide if the attribute should appear as a `GraphLabel` or Decorator
    on a vertex or transaction.

-   Added equivalent method to `SchemaAttribute` allowing you to compare
    with an Attribute object.

-   Renamed `ClusterAggregator` to `FirstClusterAggregator` in the Core
    Analytics View module.

-   Renamed `MultiScoreResult.getUniqueNames` to
    `MultiScoreResult.getUniqueScoreNames` in the Core Analytics View
    module.

-   Renamed `MultiScoringAnalyticPlugin` to `MultiScoreAnalyticPlugin`
    in the Core Analytics View module.

-   Renamed `PluginRegistry.getPluginNames` to
    `PluginRegistry.getPluginClassNames`.

-   Renamed `ScoringAnalyticPlugin` to `ScoreAnalyticPlugin` in the Core
    Analytics View module.

-   Renamed `getLabel` to `getName` and `getType` to `GetAttributeType`
    for the Attribute class.

-   Renamed the get\_pos(g) method to get\_nx\_pos(g) in the
    constellation\_client provided with the REST API.

-   `SchemaFactory.ensureAttribute` now takes a boolean specifying
    whether the attribute should be created even if it is not registered
    to that schema. Similarly, `SchemaAttribute.ensure` provides this
    option.

## Changes in February 2018

-   Fixed memory leaks with the `ListeningTopComponent` and
    `TimelineTopComponent`.

-   Renamed `COLOR_BLAZE` in the `CorePluginRegistry` to
    `ADD_CUSTOM_BLAZE`.

-   Updated entries within the Tools and Experimental menu.

-   Updated `ListeningTopComponent` to allow for the update and removal
    of change handlers.

    -   `addAttributeChangeHandler` was renamed to
        `addAttributeValueChangeHandler`.

    -   `addGlobalChangeHandler,` `addStructureChangeHandler,`
        `addAttributeCountChangeHandler` and
        `addAttributeValueChangeHandler` now return the Monitor objects
        associated with that handler.

    -   `updateGlobalChangeHandler,` `updateStructureChangeHandler,`
        `updateAttributeCountChangeHandler` and
        `updateAttributeValueChangeHandler` have been added to allow
        modification to the behaviour of a handler.

    -   `removeGlobalChangeHandler,` `removeStructureChangeHandler,`
        `removeAttributeCountChangeHandler` and
        `removeAttributeValueChangeHandler` have been added to allow
        removal of a handler.

    -   `removeIgnoredEvent` has been added to allow removal of an
        ignored event.

## Changes in December 2017

-   Added forward slash (/) to the list of special characters to escape
    in `LuceneUtilities` in the Core Utilities module.

-   Removed extra `FindStatePlugin` calls from the `ColorCriteriaPanel`
    which will help reduce unnecessary write locks on the graph and
    reduce overall threads being forked.

## Changes in November 2017

-   Added `MultiplexityAnalytic` and `WeightAnalytic` plugins and
    analytics.

-   Added `SnaConcept.Transaction.MULTIPLEXITY` to the Core Algorithms
    module.

-   Renamed `SnaConcept.GRAPH.GRAPH_DENSITY` to
    `SnaConcept.GRAPH.DENSITY` in the Core Algorithms module.

## Changes in October 2017

-   Added `GraphNodePluginRegistry` in the Core Graph Node module.

-   Added `JSingleChoiceComboBoxMenu` as a single choice alternative to
    `JMultiChoiceComboBoxMenu`.

-   Added `LuceneUtilities` to the Core Utilities module.

-   Added `SeparatorConstants` to the Core Utilities module.

-   Added more attributes to `ContentConcept` in the Core Analytic
    Schema.

-   Fixed a bug where the singleton type was not being used when loading
    a graph.

-   Fixed a bug with the `WorkflowQueryPlugin` which was removing the
    graph attributes after a batched run completed.

-   Moved `NewDefaultSchemaGraphAction` from the Core Simple Schema
    module to the Core Graph Node module.

-   Moved `NewExperimentalSchemaGraphAction` from the Core Simple Schema
    module to the Core Graph Node module.

-   Moved `NewSchemaGraphAction` from the Core Simple Schema module to
    the Core Graph Node module.

-   Moved `au.gov.asd.tac.constellation.algorithms.geospatial.Geohash`
    in the Core Utilities module to
    `au.gov.asd.tac.constellation.utilities.geospatial.GeohashUtilities`

-   Moved `au.gov.asd.tac.constellation.algorithms.geospatial.Haversine`
    in the Core Utilities module to
    `au.gov.asd.tac.constellation.utilities.geospatial.HaversineUtilities`

-   Moved
    `au.gov.asd.tac.constellation.core.opener.SimpleGraphTopComponent`
    to
    `au.gov.asd.tac.constellation.core.visual.SimpleGraphTopComponent`.

-   Moved `au.gov.asd.tac.constellation.core.visual.SaveAsAction` in the
    Core Functionality module to
    `au.gov.asd.tac.constellation.core.save.SaveAsAction`.

-   Moved `au.gov.asd.tac.constellation.graph.file.GraphOpener` in the
    Core Graph File to
    `au.gov.asd.tac.constellation.graph.file.opener.GraphOpener`.

-   Moved
    `au.gov.asd.tac.constellation.graph.file.autosave.AutosaveUtilities`
    in the Core Graph File module to
    `au.gov.asd.tac.constellation.graph.file.save.AutosaveUtilities`.

-   Moved
    `au.gov.asd.tac.constellation.schema.simpleschema.plugins.LoadTemplatePlugin`
    from the Core Simple Schema to
    `au.gov.asd.tac.constellation.graph.node.templates.LoadTemplatePlugin`
    in the Core Graph Node module.

-   Moved
    `au.gov.asd.tac.constellation.schema.simpleschema.plugins.ManageTemplatesAction`
    from the Core Simple Schema to
    `au.gov.asd.tac.constellation.graph.node.templates.ManageTemplatesAction`
    in the Core Graph Node module.

-   Moved
    `au.gov.asd.tac.constellation.schema.simpleschema.plugins.ManageTemplatesPlugin`
    from the Core Simple Schema to
    `au.gov.asd.tac.constellation.graph.node.templates.ManageTemplatesPlugin`
    in the Core Graph Node module.

-   Moved
    `au.gov.asd.tac.constellation.schema.simpleschema.plugins.SaveTemplateAction`
    from the Core Simple Schema to
    `au.gov.asd.tac.constellation.graph.node.templates.SaveTemplateAction`
    in the Core Graph Node module.

-   Moved
    `au.gov.asd.tac.constellation.schema.simpleschema.plugins.SaveTemplatePlugin`
    from the Core Simple Schema to
    `au.gov.asd.tac.constellation.graph.node.templates.SaveTemplatePlugin`
    in the Core Graph Node module.

-   Moved the base package in Core Simple Schema to
    `au.gov.asd.tac.constellation.schema.simpleschema`.

-   Removed `GraphUtilitiesExtra` in the Core Graph Utilities module.
    The `GraphUtilitiesExtra.copyGraphToGraph` method to
    `CopyGraphUtilities`.

-   Removed the experimental `WordGraphPlugin` in the Core Arrangements
    module.

-   Renamed `ExtractFromContent` to `ExtractFromContentPlugin` in Core
    Data Access View.

-   Renamed `JMultiChoiceDropDownMenu` to `JMultiChoiceComboBoxMenu`.

-   Renamed `MergeNodes` to `MergeNodesPlugin` in Core Data Access View.

-   Renamed `MergeTransactions` to `MergeTransactionsPlugin` in Core
    Data Access View.

-   Renamed `PluginParameter.setLabel()` to `PluginParameter.setName()`
    to be more consistent with the remaining `API's`.

-   Renamed `RemoveNodes` to `RemoveNodesPlugin` in Core Data Access
    View.

-   Renamed `SchemaAttributeUtilities` in the `CoreGraphUtilities` to
    `AttributeUtilities`.

-   Renamed `SelectAll` to `SelectAllPlugin` in Core Data Access View.

-   Renamed `SelectTopN` to `SelectTopNPlugin` in Core Data Access View.

-   Renamed Utilities to `GraphObjectUtilities` in the Core File module.

-   Renamed the Core Simple Schema module to Core Visual Schema.

    -   The new package name is
        `au.gov.asd.tac.constellation.schema.visualschema`.

-   Renamed `SimpleSchemaFactory` to `VisualSchemaFactory`.

-   Renamed `SchemaPluginRegistry` to `VisualSchemaPluginRegistry`.

-   Updated all plugin parameters to build the parameter name via
    `PluginParameter.buildId()` which is declared as a constant ending
    in `_PARAMETER`.

-   Updated all plugin parameters to make sure they have a name and
    description.

-   Updated `ColorValue` so that colors can now only be retrieved using
    one of the `getColorValue(...)` methods. This is to ensure that
    named color values are always used where available.

## Changes in September 2017

-   Added Auth and supporting classes which allows support for a
    username/password dialog.

-   Added `BuildIconGraphAction` which allows you to construct a graph
    showcasing all the icons loaded in memory.

-   Added `FILE_NAME` to `ContentConcept` in the Core Analytic Schema
    module.

-   Added `ObfuscatedPassword` and supporting classes which allows for
    obfuscated passwords.

-   Added `RecordStoreUtilities.fromCsv()` to the Core Graph Module.

-   Moved all Graph IO classes to the Graph module and removed the Graph
    IO module.

-   Moved
    `au.gov.asd.tac.constellation.schema.analyticschema.concept.ClusteringConcept`
    to
    `au.gov.asd.tac.constellation.algorithms.clustering.ClusteringConcept`.

-   Moved
    `au.gov.asd.tac.constellation.schema.analyticschema.concept.SnaConcept`
    to `au.gov.asd.tac.constellation.algorithms.sna.SnaConcept` in the
    Core Alogorithms module.

-   Moved some centrality plugins to
    `au.gov.asd.tac.constellation.algorithms.sna.centrality` in th Core
    Alogorithms module.

-   Moved the social network analysis plugins into a new parent package
    `au.gov.asd.tac.constellation.algorithms.sna` in the Core
    Alogorithms module.

-   Removed the Core Graph IO, Charts, Networkx, Remote and Integration
    Testing modules.

-   Renamed `HierarchicalAttributeDescription` in the Core Algorithms
    module to `HierarchicalStateAttributeDescription`.

-   Renamed the importexport.delimited.parsers package to
    importexport.delimited.translaor to accurately reflect what it
    stores

-   Updated all modules to now depend on the minimum version used by
    `NetBeans` 8.2.

-   Updated the `ControlsFx` library to version 8.40.13 so that it is
    compatible Java 8u144.

-   Updated to `NetBeans` 8.2 and Java 8u144.

## Changes in August 2017

-   Added new module Core Web Server to hold all the classes related to
    managing local web servers and the Constellation REST API.

-   Added `ConstellationApiServlet` to abstract away the idea of
    checking a secret for each api call.

-   Added `TypeServlet` to allow operations related to types in the
    Constellation REST API.

-   Added `SchemaVertexTypeUtilities.getTypeOrBuildNew()` and
    `SchemaTransactionTypeUtilities.getTypeOrBuildNew()` to the Core
    Graph module.

-   Added an `ImageConcept` to the Core Analytic Schema module.

-   Fixed a bug with types serialisation. Types are now loaded exactly
    the way they were saved to the graph file by properly serialising
    types in `VertexTypeIOProvider` and `TransactionTypeIOProvider`.

-   Renamed all `*Popup` classes that implement `ContextMenuProvider` to
    end in `*ContextMenu`.

-   Removed `AnalyticVertexType` from the Core Analytic Schema module.

-   Removed `ApplicationPreferenceKeys.SCRIPTING_LANGUAGE` and
    `ApplicationPreferenceKeys.SCRIPTING_LANGUAGE_DEFAULT` from the Core
    Preferences module as we have made a design choice to use Python as
    our scripting language.

-   Removed the `topLevelType` attribute from `SchemaElementType` as it
    can be calculated.

-   Updated `AnalyticConcept` to build types using `SchemaVertexType`
    and `SchemaTransactionType`.

-   Updated `SchemaElementType` by removing the `setIncomplete()` method
    which means that Types are now immutable.

-   Updated `SchemaVertexType` and `SchemaTransactionType` to be final.
    Any type object has to be either one of these which simplifies
    types.

-   Updated the Content `ContentConcept` in the Core Analytic Schema
    module with more attributes.

-   Updated the properties map in `SchemaElementType` to be a Map of
    String to String so that serialisation is simplified.

## Changes in July 2017

-   Added ability to make `AnalyticPlugin` classes hidden from the
    Analytic View GUI using the `isVisible` method.

-   Added imperial measurements and conversions to the Haversine class.

-   Removed Map View v1 packages.

-   Removed all networkx analytic plugins for which there are java
    replacements.

-   Renamed `CorePluginRegistry.SELECT_ONE_NEIGHBOUR` to
    `CorePluginRegistry.SELECT_PENDANTS` in Core Functionality module.

-   Renamed `FxStateIO` to `FxStateIOProvider` in the Core Table View
    module.

-   Renamed `GeoUtilities` to `GeospatialUtilities`.

-   Renamed `ImportExportRegistry` in the Core Import Export module to
    `ImportExportPluginRegistry`.

-   Renamed `ShortestPathsFollowDirectionPlugin` to
    `DirectedShortestPathsPlugin`.

-   Renamed `TableStateIO` to `TableStateIOProvider` in the Core Table
    View module.

-   Renamed `TableStateTransactionIO` to
    `TableStateTransactionIOProvider` in the Core Table View module.

-   Renamed `TableStateVertexIO` to `TableStateVertexIOProvider` in the
    Core Table View module.

-   Renamed package `au.gov.asd.constellation.utilities.geo` to
    `au.gov.asd.constellation.utilities.geospatial`.

-   Renamed the `ChangeSelection` plugin in the Data Access View module
    to `SelectAll`.

-   Updated the Map View to allow for custom overlays by extending the
    `MapOverlay` class. The current info and tool overlays have been
    converted to this framework.

-   Updated the `SchemaAttributeUtilities` class so that any schema
    attribute lookup requires a `GraphElementType` to be specified. This
    is to avoid dealing with conflicts where a vertex and transaction
    attribute with the same name exist.

## Changes in June 2017

-   Fixed a bug detecting graphics card compatibility.

-   Moved all `*AttributeUpdateProvider` classes in
    ‘au.gov.asd.tac.constellation.graph.io.versioning’ to
    ‘au.gov.asd.tac.constellation.graph.io.providers.compatability’.

-   Removed the `@Deprecated` tag for classes in \*compatibility
    packages. These classes will need to remain to support backward
    compatibility and can not be deprecated. To avoid them being used a
    comment has been added at the top of each class.

-   Renamed `AttrListAttributeDesciption` to
    `AttrListAttributeDesciptionV0` in the Core Graph module.

-   Renamed `AttrListIOProvider` to `AttrListIOProviderV0` in the Core
    Graph IO module.

-   Renamed `GraphLabel` to `GraphLabelV0` in the Core Visual Graph
    module.

-   Renamed `GraphLabelsAndDecorators` to `GraphLabelsAndDecoratorsV0`
    in the Core Visual Graph module.

-   Renamed `GraphLabelsAndDecoratorsIOProvider` to
    `GraphLabelsAndDecoratorsIOProviderV0` in the Core Visual Graph
    module.

-   Renamed `LabelsAttributeDescription` to
    `LabelsAttributeDescriptionV0` in the Core Visual Graph module.

-   Renamed package
    ‘au.gov.asd.tac.constellation.schema.analyticschema.update’ to
    ‘au.gov.asd.tac.constellation.schema.analyticschema.compatibility’.

-   Renamed package
    ‘au.gov.asd.tac.constellation.schema.simpleschema.update’ to
    ‘au.gov.asd.tac.constellation.schema.simpleschema.compatibility’.

## Changes in May 2017

-   Added `RawData.isEmpty()`.

-   Added `ScoringAnalyticPlugin` and `MultiScoringAnalyticPlugin` to
    simplify the addition of analytics to the Analytic View for the case
    where the analytic simply needs to run a plugin and read the
    resulting scores.

-   Added `SelectTopN` to the Data Access View module to select the top
    n nodes based on the transaction count and type.

-   Added `TextPluginInteraction` in the Core Plugin Framework module
    that will be useful in unit tests.

-   Added a `MultiScoreResult` result type to the Analytic View, as well
    as aggregators and translators allowing calculations and
    visualisation. This result type is designed to support any analytic
    which produces multiple scores as output.

-   Added ability to override the foreground icon associated with a type
    by adding custom icons named the full hierarchy of that type.

-   Fixed bugs with the `SimpleSchemaV*UpdateProvider` classes that
    caused the wrong icons to be set.

-   Moved the `DEFAULT_FONT` constant from the `FontUtilities` class in
    Core Visual Support to `ApplicationPreferenceKeys` in Core
    Preferences.

-   Removed `DebugUtilities` from the Core Preferences module as the
    convention is to use different `java.util.logging.Logger` levels.

-   Removed `StringBuilderOutputStream` due to its implementation being
    fundamentally wrong. Using `ByteArrayOutputStream` and
    `toString(StandardCharsets.UTF_8.name())` is a better approach.

-   Removed the representation() method in `SchemaElementType` and
    replaced it with the `getHierarchy` method which is now called by
    the `toString()` method in `SchemaElementType`.

    -   When setting types in `RecordStore` objects, you should no
        longer use `getName()` it now returns the name of the type.
        Given `toString()` has been overridden, it will return the
        type’s hierarchy as a string.

-   Renamed `'getChoices'` (and similarly named methods) to
    `'getOptions'` and `'getChecked'` to `'getChoices'` in the
    `MultiChoiceParameterType` class.

-   Renamed `'getChoices'` (and similarly named methods) to
    `'getOptions'` in the `SingleChoiceParameterType` class.

-   Renamed `GenericTopComponent` to `AbstractTopComponent` in the Core
    Functionality module.

-   Renamed package ‘au.gov.asd.tac.constellation.core.composites’ to
    ‘au.gov.asd.tac.constellation.core.composite’.

-   Renamed the `VisualConcept.VertexAttribute.UNIQUEID` attribute to
    `VisualConcept.VertexAttribute.IDENTIFIER`.

-   Updated `XmlUtilities` to optionally handle XML namespaces.
    Namespaces can be enabled by setting the `'namespaceAware'` flag in
    the constructor for `XmlUtilities,` and then you can use any method
    suffixed with ‘NS’ to take advantage of namespaces.

-   Updated all font references in CSS files to use em instead of px so
    that fonts scale based on the screen resolution.

-   Updated how schema element types are stored in a .star file, where
    instead of the type name, the entire type hierarchy is now used.
    This is a backwards compatible change.

-   Updated the `DataAccessPane` to factor in the category position
    along with the plugin’s position which ensures that the favourites
    category is sorted similarly.

-   Updated the implementation of the `resolveVertex` and
    `resolveTransaction` methods in the `AnalyticSchema` class to allow
    for hierarchical names specified by multiple types separated by the
    “.” character.

-   Updated the `SimpleSchemaV*UpdateProvider` and
    `AnalyticSchemaV*UpdateProvider` classes by rearranging the logic so
    that each update provider is now responsible to manage the update of
    the concept it uses first. That is for example,
    `SimpleSchema*UpdateProvider` handle’s the label attribute whilst
    the `AnalyticSchema*UpdateProvider` handles updates to the Type
    attribute.

    -   The update provider no longer runs a Complete With Schema

    -   The responsibility of the `UpdateProviders` is to only handle
        mandatory changes that would otherwise break the graph to said
        change. It will be up to the graph’s schema rules to update all
        elements on an old graph to be up to date with the latest look
        and feel. This can be done via Tools -&gt; Complete with Schema
        or F5.

## Changes in April 2017

-   Added `GeoUtilities.dmsToDd` to convert a `Degrees-Minute-Seconds`
    formatted geospatial coordinate to Decimal Degrees.

-   Added `PrimaryKeyUtilities` to the Core Graph Utilities module.

-   Added `SplitNodesPlugin` in the Core Data Access module.

-   Added a compare graph feature available from the Tools menu.

-   Added a new module called Core Integration Testing.

-   Moved `GeoUtilities` from the Core Algorithms module to Core
    Utilities.

-   Moved Tuple to the Core Utilities module.

-   Removed the Core Charts module.

## Changes in March 2017

-   Added `DownloadImageUtilities` to the Core Utilities module.

-   Added `HttpsUtilities.readErrorStreamAndThrow` in the Core Utilities
    module to make reporting errors from services consistent.

-   Added `IntegerObjectAttributeInteraction,`
    `LongAttributeInteraction` and `LongObjectAttributeInteraction`
    classes so that the corresponding attribute types are properly
    represented in the user interface.

-   Added `LongObjectAttributeDescription` class for completeness.

-   Added a “Start Jupyter notebook” capability.

-   Added the ability to add plugins to your favourites in the Data
    Access View.

-   Fixed a bug in `ConsolidatedDialog` that would not deselect
    correctly.

-   Fixed a major performance issue where table view state updates where
    running on the EDT causing CONSTELLATION to lock up.

-   Fixed a serious bug when extending Types and calling
    `VertexTypeAttributeDescription.getString()` causing a
    mis-representation of the type as a string. This was evident when
    retrieving the type value from a `RecordStore`. This is a temporary
    fix until the Types design is reviewed and possibly overhauled.

-   Fixed bugs with quick search, advanced find and recent search
    queries.

-   Renamed `AbstractCalculatorUtility` to `AbstractCalculatorUtilities`
    in the Core Scripting module.

-   Renamed `ClipboardUtility` to `ClipboardUtilities` in the Core
    Functionality module.

-   Renamed `ConsolidatedMultipleMatchesDialog` to `ConsolidatedDialog`
    in the Core Functionality module.

-   Renamed `DebugUtility` to `DebugUtilities` in the Core Preferences
    module.

-   Renamed `GraphUtil` to `GraphUtilities` in the Core Arrangements
    module.

-   Renamed `SimpleStringUtilities` in the Core Utilities module to
    `StringUtilities` and added new functionality.

-   Renamed `StringUtilities` in the Core Utilities module to
    `OldStringUtilities` and deprecated it.

-   Updated `HttpsConnection` in the Core Utilities module to use the
    UTF-8 charset by default for application/json and application/xml
    content types.

-   Updated all references to UTF-8 to use `StandardCharsets.UTF_8`.

-   Renamed `ArrangementRegistry` to `ArrangementPluginRegistry` for
    consistency with other plugin registry classes.

-   Added ability to set custom context menu items on the
    `SeletableLabel` class used in the Conversation View.

-   Moved resources for rendering pill buttons in `JavaFX` from the
    conversation view module to the visual support module so they can be
    used anywhere in the application.

-   Renamed `AlgorithmsRegistry` to `AlgorithmPluginRegistry` for
    consistency with other plugin registry classes.

-   Renamed references to plugins which extend
    `NetworkxCentralityPlugin,` `NetworkxImportancePlugin` and
    `NetworkxSimilarityPlugin` in the `AlgorithmPluginRegistry`. They
    are all now appended with `'_NX'` to differentiate them from java
    implementations of the same algorithms.

## Changes in February 2017

-   Added `CreateCompositesFromDominantNodesPlugin`.

-   Added `SetDrawFlagPlugin`.

-   Added `SetVibilityAboveThresholdPlugin` which can be used to toggle
    the visiblity status instead.

-   Added `VisibleAboveThresholdPlugin` which will update the draw flags
    based on whether the count of nodes has exceeded the threshold.

-   Added a new module called Core Graph Utilities.

-   Added
    `au.gov.asd.tac.constellation.graph.utilities.io.CopyGraphUtilities`.

-   Added
    `au.gov.asd.tac.constellation.graph.utilities.io.SaveGraphUtilities`.
    The method `saveGraphToTemporaryDirectory` can be used to save
    graphs in unit tests.

-   Added
    `au.gov.asd.tac.constellation.utilities.io.StringBuilderOutputStream`
    as a alternative to `java.io.StringWriter` which uses
    `StringBuilder` instead of `StringBuffer` as the underlying
    implementation. Using `StringBuilderOutputStream` in say
    `com.fasterxml.jackson.core.JsonFactory.createGenerator()` can avoid
    an `OutOfMemoryError`.

-   Fixed a bug where the graph visibility above threshold was no longer
    working.

-   Fixed a major bug with
    `GraphRecordStoreUtilities.getSelectedVerticesBatches()` where the
    selected nodes were not correctly being added to the Recordstore.

-   Moved
    `au.gov.asd.tac.constellation.schema.analyticschema.utilities.SubgraphUtilties`
    to `au.gov.asd.tac.constellation.graph.utilities.SubgraphUtilties`

-   Moved the `DeleteAllPlugin` and `DeleteSelectionPlugin` to
    `au.gov.asd.tac.constellation.core.delete`.

-   Moved the Dim plugins to `au.gov.asd.tac.constellation.core.dim` in
    the Core Functionality module.

-   Moved the `PermanentMergePlugin` to
    `au.gov.asd.tac.constellation.core.merge` in the Core Functionality
    module.

-   Removed `ArrangeInComponentGridPlugin` which was a duplicate of
    `ArrangeComponentsInGridPlugin`

-   Removed `ToggleVisibleAboveThresholdPlugin`.

-   Removed undo() and redo() methods from Graph. `GraphCommits` are
    tied to `UndoableEdit` objects, which are managed by a Swing
    `UndoManager`. The manager may call undo() or redo() on these edit
    objects at will, noting that they run asynchornously, because the
    EDT may not get a lock on the graph. No Future&lt;?&gt; to wait upon
    is available for these methods, meaning that it no longer makes
    sense to interact with the undo manager from the Graph in a
    programmatic way. Reimplementing these methods is desirable, but
    would require that something internal to CONSTELLATION code also
    keeps track of the `UndoableEdit` objects and has some way of
    knowing when a given edit has completed its undo/redo method.

-   Renamed `CorePluginRegistry.COPY_SELECTED_ELEMENTS` to
    `CorePluginRegistry.COPY_TO_NEW_GRAPH`.

-   Renamed `HLGraph` in the Core Graph module to `SGraph`.

-   Renamed `HLReadableGraph` in the Core Graph module to
    `SReadableGraph`.

-   Renamed `HLWritableGraph` in the Core Graph module to
    `SWritableGraph`.

-   Renamed composites package in the Core Functionality module to
    composite.

-   Renamed dialogs package in the Core Functionality module to dialog.

-   Renamed selection package in Core Arrangements to select.

-   Renamed the drawing package in the Core Functionality module to
    draw.

-   Renamed the view package in the Core Functionality module to
    display.

-   Updated the “visual\_state” attribute to be an attribute called
    “camera”, of type “camera”, that is a GRAPH rather than META
    attribute. A `SchemaUpdateProvider` and an `AttributeUpdateProvider`
    will automatically make this change when old graphs are loaded. To
    access the camera attribute, use `VisualConcept.Graph.CAMERA`.

    -   `GraphVisualAccess.getX(vertex)` already uses this pattern. Note
        that as with any default values in the `VisualDefault` class,
        these x,y,z defaults need to be respected when interacting with
        the `CONSTELLATION's` visualisation framework. Higher level
        plugins/views are free to do whatever makes sense in the absence
        of x,y,z attibutes (for example arrangements would probably just
        throw a plugin exception).

    -   In the absence of x, y, or z vertex attributes, the default
        visual values of these attributes are now considered to be equal
        to the id of the vertex. The correct pattern to get an x, y, z
        value in the application for visualisation purposes is:

    ``` java
    final int `xAttribute` = `VisualConcept.Vertex.X.get(readableGraph);`
    final float x = `xAttribute` != `Graph.NOT_FOUND` ? `readableGraph.getFloatValue(vertexId)` : `VisualDefaults.getDefaultX(vertexId);`
    ```

-   Updated `GraphVisualAccess` explicitly checks for null values of the
    Camera attribute on the graph and returns
    `VisualDefaults.DEFAULT_CAMERA` instead. Note that the Camera
    shouldn’t ever really be null, but as it is possible to set it
    programmatically (through scripting view), it is considered safer
    and more convenient to prevent the Visualisation framework itself
    from having to deal with null cameras.

## Changes in January 2017

### Major Changes to Rendering and Event Handling

-   `COSNTELLATION's` visualistion and event handling framework has been
    reimplemented from the ground up. Performance, stability,
    correctness, extensability, and the design concept underlying it
    have all been greatly improved. The user experience should remain
    mostly the same.

-   There is now a separation between three main components that were
    previously highly coupled: event handling, visualisation, and the
    graph. The class `VisualManager` handles all communication between
    these components.

-   `VisualProcessor` is an abstract base class for any component that
    provides a visualisation of the graph.

    -   `GLVisualProcessor` is an implementation which models the old
        open GL renderer.

    -   A lot of high level stuff in the GL Renderer has been rewritten
        as well, but low level stuff like the `Vector/Matrix` utility
        classes and the shaders themselves are mostly the same.

    -   A simpler lightweight renderer (using Swing for example) could
        be implemented with relative ease as a subclass of
        `VisualProcessor`.

-   `VisualAccess` is an interface that `VisualProcessors` must now use
    to access the graph. They are not allowed to have reference to the
    graph directly.

    -   `GraphVisualAccess` is the default implementation for
        CONSTELLATION graphs.

    -   Theoretically `VisualProcessors` could visualise other
        ‘graph-like’ data structures if they implement `VisualAccess`

-   `InteractionEventHandler` is an interface for responding to mouse
    and keyboard gestures (as generated by AWT) on a CONSTELLATION
    graph.

    -   `DefaultInteractionEventHandler` is the default implementation
        in CONSTELLATION. It contains code that performs a similar
        function to the event handling code that used to be in
        `GraphRenderer`.

    -   `VisualAnnotator` and `VisualInteraction` are two interfaces
        that `InteractionEventHandler` depends on in order to help it
        translate gestures into graph actions/visualisations.

    -   `InteractiveGLVisualProcessor` extends `GLVisualProcessor` to
        satisfy the `VisualAnnotator` and `VisualInteraction` interfaces
        so that the `DefaultInteractionEventHandler` can respond to
        gestures on CONSTELLATION graphs rendered in `OpenGL`.

-   Updates to a `VisualProcessor` from something like the event handler
    arrive in the form of `VisualChange` objects that are sent to a
    `VisualManager` (wrapped in `VisualOperations)`.

    -   The `VisualChange/VisualOperation` framework’s purpose is to
        allow components to update the visualisation of a graph
        efficiently and without having to commit their changes first.

    -   The previous `GraphRenderer` achieved this, but only by being
        highly coupled with a Graph, and it had lots of logical flaws in
        its processing model. The new framework is rigorous and stable
        by separating data from its visualisation.

    -   Whilst the event handler is the primary client of this model,
        other components could be written to take advantage of it.

    -   Animation has been rewritten to use this model. Previously they
        directly maniuplated specific buffers on the GL context, which
        meant they were highly coupled with the renderer, and could not
        be used by alterate visualisations.

-   A few features have been removed or now behave slightly differently:

    -   Animations are now slower on large graphs. They may be able to
        be optimised in the future but this is considered low priority.

    -   Some experimental animations have been removed.

    -   You can no longer interact with an animation. This may also be
        fixed in the future, but it would be require a decent amount of
        work and is currently low priority.

    -   Direction indicators no longer move when the mouse cursor moves
        (only when you rotate/pan the graph). They should be
        re-implemented as an animation, which would require a reasonably
        simple expansion of the animation framework to cater for
        utilising non-graph visual operations.

    -   Lines and nodes are no longer `Anti-Aliased`. The old method,
        however, was slow, deprecated and caused artifacts when AA was
        turned off in the graphics card settings. Graphs now render
        correctly regardless of the AA settings on the card (although
        currently enabling AA gives no visual improvement). `AAing` may
        be implemented in the future by multisampling the graph texture.

    -   On large graphs, the renderer will update slightly later than
        the rest of the views (when creating nodes etc.). The display
        always took (at least) this long to update, but other views used
        to wait. This may be tricky to fix, but is not considered
        critical.

    -   Note that whilst the graph will display that it is busy and
        prevent interaction during a write lock, the same will not occur
        during read locks. When a read lock is in progress, events will
        be queued and the display will not be updated until the read
        lock is released at which point all queued events will be
        processed in quick succession so that the event handler ‘catches
        up’. This effect can be seen by running “Experimental &gt; Five
        Second Read Lock” and then trying to rotate/pan the graph. While
        this looks bad in this instance, in practice due to the brevity
        of read locks (but also their potential to be obtained at any
        point in time during the possession of a write lock), holding up
        but not terminating the event handler’s main loop is the most
        sensible course of action.

-   Fixed all known memory leaks.

-   Fixed failing unit tests.

-   Fixed some dialogs fading to the back.

-   Fixed the Plugin Reporter from causing `JavaFX` to use up all the
    memory by removing `PluginReporterPane's` after they reach
    `MAXIMUM_REPORT_PANES`.

-   Fixed various bugs.

-   Renamed the Country utility class package name from countries to
    geo.

-   Reviewed and finalised icon set.

-   Updated the format when saving a graph file to use json objects for
    the color and the decorations attribute.

-   Double escaping strings in the decorations no longer occur.

## Changes in November 2016

-   Added `JMultiChoiceComboBox` class to the Core Utilities module.
    This class provides a Swing alternative to `JavaFX's`
    `MultiChoiceComboBox`.

-   Added `MarkerCache` class which manages markers on the Map View and
    can be looked up. This grants the Data Access View the ability to
    query locations from the Map View.

-   Added REST API functionality for `RecordStore,` static files and
    icons.

-   Added the ability to blend a color with an icon image on creation.

-   Added the ability to delete a vertex or transaction from a
    `GraphRecordStore` by setting the `DELETE_KEY` key.

-   Fixed the bug in `ValueInputPanes` which was causing old entry to
    appear after the text was modified.

    -   The recent values combo was updated when a plugin was run,
        causing its selection model to update, which in turn caused the
        parameter it was managing recent values for to change right at
        the point of plugin execution. Temporarily disabling the
        listener from Recent Values -&gt; Parameter whilst inside the
        `RecentValues` updating listener solved the problem.

-   Removed `FreezeGraphViewPreferencePlugin` because it is only a
    preference change and does not need to be a plugin.

-   Renamed get `GraphReadMethods.getAttributeLabel()` to
    `GraphReadMethods.getAttributeName()` for consistency.

-   Updated `GraphRecordStoreUtilities.getVertices()` to return
    singleton vertices.

-   Updated Python REST client which can now be downloaded.

-   Updated the majority of built-in icons available to Constellation to
    have a more flat, iconic style with transparent backgrounds. This
    makes the core icon set consistent and allows us to make better use
    of background icons for analytic purposes.

## Changes in October 2016

-   Added `LogAction` to show the CONSTELLATION logs to the user.

-   Added a “Support Package” menu item under help which zips the
    CONSTELLATION logs.

-   Added a `DataAccessState` object which currently saves the String
    parameter values in the “Gobal Parameters” section of the Data
    Access View when you press Go. This parameters are saved with the
    graph so that they can be loaded when the graph opens.

-   Added an option for `RecordStoreServlet` to return JSON suitable for
    `Pandas.DataFrame.from_items()`. The `DataFrame` JSON parser is much
    faster.

-   Added missing type qualifiers in `GraphRecordStoreUtilities`
    methods.

-   Added support back for attr\_list attribute type which were found in
    legacy graphs. The attr\_list attribute is converted to the
    currently supported Graph attributes in
    `SimpleSchemaV1UpdateProvider`.

-   Modified the `WritableGraph.flush()` method to take a boolean
    parameter indicating whether or not `GraphChangeListeners` will be
    notified.

    -   The use case for this is performing a series of quick updates on
        the graph that new `ReadableGraphs` need to be able to see, but
        that views don’t need to respond to - for example animations,
        event handling, etc. In this case, all views will still respond
        to the series of changes when commit() is called at the end of
        the `WritableGraph's` lifecycle.

-   Renamed `ParameterIO` to `ParameterIOUtilities`.

-   Updated `ConstellationDialog` to dispose when the `hideDialog` is
    called which should free up resources.

## Changes in September 2016

-   Added a new Map View based on the third party libraries `'Unfolding`
    Maps’ and `'Processing'`.

    -   Maps are rendered using `OpenGL` through Processing allowing for
        greater performance and flexibility in what can be drawn.

    -   Provides two-way interaction between the graph and the map by
        making use of the new generic top component framework.

    -   Provides ability to add custom maps by extending the
        `MapProvider` class.

    -   Provides an information overlay which displays the location of
        the mouse pointer, the current zoom level and a scale bar.

    -   Provides ability to place map providers in debug mode by
        overriding `MapProvider.isDebug`. This will extend the
        information overlay to also provide debug information.

    -   Provides support for point, line, polygon and multi markers.
        Shape-based markers can be added to the graph by inserting
        `GeoJSON` into the `'Geo.Shape'` attribute. You can build
        `GeoJSON` for `'Geohash'` type nodes using `Geohash.getGeoJSON`.

    -   Currently limited to rendering maps in the Web Mercator
        projection only.

-   Added `SchemaElementType` class as common base class for the
    `SchemaVertexType` and `SchemaTransactionType` classes.

-   Added a REST API. Initially this allows a `RecordStore` to be added
    to the active graph.

-   Added a `ScriptingAction` lookup to allow more actions to be added
    to the Scripting view Actions drop-down menu.

-   Fixed various bugs.

-   Renamed `FeedbackHandler` to `SupportHandler` and changed the menu
    name from “Feedback…” to “Support”

-   Renamed `IconManager.getIconObjects` to `IconManager.getIcons`.

-   Updated `SaveResultsFileWriter.writeRecordStore` to be memory
    efficient which fixes a `java.lang.OutOfMemoryError` exception and
    removed `SaveResultsFileWriter.write`.

-   Updated plugins to provide their own arrangements after being run by
    overriding `RecordStoreQueryPlugin.completionArrangement()`. By
    default any `RecordStoreQueryPlugin` will now finish with an Grid
    arrangement (which is fast). This is a breaking change which
    replaces `RecordStoreQueryPlugin.arrangeOnCompletion()`.

-   Updated some Alert dialogs to use the Netbeans `DialogDisplayer` API
    to enforce modality.

-   Updated the internal web server to listen on only the loopback
    address instead of all addresses, and has a default port instead of
    being dynamically assigned.

## Changes in August 2016

-   Added Analytic View v2 framework.

    -   Any plugin can now be used as an analytic using the
        `AnalyticPlugin` class.

    -   Pre-canned questions are now extensible using the
        `AnalyticQuestion` class.

    -   Both internal and graph visualisations are now extensible using
        the `InternalVisualisation` and `GraphVisualisation` classes
        respectively.

    -   Note that adding new analytics may require the definition of a
        new result type using the `AnalyticResult` class, as well as the
        construction of an `AnalyticTranslator` class to translate
        between your result and any visualisations you wish to enable.

-   Added `IntegerObjectAttributeDescription` to handle integer type
    attributes which could also be null.

-   Added generic `JavaFxTopComponent` and `ListeningTopComponent`
    classes to abstract away the creation of new views in CONSTELLATION.

-   Assigned names to common threads to assist with debugging.

-   Fixed various bugs.

-   Fixed various performance enhancements to type lookups.

-   Improved the type hierarchy used by the Analytic dominance
    calculator.

-   Moved `au.gov.asd.tac.constellation.graph.GraphChangeEvent` to
    `au.gov.asd.tac.constellation.graph.monitor.GraphChangeEvent`.

-   Moved `au.gov.asd.tac.constellation.graph.GraphChangeListener` to
    `au.gov.asd.tac.constellation.graph.monitor.GraphChangeListener`.

-   Moved utilities for interacting with schemas from the
    `SchemaFactory` class to the `SchemaFactoryUtilities` class.

-   Removed `SchemaFactory.getPosition` in favour of using a
    `ServiceProvider` position annotation.

-   Removed the `CoreExtFx` module.

-   Renamed `SimpleSchemaFactory.SIMPLE_SCHEMA_NAME` to
    `SimpleSchemaFactory.SIMPLE_SCHEMA_ID`.

-   Renamed arrow icons from UP to `ARROW_UP,` DOWN to `ARROW_DOWN` etc.

-   Replaced `ControlsFX` dialogs with `JDK's` Alert class.

-   Updated module short and long descriptions.

-   Updated platform to use Java8u92 and Netbeans 8.0.2

-   Updated regular expressions used for the Phone Number, Email `IPv6`
    Address, Country and Geohash types.

-   Updated various menu item positions.

## Changes in July 2016

-   Added “Templates” which allow users to save multiple custom
    visualisations. Templates are essentially constellation files in
    disguise - however only the graph attributes are saved, no graph
    element data.

    -   Menu items (including icons) have been added to allow easy
        creation of graphs from templates, saving templates, and
        management of templates.

    -   Management of templates allows templates to be deleted, and also
        set as the default graph to open when the user selects New Graph
        (or hits `control+N)`.

-   Added `HttpsUrlConnection` class, a builder pattern to create a
    `HttpsUrlConnection` with sensible defaults like using GZIP
    compression and the user agent string set to ‘CONSTELLATION’.

-   Added `HttpsUtilities` class, a utility class to safely retrieve
    streams from a `HttpsUrlConnection`.

-   Added `ObjectAttributeDescriptions` class which allows you to
    quickly define an attribute description for any attribute backed by
    a class extending Object.

-   Added a lot of Javadocs and fixed Javadoc warnings.

-   Added org.apache.poi and org.apache.commons.lang as dependencies.

-   Added the `GraphLabels` and Decorators classes for specifying labels
    and decorators on a graph.

-   Added the ability for graph attributes to provide an attribute
    merger so that you can decide what happens when attributes merge.

-   Fixed memory leak in Data Access View.

-   Fixed minor bugs relating to attributes, including correctly saving
    and loading default values for icon attributes, and fixing the
    previously non-functioning ‘set default value’ option when
    creating/modifying a new attribute in the attribute editor.

-   Fixed various bugs.

-   Moved some preferences from the `ApplicationPreferenceKeys` to
    `DebuggingPreferenceKeys`.

-   Removed ability to set default values for visual attributes through
    preferences in favour of the new template system. The changes have
    been explained in a what’s new entry to avoid user confusion.

-   Removed bespoke editors such as “Edit &gt; Labels” in favour of
    using the streamlined approach provided by the attribute editor.

-   Removed the `CorePluginGuide` module.

-   Renamed `VisualConcept.TransactionAttribute.COLOR_REFERENCE` to
    `VisualConcept.GraphAttribute.TRANSACTION_COLOR_REFERENCE`.

-   Renamed `VisualConcept.VertexAttribute.COLOR_REFERENCE` to
    `VisualConcept.GraphAttribute.NODE_COLOR_REFERENCE`.

-   Renamed all attribute name constants
    e.g. `HierarchicalState.ATTR_NAME` renamed to
    `HierarchicalState.ATTRIBUTE_NAME`.

-   Renamed package
    `au.gov.asd.tac.constellation.attributeeditor.handler` to
    `au.gov.asd.tac.constellation.attributeeditor.editors`.

-   Renamed package
    `au.gov.asd.tac.constellation.attributeeditor.handlerimplementation`
    to
    `au.gov.asd.tac.constellation.attributeeditor.editors.operations`.

-   Renamed the `PreferenceKeys` class to `ApplicationPreferenceKeys`.

-   Renamed the Rule class to `QualityControlRule`.

-   Updated `StringUtilities` class to streamline the serialisation of
    the reworked visual attributes such as labels and decorators.

-   Updated `UpdateProvider` class to convert from old graphs to new
    graphs have been included (meaning that the old graph labels and
    decorators framework still exists in a compatibility package).

-   Updated various menu item positions.

-   Updated visual attributes (and visual properties previously not
    exposed as attributes) so they can be used as regular graph
    attributes.

## Changes in June 2016

-   Fixed a dormant graph locking bug.

-   Fixed various bugs.

-   Improved Schema API.

    -   The way in which graph schemas are created and controlled within
        CONSTELLATION has been overhauled, resulting in a more
        consolidated, and overall simpler API.

    -   The most notable change is the introduction of “Schema Concepts”
        which collect related attributes, vertex types and transaction
        types into conceptual groups which can then be registered to a
        schema. Schema concepts will replace “Attribute Providers”,
        “Vertex Type Providers”, and “Transaction Type Providers” and
        are now hierarchical by default, making it easier to extend an
        existing concept.

    -   Other changes include the simplification of “Schema” and “Schema
        Factory”, and new utility classes for interacting with schema
        concepts, vertex types and transaction types. In addition to
        this, we also now have a new convention where schemas should no
        longer extend each other, but rather inheritance should be
        limited to schema concepts.

-   Improved performance of `IconManager` and added new icons,
    `BAGEL_BLUE,` `BAGEL_GREY` and CHART.

-   Improved the Scripting View API by adding support for LINK and EDGE
    types.

-   Moved the `WhatsNewProvider` from
    `au.gov.asd.tac.constellation.core.tutorial.whatsnew` to
    `au.gov.asd.tac.constellation.core.whatsnew`.

-   Updated `CoreImportExport` now using Apache Commons CSV to parse CSV
    files.

## Changes in May 2016

-   Added a new module called `CoreMapView` which contains the Map View
    framework.

-   Added versioning to attribute description classes.

-   Fixed various bugs.

-   Fixed a dormant graphics bug.

-   Improved the `Rule.executeRule` method by forcing it to take a copy
    of the graph.

-   Renamed the `ResetPlugin` class to `ResetViewPlugin`.

## Change in February 2016


-   Added an icons API so that developers can add custom icons
    programmatically using the `IconProvider` class.<|MERGE_RESOLUTION|>--- conflicted
+++ resolved
@@ -1,17 +1,14 @@
 # Constellation Changes
 
 ## Changes in December 2024
-<<<<<<< HEAD
 -   Refactored animation framework to update graph attributes and hold write locks for minimal durations to enable graph interction.
 -   Created Color Warp Animation.
 -   Enhanced Fly through and Direction Indicators Animation.
 -   Created Graph Connection Motion Attribute as a META graph element type.
 -   Created Animation setting to disable animations for low power machines.
 -   Created SetColorValuesOperation to save space on the undo/redo stack.
-=======
 -   Modified access of `VertexTypeIOProvider.writeTypeObject()` from public to private, reflecting current use and mirroring related classes and functions.
 -   Removed `CompositeStatus.getCompositeStatus()` which was unused.
->>>>>>> 771d1d45
 
 ## Changes in November 2024
 -   Removed `CreateVertexTypePlugin` and `CreateTransactionTypePlugin` which were unused.
