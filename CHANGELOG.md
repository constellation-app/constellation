--- conflicted
+++ resolved
@@ -16,12 +16,10 @@
 
 -   Changed `DataAccessPluginType` from an abstract class to an interface.
 
-<<<<<<< HEAD
 -   Removed the verbose printing of garbage collection by default.
-=======
--   Removed `RecentFilesWelcomePage` and moved functionality between 
+
+-   Removed `RecentFilesWelcomePage` and moved functionality between
     `RecentFiles` and `WelcomeViewPane`
->>>>>>> a29f441d
 
 -   Renamed tableview2 package to tableview now that it is the primary table
     code being used.
