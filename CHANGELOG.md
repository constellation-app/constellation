# Constellation Changes

## Changes in October 2021

-   Added a file chooser utility to core utilities. This provides a template
    for opening file choosers. It protects against common mistakes that may
    cause issues on different platforms.

<<<<<<< HEAD
-   Removed `RecentFilesWelcomePage` and moved functionality between 
    `RecentFiles` and `WelcomeViewPane`
=======
-   Changed `DataAccessPluginType` from an abstract class to an interface.
>>>>>>> 0a966976

## Changes in September 2021

-   Fixed `setRotationMatrix` in `Matrix44d` as it was previously placing 
    rotation values in the wrong value positions.

-   Moved `DataAccessPlugin`, `DataAccessPluginCoreType`, `DataAccessPluginRegistry
    and `DataAccessPluginType` from `au.gov.asd.tac.constellation.views.dataaccess`
    to `au.gov.asd.tac.constellation.views.dataaccess.plugins`.

-   Removed unused `localized` parameter from the signature of the `locate()`
    method in `ConstellationInstalledFileLocator`.

-   Removed all the unused `*Action.java` classes from 
    `au.gov.asd.tac.constellation.plugins.algorithms.sna`.

-   Renamed `PreferenceUtilites` to `PreferenceUtilities` to fix the typo.

-   Updated Core Import Export summary text to provide more information. To
    achieve this, added `definitionName` parameter to `ImportDefinition`
    constructor and paneName parameter to `RunPane` constructor. Updated 
    displaySummaryAlert` within `ImportDelimitedPlugin` class to take additional
    parameters. The combination of these changes allows a more meaningful
    summary dialog post delimited file import.

-   Updated `processImport` in `ImportController` to a `void` method given the
    return type `List<File>` previously defined was not being used.
    
## Changes in August 2021

-   Added `updateTagsFiltersAvailable`, `updateSelectedTagsCombo`,
    `updateTagsFilters`, `updateAutoNotesDisplayed` and `getTagsFilters` to
    `NotesViewPane` to control the tags filters used in the check combo box
    to update the Auto Notes filters.

-   Removed `ArrangeByGroupPlugin`, `ArrangeByGroupAction`,
    `ArrangeByLayerPlugin`, and `ArrangeByLayerAction` as Arrange By
    Group and Arrange by Layer are superseded by Arrange by Node Attribute.

-   Update `setFilters` in `NotesViewPane` to include the Auto Notes filters.

-   Update to `readObject` and `writeObject` in `NotesViewStateIoProvider`
    to include Plugin Reporter tags in each Auto Note when they are written
    to the graph file.

## Changes in July 2021

-   Update to Quality Control category names and colours in
    `QualityControlEvent` to be easier to understand.

-   Update to `openEdit`, `updateNotesUI`, `createNote` and the constructor in
    `NotesViewPane` to include variables to hold what graph elements are
    selected and applied to the note. Also included a right click context menu
    option for user created notes.

-   Added `updateSelectedElements`, `addToSelectedElements` and
    `removeFromSelectedElements to `NotesViewPane` to allow for modification of
    the selected elements applied to user notes.

## Changes in June 2021

-   Changed `ImportTableColumn.validate` and `importexport/RunPane.validate`
    functions return type from `void` to `boolean`.

-   Removed `PreferenceUtilites.isGraphViewFrozen()` and related files
    as this feature has been superseded by the Pin nodes feature.
    Plugins no longer need a special check to see if the graph is
    frozen or pinned as this is covered by the arrangement framework.

## Changes in May 2021

-   Update `ProjectUpdater` to sort jars in `project.xml` consistently
    between Windows and Linux.

-   Remove the file type being added to dependency jars as it counts
    towards the limited class path length in Windows.

-   Added `displayAlert()` and `displayLargeAlert()` to NotifyDisplayer
    within `CoreUtilities`. They can be used to display alerts without
    and with `TextArea` elements respectively.

-   Updated `CoreImportExportPlugins` more specifically `Delimited` and
    `JDBC` packages. Common code was put into a common class to remove
    duplication. Many classes now extend the parent class for concrete
    implementations.

-   Removed `QualityControlViewPane.getLookup()` as it was not needed.

-   Removed the file type being added to dependency jars as it counts
    towards the limited class path length in Windows.

-   Updated `ProjectUpdater` to sort jars in `project.xml` consistently
    between Windows and Linux.

## Changes in April 2021

-   Added `FourTuple` to the Core Utilities module.

## Changes in March 2021

-   Added `hasLowLevelTag()` to `PluginReport` classes to check whether
    a plugin has a "LOW LEVEL" tag specified.

-   Added Keyboard Shortcut to Scatter Plot View. Shortcut is
    Ctrl-Shift-O

-   Updated all state reading and writing plugins to have a “LOW LEVEL”
    tag.

## Changes in January 2021

-   Moved a number of classes out of
    `au.gov.asd.tac.constellation.plugins.importexport.delimited` and
    `au.gov.asd.tac.constellation.plugins.importexport.jdbc` into the
    base package to help remove duplicate classes.

-   Converted the Tutorial Page into a What’s New page for displaying
    changes in Constellation.

## Changes in November 2020

-   Added `RecentGraphScreenshotUtilities` to manage taking screenshots
    of graphs to be used by the Welcome tab.

-   Added `createReadAttributeObject()` to `GraphReadMethods`.

-   Added `createWriteAttributeObject()` to `GraphWriteMethods`.

-   Added `createReadObject()` and `createWriteObject()` in
    `AttributeDescription`.

-   Added a number of classes to `CoreGraphFramework` to support the
    layers view.

-   Added `ConnectionGlyphStream`, `ConnectionGlyphSteamContext`,
    `NodeGlyphStream`, `NodeGlyphStreamContext` and `GlyphStreamContext`
    classes.

-   Moved Layers View Shortcuts from
    `au.gov.asd.tac.constellation.views.layers.utilities` to
    `au.gov.asd.tac.constellation.views.layers.shortcut`

-   Removed `setCurrentContext()`, `addGlyph()` and `newLine()` from
    `ConnectionLabelBatcher` and `NodeLabelBatcher`.

-   Removed `LayersViewShortcuts` and added associated functionality to
    `LayersViewPane`.

-   Updated `renderTextAsLigatures()`, `newLine()`, and `addGlyph()`
    from `GraphManager` and `GraphManager.GlyphStream` to take
    additional parameter of type GlyphStreamContext

-   Updated `ConnectionLabelBatcher` and `NodeLabelBatcher` to no longer
    implement `GraphManager.GlyphStream`.

-   Updated `setCurrentConnection()` and `nextParallelConnection()` in
    `ConnectionLabelBatcher` to take an extra parameter of type
    `ConnectionGlyphStreamContext`.

-   Updated `ConnectionLabelBatcher.bufferLabel()` to take extra
    parameters.

-   Updated `NodeLabelBatcher.fillTopLabels()` to take different
    parameters.

-   Updated `bufferTopLabel()` and `bufferBottomLabel()` in
    `NodeLabelBatcher` to take an extra parameter of type
    `NodeGlyphStream`.

-   Updated `getTableData()` and `exportToCsv()` in `TableViewUtilities`
    to take an extra parameter of type `Pagination`.

-   Updated `TableViewUtilities.exportToExcel()` to take additional
    parameters.

-   Updated `TableViewUtilities.ExportToExcelFile.writeRecords()` to
    take additional parameter of type `int`.

-   Updated `LAYER_MASK_SELECTED` and `LAYER_MASK` attributes to be of
    type `Long` instead of `Integer`.

-   Updated constructor for `LayersViewStateWriter`.

-   Updated parameters for `setLayers()` and `updateLayers()` in
    `LayersViewPane`.

## Changes in August 2020

-   Updated `DefaultPluginInteraction` and `PluginParameters` to unfocus
    the Ok button from the plugin swing dialog if there is a multi-line
    string parameter so that enter can be used in the parameter.

-   Added a feature to the Histogram View to copy values from selected
    histogram bars using ctrl+c or a right-click context menu.

-   Added Delimited File Importer to work inside of a view. UI
    improvements and various bugfixes with checkbox changes.

-   Added utility methods to `ConstellationColor` which assist with
    getting inverse colors.

## Changes in July 2020

-   Added `AnalyticSchemaV4UpdateProvider` to upgrade
    `SchemaVertexType`s that have changed.

-   Added utility class `NotifyDisplayer` and static method
    `NotifyDisplayer#display` for use when displaying a
    `NotifyDescriptor` message box.

-   Fixed a bug exporting Glyph Textures to the wrong location if the
    folder path had a period.

-   Updated `QualityControlAutoVetter` to improve performance by using a
    `SimpleReadPlugin` internally.

-   Updated the Quality Control View so that it is multi-threaded and no
    longer runs on the EDT.

-   Removed the Attribute Calculator.

## Changes in June 2020

-   Added `LayerConcept` to group all of the layer mask and layer
    visibility attributes together.

-   Moved the creation of `QUERY_NAME_PARAMETER` and
    `DATETIME_RANGE_PARAMETER` within `CoreGlobalParameters` and can be
    accessed by direct reference;
    i.e. `CoreGlobalParameters.QUERY_NAME_PARAMETERS`.

## Changes in May 2020

-   Added feedback for delimiter import.

-   Added basic support for MacOS.

-   Added `ProjectUpdater` which will manage adding dependencies to the
    `project.xml` file.

    -   The `ivy.xml` file is now located at
        `CoreDependencies/src/ivy.xml`.

    -   The `ivysettings.xml` file is now located at
        `ProjectUpdater/src/ivysettings.xml`.

-   Fixed a label rendering bug on MacOS.

-   Fixed a DPI scaling bug on MacOS and Windows.

-   Fixed a bug effecting the histogram scrolling.

-   Fixed a bug preventing v1 graphs from being open.

-   Moved `ImmutableObjectCache`, `IntHashSet` and `Timer` from the
    Graph Framework module to the Utilities module.

-   Removed deprecated methods from the graph API -
    `Graph#getWritableGraphOnEDT`, `Graph#undo`, `Graph#redo` and
    `GraphWriteMethods#addAttribute`.

-   Removed `GraphUtilites` from the Graph Framework module as it was
    unused.

-   Updated ReadableGraph to allow use with the try-with-resources
    pattern.

-   Updated ImportController’s processImport function to return the list
    of files it has imported.

-   Updated parameter types for `OverviewPanel.setExtentPOV()` from
    longs to doubles.

-   Updated the `constellationapplication/netbeans-runner` docker image
    to `11.3.2` to include `python3` so that automation can be done via
    the `build-zip.sh` script in
    `constellation-app/constellation-applications`

## Changes in April 2020

-   Added search feature to Table View Column Selection.

-   Fixed the mouse controls of the Map View to be consistent with the
    graph view.

-   Fixed a bug that caused custom markers to disappear

## Changes in April 2020

-   Fixed the mouse controls of the Map View to be consistent with the
    graph view.

-   Fixed a bug that caused custom markers to disappear

-   Added search feature to Table View Column Selection.

-   Added `functions.sh` to reuse common utility methods. This can be
    used by scripts related to Travis.

-   Added Layers view to the Experimental views tab.

-   Added `RenderablePriority` enum to `GLRenderable` to house the
    constants that sat in that class.

-   Added `VisualPriority` enum to `VisualOperation` to house the
    constants that sat in that class.

-   Added `DoubleAttributeDescription`, `DoubleAttributeInteraction`,
    `DoubleEditorFactory` and `DoubleIOProvider` to support high
    precision numbers in attributes.

-   Added `DoubleObjectAttributeDescription`,
    `DoubleObjectAttributeInteraction`, `DoubleObjectEditorFactory` and
    `DoubleObjectIOProvider` as a nullable alternative to the double
    attribute type.

-   Added `ShortAttributeDescription`, `ShortAttributeInteraction`,
    `ShortEditorFactory` and `ShortIOProvider` to support numbers with
    lower memory usage in attributes.

-   Added `ShortObjectAttributeDescription`,
    `ShortObjectAttributeInteraction`, `ShortObjectEditorFactory` and
    `ShortObjectIOProvider` as a nullable alternative to the short
    attribute type.

-   Added `ByteAttributeDescription`, `ByteAttributeInteraction`,
    `ByteEditorFactory` and `ByteIOProvider` to support numbers with
    lower memory usage in attributes.

-   Added `ByteObjectAttributeDescription`,
    `ByteObjectAttributeInteraction`, `ByteObjectEditorFactory` and
    `ByteObjectIOProvider` as a nullable alternative to the byte
    attribute type.

-   Added `obfuscate()` to `PasswordObfuscator`.

-   Removed the container image to build the NetBeans 8 version of
    Constellation.

-   Removed `getSearchString()`,
    canBeImported()`and`ordering()`from`AttributeDescription\` and any
    implementing classes.

-   Removed `datetime` parameter from `makeDateTimesEven()` in
    `ZonedDateTimeAxis` as this was not needed.

-   Removed `boxBlurF()` and `boxBlurFF()` from `GaussianBlur` as their
    implementation was simple enough to be added straight to where they
    called from.

-   Renamed `getTags()` in `GraphReport` to `getUTags()` to match field
    the function was getting.

-   Renamed `getChildReports()` in `PluginReport` to
    `getUChildReports()` to match field the function was getting.

-   Renamed `equal()` in `NativeAttributeType` to `equalValue()` to
    avoid confusion with `Object.equals()`.

-   Renamed `PasswordKey` to `PasswordSecret` and added `getIV()` to the
    class.

-   Renamed `DefaultPasswordKey` to `DefaultPasswordSecret` to mirror
    above change.

-   Updated the container used to build Constellation on Travis to
    `11.3.1` which fixes the issue of no code coverage being reported in
    SonarQube.

-   Updated the java source detected by SonarQube to check for Java 11.

-   Updated `build.xml` and `.travis\build-zip.sh` with support for
    MacOSX and a temporary hardcoding of version numbers.

-   Updated `deobfuscate()` in `PasswordDeobfuscator` to now return a
    String instead of a CharSequence.

## Changes in March 2020

-   Added `AnalyticSchemaPluginRegistry` to Core Analytic Schema

-   Added new module Core Attribute Calculator to separate it from the
    Scripting View.

-   Added new module Core Named Selections to break it out of Core
    Functionality.

-   Added new module Core Plugin Reporter to separate it from the plugin
    framework.

-   Added new module Core View Framework containing
    `AbstractTopComponent` and other related classes.

-   Added `VisualGraphPluginRegistry` to Core Visual Graph

-   Fixed a logic bug with `GraphRendererDropTarget` preventing graph
    droppers from every running.

-   Moved `AnalyticIconProvider` to
    `au.gov.asd.tac.constellation.utilities.icon`.

-   Moved a number of plugins out of Core Functionality into other
    modules to better reflect their purpose.

-   Moved `AttributeSelectionPanel` to Core Graph Utilities module.

-   Moved `BBoxf` and `BBoxd` to the Core Visual Graph module.

-   Moved `CharacterIconProvider` to
    `au.gov.asd.tac.constellation.utilities.icon`.

-   Moved `ConstellationColor` to
    `au.gov.asd.tac.constellation.utilities.color`.

-   Moved `ConstellationIcon` to
    `au.gov.asd.tac.constellation.utilities.icon`.

-   Moved `ConstellationViewsConcept` to
    `au.gov.asd.tac.constellation.graph.schema.concept.SchemaConcept`.

-   Moved `DragAction` to Core Visual Graph module.

-   Moved `SchemaAttribute` to
    `au.gov.asd.tac.constellation.graph.schema.attribute`.

-   Moved `SchemaConcept` to
    `au.gov.asd.tac.constellation.graph.schema.concept`.

-   Moved `SchemaTransactionType` to
    `au.gov.asd.tac.constellation.graph.schema.type`.

-   Moved `SchemaVertexType` to
    `au.gov.asd.tac.constellation.graph.schema.type`.

-   Moved `SimpleGraphOpener` and `SimpleGraphTopComponent` to the Core
    Graph Node module.

-   Moved `UserInterfaceIconProvider` to
    `au.gov.asd.tac.constellation.utilities.icon`.

-   Moved `VisualConcept` to the Core Visual Schema module located at
    `au.gov.asd.tac.constellation.graph.schema.visual.concept`.

-   Moved `VisualGraphOpener` and `VisualGraphTopComponent` to the Core
    Interactive Graph module.

-   Moved `VisualManager` to
    `au.gov.asd.tac.constellation.utilities.visual`.

-   Removed the `build-zip` stage from Travis as it wasn’t being used.

-   Removed the Core Visual Support module by merging it with Core
    Utilities.

-   Renamed base package of Core Algorithms to
    `au.gov.asd.tac.constellation.plugins.algorithms`.

-   Renamed base package of Core Analytic Schema to
    `au.gov.asd.tac.constellation.graph.schema.analytic`.

-   Renamed base package of Core Arrangements to
    `au.gov.asd.tac.constellation.plugins.arrangements`.

-   Renamed base package of Core Import Export to
    `au.gov.asd.tac.constellation.plugins.importexport`.

-   Renamed base package of Core Plugin Framework to
    `au.gov.asd.tac.constellation.plugins`.

-   Renamed base package of Core Visual Schema to
    `au.gov.asd.tac.constellation.graph.schema.visual`.

-   Renamed `Decorators` to `VertexDecorators` and moved to Core Visual
    Schema module.

-   Renamed `InteractivePluginRegsitry` to
    `InteractiveGraphPluginRegistry`.

-   Renamed `IoProgressHandle` to `HandleIoProgress`.

-   Updated Core Analytic Schema with all attribute classes relevant to
    it.

-   Updated Core Visual Schema with all attribute classes relevant to
    it.

-   Updated the Core Web Server module with a complete rewrite regarding
    adding REST services.

-   Updated the `README.MD` instructions to explain the NetBeans 11
    installation workaround.

-   Updated the REST API with a major refactor.

-   Updated the Travis run image to use NetBeans 11.3 and include the
    workaround for NetBeans 11.

## Changes in February 2020

-   Fixed a bug which now ensures that overriding a transaction
    direction using `GraphRecordStoreUtilities.DIRECTED_KEY` persists
    with the Type.

-   Updated JOGL to 2.4.0 to assist in migration to JDK11. The new JOGL
    jars are hosted as third-party dependencies on GitHub until
    available on maven.

-   Renamed `NodeGraphLabelsEditorFactory` to
    `VertexGraphLabelsEditorFactory`.

-   Renamed `SupporPackageAction` to `SupportPackageAction` to fix a
    spelling typo.

## Changes in January 2020

-   Added `LabelFontsOptionsPanel` to allow setting of fonts rendered on
    the graph through the UI.

-   Added `ConstellationLabelFonts` interface to allow programmatic
    specification of default label fonts.

## Changes in December 2019

-   Added method `suppressEvent(boolean, List<>)` to `PluginParameter`
    which allow setting of properties/options without firing change
    events.

-   Moved `CoreUtilities` in the Core Functionality module to
    `PreferenceUtilites` in the Core Utilities module.

-   Renamed `ArcgisMap` Provider to `EsriMapProvider`.

-   Updated `EsriMapProvider` to support both regular tile-based
    services, as well as image export. This can be specified by
    overriding the new `getMapServerType` method.

## Changes in November 2019

-   Remove deprecated jai libraries.

## Changes in October 2019

-   Added `DevOpsNotificationPlugin` to Core Functionality to track
    messages from plugins for developers and administrators attention.
    This is only going to be useful if you have setup a
    `ConstellationLogger` that sends information to a database or
    elastic search.

-   Fixed a bug with the Restful service caused by multiple servlet
    libraries used that created a clash.

## Changes in August 2019

-   Added `BrandingUtilities` to Core Utilities to maintain the
    application name “Constellation”.

    -   You can set the command line argument
        `constellation.environment` with a label and it will appear in
        the title. For instance, this could be used to distinguish
        “Development”, “QA” and “Production” versions.

-   Added `PluginParameters.hasParameter()` to the Core Plugin Framework
    module as a convenient way to check if a parameter exists.

-   Fixed a Null Pointer Exception when selecting Circle arrangements.

-   Fixed the `GitHub` url used by Help -&gt; Submit a Ticket.

-   Removed several unused dependencies, including JOGL, JTS, `OpenCSV,`
    Trove4j, `JScience,` and `XML-APIs`.

-   Renamed `ConstellationLogger.ApplicationStart` to
    `ConstellationLogger.ApplicationStarted,`
    `ConstellationLogger.ApplicationStop` to
    `ConstellationLogger.ApplicationStopped,`
    `ConstellationLogger.PluginStart` to
    `ConstellationLogger.PluginStarted` and
    `ConstellationLogger.PluginStop` to
    `ConstellationLogger.PluginStopped`.

-   Updated several dependencies to the latest versions, including
    Geotools, Jetty, Apache Commons, Jackson, `RSyntaxArea,` Google
    Guava, Apache POI, EJML, Processing, Jython, and `SwingX`.

-   Updated `ConstellationLogger` with new methods `viewStarted,`
    `viewStopped` and `viewInfo` to support logging of Views.

-   Updated `DefaultConstellationLogger` with a VERBOSE flag to switch
    between no-op and logging to standard out.

-   Updated `AbstractTopComponent` to log when the view is opened,
    closed, showing, hidden, activated and deactivated.

## Changes in June 2019

-   Added a `Content.URL` attribute to represent a URL link in the
    `ContentConcept`.

-   Fixed a lot of compile warnings related to Java generics and
    `PluginParameters` usage.

-   Removed `ConstellationSecurityProvider.getPriority` as it duplicated
    functionality of (and conflicted with) the lookup system.

-   Removed `OldStringUtilities` and merged the required methods to
    `StringUtilities`.

## Changes in May 2019

-   Fixed a bug with `SchemaVertexTypeUtilities` and
    `SchemaTransactionTypeUtilities` not respecting overridden types.

-   Removed MODIFIED icon from `UserInterfaceIconProvider`.

-   Removed STARS and CONSTELLATION icons from `AnalyticIconProvider`.

-   Updated CHART icon in `AnalyticIconProvider`.

-   Updated `RestClient` in the Core Utilities module with a minor
    refactor and support for posting bytes.

-   Updated `SchemaFactory` with `getIconSymbol` and `getIconColor`
    methods to allow for more customisable icons. Graph icons will now
    be made up of a symbol on top of a colored square background much
    like how vertices on a graph are represented.

-   Updated the font used by the renderer from Arial Unicode MS to
    Malgun Gothic due to licensing restrictions with the Arial font
    resulting it from no longer being installed on Windows by default.

## Changes in April 2019

-   Renamed `NodeGraphLabelsAttributeDescription,`
    `NodeGraphLabelsAttributeInteraction,` and
    `NodeGraphLabelsIOProvider` to
    `VertexGraphLabelsAttributeDescription,`
    `VertexGraphLabelsAttributeInteraction,` and
    `VertexGraphLabelsIOProvider` for consistency.

-   Updated the `SchemaAttribute.ensure()` method to create the
    attribute if it does not exist by default. This fixes a number of
    plugins that failed if the attribute was not defined.

-   Updated `SimpleEditPlugin.edit()` method to be abstract as it
    doesn’t make sense to have an edit plugin without any editing
    occurring.

## Changes in March 2019

-   Added 23 new country flag icons.

-   Added Arrange by Node Attribute to combine the function of Arrange
    by Group and Arrange by Layer into a single plugin.

-   Added an `updateParameters` method to
    `au.gov.asd.tac.constellation.views.histogram.formats.BinFormatter`
    for Histogram View `BinFormatters` to use.

-   Fixed how `ConstellationIcon` was building and caching icons and
    images resulting in a major performance improvement and reduced
    memory usage.

-   Updated `Ctrl+Backspace` to do nothing so that pressing it in a text
    area on a docked window won’t cause it to minimize.

## Changes in February 2019

-   Added a new interface called `DataAccessPreQueryValidation` to check
    before running Data Access View queries.

## Changes in January 2019

-   Added Enrichment to the `DataAccessPluginCoreType` class.

-   Moved `au.gov.asd.tac.constellation.analyticview` to
    `au.gov.asd.tac.constellation.views.analyticview`.

-   Moved `au.gov.asd.tac.constellation.attributeeditor` to
    `au.gov.asd.tac.constellation.views.attributeeditor`.

-   Moved `au.gov.asd.tac.constellation.conversationview` to
    `au.gov.asd.tac.constellation.views.conversationview`.

-   Moved `au.gov.asd.tac.constellation.core` to
    `au.gov.asd.tac.constellation.functionality`.

-   Moved `au.gov.asd.tac.constellation.core.dependencies` to
    `au.gov.asd.tac.constellation.dependencies`.

-   Moved `au.gov.asd.tac.constellation.dataaccess` to
    `au.gov.asd.tac.constellation.views.dataaccess`.

-   Moved `au.gov.asd.tac.constellation.display` to
    `au.gov.asd.tac.constellation.visual.opengl`.

-   Moved `au.gov.asd.tac.constellation.find` to
    `au.gov.asd.tac.constellation.views.find`.

-   Moved `au.gov.asd.tac.constellation.histogram` to
    `au.gov.asd.tac.constellation.views.histogram`.

-   Moved `au.gov.asd.tac.constellation.interactivegraph` to
    `au.gov.asd.tac.constellation.graph.interaction`.

-   Moved `au.gov.asd.tac.constellation.mapview` to
    `au.gov.asd.tac.constellation.views.mapview`.

-   Moved `au.gov.asd.tac.constellation.qualitycontrol` to
    `au.gov.asd.tac.constellation.views.qualitycontrol`.

-   Moved `au.gov.asd.tac.constellation.scatterplot` to
    `au.gov.asd.tac.constellation.views.scatterplot`.

-   Moved `au.gov.asd.tac.constellation.schemaview` to
    `au.gov.asd.tac.constellation.views.schemaview`.

-   Moved `au.gov.asd.tac.constellation.scripting` to
    `au.gov.asd.tac.constellation.views.scripting`.

-   Moved `au.gov.asd.tac.constellation.tableview` to
    `au.gov.asd.tac.constellation.views.tableview`.

-   Moved `au.gov.asd.tac.constellation.timeline` to
    `au.gov.asd.tac.constellation.views.timeline`.

-   Moved `au.gov.asd.tac.constellation.visualgraph` to
    `au.gov.asd.tac.constellation.graph.visual`.

-   Moved `au.gov.asd.tac.constellation.visualsupport` to
    `au.gov.asd.tac.constellation.visual`.

-   Moved `au.gov.asd.tac.constellation.webview` to
    `au.gov.asd.tac.constellation.views.webview`.

-   Moved private classes that implemented `ParameterValue` to public
    classes to resolve the problem of not being able to set values from
    a script. These include `AnalyticAggregatorParameterValue,`
    `SpatialReferenceParameterValue,` `ElementTypeParameterValue` and
    `GraphAttributeParameterValue`.

-   Renamed `Plugin.getOverriddenPlugin` to
    `Plugin.getOverriddenPlugins` in the Core Plugin Framework module
    which is a breaking change.

-   Updated `GraphWriteMethods` to include a version of `addTransaction`
    that accepts a transaction ID.

-   Updated `PermanentMergeAction` to run in it’s own thread (rather
    than the EDT).

-   Updated structure of Merge Transactions Plugin to allow for more
    merge by types.

## Changes in December 2018

-   Added validation check to `Date-Time` Range Global Parameter in Data
    Access View.

-   Added validation check to numeric parameters in plugins accessed
    from Data Access View.

-   Added plugin `CopyCustomMarkersToGraph` to generate nodes on your
    graph from custom markers in the Map View.

-   Fixed some performance issues in the conversation view.

-   Updated `MarkerCache` with functions to build and style markers from
    the graph, allowing this functionality to be used outside of the Map
    View.

-   Updated `MarkerUtilities` with `generateBoundingBox` method.

-   Updated `ConstellationAbstractMarker` with `getRadius` method.

## Changes in November 2018

-   Moved the `getOverriddenPlugin` method from the `DataAccessPlugin`
    class to the Plugin class. This technically allows the ability for
    any plugin to be overridden. Note that the current implementation
    pattern is to call a plugin from a registry and this would need to
    be modified before plugin calls from `PluginExecutor` could be
    overridden.

-   Removed `MultiScoreResult` fromt he analytic view - all score based
    analytics now use `ScoreResult` and support multiple scores by
    default.

-   Renamed `IconProvider` to `ConstellationIconProvider`

-   Renamed `GlobalCoreParameters` to `CoreGlobalParameters`

-   Renamed all plugin parameter id references from `\*_PARAMETER` to
    `\*_PARAMETER_ID`

## Changes in October 2018

-   Added the `overridenType` property to `SchemaElementType,` and
    removed it from `SchemaVertexType` and `SchemaTransactionType`.

-   Fixed a performance issue in `SchemaElementType.toString()` by pre
    computing the hierarchy on initialisation.
    `SchemaElementType.getHierachy()` is a slow method and was being
    called too many times. The performance improvement has made it about
    1.7 times faster to load, save and work with graphs.

-   Fixed the views that have not been upgraded to the new View
    Framework to have the font size applied to the Top Component on
    load.

-   Updated `SchemaElementType.isSubTypeOf` to take overridden types
    into account.

## Changes in September 2018

-   Added a new plugin to open a url in a browser called
    `OpenInBrowserPlugin` that is available in Core Functionality.

-   Added a new plugin to send to an email client called
    `SendToEmailClientPlugin` that is available in Core Functionality.

-   Renamed `SchemaAttribute.getFormatContext` to
    `SchemaAttribute.getFormat`.

-   Updated `PlaceholderUtilities` with support for collapsing
    placeholders using the standard graph API.

## Changes in August 2018

-   Added functionality to cache icons.

-   Fixed a bug in the Analytic schema factory which was not correctly
    applying the schema rules to complete the vertex.

-   Fixed a memory leak introduced by the `FPSRenderable` class.

-   Fixed a performance issue with the Table View by moving work off the
    EDT.

## Changes in July 2018

-   Added `AnalyticConcept.VertexType.USER_NAME`.

-   Added Subdivision enum containing country subdivisions (currently
    incomplete).

-   Added `TemporalFormattingUtilties` to the Core Utilities module.

-   Added an `IpAddressUtilities` class to the Core Utilities module.

-   Fixed a performance issue with `JDropDownMenu` in the Core Utilities
    module moving the `actionPerformed` work into its own thread.

-   Fixed the spelling of public constants and comments that incorrectly
    spelt separator in various modules.

-   Renamed `AnalyticConcept.VertexType.HOSTNAME` to
    `AnalyticConcept.VertexType.HOST_NAME`.

-   Renamed `GeospatialUtilities` to Distance and moved
    `HaversineUtilities` to `Distance.Haversine`.

-   Renamed `ShapeUtilities` to Shape, `MgrsUtilities` to Mgrs and
    `GeohashUtilities` to Geohash.

-   Updated Country enum to align with the latest version of ISO 3166-1.

-   Updated the copyright to Apache Version 2.0 with the Australian
    Signals Directorate being the License owner.

## Changes in June 2018

-   Added a `RestClient.postWithJson()` to allow you to post your own
    json string in the Core Utilities module.

-   Added plugins `CreateVertexTypePlugin` and
    `CreateTransactionTypePlugin` to allow REST clients to create custom
    types.

-   Fixed `PluginParameters` to use `ColorValue` instead of Color. This
    caused a cascade of fixes in other classes.

-   Fixed a bug with the spanning tree algorithm which was preventing it
    from creating a nraduis attribute.

-   Renamed `ColorValue` to `ConstellationColor` to make it clearer what
    it should be used for and to avoid conflicts with external classes.

-   Renamed `TemporalFormatting.DATE_TIME_FORMATTER` to
    `TemporalFormatting.UTC_DATE_TIME_FORMATTER` and
    `TemporalFormatting.DATE_TIME_WITH_MILLISECONDS_FORMATTER` to
    `TemporalFormatting.UTC_DATE_TIME_WITH_MILLISECONDS_FORMATTER` in
    the Core Utilities module. These `DateTimeFormatter` constants are
    now build using the `DateTimeFormatterBuilder` ensuring they convert
    dates to UTC correctly.

-   Updated the support package generation to ignore the heapdump file
    as it is likely to be several gigabytes in size.

## Changes in May 2018

-   Added `FilterPlugin` to the Core Data Access View module.

-   Added `PasswordParameterType` into the Core Plugin Framework module.
    This change has also removed the capability of `StringParameterType`
    to support passwords.

-   Added strict `DateTimeFormatter's` based on
    `DateTimeFormatter.ISO_INSTANT` to the `TemporalFormatting` class in
    Core Utilities.

-   Fixed a performance issue by reducing the amount of “Find State”
    saves made to the graph as it’s causing graph write lock contention
    for a trivial GUI state that will be already covered when you run a
    search, switch graphs or save the graph.

-   Fixed an issue handling invalid Glyphs.

-   Fixed some performance issues with the Map View.

-   Removed deprecated methods being `PluginGraph.executePluginLater,`
    `PluginGraph.executePluginNow` and `PluginGraph.updateGraph`.

-   Renamed Plugin.id to `Plugin.ID`

-   Updated JOGL to 2.3.2 and Processing to 3.3.6 to resolve `OpenGL`
    issues with the Map view.

-   Updated default node and transaction colors in order to ensure
    overlay colors stand out more.

-   Updated default node z2 value.

-   Updated password obfuscation to use a service lookup to get the key.
    To use it implement `PasswordKey` in the Core Security module.

## Changes in April 2018

-   Added New Nebula into th `Experimental->Tools` menu

-   Added an FPS counter `OpenGL` renderer that can be enabled from the
    Debug preference tab.

-   Added new `MatrixUtilities` class for constructing useful matrices
    from a graph.

-   Added simple icon shaders for rendering basic icons on the graph.

-   Removed the REST API endpoints /forward (forwarding a request to
    another HTTP server), /resources (offering embedded web resources),
    and /static (serving resources from a specified local directory)
    have been removed.

-   Renamed `ApplicationPreferenceKeys.DEFAULT_FREEZE_GRAPH_VIEW` to
    `ApplicationPreferenceKeys.FREEZE_GRAPH_VIEW_DEFAULT` in the Core
    Preferences module.

-   Renamed `SharedDrawable.getIconShader` to
    `SharedDrawable.getVertexIconShader` to differentiate it from
    `SharedDrawable.getSimpleIconShader`.

-   Updated Core Web Server code so the workings out of the web servlets
    into separate `\*Impl.java` classes. This makes the workings
    transport independent, in preparation for adding a `non-HTTP`
    transport. In theory, there should be no change in functionality.

-   Updated the Core Web Server module to add a filesystem REST
    transport.

-   Updated the constructor for Decorators to expect its parameters in a
    clockwise order: north-west, north-east, south-east, south-west.

-   Updated the various `\*Preference` panels to follow and more of an
    MVC pattern.

## Changes in March 2018

-   Added `FactColorTranslator` and `FactToSizeTranslator` to the Core
    Analytics View module.

-   Added `FirstAnalyticPlugin` to the Core Analytics View module.

-   Added `FirstFactAggregator` in the Core Analytics View module.

-   Added a new attribute called `isLabel` to `SchemaAttribute` in the
    Core Graph Module with the intention of allowing the schema to
    decide if the attribute should appear as a `GraphLabel` on a vertex
    or transaction.

-   Added a new `isLabel` and `isDecorator` attributes to
    `SchemaAttribute` with the intention of allowing the schema to
    decide if the attribute should appear as a `GraphLabel` or Decorator
    on a vertex or transaction.

-   Added equivalent method to `SchemaAttribute` allowing you to compare
    with an Attribute object.

-   Renamed `ClusterAggregator` to `FirstClusterAggregator` in the Core
    Analytics View module.

-   Renamed `MultiScoreResult.getUniqueNames` to
    `MultiScoreResult.getUniqueScoreNames` in the Core Analytics View
    module.

-   Renamed `MultiScoringAnalyticPlugin` to `MultiScoreAnalyticPlugin`
    in the Core Analytics View module.

-   Renamed `PluginRegistry.getPluginNames` to
    `PluginRegistry.getPluginClassNames`.

-   Renamed `ScoringAnalyticPlugin` to `ScoreAnalyticPlugin` in the Core
    Analytics View module.

-   Renamed `getLabel` to `getName` and `getType` to `GetAttributeType`
    for the Attribute class.

-   Renamed the get\_pos(g) method to get\_nx\_pos(g) in the
    constellation\_client provided with the REST API.

-   `SchemaFactory.ensureAttribute` now takes a boolean specifying
    whether the attribute should be created even if it is not registered
    to that schema. Similarly, `SchemaAttribute.ensure` provides this
    option.

## Changes in February 2018

-   Fixed memory leaks with the `ListeningTopComponent` and
    `TimelineTopComponent`.

-   Renamed `COLOR_BLAZE` in the `CorePluginRegistry` to
    `ADD_CUSTOM_BLAZE`.

-   Updated entries within the Tools and Experimental menu.

-   Updated `ListeningTopComponent` to allow for the update and removal
    of change handlers.

    -   `addAttributeChangeHandler` was renamed to
        `addAttributeValueChangeHandler`.

    -   `addGlobalChangeHandler,` `addStructureChangeHandler,`
        `addAttributeCountChangeHandler` and
        `addAttributeValueChangeHandler` now return the Monitor objects
        associated with that handler.

    -   `updateGlobalChangeHandler,` `updateStructureChangeHandler,`
        `updateAttributeCountChangeHandler` and
        `updateAttributeValueChangeHandler` have been added to allow
        modification to the behaviour of a handler.

    -   `removeGlobalChangeHandler,` `removeStructureChangeHandler,`
        `removeAttributeCountChangeHandler` and
        `removeAttributeValueChangeHandler` have been added to allow
        removal of a handler.

    -   `removeIgnoredEvent` has been added to allow removal of an
        ignored event.

## Changes in December 2017

-   Added forward slash (/) to the list of special characters to escape
    in `LuceneUtilities` in the Core Utilities module.

-   Removed extra `FindStatePlugin` calls from the `ColorCriteriaPanel`
    which will help reduce unnecessary write locks on the graph and
    reduce overall threads being forked.

## Changes in November 2017

-   Added `MultiplexityAnalytic` and `WeightAnalytic` plugins and
    analytics.

-   Added `SnaConcept.Transaction.MULTIPLEXITY` to the Core Algorithms
    module.

-   Renamed `SnaConcept.GRAPH.GRAPH_DENSITY` to
    `SnaConcept.GRAPH.DENSITY` in the Core Algorithms module.

## Changes in October 2017

-   Added `GraphNodePluginRegistry` in the Core Graph Node module.

-   Added `JSingleChoiceComboBoxMenu` as a single choice alternative to
    `JMultiChoiceComboBoxMenu`.

-   Added `LuceneUtilities` to the Core Utilities module.

-   Added `SeparatorConstants` to the Core Utilities module.

-   Added more attributes to `ContentConcept` in the Core Analytic
    Schema.

-   Fixed a bug where the singleton type was not being used when loading
    a graph.

-   Fixed a bug with the `WorkflowQueryPlugin` which was removing the
    graph attributes after a batched run completed.

-   Moved `NewDefaultSchemaGraphAction` from the Core Simple Schema
    module to the Core Graph Node module.

-   Moved `NewExperimentalSchemaGraphAction` from the Core Simple Schema
    module to the Core Graph Node module.

-   Moved `NewSchemaGraphAction` from the Core Simple Schema module to
    the Core Graph Node module.

-   Moved `au.gov.asd.tac.constellation.algorithms.geospatial.Geohash`
    in the Core Utilities module to
    `au.gov.asd.tac.constellation.utilities.geospatial.GeohashUtilities`

-   Moved `au.gov.asd.tac.constellation.algorithms.geospatial.Haversine`
    in the Core Utilities module to
    `au.gov.asd.tac.constellation.utilities.geospatial.HaversineUtilities`

-   Moved
    `au.gov.asd.tac.constellation.core.opener.SimpleGraphTopComponent`
    to
    `au.gov.asd.tac.constellation.core.visual.SimpleGraphTopComponent`.

-   Moved `au.gov.asd.tac.constellation.core.visual.SaveAsAction` in the
    Core Functionality module to
    `au.gov.asd.tac.constellation.core.save.SaveAsAction`.

-   Moved `au.gov.asd.tac.constellation.graph.file.GraphOpener` in the
    Core Graph File to
    `au.gov.asd.tac.constellation.graph.file.opener.GraphOpener`.

-   Moved
    `au.gov.asd.tac.constellation.graph.file.autosave.AutosaveUtilities`
    in the Core Graph File module to
    `au.gov.asd.tac.constellation.graph.file.save.AutosaveUtilities`.

-   Moved
    `au.gov.asd.tac.constellation.schema.simpleschema.plugins.LoadTemplatePlugin`
    from the Core Simple Schema to
    `au.gov.asd.tac.constellation.graph.node.templates.LoadTemplatePlugin`
    in the Core Graph Node module.

-   Moved
    `au.gov.asd.tac.constellation.schema.simpleschema.plugins.ManageTemplatesAction`
    from the Core Simple Schema to
    `au.gov.asd.tac.constellation.graph.node.templates.ManageTemplatesAction`
    in the Core Graph Node module.

-   Moved
    `au.gov.asd.tac.constellation.schema.simpleschema.plugins.ManageTemplatesPlugin`
    from the Core Simple Schema to
    `au.gov.asd.tac.constellation.graph.node.templates.ManageTemplatesPlugin`
    in the Core Graph Node module.

-   Moved
    `au.gov.asd.tac.constellation.schema.simpleschema.plugins.SaveTemplateAction`
    from the Core Simple Schema to
    `au.gov.asd.tac.constellation.graph.node.templates.SaveTemplateAction`
    in the Core Graph Node module.

-   Moved
    `au.gov.asd.tac.constellation.schema.simpleschema.plugins.SaveTemplatePlugin`
    from the Core Simple Schema to
    `au.gov.asd.tac.constellation.graph.node.templates.SaveTemplatePlugin`
    in the Core Graph Node module.

-   Moved the base package in Core Simple Schema to
    `au.gov.asd.tac.constellation.schema.simpleschema`.

-   Removed `GraphUtilitiesExtra` in the Core Graph Utilities module.
    The `GraphUtilitiesExtra.copyGraphToGraph` method to
    `CopyGraphUtilities`.

-   Removed the experimental `WordGraphPlugin` in the Core Arrangements
    module.

-   Renamed `ExtractFromContent` to `ExtractFromContentPlugin` in Core
    Data Access View.

-   Renamed `JMultiChoiceDropDownMenu` to `JMultiChoiceComboBoxMenu`.

-   Renamed `MergeNodes` to `MergeNodesPlugin` in Core Data Access View.

-   Renamed `MergeTransactions` to `MergeTransactionsPlugin` in Core
    Data Access View.

-   Renamed `PluginParameter.setLabel()` to `PluginParameter.setName()`
    to be more consistent with the remaining `API's`.

-   Renamed `RemoveNodes` to `RemoveNodesPlugin` in Core Data Access
    View.

-   Renamed `SchemaAttributeUtilities` in the `CoreGraphUtilities` to
    `AttributeUtilities`.

-   Renamed `SelectAll` to `SelectAllPlugin` in Core Data Access View.

-   Renamed `SelectTopN` to `SelectTopNPlugin` in Core Data Access View.

-   Renamed Utilities to `GraphObjectUtilities` in the Core File module.

-   Renamed the Core Simple Schema module to Core Visual Schema.

    -   The new package name is
        `au.gov.asd.tac.constellation.schema.visualschema`.

-   Renamed `SimpleSchemaFactory` to `VisualSchemaFactory`.

-   Renamed `SchemaPluginRegistry` to `VisualSchemaPluginRegistry`.

-   Updated all plugin parameters to build the parameter name via
    `PluginParameter.buildId()` which is declared as a constant ending
    in `_PARAMETER`.

-   Updated all plugin parameters to make sure they have a name and
    description.

-   Updated `ColorValue` so that colors can now only be retrieved using
    one of the `getColorValue(...)` methods. This is to ensure that
    named color values are always used where available.

## Changes in September 2017

-   Added Auth and supporting classes which allows support for a
    username/password dialog.

-   Added `BuildIconGraphAction` which allows you to construct a graph
    showcasing all the icons loaded in memory.

-   Added `FILE_NAME` to `ContentConcept` in the Core Analytic Schema
    module.

-   Added `ObfuscatedPassword` and supporting classes which allows for
    obfuscated passwords.

-   Added `RecordStoreUtilities.fromCsv()` to the Core Graph Module.

-   Moved all Graph IO classes to the Graph module and removed the Graph
    IO module.

-   Moved
    `au.gov.asd.tac.constellation.schema.analyticschema.concept.ClusteringConcept`
    to
    `au.gov.asd.tac.constellation.algorithms.clustering.ClusteringConcept`.

-   Moved
    `au.gov.asd.tac.constellation.schema.analyticschema.concept.SnaConcept`
    to `au.gov.asd.tac.constellation.algorithms.sna.SnaConcept` in the
    Core Alogorithms module.

-   Moved some centrality plugins to
    `au.gov.asd.tac.constellation.algorithms.sna.centrality` in th Core
    Alogorithms module.

-   Moved the social network analysis plugins into a new parent package
    `au.gov.asd.tac.constellation.algorithms.sna` in the Core
    Alogorithms module.

-   Removed the Core Graph IO, Charts, Networkx, Remote and Integration
    Testing modules.

-   Renamed `HierarchicalAttributeDescription` in the Core Algorithms
    module to `HierarchicalStateAttributeDescription`.

-   Renamed the importexport.delimited.parsers package to
    importexport.delimited.translaor to accurately reflect what it
    stores

-   Updated all modules to now depend on the minimum version used by
    `NetBeans` 8.2.

-   Updated the `ControlsFx` library to version 8.40.13 so that it is
    compatible Java 8u144.

-   Updated to `NetBeans` 8.2 and Java 8u144.

## Changes in August 2017

-   Added new module Core Web Server to hold all the classes related to
    managing local web servers and the Constellation REST API.

-   Added `ConstellationApiServlet` to abstract away the idea of
    checking a secret for each api call.

-   Added `TypeServlet` to allow operations related to types in the
    Constellation REST API.

-   Added `SchemaVertexTypeUtilities.getTypeOrBuildNew()` and
    `SchemaTransactionTypeUtilities.getTypeOrBuildNew()` to the Core
    Graph module.

-   Added an `ImageConcept` to the Core Analytic Schema module.

-   Fixed a bug with types serialisation. Types are now loaded exactly
    the way they were saved to the graph file by properly serialising
    types in `VertexTypeIOProvider` and `TransactionTypeIOProvider`.

-   Renamed all `*Popup` classes that implement `ContextMenuProvider` to
    end in `*ContextMenu`.

-   Removed `AnalyticVertexType` from the Core Analytic Schema module.

-   Removed `ApplicationPreferenceKeys.SCRIPTING_LANGUAGE` and
    `ApplicationPreferenceKeys.SCRIPTING_LANGUAGE_DEFAULT` from the Core
    Preferences module as we have made a design choice to use Python as
    our scripting language.

-   Removed the `topLevelType` attribute from `SchemaElementType` as it
    can be calculated.

-   Updated `AnalyticConcept` to build types using `SchemaVertexType`
    and `SchemaTransactionType`.

-   Updated `SchemaElementType` by removing the `setIncomplete()` method
    which means that Types are now immutable.

-   Updated `SchemaVertexType` and `SchemaTransactionType` to be final.
    Any type object has to be either one of these which simplifies
    types.

-   Updated the Content `ContentConcept` in the Core Analytic Schema
    module with more attributes.

-   Updated the properties map in `SchemaElementType` to be a Map of
    String to String so that serialisation is simplified.

## Changes in July 2017

-   Added ability to make `AnalyticPlugin` classes hidden from the
    Analytic View GUI using the `isVisible` method.

-   Added imperial measurements and conversions to the Haversine class.

-   Removed Map View v1 packages.

-   Removed all networkx analytic plugins for which there are java
    replacements.

-   Renamed `CorePluginRegistry.SELECT_ONE_NEIGHBOUR` to
    `CorePluginRegistry.SELECT_PENDANTS` in Core Functionality module.

-   Renamed `FxStateIO` to `FxStateIOProvider` in the Core Table View
    module.

-   Renamed `GeoUtilities` to `GeospatialUtilities`.

-   Renamed `ImportExportRegistry` in the Core Import Export module to
    `ImportExportPluginRegistry`.

-   Renamed `ShortestPathsFollowDirectionPlugin` to
    `DirectedShortestPathsPlugin`.

-   Renamed `TableStateIO` to `TableStateIOProvider` in the Core Table
    View module.

-   Renamed `TableStateTransactionIO` to
    `TableStateTransactionIOProvider` in the Core Table View module.

-   Renamed `TableStateVertexIO` to `TableStateVertexIOProvider` in the
    Core Table View module.

-   Renamed package `au.gov.asd.constellation.utilities.geo` to
    `au.gov.asd.constellation.utilities.geospatial`.

-   Renamed the `ChangeSelection` plugin in the Data Access View module
    to `SelectAll`.

-   Updated the Map View to allow for custom overlays by extending the
    `MapOverlay` class. The current info and tool overlays have been
    converted to this framework.

-   Updated the `SchemaAttributeUtilities` class so that any schema
    attribute lookup requires a `GraphElementType` to be specified. This
    is to avoid dealing with conflicts where a vertex and transaction
    attribute with the same name exist.

## Changes in June 2017

-   Fixed a bug detecting graphics card compatibility.

-   Moved all `*AttributeUpdateProvider` classes in
    ‘au.gov.asd.tac.constellation.graph.io.versioning’ to
    ‘au.gov.asd.tac.constellation.graph.io.providers.compatability’.

-   Removed the `@Deprecated` tag for classes in \*compatibility
    packages. These classes will need to remain to support backward
    compatibility and can not be deprecated. To avoid them being used a
    comment has been added at the top of each class.

-   Renamed `AttrListAttributeDesciption` to
    `AttrListAttributeDesciptionV0` in the Core Graph module.

-   Renamed `AttrListIOProvider` to `AttrListIOProviderV0` in the Core
    Graph IO module.

-   Renamed `GraphLabel` to `GraphLabelV0` in the Core Visual Graph
    module.

-   Renamed `GraphLabelsAndDecorators` to `GraphLabelsAndDecoratorsV0`
    in the Core Visual Graph module.

-   Renamed `GraphLabelsAndDecoratorsIOProvider` to
    `GraphLabelsAndDecoratorsIOProviderV0` in the Core Visual Graph
    module.

-   Renamed `LabelsAttributeDescription` to
    `LabelsAttributeDescriptionV0` in the Core Visual Graph module.

-   Renamed package
    ‘au.gov.asd.tac.constellation.schema.analyticschema.update’ to
    ‘au.gov.asd.tac.constellation.schema.analyticschema.compatibility’.

-   Renamed package
    ‘au.gov.asd.tac.constellation.schema.simpleschema.update’ to
    ‘au.gov.asd.tac.constellation.schema.simpleschema.compatibility’.

## Changes in May 2017

-   Added `RawData.isEmpty()`.

-   Added `ScoringAnalyticPlugin` and `MultiScoringAnalyticPlugin` to
    simplify the addition of analytics to the Analytic View for the case
    where the analytic simply needs to run a plugin and read the
    resulting scores.

-   Added `SelectTopN` to the Data Access View module to select the top
    n nodes based on the transaction count and type.

-   Added `TextPluginInteraction` in the Core Plugin Framework module
    that will be useful in unit tests.

-   Added a `MultiScoreResult` result type to the Analytic View, as well
    as aggregators and translators allowing calculations and
    visualisation. This result type is designed to support any analytic
    which produces multiple scores as output.

-   Added ability to override the foreground icon associated with a type
    by adding custom icons named the full hierarchy of that type.

-   Fixed bugs with the `SimpleSchemaV*UpdateProvider` classes that
    caused the wrong icons to be set.

-   Moved the `DEFAULT_FONT` constant from the `FontUtilities` class in
    Core Visual Support to `ApplicationPreferenceKeys` in Core
    Preferences.

-   Removed `DebugUtilities` from the Core Preferences module as the
    convention is to use different `java.util.logging.Logger` levels.

-   Removed `StringBuilderOutputStream` due to its implementation being
    fundamentally wrong. Using `ByteArrayOutputStream` and
    `toString(StandardCharsets.UTF_8.name())` is a better approach.

-   Removed the representation() method in `SchemaElementType` and
    replaced it with the `getHierarchy` method which is now called by
    the `toString()` method in `SchemaElementType`.

    -   When setting types in `RecordStore` objects, you should no
        longer use `getName()` it now returns the name of the type.
        Given `toString()` has been overridden, it will return the
        type’s hierarchy as a string.

-   Renamed `'getChoices'` (and similarly named methods) to
    `'getOptions'` and `'getChecked'` to `'getChoices'` in the
    `MultiChoiceParameterType` class.

-   Renamed `'getChoices'` (and similarly named methods) to
    `'getOptions'` in the `SingleChoiceParameterType` class.

-   Renamed `GenericTopComponent` to `AbstractTopComponent` in the Core
    Functionality module.

-   Renamed package ‘au.gov.asd.tac.constellation.core.composites’ to
    ‘au.gov.asd.tac.constellation.core.composite’.

-   Renamed the `VisualConcept.VertexAttribute.UNIQUEID` attribute to
    `VisualConcept.VertexAttribute.IDENTIFIER`.

-   Updated `XmlUtilities` to optionally handle XML namespaces.
    Namespaces can be enabled by setting the `'namespaceAware'` flag in
    the constructor for `XmlUtilities,` and then you can use any method
    suffixed with ‘NS’ to take advantage of namespaces.

-   Updated all font references in CSS files to use em instead of px so
    that fonts scale based on the screen resolution.

-   Updated how schema element types are stored in a .star file, where
    instead of the type name, the entire type hierarchy is now used.
    This is a backwards compatible change.

-   Updated the `DataAccessPane` to factor in the category position
    along with the plugin’s position which ensures that the favourites
    category is sorted similarly.

-   Updated the implementation of the `resolveVertex` and
    `resolveTransaction` methods in the `AnalyticSchema` class to allow
    for hierarchical names specified by multiple types separated by the
    “.” character.

-   Updated the `SimpleSchemaV*UpdateProvider` and
    `AnalyticSchemaV*UpdateProvider` classes by rearranging the logic so
    that each update provider is now responsible to manage the update of
    the concept it uses first. That is for example,
    `SimpleSchema*UpdateProvider` handle’s the label attribute whilst
    the `AnalyticSchema*UpdateProvider` handles updates to the Type
    attribute.

    -   The update provider no longer runs a Complete With Schema

    -   The responsibility of the `UpdateProviders` is to only handle
        mandatory changes that would otherwise break the graph to said
        change. It will be up to the graph’s schema rules to update all
        elements on an old graph to be up to date with the latest look
        and feel. This can be done via Tools -&gt; Complete with Schema
        or F5.

## Changes in April 2017

-   Added `GeoUtilities.dmsToDd` to convert a `Degrees-Minute-Seconds`
    formatted geospatial coordinate to Decimal Degrees.

-   Added `PrimaryKeyUtilities` to the Core Graph Utilities module.

-   Added `SplitNodesPlugin` in the Core Data Access module.

-   Added a compare graph feature available from the Tools menu.

-   Added a new module called Core Integration Testing.

-   Moved `GeoUtilities` from the Core Algorithms module to Core
    Utilities.

-   Moved Tuple to the Core Utilities module.

-   Removed the Core Charts module.

## Changes in March 2017

-   Added `DownloadImageUtilities` to the Core Utilities module.

-   Added `HttpsUtilities.readErrorStreamAndThrow` in the Core Utilities
    module to make reporting errors from services consistent.

-   Added `IntegerObjectAttributeInteraction,`
    `LongAttributeInteraction` and `LongObjectAttributeInteraction`
    classes so that the corresponding attribute types are properly
    represented in the user interface.

-   Added `LongObjectAttributeDescription` class for completeness.

-   Added a “Start Jupyter notebook” capability.

-   Added the ability to add plugins to your favourites in the Data
    Access View.

-   Fixed a bug in `ConsolidatedDialog` that would not deselect
    correctly.

-   Fixed a major performance issue where table view state updates where
    running on the EDT causing CONSTELLATION to lock up.

-   Fixed a serious bug when extending Types and calling
    `VertexTypeAttributeDescription.getString()` causing a
    mis-representation of the type as a string. This was evident when
    retrieving the type value from a `RecordStore`. This is a temporary
    fix until the Types design is reviewed and possibly overhauled.

-   Fixed bugs with quick search, advanced find and recent search
    queries.

-   Renamed `AbstractCalculatorUtility` to `AbstractCalculatorUtilities`
    in the Core Scripting module.

-   Renamed `ClipboardUtility` to `ClipboardUtilities` in the Core
    Functionality module.

-   Renamed `ConsolidatedMultipleMatchesDialog` to `ConsolidatedDialog`
    in the Core Functionality module.

-   Renamed `DebugUtility` to `DebugUtilities` in the Core Preferences
    module.

-   Renamed `GraphUtil` to `GraphUtilities` in the Core Arrangements
    module.

-   Renamed `SimpleStringUtilities` in the Core Utilities module to
    `StringUtilities` and added new functionality.

-   Renamed `StringUtilities` in the Core Utilities module to
    `OldStringUtilities` and deprecated it.

-   Updated `HttpsConnection` in the Core Utilities module to use the
    UTF-8 charset by default for application/json and application/xml
    content types.

-   Updated all references to UTF-8 to use `StandardCharsets.UTF_8`.

-   Renamed `ArrangementRegistry` to `ArrangementPluginRegistry` for
    consistency with other plugin registry classes.

-   Added ability to set custom context menu items on the
    `SeletableLabel` class used in the Conversation View.

-   Moved resources for rendering pill buttons in `JavaFX` from the
    conversation view module to the visual support module so they can be
    used anywhere in the application.

-   Renamed `AlgorithmsRegistry` to `AlgorithmPluginRegistry` for
    consistency with other plugin registry classes.

-   Renamed references to plugins which extend
    `NetworkxCentralityPlugin,` `NetworkxImportancePlugin` and
    `NetworkxSimilarityPlugin` in the `AlgorithmPluginRegistry`. They
    are all now appended with `'_NX'` to differentiate them from java
    implementations of the same algorithms.

## Changes in February 2017

-   Added `CreateCompositesFromDominantNodesPlugin`.

-   Added `SetDrawFlagPlugin`.

-   Added `SetVibilityAboveThresholdPlugin` which can be used to toggle
    the visiblity status instead.

-   Added `VisibleAboveThresholdPlugin` which will update the draw flags
    based on whether the count of nodes has exceeded the threshold.

-   Added a new module called Core Graph Utilities.

-   Added
    `au.gov.asd.tac.constellation.graph.utilities.io.CopyGraphUtilities`.

-   Added
    `au.gov.asd.tac.constellation.graph.utilities.io.SaveGraphUtilities`.
    The method `saveGraphToTemporaryDirectory` can be used to save
    graphs in unit tests.

-   Added
    `au.gov.asd.tac.constellation.utilities.io.StringBuilderOutputStream`
    as a alternative to `java.io.StringWriter` which uses
    `StringBuilder` instead of `StringBuffer` as the underlying
    implementation. Using `StringBuilderOutputStream` in say
    `com.fasterxml.jackson.core.JsonFactory.createGenerator()` can avoid
    an `OutOfMemoryError`.

-   Fixed a bug where the graph visibility above threshold was no longer
    working.

-   Fixed a major bug with
    `GraphRecordStoreUtilities.getSelectedVerticesBatches()` where the
    selected nodes were not correctly being added to the Recordstore.

-   Moved
    `au.gov.asd.tac.constellation.schema.analyticschema.utilities.SubgraphUtilties`
    to `au.gov.asd.tac.constellation.graph.utilities.SubgraphUtilties`

-   Moved the `DeleteAllPlugin` and `DeleteSelectionPlugin` to
    `au.gov.asd.tac.constellation.core.delete`.

-   Moved the Dim plugins to `au.gov.asd.tac.constellation.core.dim` in
    the Core Functionality module.

-   Moved the `PermanentMergePlugin` to
    `au.gov.asd.tac.constellation.core.merge` in the Core Functionality
    module.

-   Removed `ArrangeInComponentGridPlugin` which was a duplicate of
    `ArrangeComponentsInGridPlugin`

-   Removed `ToggleVisibleAboveThresholdPlugin`.

-   Removed undo() and redo() methods from Graph. `GraphCommits` are
    tied to `UndoableEdit` objects, which are managed by a Swing
    `UndoManager`. The manager may call undo() or redo() on these edit
    objects at will, noting that they run asynchornously, because the
    EDT may not get a lock on the graph. No Future&lt;?&gt; to wait upon
    is available for these methods, meaning that it no longer makes
    sense to interact with the undo manager from the Graph in a
    programmatic way. Reimplementing these methods is desirable, but
    would require that something internal to CONSTELLATION code also
    keeps track of the `UndoableEdit` objects and has some way of
    knowing when a given edit has completed its undo/redo method.

-   Renamed `CorePluginRegistry.COPY_SELECTED_ELEMENTS` to
    `CorePluginRegistry.COPY_TO_NEW_GRAPH`.

-   Renamed `HLGraph` in the Core Graph module to `SGraph`.

-   Renamed `HLReadableGraph` in the Core Graph module to
    `SReadableGraph`.

-   Renamed `HLWritableGraph` in the Core Graph module to
    `SWritableGraph`.

-   Renamed composites package in the Core Functionality module to
    composite.

-   Renamed dialogs package in the Core Functionality module to dialog.

-   Renamed selection package in Core Arrangements to select.

-   Renamed the drawing package in the Core Functionality module to
    draw.

-   Renamed the view package in the Core Functionality module to
    display.

-   Updated the “visual\_state” attribute to be an attribute called
    “camera”, of type “camera”, that is a GRAPH rather than META
    attribute. A `SchemaUpdateProvider` and an `AttributeUpdateProvider`
    will automatically make this change when old graphs are loaded. To
    access the camera attribute, use `VisualConcept.Graph.CAMERA`.

    -   `GraphVisualAccess.getX(vertex)` already uses this pattern. Note
        that as with any default values in the `VisualDefault` class,
        these x,y,z defaults need to be respected when interacting with
        the `CONSTELLATION's` visualisation framework. Higher level
        plugins/views are free to do whatever makes sense in the absence
        of x,y,z attibutes (for example arrangements would probably just
        throw a plugin exception).

    -   In the absence of x, y, or z vertex attributes, the default
        visual values of these attributes are now considered to be equal
        to the id of the vertex. The correct pattern to get an x, y, z
        value in the application for visualisation purposes is:

    ``` java
    final int `xAttribute` = `VisualConcept.Vertex.X.get(readableGraph);`
    final float x = `xAttribute` != `Graph.NOT_FOUND` ? `readableGraph.getFloatValue(vertexId)` : `VisualDefaults.getDefaultX(vertexId);`
    ```

-   Updated `GraphVisualAccess` explicitly checks for null values of the
    Camera attribute on the graph and returns
    `VisualDefaults.DEFAULT_CAMERA` instead. Note that the Camera
    shouldn’t ever really be null, but as it is possible to set it
    programmatically (through scripting view), it is considered safer
    and more convenient to prevent the Visualisation framework itself
    from having to deal with null cameras.

## Changes in January 2017

### Major Changes to Rendering and Event Handling

-   `COSNTELLATION's` visualistion and event handling framework has been
    reimplemented from the ground up. Performance, stability,
    correctness, extensability, and the design concept underlying it
    have all been greatly improved. The user experience should remain
    mostly the same.

-   There is now a separation between three main components that were
    previously highly coupled: event handling, visualisation, and the
    graph. The class `VisualManager` handles all communication between
    these components.

-   `VisualProcessor` is an abstract base class for any component that
    provides a visualisation of the graph.

    -   `GLVisualProcessor` is an implementation which models the old
        open GL renderer.

    -   A lot of high level stuff in the GL Renderer has been rewritten
        as well, but low level stuff like the `Vector/Matrix` utility
        classes and the shaders themselves are mostly the same.

    -   A simpler lightweight renderer (using Swing for example) could
        be implemented with relative ease as a subclass of
        `VisualProcessor`.

-   `VisualAccess` is an interface that `VisualProcessors` must now use
    to access the graph. They are not allowed to have reference to the
    graph directly.

    -   `GraphVisualAccess` is the default implementation for
        CONSTELLATION graphs.

    -   Theoretically `VisualProcessors` could visualise other
        ‘graph-like’ data structures if they implement `VisualAccess`

-   `InteractionEventHandler` is an interface for responding to mouse
    and keyboard gestures (as generated by AWT) on a CONSTELLATION
    graph.

    -   `DefaultInteractionEventHandler` is the default implementation
        in CONSTELLATION. It contains code that performs a similar
        function to the event handling code that used to be in
        `GraphRenderer`.

    -   `VisualAnnotator` and `VisualInteraction` are two interfaces
        that `InteractionEventHandler` depends on in order to help it
        translate gestures into graph actions/visualisations.

    -   `InteractiveGLVisualProcessor` extends `GLVisualProcessor` to
        satisfy the `VisualAnnotator` and `VisualInteraction` interfaces
        so that the `DefaultInteractionEventHandler` can respond to
        gestures on CONSTELLATION graphs rendered in `OpenGL`.

-   Updates to a `VisualProcessor` from something like the event handler
    arrive in the form of `VisualChange` objects that are sent to a
    `VisualManager` (wrapped in `VisualOperations)`.

    -   The `VisualChange/VisualOperation` framework’s purpose is to
        allow components to update the visualisation of a graph
        efficiently and without having to commit their changes first.

    -   The previous `GraphRenderer` achieved this, but only by being
        highly coupled with a Graph, and it had lots of logical flaws in
        its processing model. The new framework is rigorous and stable
        by separating data from its visualisation.

    -   Whilst the event handler is the primary client of this model,
        other components could be written to take advantage of it.

    -   Animation has been rewritten to use this model. Previously they
        directly maniuplated specific buffers on the GL context, which
        meant they were highly coupled with the renderer, and could not
        be used by alterate visualisations.

-   A few features have been removed or now behave slightly differently:

    -   Animations are now slower on large graphs. They may be able to
        be optimised in the future but this is considered low priority.

    -   Some experimental animations have been removed.

    -   You can no longer interact with an animation. This may also be
        fixed in the future, but it would be require a decent amount of
        work and is currently low priority.

    -   Direction indicators no longer move when the mouse cursor moves
        (only when you rotate/pan the graph). They should be
        re-implemented as an animation, which would require a reasonably
        simple expansion of the animation framework to cater for
        utilising non-graph visual operations.

    -   Lines and nodes are no longer `Anti-Aliased`. The old method,
        however, was slow, deprecated and caused artifacts when AA was
        turned off in the graphics card settings. Graphs now render
        correctly regardless of the AA settings on the card (although
        currently enabling AA gives no visual improvement). `AAing` may
        be implemented in the future by multisampling the graph texture.

    -   On large graphs, the renderer will update slightly later than
        the rest of the views (when creating nodes etc.). The display
        always took (at least) this long to update, but other views used
        to wait. This may be tricky to fix, but is not considered
        critical.

    -   Note that whilst the graph will display that it is busy and
        prevent interaction during a write lock, the same will not occur
        during read locks. When a read lock is in progress, events will
        be queued and the display will not be updated until the read
        lock is released at which point all queued events will be
        processed in quick succession so that the event handler ‘catches
        up’. This effect can be seen by running “Experimental &gt; Five
        Second Read Lock” and then trying to rotate/pan the graph. While
        this looks bad in this instance, in practice due to the brevity
        of read locks (but also their potential to be obtained at any
        point in time during the possession of a write lock), holding up
        but not terminating the event handler’s main loop is the most
        sensible course of action.

-   Fixed all known memory leaks.

-   Fixed failing unit tests.

-   Fixed some dialogs fading to the back.

-   Fixed the Plugin Reporter from causing `JavaFX` to use up all the
    memory by removing `PluginReporterPane's` after they reach
    `MAXIMUM_REPORT_PANES`.

-   Fixed various bugs.

-   Renamed the Country utility class package name from countries to
    geo.

-   Reviewed and finalised icon set.

-   Updated the format when saving a graph file to use json objects for
    the color and the decorations attribute.

-   Double escaping strings in the decorations no longer occur.

## Changes in November 2016

-   Added `JMultiChoiceComboBox` class to the Core Utilities module.
    This class provides a Swing alternative to `JavaFX's`
    `MultiChoiceComboBox`.

-   Added `MarkerCache` class which manages markers on the Map View and
    can be looked up. This grants the Data Access View the ability to
    query locations from the Map View.

-   Added REST API functionality for `RecordStore,` static files and
    icons.

-   Added the ability to blend a color with an icon image on creation.

-   Added the ability to delete a vertex or transaction from a
    `GraphRecordStore` by setting the `DELETE_KEY` key.

-   Fixed the bug in `ValueInputPanes` which was causing old entry to
    appear after the text was modified.

    -   The recent values combo was updated when a plugin was run,
        causing its selection model to update, which in turn caused the
        parameter it was managing recent values for to change right at
        the point of plugin execution. Temporarily disabling the
        listener from Recent Values -&gt; Parameter whilst inside the
        `RecentValues` updating listener solved the problem.

-   Removed `FreezeGraphViewPreferencePlugin` because it is only a
    preference change and does not need to be a plugin.

-   Renamed get `GraphReadMethods.getAttributeLabel()` to
    `GraphReadMethods.getAttributeName()` for consistency.

-   Updated `GraphRecordStoreUtilities.getVertices()` to return
    singleton vertices.

-   Updated Python REST client which can now be downloaded.

-   Updated the majority of built-in icons available to Constellation to
    have a more flat, iconic style with transparent backgrounds. This
    makes the core icon set consistent and allows us to make better use
    of background icons for analytic purposes.

## Changes in October 2016

-   Added `LogAction` to show the CONSTELLATION logs to the user.

-   Added a “Support Package” menu item under help which zips the
    CONSTELLATION logs.

-   Added a `DataAccessState` object which currently saves the String
    parameter values in the “Gobal Parameters” section of the Data
    Access View when you press Go. This parameters are saved with the
    graph so that they can be loaded when the graph opens.

-   Added an option for `RecordStoreServlet` to return JSON suitable for
    `Pandas.DataFrame.from_items()`. The `DataFrame` JSON parser is much
    faster.

-   Added missing type qualifiers in `GraphRecordStoreUtilities`
    methods.

-   Added support back for attr\_list attribute type which were found in
    legacy graphs. The attr\_list attribute is converted to the
    currently supported Graph attributes in
    `SimpleSchemaV1UpdateProvider`.

-   Modified the `WritableGraph.flush()` method to take a boolean
    parameter indicating whether or not `GraphChangeListeners` will be
    notified.

    -   The use case for this is performing a series of quick updates on
        the graph that new `ReadableGraphs` need to be able to see, but
        that views don’t need to respond to - for example animations,
        event handling, etc. In this case, all views will still respond
        to the series of changes when commit() is called at the end of
        the `WritableGraph's` lifecycle.

-   Renamed `ParameterIO` to `ParameterIOUtilities`.

-   Updated `ConstellationDialog` to dispose when the `hideDialog` is
    called which should free up resources.

## Changes in September 2016

-   Added a new Map View based on the third party libraries `'Unfolding`
    Maps’ and `'Processing'`.

    -   Maps are rendered using `OpenGL` through Processing allowing for
        greater performance and flexibility in what can be drawn.

    -   Provides two-way interaction between the graph and the map by
        making use of the new generic top component framework.

    -   Provides ability to add custom maps by extending the
        `MapProvider` class.

    -   Provides an information overlay which displays the location of
        the mouse pointer, the current zoom level and a scale bar.

    -   Provides ability to place map providers in debug mode by
        overriding `MapProvider.isDebug`. This will extend the
        information overlay to also provide debug information.

    -   Provides support for point, line, polygon and multi markers.
        Shape-based markers can be added to the graph by inserting
        `GeoJSON` into the `'Geo.Shape'` attribute. You can build
        `GeoJSON` for `'Geohash'` type nodes using `Geohash.getGeoJSON`.

    -   Currently limited to rendering maps in the Web Mercator
        projection only.

-   Added `SchemaElementType` class as common base class for the
    `SchemaVertexType` and `SchemaTransactionType` classes.

-   Added a REST API. Initially this allows a `RecordStore` to be added
    to the active graph.

-   Added a `ScriptingAction` lookup to allow more actions to be added
    to the Scripting view Actions drop-down menu.

-   Fixed various bugs.

-   Renamed `FeedbackHandler` to `SupportHandler` and changed the menu
    name from “Feedback…” to “Support”

-   Renamed `IconManager.getIconObjects` to `IconManager.getIcons`.

-   Updated `SaveResultsFileWriter.writeRecordStore` to be memory
    efficient which fixes a `java.lang.OutOfMemoryError` exception and
    removed `SaveResultsFileWriter.write`.

-   Updated plugins to provide their own arrangements after being run by
    overriding `RecordStoreQueryPlugin.completionArrangement()`. By
    default any `RecordStoreQueryPlugin` will now finish with an Grid
    arrangement (which is fast). This is a breaking change which
    replaces `RecordStoreQueryPlugin.arrangeOnCompletion()`.

-   Updated some Alert dialogs to use the Netbeans `DialogDisplayer` API
    to enforce modality.

-   Updated the internal web server to listen on only the loopback
    address instead of all addresses, and has a default port instead of
    being dynamically assigned.

## Changes in August 2016

-   Added Analytic View v2 framework.

    -   Any plugin can now be used as an analytic using the
        `AnalyticPlugin` class.

    -   Pre-canned questions are now extensible using the
        `AnalyticQuestion` class.

    -   Both internal and graph visualisations are now extensible using
        the `InternalVisualisation` and `GraphVisualisation` classes
        respectively.

    -   Note that adding new analytics may require the definition of a
        new result type using the `AnalyticResult` class, as well as the
        construction of an `AnalyticTranslator` class to translate
        between your result and any visualisations you wish to enable.

-   Added `IntegerObjectAttributeDescription` to handle integer type
    attributes which could also be null.

-   Added generic `JavaFxTopComponent` and `ListeningTopComponent`
    classes to abstract away the creation of new views in CONSTELLATION.

-   Assigned names to common threads to assist with debugging.

-   Fixed various bugs.

-   Fixed various performance enhancements to type lookups.

-   Improved the type hierarchy used by the Analytic dominance
    calculator.

-   Moved `au.gov.asd.tac.constellation.graph.GraphChangeEvent` to
    `au.gov.asd.tac.constellation.graph.monitor.GraphChangeEvent`.

-   Moved `au.gov.asd.tac.constellation.graph.GraphChangeListener` to
    `au.gov.asd.tac.constellation.graph.monitor.GraphChangeListener`.

-   Moved utilities for interacting with schemas from the
    `SchemaFactory` class to the `SchemaFactoryUtilities` class.

-   Removed `SchemaFactory.getPosition` in favour of using a
    `ServiceProvider` position annotation.

-   Removed the `CoreExtFx` module.

-   Renamed `SimpleSchemaFactory.SIMPLE_SCHEMA_NAME` to
    `SimpleSchemaFactory.SIMPLE_SCHEMA_ID`.

-   Renamed arrow icons from UP to `ARROW_UP,` DOWN to `ARROW_DOWN` etc.

-   Replaced `ControlsFX` dialogs with `JDK's` Alert class.

-   Updated module short and long descriptions.

-   Updated platform to use Java8u92 and Netbeans 8.0.2

-   Updated regular expressions used for the Phone Number, Email `IPv6`
    Address, Country and Geohash types.

-   Updated various menu item positions.

## Changes in July 2016

-   Added “Templates” which allow users to save multiple custom
    visualisations. Templates are essentially constellation files in
    disguise - however only the graph attributes are saved, no graph
    element data.

    -   Menu items (including icons) have been added to allow easy
        creation of graphs from templates, saving templates, and
        management of templates.

    -   Management of templates allows templates to be deleted, and also
        set as the default graph to open when the user selects New Graph
        (or hits `control+N)`.

-   Added `HttpsUrlConnection` class, a builder pattern to create a
    `HttpsUrlConnection` with sensible defaults like using GZIP
    compression and the user agent string set to ‘CONSTELLATION’.

-   Added `HttpsUtilities` class, a utility class to safely retrieve
    streams from a `HttpsUrlConnection`.

-   Added `ObjectAttributeDescriptions` class which allows you to
    quickly define an attribute description for any attribute backed by
    a class extending Object.

-   Added a lot of Javadocs and fixed Javadoc warnings.

-   Added org.apache.poi and org.apache.commons.lang as dependencies.

-   Added the `GraphLabels` and Decorators classes for specifying labels
    and decorators on a graph.

-   Added the ability for graph attributes to provide an attribute
    merger so that you can decide what happens when attributes merge.

-   Fixed memory leak in Data Access View.

-   Fixed minor bugs relating to attributes, including correctly saving
    and loading default values for icon attributes, and fixing the
    previously non-functioning ‘set default value’ option when
    creating/modifying a new attribute in the attribute editor.

-   Fixed various bugs.

-   Moved some preferences from the `ApplicationPreferenceKeys` to
    `DebuggingPreferenceKeys`.

-   Removed ability to set default values for visual attributes through
    preferences in favour of the new template system. The changes have
    been explained in a what’s new entry to avoid user confusion.

-   Removed bespoke editors such as “Edit &gt; Labels” in favour of
    using the streamlined approach provided by the attribute editor.

-   Removed the `CorePluginGuide` module.

-   Renamed `VisualConcept.TransactionAttribute.COLOR_REFERENCE` to
    `VisualConcept.GraphAttribute.TRANSACTION_COLOR_REFERENCE`.

-   Renamed `VisualConcept.VertexAttribute.COLOR_REFERENCE` to
    `VisualConcept.GraphAttribute.NODE_COLOR_REFERENCE`.

-   Renamed all attribute name constants
    e.g. `HierarchicalState.ATTR_NAME` renamed to
    `HierarchicalState.ATTRIBUTE_NAME`.

-   Renamed package
    `au.gov.asd.tac.constellation.attributeeditor.handler` to
    `au.gov.asd.tac.constellation.attributeeditor.editors`.

-   Renamed package
    `au.gov.asd.tac.constellation.attributeeditor.handlerimplementation`
    to
    `au.gov.asd.tac.constellation.attributeeditor.editors.operations`.

-   Renamed the `PreferenceKeys` class to `ApplicationPreferenceKeys`.

-   Renamed the Rule class to `QualityControlRule`.

-   Updated `StringUtilities` class to streamline the serialisation of
    the reworked visual attributes such as labels and decorators.

-   Updated `UpdateProvider` class to convert from old graphs to new
    graphs have been included (meaning that the old graph labels and
    decorators framework still exists in a compatibility package).

-   Updated various menu item positions.

-   Updated visual attributes (and visual properties previously not
    exposed as attributes) so they can be used as regular graph
    attributes.

## Changes in June 2016

-   Fixed a dormant graph locking bug.

-   Fixed various bugs.

-   Improved Schema API.

    -   The way in which graph schemas are created and controlled within
        CONSTELLATION has been overhauled, resulting in a more
        consolidated, and overall simpler API.

    -   The most notable change is the introduction of “Schema Concepts”
        which collect related attributes, vertex types and transaction
        types into conceptual groups which can then be registered to a
        schema. Schema concepts will replace “Attribute Providers”,
        “Vertex Type Providers”, and “Transaction Type Providers” and
        are now hierarchical by default, making it easier to extend an
        existing concept.

    -   Other changes include the simplification of “Schema” and “Schema
        Factory”, and new utility classes for interacting with schema
        concepts, vertex types and transaction types. In addition to
        this, we also now have a new convention where schemas should no
        longer extend each other, but rather inheritance should be
        limited to schema concepts.

-   Improved performance of `IconManager` and added new icons,
    `BAGEL_BLUE,` `BAGEL_GREY` and CHART.

-   Improved the Scripting View API by adding support for LINK and EDGE
    types.

-   Moved the `WhatsNewProvider` from
    `au.gov.asd.tac.constellation.core.tutorial.whatsnew` to
    `au.gov.asd.tac.constellation.core.whatsnew`.

-   Updated `CoreImportExport` now using Apache Commons CSV to parse CSV
    files.

## Changes in May 2016

-   Added a new module called `CoreMapView` which contains the Map View
    framework.

-   Added versioning to attribute description classes.

-   Fixed various bugs.

-   Fixed a dormant graphics bug.

-   Improved the `Rule.executeRule` method by forcing it to take a copy
    of the graph.

-   Renamed the `ResetPlugin` class to `ResetViewPlugin`.

## Change in February 2016


-   Added an icons API so that developers can add custom icons
    programmatically using the `IconProvider` class.<|MERGE_RESOLUTION|>--- conflicted
+++ resolved
@@ -6,12 +6,10 @@
     for opening file choosers. It protects against common mistakes that may
     cause issues on different platforms.
 
-<<<<<<< HEAD
+-   Changed `DataAccessPluginType` from an abstract class to an interface.
+
 -   Removed `RecentFilesWelcomePage` and moved functionality between 
     `RecentFiles` and `WelcomeViewPane`
-=======
--   Changed `DataAccessPluginType` from an abstract class to an interface.
->>>>>>> 0a966976
 
 ## Changes in September 2021
 
