--- conflicted
+++ resolved
@@ -1,8 +1,8 @@
 # CONSTELLATION Changes
 
 ## 2020-03-01 Changes in March 2020
-<<<<<<< HEAD
 * Added new module Core View Framework containing AbstractTopComponent and other related classes
+* Fixed a logic bug with `GraphRendererDropTarget` preventing graph droppers from every running.
 * Moved VisualConcept to the Core Visual Schema module
 * Moved BBoxf and BBoxd to the Core Visual Graph module
 * Moved SimpleGraphOpener and SimpleGraphTopComponent to the Core Graph Node module
@@ -16,9 +16,6 @@
 * Renamed base package of Core Import Export to au.gov.asd.tac.constellation.plugins.importexport
 * Updated Core Visual Schema with all attribute classes relevant to it
 * Updated Core Analytic Schema with all attribute classes relevant to it
-=======
-* Fix a logic bug with `GraphRendererDropTarget` preventing graph droppers from every running.
->>>>>>> b99c742f
 
 ## 2020-02-01 Changes in February 2020
 * Fixed a bug which now ensures that overriding a transaction direction using `GraphRecordStoreUtilities.DIRECTED_KEY` persists with the Type.
