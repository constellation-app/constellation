# Constellation Changes

## Changes in October 2021

-   Changed `DataAccessPluginType` from an abstract class to an interface.

## Changes in September 2021

-   Fixed `setRotationMatrix` in `Matrix44d` as it was previously placing 
    rotation values in the wrong value positions.

-   Removed unused `localized` parameter from the signature of the `locate()`
    method in `ConstellationInstalledFileLocator`.

-   Renamed `PreferenceUtilites` to `PreferenceUtilities` to fix the typo.

-   Updated Core Import Export summary text to provide more information. To
    achieve this, added `definitionName` parameter to `ImportDefinition`
    constructor and paneName parameter to `RunPane` constructor. Updated 
    displaySummaryAlert` within `ImportDelimitedPlugin` class to take additional
    parameters. The combination of these changes allows a more meaningful
    summary dialog post delimited file import.

<<<<<<< HEAD
-   Moved `DataAccessPlugin`, `DataAccessPluginCoreType`, `DataAccessPluginRegistry
    and `DataAccessPluginType` from `au.gov.asd.tac.constellation.views.dataaccess`
    to `au.gov.asd.tac.constellation.views.dataaccess.plugins`.

=======
-   Updated `processImport` in `ImportController` to a `void` method given the
    return type `List<File>` previously defined was not being used.
    
>>>>>>> ab9d1e14
## Changes in August 2021

-   Added `updateTagsFiltersAvailable`, `updateSelectedTagsCombo`,
    `updateTagsFilters`, `updateAutoNotesDisplayed` and `getTagsFilters` to
    `NotesViewPane` to control the tags filters used in the check combo box
    to update the Auto Notes filters.

-   Removed `ArrangeByGroupPlugin`, `ArrangeByGroupAction`,
    `ArrangeByLayerPlugin`, and `ArrangeByLayerAction` as Arrange By
    Group and Arrange by Layer are superseded by Arrange by Node Attribute.

-   Update `setFilters` in `NotesViewPane` to include the Auto Notes filters.

-   Update to `readObject` and `writeObject` in `NotesViewStateIoProvider`
    to include Plugin Reporter tags in each Auto Note when they are written
    to the graph file.

## Changes in July 2021

-   Update to Quality Control category names and colours in
    `QualityControlEvent` to be easier to understand.

-   Update to `openEdit`, `updateNotesUI`, `createNote` and the constructor in
    `NotesViewPane` to include variables to hold what graph elements are
    selected and applied to the note. Also included a right click context menu
    option for user created notes.

-   Added `updateSelectedElements`, `addToSelectedElements` and
    `removeFromSelectedElements to `NotesViewPane` to allow for modification of
    the selected elements applied to user notes.

## Changes in June 2021

-   Changed `ImportTableColumn.validate` and `importexport/RunPane.validate`
    functions return type from `void` to `boolean`.

-   Removed `PreferenceUtilites.isGraphViewFrozen()` and related files
    as this feature has been superseded by the Pin nodes feature.
    Plugins no longer need a special check to see if the graph is
    frozen or pinned as this is covered by the arrangement framework.

## Changes in May 2021

-   Update `ProjectUpdater` to sort jars in `project.xml` consistently
    between Windows and Linux.

-   Remove the file type being added to dependency jars as it counts
    towards the limited class path length in Windows.

-   Added `displayAlert()` and `displayLargeAlert()` to NotifyDisplayer
    within `CoreUtilities`. They can be used to display alerts without
    and with `TextArea` elements respectively.

-   Updated `CoreImportExportPlugins` more specifically `Delimited` and
    `JDBC` packages. Common code was put into a common class to remove
    duplication. Many classes now extend the parent class for concrete
    implementations.

-   Removed `QualityControlViewPane.getLookup()` as it was not needed.

-   Removed the file type being added to dependency jars as it counts
    towards the limited class path length in Windows.

-   Updated `ProjectUpdater` to sort jars in `project.xml` consistently
    between Windows and Linux.

## Changes in April 2021

-   Added `FourTuple` to the Core Utilities module.

## Changes in March 2021

-   Added `hasLowLevelTag()` to `PluginReport` classes to check whether
    a plugin has a "LOW LEVEL" tag specified.

-   Added Keyboard Shortcut to Scatter Plot View. Shortcut is
    Ctrl-Shift-O

-   Updated all state reading and writing plugins to have a “LOW LEVEL”
    tag.

## Changes in January 2021

-   Moved a number of classes out of
    `au.gov.asd.tac.constellation.plugins.importexport.delimited` and
    `au.gov.asd.tac.constellation.plugins.importexport.jdbc` into the
    base package to help remove duplicate classes.

-   Converted the Tutorial Page into a What’s New page for displaying
    changes in Constellation.

## Changes in November 2020

-   Added `RecentGraphScreenshotUtilities` to manage taking screenshots
    of graphs to be used by the Welcome tab.

-   Added `createReadAttributeObject()` to `GraphReadMethods`.

-   Added `createWriteAttributeObject()` to `GraphWriteMethods`.

-   Added `createReadObject()` and `createWriteObject()` in
    `AttributeDescription`.

-   Added a number of classes to `CoreGraphFramework` to support the
    layers view.

-   Added `ConnectionGlyphStream`, `ConnectionGlyphSteamContext`,
    `NodeGlyphStream`, `NodeGlyphStreamContext` and `GlyphStreamContext`
    classes.

-   Moved Layers View Shortcuts from
    `au.gov.asd.tac.constellation.views.layers.utilities` to
    `au.gov.asd.tac.constellation.views.layers.shortcut`

-   Removed `setCurrentContext()`, `addGlyph()` and `newLine()` from
    `ConnectionLabelBatcher` and `NodeLabelBatcher`.

-   Removed `LayersViewShortcuts` and added associated functionality to
    `LayersViewPane`.

-   Updated `renderTextAsLigatures()`, `newLine()`, and `addGlyph()`
    from `GraphManager` and `GraphManager.GlyphStream` to take
    additional parameter of type GlyphStreamContext

-   Updated `ConnectionLabelBatcher` and `NodeLabelBatcher` to no longer
    implement `GraphManager.GlyphStream`.

-   Updated `setCurrentConnection()` and `nextParallelConnection()` in
    `ConnectionLabelBatcher` to take an extra parameter of type
    `ConnectionGlyphStreamContext`.

-   Updated `ConnectionLabelBatcher.bufferLabel()` to take extra
    parameters.

-   Updated `NodeLabelBatcher.fillTopLabels()` to take different
    parameters.

-   Updated `bufferTopLabel()` and `bufferBottomLabel()` in
    `NodeLabelBatcher` to take an extra parameter of type
    `NodeGlyphStream`.

-   Updated `getTableData()` and `exportToCsv()` in `TableViewUtilities`
    to take an extra parameter of type `Pagination`.

-   Updated `TableViewUtilities.exportToExcel()` to take additional
    parameters.

-   Updated `TableViewUtilities.ExportToExcelFile.writeRecords()` to
    take additional parameter of type `int`.

-   Updated `LAYER_MASK_SELECTED` and `LAYER_MASK` attributes to be of
    type `Long` instead of `Integer`.

-   Updated constructor for `LayersViewStateWriter`.

-   Updated parameters for `setLayers()` and `updateLayers()` in
    `LayersViewPane`.

## Changes in August 2020

-   Updated `DefaultPluginInteraction` and `PluginParameters` to unfocus
    the Ok button from the plugin swing dialog if there is a multi-line
    string parameter so that enter can be used in the parameter.

-   Added a feature to the Histogram View to copy values from selected
    histogram bars using ctrl+c or a right-click context menu.

-   Added Delimited File Importer to work inside of a view. UI
    improvements and various bugfixes with checkbox changes.

-   Added utility methods to `ConstellationColor` which assist with
    getting inverse colors.

## Changes in July 2020

-   Added `AnalyticSchemaV4UpdateProvider` to upgrade
    `SchemaVertexType`s that have changed.

-   Added utility class `NotifyDisplayer` and static method
    `NotifyDisplayer#display` for use when displaying a
    `NotifyDescriptor` message box.

-   Fixed a bug exporting Glyph Textures to the wrong location if the
    folder path had a period.

-   Updated `QualityControlAutoVetter` to improve performance by using a
    `SimpleReadPlugin` internally.

-   Updated the Quality Control View so that it is multi-threaded and no
    longer runs on the EDT.

-   Removed the Attribute Calculator.

## Changes in June 2020

-   Added `LayerConcept` to group all of the layer mask and layer
    visibility attributes together.

-   Moved the creation of `QUERY_NAME_PARAMETER` and
    `DATETIME_RANGE_PARAMETER` within `CoreGlobalParameters` and can be
    accessed by direct reference;
    i.e. `CoreGlobalParameters.QUERY_NAME_PARAMETERS`.

## Changes in May 2020

-   Added feedback for delimiter import.

-   Added basic support for MacOS.

-   Added `ProjectUpdater` which will manage adding dependencies to the
    `project.xml` file.

    -   The `ivy.xml` file is now located at
        `CoreDependencies/src/ivy.xml`.

    -   The `ivysettings.xml` file is now located at
        `ProjectUpdater/src/ivysettings.xml`.

-   Fixed a label rendering bug on MacOS.

-   Fixed a DPI scaling bug on MacOS and Windows.

-   Fixed a bug effecting the histogram scrolling.

-   Fixed a bug preventing v1 graphs from being open.

-   Moved `ImmutableObjectCache`, `IntHashSet` and `Timer` from the
    Graph Framework module to the Utilities module.

-   Removed deprecated methods from the graph API -
    `Graph#getWritableGraphOnEDT`, `Graph#undo`, `Graph#redo` and
    `GraphWriteMethods#addAttribute`.

-   Removed `GraphUtilites` from the Graph Framework module as it was
    unused.

-   Updated ReadableGraph to allow use with the try-with-resources
    pattern.

-   Updated ImportController’s processImport function to return the list
    of files it has imported.

-   Updated parameter types for `OverviewPanel.setExtentPOV()` from
    longs to doubles.

-   Updated the `constellationapplication/netbeans-runner` docker image
    to `11.3.2` to include `python3` so that automation can be done via
    the `build-zip.sh` script in
    `constellation-app/constellation-applications`

## Changes in April 2020

-   Added search feature to Table View Column Selection.

-   Fixed the mouse controls of the Map View to be consistent with the
    graph view.

-   Fixed a bug that caused custom markers to disappear

## Changes in April 2020

-   Fixed the mouse controls of the Map View to be consistent with the
    graph view.

-   Fixed a bug that caused custom markers to disappear

-   Added search feature to Table View Column Selection.

-   Added `functions.sh` to reuse common utility methods. This can be
    used by scripts related to Travis.

-   Added Layers view to the Experimental views tab.

-   Added `RenderablePriority` enum to `GLRenderable` to house the
    constants that sat in that class.

-   Added `VisualPriority` enum to `VisualOperation` to house the
    constants that sat in that class.

-   Added `DoubleAttributeDescription`, `DoubleAttributeInteraction`,
    `DoubleEditorFactory` and `DoubleIOProvider` to support high
    precision numbers in attributes.

-   Added `DoubleObjectAttributeDescription`,
    `DoubleObjectAttributeInteraction`, `DoubleObjectEditorFactory` and
    `DoubleObjectIOProvider` as a nullable alternative to the double
    attribute type.

-   Added `ShortAttributeDescription`, `ShortAttributeInteraction`,
    `ShortEditorFactory` and `ShortIOProvider` to support numbers with
    lower memory usage in attributes.

-   Added `ShortObjectAttributeDescription`,
    `ShortObjectAttributeInteraction`, `ShortObjectEditorFactory` and
    `ShortObjectIOProvider` as a nullable alternative to the short
    attribute type.

-   Added `ByteAttributeDescription`, `ByteAttributeInteraction`,
    `ByteEditorFactory` and `ByteIOProvider` to support numbers with
    lower memory usage in attributes.

-   Added `ByteObjectAttributeDescription`,
    `ByteObjectAttributeInteraction`, `ByteObjectEditorFactory` and
    `ByteObjectIOProvider` as a nullable alternative to the byte
    attribute type.

-   Added `obfuscate()` to `PasswordObfuscator`.

-   Removed the container image to build the NetBeans 8 version of
    Constellation.

-   Removed `getSearchString()`,
    canBeImported()`and`ordering()`from`AttributeDescription\` and any
    implementing classes.

-   Removed `datetime` parameter from `makeDateTimesEven()` in
    `ZonedDateTimeAxis` as this was not needed.

-   Removed `boxBlurF()` and `boxBlurFF()` from `GaussianBlur` as their
    implementation was simple enough to be added straight to where they
    called from.

-   Renamed `getTags()` in `GraphReport` to `getUTags()` to match field
    the function was getting.

-   Renamed `getChildReports()` in `PluginReport` to
    `getUChildReports()` to match field the function was getting.

-   Renamed `equal()` in `NativeAttributeType` to `equalValue()` to
    avoid confusion with `Object.equals()`.

-   Renamed `PasswordKey` to `PasswordSecret` and added `getIV()` to the
    class.

-   Renamed `DefaultPasswordKey` to `DefaultPasswordSecret` to mirror
    above change.

-   Updated the container used to build Constellation on Travis to
    `11.3.1` which fixes the issue of no code coverage being reported in
    SonarQube.

-   Updated the java source detected by SonarQube to check for Java 11.

-   Updated `build.xml` and `.travis\build-zip.sh` with support for
    MacOSX and a temporary hardcoding of version numbers.

-   Updated `deobfuscate()` in `PasswordDeobfuscator` to now return a
    String instead of a CharSequence.

## Changes in March 2020

-   Added `AnalyticSchemaPluginRegistry` to Core Analytic Schema

-   Added new module Core Attribute Calculator to separate it from the
    Scripting View.

-   Added new module Core Named Selections to break it out of Core
    Functionality.

-   Added new module Core Plugin Reporter to separate it from the plugin
    framework.

-   Added new module Core View Framework containing
    `AbstractTopComponent` and other related classes.

-   Added `VisualGraphPluginRegistry` to Core Visual Graph

-   Fixed a logic bug with `GraphRendererDropTarget` preventing graph
    droppers from every running.

-   Moved `AnalyticIconProvider` to
    `au.gov.asd.tac.constellation.utilities.icon`.

-   Moved a number of plugins out of Core Functionality into other
    modules to better reflect their purpose.

-   Moved `AttributeSelectionPanel` to Core Graph Utilities module.

-   Moved `BBoxf` and `BBoxd` to the Core Visual Graph module.

-   Moved `CharacterIconProvider` to
    `au.gov.asd.tac.constellation.utilities.icon`.

-   Moved `ConstellationColor` to
    `au.gov.asd.tac.constellation.utilities.color`.

-   Moved `ConstellationIcon` to
    `au.gov.asd.tac.constellation.utilities.icon`.

-   Moved `ConstellationViewsConcept` to
    `au.gov.asd.tac.constellation.graph.schema.concept.SchemaConcept`.

-   Moved `DragAction` to Core Visual Graph module.

-   Moved `SchemaAttribute` to
    `au.gov.asd.tac.constellation.graph.schema.attribute`.

-   Moved `SchemaConcept` to
    `au.gov.asd.tac.constellation.graph.schema.concept`.

-   Moved `SchemaTransactionType` to
    `au.gov.asd.tac.constellation.graph.schema.type`.

-   Moved `SchemaVertexType` to
    `au.gov.asd.tac.constellation.graph.schema.type`.

-   Moved `SimpleGraphOpener` and `SimpleGraphTopComponent` to the Core
    Graph Node module.

-   Moved `UserInterfaceIconProvider` to
    `au.gov.asd.tac.constellation.utilities.icon`.

-   Moved `VisualConcept` to the Core Visual Schema module located at
    `au.gov.asd.tac.constellation.graph.schema.visual.concept`.

-   Moved `VisualGraphOpener` and `VisualGraphTopComponent` to the Core
    Interactive Graph module.

-   Moved `VisualManager` to
    `au.gov.asd.tac.constellation.utilities.visual`.

-   Removed the `build-zip` stage from Travis as it wasn’t being used.

-   Removed the Core Visual Support module by merging it with Core
    Utilities.

-   Renamed base package of Core Algorithms to
    `au.gov.asd.tac.constellation.plugins.algorithms`.

-   Renamed base package of Core Analytic Schema to
    `au.gov.asd.tac.constellation.graph.schema.analytic`.

-   Renamed base package of Core Arrangements to
    `au.gov.asd.tac.constellation.plugins.arrangements`.

-   Renamed base package of Core Import Export to
    `au.gov.asd.tac.constellation.plugins.importexport`.

-   Renamed base package of Core Plugin Framework to
    `au.gov.asd.tac.constellation.plugins`.

-   Renamed base package of Core Visual Schema to
    `au.gov.asd.tac.constellation.graph.schema.visual`.

-   Renamed `Decorators` to `VertexDecorators` and moved to Core Visual
    Schema module.

-   Renamed `InteractivePluginRegsitry` to
    `InteractiveGraphPluginRegistry`.

-   Renamed `IoProgressHandle` to `HandleIoProgress`.

-   Updated Core Analytic Schema with all attribute classes relevant to
    it.

-   Updated Core Visual Schema with all attribute classes relevant to
    it.

-   Updated the Core Web Server module with a complete rewrite regarding
    adding REST services.

-   Updated the `README.MD` instructions to explain the NetBeans 11
    installation workaround.

-   Updated the REST API with a major refactor.

-   Updated the Travis run image to use NetBeans 11.3 and include the
    workaround for NetBeans 11.

## Changes in February 2020

-   Fixed a bug which now ensures that overriding a transaction
    direction using `GraphRecordStoreUtilities.DIRECTED_KEY` persists
    with the Type.

-   Updated JOGL to 2.4.0 to assist in migration to JDK11. The new JOGL
    jars are hosted as third-party dependencies on GitHub until
    available on maven.

-   Renamed `NodeGraphLabelsEditorFactory` to
    `VertexGraphLabelsEditorFactory`.

-   Renamed `SupporPackageAction` to `SupportPackageAction` to fix a
    spelling typo.

## Changes in January 2020

-   Added `LabelFontsOptionsPanel` to allow setting of fonts rendered on
    the graph through the UI.

-   Added `ConstellationLabelFonts` interface to allow programmatic
    specification of default label fonts.

## Changes in December 2019

-   Added method `suppressEvent(boolean, List<>)` to `PluginParameter`
    which allow setting of properties/options without firing change
    events.

-   Moved `CoreUtilities` in the Core Functionality module to
    `PreferenceUtilites` in the Core Utilities module.

-   Renamed `ArcgisMap` Provider to `EsriMapProvider`.

-   Updated `EsriMapProvider` to support both regular tile-based
    services, as well as image export. This can be specified by
    overriding the new `getMapServerType` method.

## Changes in November 2019

-   Remove deprecated jai libraries.

## Changes in October 2019

-   Added `DevOpsNotificationPlugin` to Core Functionality to track
    messages from plugins for developers and administrators attention.
    This is only going to be useful if you have setup a
    `ConstellationLogger` that sends information to a database or
    elastic search.

-   Fixed a bug with the Restful service caused by multiple servlet
    libraries used that created a clash.

## Changes in August 2019

-   Added `BrandingUtilities` to Core Utilities to maintain the
    application name “Constellation”.

    -   You can set the command line argument
        `constellation.environment` with a label and it will appear in
        the title. For instance, this could be used to distinguish
        “Development”, “QA” and “Production” versions.

-   Added `PluginParameters.hasParameter()` to the Core Plugin Framework
    module as a convenient way to check if a parameter exists.

-   Fixed a Null Pointer Exception when selecting Circle arrangements.

-   Fixed the `GitHub` url used by Help -&gt; Submit a Ticket.

-   Removed several unused dependencies, including JOGL, JTS, `OpenCSV,`
    Trove4j, `JScience,` and `XML-APIs`.

-   Renamed `ConstellationLogger.ApplicationStart` to
    `ConstellationLogger.ApplicationStarted,`
    `ConstellationLogger.ApplicationStop` to
    `ConstellationLogger.ApplicationStopped,`
    `ConstellationLogger.PluginStart` to
    `ConstellationLogger.PluginStarted` and
    `ConstellationLogger.PluginStop` to
    `ConstellationLogger.PluginStopped`.

-   Updated several dependencies to the latest versions, including
    Geotools, Jetty, Apache Commons, Jackson, `RSyntaxArea,` Google
    Guava, Apache POI, EJML, Processing, Jython, and `SwingX`.

-   Updated `ConstellationLogger` with new methods `viewStarted,`
    `viewStopped` and `viewInfo` to support logging of Views.

-   Updated `DefaultConstellationLogger` with a VERBOSE flag to switch
    between no-op and logging to standard out.

-   Updated `AbstractTopComponent` to log when the view is opened,
    closed, showing, hidden, activated and deactivated.

## Changes in June 2019

-   Added a `Content.URL` attribute to represent a URL link in the
    `ContentConcept`.

-   Fixed a lot of compile warnings related to Java generics and
    `PluginParameters` usage.

-   Removed `ConstellationSecurityProvider.getPriority` as it duplicated
    functionality of (and conflicted with) the lookup system.

-   Removed `OldStringUtilities` and merged the required methods to
    `StringUtilities`.

## Changes in May 2019

-   Fixed a bug with `SchemaVertexTypeUtilities` and
    `SchemaTransactionTypeUtilities` not respecting overridden types.

-   Removed MODIFIED icon from `UserInterfaceIconProvider`.

-   Removed STARS and CONSTELLATION icons from `AnalyticIconProvider`.

-   Updated CHART icon in `AnalyticIconProvider`.

-   Updated `RestClient` in the Core Utilities module with a minor
    refactor and support for posting bytes.

-   Updated `SchemaFactory` with `getIconSymbol` and `getIconColor`
    methods to allow for more customisable icons. Graph icons will now
    be made up of a symbol on top of a colored square background much
    like how vertices on a graph are represented.

-   Updated the font used by the renderer from Arial Unicode MS to
    Malgun Gothic due to licensing restrictions with the Arial font
    resulting it from no longer being installed on Windows by default.

## Changes in April 2019

-   Renamed `NodeGraphLabelsAttributeDescription,`
    `NodeGraphLabelsAttributeInteraction,` and
    `NodeGraphLabelsIOProvider` to
    `VertexGraphLabelsAttributeDescription,`
    `VertexGraphLabelsAttributeInteraction,` and
    `VertexGraphLabelsIOProvider` for consistency.

-   Updated the `SchemaAttribute.ensure()` method to create the
    attribute if it does not exist by default. This fixes a number of
    plugins that failed if the attribute was not defined.

-   Updated `SimpleEditPlugin.edit()` method to be abstract as it
    doesn’t make sense to have an edit plugin without any editing
    occurring.

## Changes in March 2019

-   Added 23 new country flag icons.

-   Added Arrange by Node Attribute to combine the function of Arrange
    by Group and Arrange by Layer into a single plugin.

-   Added an `updateParameters` method to
    `au.gov.asd.tac.constellation.views.histogram.formats.BinFormatter`
    for Histogram View `BinFormatters` to use.

-   Fixed how `ConstellationIcon` was building and caching icons and
    images resulting in a major performance improvement and reduced
    memory usage.

-   Updated `Ctrl+Backspace` to do nothing so that pressing it in a text
    area on a docked window won’t cause it to minimize.

## Changes in February 2019

-   Added a new interface called `DataAccessPreQueryValidation` to check
    before running Data Access View queries.

## Changes in January 2019

-   Added Enrichment to the `DataAccessPluginCoreType` class.

-   Moved `au.gov.asd.tac.constellation.analyticview` to
    `au.gov.asd.tac.constellation.views.analyticview`.

-   Moved `au.gov.asd.tac.constellation.attributeeditor` to
    `au.gov.asd.tac.constellation.views.attributeeditor`.

-   Moved `au.gov.asd.tac.constellation.conversationview` to
    `au.gov.asd.tac.constellation.views.conversationview`.

-   Moved `au.gov.asd.tac.constellation.core` to
    `au.gov.asd.tac.constellation.functionality`.

-   Moved `au.gov.asd.tac.constellation.core.dependencies` to
    `au.gov.asd.tac.constellation.dependencies`.

-   Moved `au.gov.asd.tac.constellation.dataaccess` to
    `au.gov.asd.tac.constellation.views.dataaccess`.

-   Moved `au.gov.asd.tac.constellation.display` to
    `au.gov.asd.tac.constellation.visual.opengl`.

-   Moved `au.gov.asd.tac.constellation.find` to
    `au.gov.asd.tac.constellation.views.find`.

-   Moved `au.gov.asd.tac.constellation.histogram` to
    `au.gov.asd.tac.constellation.views.histogram`.

-   Moved `au.gov.asd.tac.constellation.interactivegraph` to
    `au.gov.asd.tac.constellation.graph.interaction`.

-   Moved `au.gov.asd.tac.constellation.mapview` to
    `au.gov.asd.tac.constellation.views.mapview`.

-   Moved `au.gov.asd.tac.constellation.qualitycontrol` to
    `au.gov.asd.tac.constellation.views.qualitycontrol`.

-   Moved `au.gov.asd.tac.constellation.scatterplot` to
    `au.gov.asd.tac.constellation.views.scatterplot`.

-   Moved `au.gov.asd.tac.constellation.schemaview` to
    `au.gov.asd.tac.constellation.views.schemaview`.

-   Moved `au.gov.asd.tac.constellation.scripting` to
    `au.gov.asd.tac.constellation.views.scripting`.

-   Moved `au.gov.asd.tac.constellation.tableview` to
    `au.gov.asd.tac.constellation.views.tableview`.

-   Moved `au.gov.asd.tac.constellation.timeline` to
    `au.gov.asd.tac.constellation.views.timeline`.

-   Moved `au.gov.asd.tac.constellation.visualgraph` to
    `au.gov.asd.tac.constellation.graph.visual`.

-   Moved `au.gov.asd.tac.constellation.visualsupport` to
    `au.gov.asd.tac.constellation.visual`.

-   Moved `au.gov.asd.tac.constellation.webview` to
    `au.gov.asd.tac.constellation.views.webview`.

-   Moved private classes that implemented `ParameterValue` to public
    classes to resolve the problem of not being able to set values from
    a script. These include `AnalyticAggregatorParameterValue,`
    `SpatialReferenceParameterValue,` `ElementTypeParameterValue` and
    `GraphAttributeParameterValue`.

-   Renamed `Plugin.getOverriddenPlugin` to
    `Plugin.getOverriddenPlugins` in the Core Plugin Framework module
    which is a breaking change.

-   Updated `GraphWriteMethods` to include a version of `addTransaction`
    that accepts a transaction ID.

-   Updated `PermanentMergeAction` to run in it’s own thread (rather
    than the EDT).

-   Updated structure of Merge Transactions Plugin to allow for more
    merge by types.

## Changes in December 2018

-   Added validation check to `Date-Time` Range Global Parameter in Data
    Access View.

-   Added validation check to numeric parameters in plugins accessed
    from Data Access View.

-   Added plugin `CopyCustomMarkersToGraph` to generate nodes on your
    graph from custom markers in the Map View.

-   Fixed some performance issues in the conversation view.

-   Updated `MarkerCache` with functions to build and style markers from
    the graph, allowing this functionality to be used outside of the Map
    View.

-   Updated `MarkerUtilities` with `generateBoundingBox` method.

-   Updated `ConstellationAbstractMarker` with `getRadius` method.

## Changes in November 2018

-   Moved the `getOverriddenPlugin` method from the `DataAccessPlugin`
    class to the Plugin class. This technically allows the ability for
    any plugin to be overridden. Note that the current implementation
    pattern is to call a plugin from a registry and this would need to
    be modified before plugin calls from `PluginExecutor` could be
    overridden.

-   Removed `MultiScoreResult` fromt he analytic view - all score based
    analytics now use `ScoreResult` and support multiple scores by
    default.

-   Renamed `IconProvider` to `ConstellationIconProvider`

-   Renamed `GlobalCoreParameters` to `CoreGlobalParameters`

-   Renamed all plugin parameter id references from `\*_PARAMETER` to
    `\*_PARAMETER_ID`

## Changes in October 2018

-   Added the `overridenType` property to `SchemaElementType,` and
    removed it from `SchemaVertexType` and `SchemaTransactionType`.

-   Fixed a performance issue in `SchemaElementType.toString()` by pre
    computing the hierarchy on initialisation.
    `SchemaElementType.getHierachy()` is a slow method and was being
    called too many times. The performance improvement has made it about
    1.7 times faster to load, save and work with graphs.

-   Fixed the views that have not been upgraded to the new View
    Framework to have the font size applied to the Top Component on
    load.

-   Updated `SchemaElementType.isSubTypeOf` to take overridden types
    into account.

## Changes in September 2018

-   Added a new plugin to open a url in a browser called
    `OpenInBrowserPlugin` that is available in Core Functionality.

-   Added a new plugin to send to an email client called
    `SendToEmailClientPlugin` that is available in Core Functionality.

-   Renamed `SchemaAttribute.getFormatContext` to
    `SchemaAttribute.getFormat`.

-   Updated `PlaceholderUtilities` with support for collapsing
    placeholders using the standard graph API.

## Changes in August 2018

-   Added functionality to cache icons.

-   Fixed a bug in the Analytic schema factory which was not correctly
    applying the schema rules to complete the vertex.

-   Fixed a memory leak introduced by the `FPSRenderable` class.

-   Fixed a performance issue with the Table View by moving work off the
    EDT.

## Changes in July 2018

-   Added `AnalyticConcept.VertexType.USER_NAME`.

-   Added Subdivision enum containing country subdivisions (currently
    incomplete).

-   Added `TemporalFormattingUtilties` to the Core Utilities module.

-   Added an `IpAddressUtilities` class to the Core Utilities module.

-   Fixed a performance issue with `JDropDownMenu` in the Core Utilities
    module moving the `actionPerformed` work into its own thread.

-   Fixed the spelling of public constants and comments that incorrectly
    spelt separator in various modules.

-   Renamed `AnalyticConcept.VertexType.HOSTNAME` to
    `AnalyticConcept.VertexType.HOST_NAME`.

-   Renamed `GeospatialUtilities` to Distance and moved
    `HaversineUtilities` to `Distance.Haversine`.

-   Renamed `ShapeUtilities` to Shape, `MgrsUtilities` to Mgrs and
    `GeohashUtilities` to Geohash.

-   Updated Country enum to align with the latest version of ISO 3166-1.

-   Updated the copyright to Apache Version 2.0 with the Australian
    Signals Directorate being the License owner.

## Changes in June 2018

-   Added a `RestClient.postWithJson()` to allow you to post your own
    json string in the Core Utilities module.

-   Added plugins `CreateVertexTypePlugin` and
    `CreateTransactionTypePlugin` to allow REST clients to create custom
    types.

-   Fixed `PluginParameters` to use `ColorValue` instead of Color. This
    caused a cascade of fixes in other classes.

-   Fixed a bug with the spanning tree algorithm which was preventing it
    from creating a nraduis attribute.

-   Renamed `ColorValue` to `ConstellationColor` to make it clearer what
    it should be used for and to avoid conflicts with external classes.

-   Renamed `TemporalFormatting.DATE_TIME_FORMATTER` to
    `TemporalFormatting.UTC_DATE_TIME_FORMATTER` and
    `TemporalFormatting.DATE_TIME_WITH_MILLISECONDS_FORMATTER` to
    `TemporalFormatting.UTC_DATE_TIME_WITH_MILLISECONDS_FORMATTER` in
    the Core Utilities module. These `DateTimeFormatter` constants are
    now build using the `DateTimeFormatterBuilder` ensuring they convert
    dates to UTC correctly.

-   Updated the support package generation to ignore the heapdump file
    as it is likely to be several gigabytes in size.

## Changes in May 2018

-   Added `FilterPlugin` to the Core Data Access View module.

-   Added `PasswordParameterType` into the Core Plugin Framework module.
    This change has also removed the capability of `StringParameterType`
    to support passwords.

-   Added strict `DateTimeFormatter's` based on
    `DateTimeFormatter.ISO_INSTANT` to the `TemporalFormatting` class in
    Core Utilities.

-   Fixed a performance issue by reducing the amount of “Find State”
    saves made to the graph as it’s causing graph write lock contention
    for a trivial GUI state that will be already covered when you run a
    search, switch graphs or save the graph.

-   Fixed an issue handling invalid Glyphs.

-   Fixed some performance issues with the Map View.

-   Removed deprecated methods being `PluginGraph.executePluginLater,`
    `PluginGraph.executePluginNow` and `PluginGraph.updateGraph`.

-   Renamed Plugin.id to `Plugin.ID`

-   Updated JOGL to 2.3.2 and Processing to 3.3.6 to resolve `OpenGL`
    issues with the Map view.

-   Updated default node and transaction colors in order to ensure
    overlay colors stand out more.

-   Updated default node z2 value.

-   Updated password obfuscation to use a service lookup to get the key.
    To use it implement `PasswordKey` in the Core Security module.

## Changes in April 2018

-   Added New Nebula into th `Experimental->Tools` menu

-   Added an FPS counter `OpenGL` renderer that can be enabled from the
    Debug preference tab.

-   Added new `MatrixUtilities` class for constructing useful matrices
    from a graph.

-   Added simple icon shaders for rendering basic icons on the graph.

-   Removed the REST API endpoints /forward (forwarding a request to
    another HTTP server), /resources (offering embedded web resources),
    and /static (serving resources from a specified local directory)
    have been removed.

-   Renamed `ApplicationPreferenceKeys.DEFAULT_FREEZE_GRAPH_VIEW` to
    `ApplicationPreferenceKeys.FREEZE_GRAPH_VIEW_DEFAULT` in the Core
    Preferences module.

-   Renamed `SharedDrawable.getIconShader` to
    `SharedDrawable.getVertexIconShader` to differentiate it from
    `SharedDrawable.getSimpleIconShader`.

-   Updated Core Web Server code so the workings out of the web servlets
    into separate `\*Impl.java` classes. This makes the workings
    transport independent, in preparation for adding a `non-HTTP`
    transport. In theory, there should be no change in functionality.

-   Updated the Core Web Server module to add a filesystem REST
    transport.

-   Updated the constructor for Decorators to expect its parameters in a
    clockwise order: north-west, north-east, south-east, south-west.

-   Updated the various `\*Preference` panels to follow and more of an
    MVC pattern.

## Changes in March 2018

-   Added `FactColorTranslator` and `FactToSizeTranslator` to the Core
    Analytics View module.

-   Added `FirstAnalyticPlugin` to the Core Analytics View module.

-   Added `FirstFactAggregator` in the Core Analytics View module.

-   Added a new attribute called `isLabel` to `SchemaAttribute` in the
    Core Graph Module with the intention of allowing the schema to
    decide if the attribute should appear as a `GraphLabel` on a vertex
    or transaction.

-   Added a new `isLabel` and `isDecorator` attributes to
    `SchemaAttribute` with the intention of allowing the schema to
    decide if the attribute should appear as a `GraphLabel` or Decorator
    on a vertex or transaction.

-   Added equivalent method to `SchemaAttribute` allowing you to compare
    with an Attribute object.

-   Renamed `ClusterAggregator` to `FirstClusterAggregator` in the Core
    Analytics View module.

-   Renamed `MultiScoreResult.getUniqueNames` to
    `MultiScoreResult.getUniqueScoreNames` in the Core Analytics View
    module.

-   Renamed `MultiScoringAnalyticPlugin` to `MultiScoreAnalyticPlugin`
    in the Core Analytics View module.

-   Renamed `PluginRegistry.getPluginNames` to
    `PluginRegistry.getPluginClassNames`.

-   Renamed `ScoringAnalyticPlugin` to `ScoreAnalyticPlugin` in the Core
    Analytics View module.

-   Renamed `getLabel` to `getName` and `getType` to `GetAttributeType`
    for the Attribute class.

-   Renamed the get\_pos(g) method to get\_nx\_pos(g) in the
    constellation\_client provided with the REST API.

-   `SchemaFactory.ensureAttribute` now takes a boolean specifying
    whether the attribute should be created even if it is not registered
    to that schema. Similarly, `SchemaAttribute.ensure` provides this
    option.

## Changes in February 2018

-   Fixed memory leaks with the `ListeningTopComponent` and
    `TimelineTopComponent`.

-   Renamed `COLOR_BLAZE` in the `CorePluginRegistry` to
    `ADD_CUSTOM_BLAZE`.

-   Updated entries within the Tools and Experimental menu.

-   Updated `ListeningTopComponent` to allow for the update and removal
    of change handlers.

    -   `addAttributeChangeHandler` was renamed to
        `addAttributeValueChangeHandler`.

    -   `addGlobalChangeHandler,` `addStructureChangeHandler,`
        `addAttributeCountChangeHandler` and
        `addAttributeValueChangeHandler` now return the Monitor objects
        associated with that handler.

    -   `updateGlobalChangeHandler,` `updateStructureChangeHandler,`
        `updateAttributeCountChangeHandler` and
        `updateAttributeValueChangeHandler` have been added to allow
        modification to the behaviour of a handler.

    -   `removeGlobalChangeHandler,` `removeStructureChangeHandler,`
        `removeAttributeCountChangeHandler` and
        `removeAttributeValueChangeHandler` have been added to allow
        removal of a handler.

    -   `removeIgnoredEvent` has been added to allow removal of an
        ignored event.

## Changes in December 2017

-   Added forward slash (/) to the list of special characters to escape
    in `LuceneUtilities` in the Core Utilities module.

-   Removed extra `FindStatePlugin` calls from the `ColorCriteriaPanel`
    which will help reduce unnecessary write locks on the graph and
    reduce overall threads being forked.

## Changes in November 2017

-   Added `MultiplexityAnalytic` and `WeightAnalytic` plugins and
    analytics.

-   Added `SnaConcept.Transaction.MULTIPLEXITY` to the Core Algorithms
    module.

-   Renamed `SnaConcept.GRAPH.GRAPH_DENSITY` to
    `SnaConcept.GRAPH.DENSITY` in the Core Algorithms module.

## Changes in October 2017

-   Added `GraphNodePluginRegistry` in the Core Graph Node module.

-   Added `JSingleChoiceComboBoxMenu` as a single choice alternative to
    `JMultiChoiceComboBoxMenu`.

-   Added `LuceneUtilities` to the Core Utilities module.

-   Added `SeparatorConstants` to the Core Utilities module.

-   Added more attributes to `ContentConcept` in the Core Analytic
    Schema.

-   Fixed a bug where the singleton type was not being used when loading
    a graph.

-   Fixed a bug with the `WorkflowQueryPlugin` which was removing the
    graph attributes after a batched run completed.

-   Moved `NewDefaultSchemaGraphAction` from the Core Simple Schema
    module to the Core Graph Node module.

-   Moved `NewExperimentalSchemaGraphAction` from the Core Simple Schema
    module to the Core Graph Node module.

-   Moved `NewSchemaGraphAction` from the Core Simple Schema module to
    the Core Graph Node module.

-   Moved `au.gov.asd.tac.constellation.algorithms.geospatial.Geohash`
    in the Core Utilities module to
    `au.gov.asd.tac.constellation.utilities.geospatial.GeohashUtilities`

-   Moved `au.gov.asd.tac.constellation.algorithms.geospatial.Haversine`
    in the Core Utilities module to
    `au.gov.asd.tac.constellation.utilities.geospatial.HaversineUtilities`

-   Moved
    `au.gov.asd.tac.constellation.core.opener.SimpleGraphTopComponent`
    to
    `au.gov.asd.tac.constellation.core.visual.SimpleGraphTopComponent`.

-   Moved `au.gov.asd.tac.constellation.core.visual.SaveAsAction` in the
    Core Functionality module to
    `au.gov.asd.tac.constellation.core.save.SaveAsAction`.

-   Moved `au.gov.asd.tac.constellation.graph.file.GraphOpener` in the
    Core Graph File to
    `au.gov.asd.tac.constellation.graph.file.opener.GraphOpener`.

-   Moved
    `au.gov.asd.tac.constellation.graph.file.autosave.AutosaveUtilities`
    in the Core Graph File module to
    `au.gov.asd.tac.constellation.graph.file.save.AutosaveUtilities`.

-   Moved
    `au.gov.asd.tac.constellation.schema.simpleschema.plugins.LoadTemplatePlugin`
    from the Core Simple Schema to
    `au.gov.asd.tac.constellation.graph.node.templates.LoadTemplatePlugin`
    in the Core Graph Node module.

-   Moved
    `au.gov.asd.tac.constellation.schema.simpleschema.plugins.ManageTemplatesAction`
    from the Core Simple Schema to
    `au.gov.asd.tac.constellation.graph.node.templates.ManageTemplatesAction`
    in the Core Graph Node module.

-   Moved
    `au.gov.asd.tac.constellation.schema.simpleschema.plugins.ManageTemplatesPlugin`
    from the Core Simple Schema to
    `au.gov.asd.tac.constellation.graph.node.templates.ManageTemplatesPlugin`
    in the Core Graph Node module.

-   Moved
    `au.gov.asd.tac.constellation.schema.simpleschema.plugins.SaveTemplateAction`
    from the Core Simple Schema to
    `au.gov.asd.tac.constellation.graph.node.templates.SaveTemplateAction`
    in the Core Graph Node module.

-   Moved
    `au.gov.asd.tac.constellation.schema.simpleschema.plugins.SaveTemplatePlugin`
    from the Core Simple Schema to
    `au.gov.asd.tac.constellation.graph.node.templates.SaveTemplatePlugin`
    in the Core Graph Node module.

-   Moved the base package in Core Simple Schema to
    `au.gov.asd.tac.constellation.schema.simpleschema`.

-   Removed `GraphUtilitiesExtra` in the Core Graph Utilities module.
    The `GraphUtilitiesExtra.copyGraphToGraph` method to
    `CopyGraphUtilities`.

-   Removed the experimental `WordGraphPlugin` in the Core Arrangements
    module.

-   Renamed `ExtractFromContent` to `ExtractFromContentPlugin` in Core
    Data Access View.

-   Renamed `JMultiChoiceDropDownMenu` to `JMultiChoiceComboBoxMenu`.

-   Renamed `MergeNodes` to `MergeNodesPlugin` in Core Data Access View.

-   Renamed `MergeTransactions` to `MergeTransactionsPlugin` in Core
    Data Access View.

-   Renamed `PluginParameter.setLabel()` to `PluginParameter.setName()`
    to be more consistent with the remaining `API's`.

-   Renamed `RemoveNodes` to `RemoveNodesPlugin` in Core Data Access
    View.

-   Renamed `SchemaAttributeUtilities` in the `CoreGraphUtilities` to
    `AttributeUtilities`.

-   Renamed `SelectAll` to `SelectAllPlugin` in Core Data Access View.

-   Renamed `SelectTopN` to `SelectTopNPlugin` in Core Data Access View.

-   Renamed Utilities to `GraphObjectUtilities` in the Core File module.

-   Renamed the Core Simple Schema module to Core Visual Schema.

    -   The new package name is
        `au.gov.asd.tac.constellation.schema.visualschema`.

-   Renamed `SimpleSchemaFactory` to `VisualSchemaFactory`.

-   Renamed `SchemaPluginRegistry` to `VisualSchemaPluginRegistry`.

-   Updated all plugin parameters to build the parameter name via
    `PluginParameter.buildId()` which is declared as a constant ending
    in `_PARAMETER`.

-   Updated all plugin parameters to make sure they have a name and
    description.

-   Updated `ColorValue` so that colors can now only be retrieved using
    one of the `getColorValue(...)` methods. This is to ensure that
    named color values are always used where available.

## Changes in September 2017

-   Added Auth and supporting classes which allows support for a
    username/password dialog.

-   Added `BuildIconGraphAction` which allows you to construct a graph
    showcasing all the icons loaded in memory.

-   Added `FILE_NAME` to `ContentConcept` in the Core Analytic Schema
    module.

-   Added `ObfuscatedPassword` and supporting classes which allows for
    obfuscated passwords.

-   Added `RecordStoreUtilities.fromCsv()` to the Core Graph Module.

-   Moved all Graph IO classes to the Graph module and removed the Graph
    IO module.

-   Moved
    `au.gov.asd.tac.constellation.schema.analyticschema.concept.ClusteringConcept`
    to
    `au.gov.asd.tac.constellation.algorithms.clustering.ClusteringConcept`.

-   Moved
    `au.gov.asd.tac.constellation.schema.analyticschema.concept.SnaConcept`
    to `au.gov.asd.tac.constellation.algorithms.sna.SnaConcept` in the
    Core Alogorithms module.

-   Moved some centrality plugins to
    `au.gov.asd.tac.constellation.algorithms.sna.centrality` in th Core
    Alogorithms module.

-   Moved the social network analysis plugins into a new parent package
    `au.gov.asd.tac.constellation.algorithms.sna` in the Core
    Alogorithms module.

-   Removed the Core Graph IO, Charts, Networkx, Remote and Integration
    Testing modules.

-   Renamed `HierarchicalAttributeDescription` in the Core Algorithms
    module to `HierarchicalStateAttributeDescription`.

-   Renamed the importexport.delimited.parsers package to
    importexport.delimited.translaor to accurately reflect what it
    stores

-   Updated all modules to now depend on the minimum version used by
    `NetBeans` 8.2.

-   Updated the `ControlsFx` library to version 8.40.13 so that it is
    compatible Java 8u144.

-   Updated to `NetBeans` 8.2 and Java 8u144.

## Changes in August 2017

-   Added new module Core Web Server to hold all the classes related to
    managing local web servers and the Constellation REST API.

-   Added `ConstellationApiServlet` to abstract away the idea of
    checking a secret for each api call.

-   Added `TypeServlet` to allow operations related to types in the
    Constellation REST API.

-   Added `SchemaVertexTypeUtilities.getTypeOrBuildNew()` and
    `SchemaTransactionTypeUtilities.getTypeOrBuildNew()` to the Core
    Graph module.

-   Added an `ImageConcept` to the Core Analytic Schema module.

-   Fixed a bug with types serialisation. Types are now loaded exactly
    the way they were saved to the graph file by properly serialising
    types in `VertexTypeIOProvider` and `TransactionTypeIOProvider`.

-   Renamed all `*Popup` classes that implement `ContextMenuProvider` to
    end in `*ContextMenu`.

-   Removed `AnalyticVertexType` from the Core Analytic Schema module.

-   Removed `ApplicationPreferenceKeys.SCRIPTING_LANGUAGE` and
    `ApplicationPreferenceKeys.SCRIPTING_LANGUAGE_DEFAULT` from the Core
    Preferences module as we have made a design choice to use Python as
    our scripting language.

-   Removed the `topLevelType` attribute from `SchemaElementType` as it
    can be calculated.

-   Updated `AnalyticConcept` to build types using `SchemaVertexType`
    and `SchemaTransactionType`.

-   Updated `SchemaElementType` by removing the `setIncomplete()` method
    which means that Types are now immutable.

-   Updated `SchemaVertexType` and `SchemaTransactionType` to be final.
    Any type object has to be either one of these which simplifies
    types.

-   Updated the Content `ContentConcept` in the Core Analytic Schema
    module with more attributes.

-   Updated the properties map in `SchemaElementType` to be a Map of
    String to String so that serialisation is simplified.

## Changes in July 2017

-   Added ability to make `AnalyticPlugin` classes hidden from the
    Analytic View GUI using the `isVisible` method.

-   Added imperial measurements and conversions to the Haversine class.

-   Removed Map View v1 packages.

-   Removed all networkx analytic plugins for which there are java
    replacements.

-   Renamed `CorePluginRegistry.SELECT_ONE_NEIGHBOUR` to
    `CorePluginRegistry.SELECT_PENDANTS` in Core Functionality module.

-   Renamed `FxStateIO` to `FxStateIOProvider` in the Core Table View
    module.

-   Renamed `GeoUtilities` to `GeospatialUtilities`.

-   Renamed `ImportExportRegistry` in the Core Import Export module to
    `ImportExportPluginRegistry`.

-   Renamed `ShortestPathsFollowDirectionPlugin` to
    `DirectedShortestPathsPlugin`.

-   Renamed `TableStateIO` to `TableStateIOProvider` in the Core Table
    View module.

-   Renamed `TableStateTransactionIO` to
    `TableStateTransactionIOProvider` in the Core Table View module.

-   Renamed `TableStateVertexIO` to `TableStateVertexIOProvider` in the
    Core Table View module.

-   Renamed package `au.gov.asd.constellation.utilities.geo` to
    `au.gov.asd.constellation.utilities.geospatial`.

-   Renamed the `ChangeSelection` plugin in the Data Access View module
    to `SelectAll`.

-   Updated the Map View to allow for custom overlays by extending the
    `MapOverlay` class. The current info and tool overlays have been
    converted to this framework.

-   Updated the `SchemaAttributeUtilities` class so that any schema
    attribute lookup requires a `GraphElementType` to be specified. This
    is to avoid dealing with conflicts where a vertex and transaction
    attribute with the same name exist.

## Changes in June 2017

-   Fixed a bug detecting graphics card compatibility.

-   Moved all `*AttributeUpdateProvider` classes in
    ‘au.gov.asd.tac.constellation.graph.io.versioning’ to
    ‘au.gov.asd.tac.constellation.graph.io.providers.compatability’.

-   Removed the `@Deprecated` tag for classes in \*compatibility
    packages. These classes will need to remain to support backward
    compatibility and can not be deprecated. To avoid them being used a
    comment has been added at the top of each class.

-   Renamed `AttrListAttributeDesciption` to
    `AttrListAttributeDesciptionV0` in the Core Graph module.

-   Renamed `AttrListIOProvider` to `AttrListIOProviderV0` in the Core
    Graph IO module.

-   Renamed `GraphLabel` to `GraphLabelV0` in the Core Visual Graph
    module.

-   Renamed `GraphLabelsAndDecorators` to `GraphLabelsAndDecoratorsV0`
    in the Core Visual Graph module.

-   Renamed `GraphLabelsAndDecoratorsIOProvider` to
    `GraphLabelsAndDecoratorsIOProviderV0` in the Core Visual Graph
    module.

-   Renamed `LabelsAttributeDescription` to
    `LabelsAttributeDescriptionV0` in the Core Visual Graph module.

-   Renamed package
    ‘au.gov.asd.tac.constellation.schema.analyticschema.update’ to
    ‘au.gov.asd.tac.constellation.schema.analyticschema.compatibility’.

-   Renamed package
    ‘au.gov.asd.tac.constellation.schema.simpleschema.update’ to
    ‘au.gov.asd.tac.constellation.schema.simpleschema.compatibility’.

## Changes in May 2017

-   Added `RawData.isEmpty()`.

-   Added `ScoringAnalyticPlugin` and `MultiScoringAnalyticPlugin` to
    simplify the addition of analytics to the Analytic View for the case
    where the analytic simply needs to run a plugin and read the
    resulting scores.

-   Added `SelectTopN` to the Data Access View module to select the top
    n nodes based on the transaction count and type.

-   Added `TextPluginInteraction` in the Core Plugin Framework module
    that will be useful in unit tests.

-   Added a `MultiScoreResult` result type to the Analytic View, as well
    as aggregators and translators allowing calculations and
    visualisation. This result type is designed to support any analytic
    which produces multiple scores as output.

-   Added ability to override the foreground icon associated with a type
    by adding custom icons named the full hierarchy of that type.

-   Fixed bugs with the `SimpleSchemaV*UpdateProvider` classes that
    caused the wrong icons to be set.

-   Moved the `DEFAULT_FONT` constant from the `FontUtilities` class in
    Core Visual Support to `ApplicationPreferenceKeys` in Core
    Preferences.

-   Removed `DebugUtilities` from the Core Preferences module as the
    convention is to use different `java.util.logging.Logger` levels.

-   Removed `StringBuilderOutputStream` due to its implementation being
    fundamentally wrong. Using `ByteArrayOutputStream` and
    `toString(StandardCharsets.UTF_8.name())` is a better approach.

-   Removed the representation() method in `SchemaElementType` and
    replaced it with the `getHierarchy` method which is now called by
    the `toString()` method in `SchemaElementType`.

    -   When setting types in `RecordStore` objects, you should no
        longer use `getName()` it now returns the name of the type.
        Given `toString()` has been overridden, it will return the
        type’s hierarchy as a string.

-   Renamed `'getChoices'` (and similarly named methods) to
    `'getOptions'` and `'getChecked'` to `'getChoices'` in the
    `MultiChoiceParameterType` class.

-   Renamed `'getChoices'` (and similarly named methods) to
    `'getOptions'` in the `SingleChoiceParameterType` class.

-   Renamed `GenericTopComponent` to `AbstractTopComponent` in the Core
    Functionality module.

-   Renamed package ‘au.gov.asd.tac.constellation.core.composites’ to
    ‘au.gov.asd.tac.constellation.core.composite’.

-   Renamed the `VisualConcept.VertexAttribute.UNIQUEID` attribute to
    `VisualConcept.VertexAttribute.IDENTIFIER`.

-   Updated `XmlUtilities` to optionally handle XML namespaces.
    Namespaces can be enabled by setting the `'namespaceAware'` flag in
    the constructor for `XmlUtilities,` and then you can use any method
    suffixed with ‘NS’ to take advantage of namespaces.

-   Updated all font references in CSS files to use em instead of px so
    that fonts scale based on the screen resolution.

-   Updated how schema element types are stored in a .star file, where
    instead of the type name, the entire type hierarchy is now used.
    This is a backwards compatible change.

-   Updated the `DataAccessPane` to factor in the category position
    along with the plugin’s position which ensures that the favourites
    category is sorted similarly.

-   Updated the implementation of the `resolveVertex` and
    `resolveTransaction` methods in the `AnalyticSchema` class to allow
    for hierarchical names specified by multiple types separated by the
    “.” character.

-   Updated the `SimpleSchemaV*UpdateProvider` and
    `AnalyticSchemaV*UpdateProvider` classes by rearranging the logic so
    that each update provider is now responsible to manage the update of
    the concept it uses first. That is for example,
    `SimpleSchema*UpdateProvider` handle’s the label attribute whilst
    the `AnalyticSchema*UpdateProvider` handles updates to the Type
    attribute.

    -   The update provider no longer runs a Complete With Schema

    -   The responsibility of the `UpdateProviders` is to only handle
        mandatory changes that would otherwise break the graph to said
        change. It will be up to the graph’s schema rules to update all
        elements on an old graph to be up to date with the latest look
        and feel. This can be done via Tools -&gt; Complete with Schema
        or F5.

## Changes in April 2017

-   Added `GeoUtilities.dmsToDd` to convert a `Degrees-Minute-Seconds`
    formatted geospatial coordinate to Decimal Degrees.

-   Added `PrimaryKeyUtilities` to the Core Graph Utilities module.

-   Added `SplitNodesPlugin` in the Core Data Access module.

-   Added a compare graph feature available from the Tools menu.

-   Added a new module called Core Integration Testing.

-   Moved `GeoUtilities` from the Core Algorithms module to Core
    Utilities.

-   Moved Tuple to the Core Utilities module.

-   Removed the Core Charts module.

## Changes in March 2017

-   Added `DownloadImageUtilities` to the Core Utilities module.

-   Added `HttpsUtilities.readErrorStreamAndThrow` in the Core Utilities
    module to make reporting errors from services consistent.

-   Added `IntegerObjectAttributeInteraction,`
    `LongAttributeInteraction` and `LongObjectAttributeInteraction`
    classes so that the corresponding attribute types are properly
    represented in the user interface.

-   Added `LongObjectAttributeDescription` class for completeness.

-   Added a “Start Jupyter notebook” capability.

-   Added the ability to add plugins to your favourites in the Data
    Access View.

-   Fixed a bug in `ConsolidatedDialog` that would not deselect
    correctly.

-   Fixed a major performance issue where table view state updates where
    running on the EDT causing CONSTELLATION to lock up.

-   Fixed a serious bug when extending Types and calling
    `VertexTypeAttributeDescription.getString()` causing a
    mis-representation of the type as a string. This was evident when
    retrieving the type value from a `RecordStore`. This is a temporary
    fix until the Types design is reviewed and possibly overhauled.

-   Fixed bugs with quick search, advanced find and recent search
    queries.

-   Renamed `AbstractCalculatorUtility` to `AbstractCalculatorUtilities`
    in the Core Scripting module.

-   Renamed `ClipboardUtility` to `ClipboardUtilities` in the Core
    Functionality module.

-   Renamed `ConsolidatedMultipleMatchesDialog` to `ConsolidatedDialog`
    in the Core Functionality module.

-   Renamed `DebugUtility` to `DebugUtilities` in the Core Preferences
    module.

-   Renamed `GraphUtil` to `GraphUtilities` in the Core Arrangements
    module.

-   Renamed `SimpleStringUtilities` in the Core Utilities module to
    `StringUtilities` and added new functionality.

-   Renamed `StringUtilities` in the Core Utilities module to
    `OldStringUtilities` and deprecated it.

-   Updated `HttpsConnection` in the Core Utilities module to use the
    UTF-8 charset by default for application/json and application/xml
    content types.

-   Updated all references to UTF-8 to use `StandardCharsets.UTF_8`.

-   Renamed `ArrangementRegistry` to `ArrangementPluginRegistry` for
    consistency with other plugin registry classes.

-   Added ability to set custom context menu items on the
    `SeletableLabel` class used in the Conversation View.

-   Moved resources for rendering pill buttons in `JavaFX` from the
    conversation view module to the visual support module so they can be
    used anywhere in the application.

-   Renamed `AlgorithmsRegistry` to `AlgorithmPluginRegistry` for
    consistency with other plugin registry classes.

-   Renamed references to plugins which extend
    `NetworkxCentralityPlugin,` `NetworkxImportancePlugin` and
    `NetworkxSimilarityPlugin` in the `AlgorithmPluginRegistry`. They
    are all now appended with `'_NX'` to differentiate them from java
    implementations of the same algorithms.

## Changes in February 2017

-   Added `CreateCompositesFromDominantNodesPlugin`.

-   Added `SetDrawFlagPlugin`.

-   Added `SetVibilityAboveThresholdPlugin` which can be used to toggle
    the visiblity status instead.

-   Added `VisibleAboveThresholdPlugin` which will update the draw flags
    based on whether the count of nodes has exceeded the threshold.

-   Added a new module called Core Graph Utilities.

-   Added
    `au.gov.asd.tac.constellation.graph.utilities.io.CopyGraphUtilities`.

-   Added
    `au.gov.asd.tac.constellation.graph.utilities.io.SaveGraphUtilities`.
    The method `saveGraphToTemporaryDirectory` can be used to save
    graphs in unit tests.

-   Added
    `au.gov.asd.tac.constellation.utilities.io.StringBuilderOutputStream`
    as a alternative to `java.io.StringWriter` which uses
    `StringBuilder` instead of `StringBuffer` as the underlying
    implementation. Using `StringBuilderOutputStream` in say
    `com.fasterxml.jackson.core.JsonFactory.createGenerator()` can avoid
    an `OutOfMemoryError`.

-   Fixed a bug where the graph visibility above threshold was no longer
    working.

-   Fixed a major bug with
    `GraphRecordStoreUtilities.getSelectedVerticesBatches()` where the
    selected nodes were not correctly being added to the Recordstore.

-   Moved
    `au.gov.asd.tac.constellation.schema.analyticschema.utilities.SubgraphUtilties`
    to `au.gov.asd.tac.constellation.graph.utilities.SubgraphUtilties`

-   Moved the `DeleteAllPlugin` and `DeleteSelectionPlugin` to
    `au.gov.asd.tac.constellation.core.delete`.

-   Moved the Dim plugins to `au.gov.asd.tac.constellation.core.dim` in
    the Core Functionality module.

-   Moved the `PermanentMergePlugin` to
    `au.gov.asd.tac.constellation.core.merge` in the Core Functionality
    module.

-   Removed `ArrangeInComponentGridPlugin` which was a duplicate of
    `ArrangeComponentsInGridPlugin`

-   Removed `ToggleVisibleAboveThresholdPlugin`.

-   Removed undo() and redo() methods from Graph. `GraphCommits` are
    tied to `UndoableEdit` objects, which are managed by a Swing
    `UndoManager`. The manager may call undo() or redo() on these edit
    objects at will, noting that they run asynchornously, because the
    EDT may not get a lock on the graph. No Future&lt;?&gt; to wait upon
    is available for these methods, meaning that it no longer makes
    sense to interact with the undo manager from the Graph in a
    programmatic way. Reimplementing these methods is desirable, but
    would require that something internal to CONSTELLATION code also
    keeps track of the `UndoableEdit` objects and has some way of
    knowing when a given edit has completed its undo/redo method.

-   Renamed `CorePluginRegistry.COPY_SELECTED_ELEMENTS` to
    `CorePluginRegistry.COPY_TO_NEW_GRAPH`.

-   Renamed `HLGraph` in the Core Graph module to `SGraph`.

-   Renamed `HLReadableGraph` in the Core Graph module to
    `SReadableGraph`.

-   Renamed `HLWritableGraph` in the Core Graph module to
    `SWritableGraph`.

-   Renamed composites package in the Core Functionality module to
    composite.

-   Renamed dialogs package in the Core Functionality module to dialog.

-   Renamed selection package in Core Arrangements to select.

-   Renamed the drawing package in the Core Functionality module to
    draw.

-   Renamed the view package in the Core Functionality module to
    display.

-   Updated the “visual\_state” attribute to be an attribute called
    “camera”, of type “camera”, that is a GRAPH rather than META
    attribute. A `SchemaUpdateProvider` and an `AttributeUpdateProvider`
    will automatically make this change when old graphs are loaded. To
    access the camera attribute, use `VisualConcept.Graph.CAMERA`.

    -   `GraphVisualAccess.getX(vertex)` already uses this pattern. Note
        that as with any default values in the `VisualDefault` class,
        these x,y,z defaults need to be respected when interacting with
        the `CONSTELLATION's` visualisation framework. Higher level
        plugins/views are free to do whatever makes sense in the absence
        of x,y,z attibutes (for example arrangements would probably just
        throw a plugin exception).

    -   In the absence of x, y, or z vertex attributes, the default
        visual values of these attributes are now considered to be equal
        to the id of the vertex. The correct pattern to get an x, y, z
        value in the application for visualisation purposes is:

    ``` java
    final int `xAttribute` = `VisualConcept.Vertex.X.get(readableGraph);`
    final float x = `xAttribute` != `Graph.NOT_FOUND` ? `readableGraph.getFloatValue(vertexId)` : `VisualDefaults.getDefaultX(vertexId);`
    ```

-   Updated `GraphVisualAccess` explicitly checks for null values of the
    Camera attribute on the graph and returns
    `VisualDefaults.DEFAULT_CAMERA` instead. Note that the Camera
    shouldn’t ever really be null, but as it is possible to set it
    programmatically (through scripting view), it is considered safer
    and more convenient to prevent the Visualisation framework itself
    from having to deal with null cameras.

## Changes in January 2017

### Major Changes to Rendering and Event Handling

-   `COSNTELLATION's` visualistion and event handling framework has been
    reimplemented from the ground up. Performance, stability,
    correctness, extensability, and the design concept underlying it
    have all been greatly improved. The user experience should remain
    mostly the same.

-   There is now a separation between three main components that were
    previously highly coupled: event handling, visualisation, and the
    graph. The class `VisualManager` handles all communication between
    these components.

-   `VisualProcessor` is an abstract base class for any component that
    provides a visualisation of the graph.

    -   `GLVisualProcessor` is an implementation which models the old
        open GL renderer.

    -   A lot of high level stuff in the GL Renderer has been rewritten
        as well, but low level stuff like the `Vector/Matrix` utility
        classes and the shaders themselves are mostly the same.

    -   A simpler lightweight renderer (using Swing for example) could
        be implemented with relative ease as a subclass of
        `VisualProcessor`.

-   `VisualAccess` is an interface that `VisualProcessors` must now use
    to access the graph. They are not allowed to have reference to the
    graph directly.

    -   `GraphVisualAccess` is the default implementation for
        CONSTELLATION graphs.

    -   Theoretically `VisualProcessors` could visualise other
        ‘graph-like’ data structures if they implement `VisualAccess`

-   `InteractionEventHandler` is an interface for responding to mouse
    and keyboard gestures (as generated by AWT) on a CONSTELLATION
    graph.

    -   `DefaultInteractionEventHandler` is the default implementation
        in CONSTELLATION. It contains code that performs a similar
        function to the event handling code that used to be in
        `GraphRenderer`.

    -   `VisualAnnotator` and `VisualInteraction` are two interfaces
        that `InteractionEventHandler` depends on in order to help it
        translate gestures into graph actions/visualisations.

    -   `InteractiveGLVisualProcessor` extends `GLVisualProcessor` to
        satisfy the `VisualAnnotator` and `VisualInteraction` interfaces
        so that the `DefaultInteractionEventHandler` can respond to
        gestures on CONSTELLATION graphs rendered in `OpenGL`.

-   Updates to a `VisualProcessor` from something like the event handler
    arrive in the form of `VisualChange` objects that are sent to a
    `VisualManager` (wrapped in `VisualOperations)`.

    -   The `VisualChange/VisualOperation` framework’s purpose is to
        allow components to update the visualisation of a graph
        efficiently and without having to commit their changes first.

    -   The previous `GraphRenderer` achieved this, but only by being
        highly coupled with a Graph, and it had lots of logical flaws in
        its processing model. The new framework is rigorous and stable
        by separating data from its visualisation.

    -   Whilst the event handler is the primary client of this model,
        other components could be written to take advantage of it.

    -   Animation has been rewritten to use this model. Previously they
        directly maniuplated specific buffers on the GL context, which
        meant they were highly coupled with the renderer, and could not
        be used by alterate visualisations.

-   A few features have been removed or now behave slightly differently:

    -   Animations are now slower on large graphs. They may be able to
        be optimised in the future but this is considered low priority.

    -   Some experimental animations have been removed.

    -   You can no longer interact with an animation. This may also be
        fixed in the future, but it would be require a decent amount of
        work and is currently low priority.

    -   Direction indicators no longer move when the mouse cursor moves
        (only when you rotate/pan the graph). They should be
        re-implemented as an animation, which would require a reasonably
        simple expansion of the animation framework to cater for
        utilising non-graph visual operations.

    -   Lines and nodes are no longer `Anti-Aliased`. The old method,
        however, was slow, deprecated and caused artifacts when AA was
        turned off in the graphics card settings. Graphs now render
        correctly regardless of the AA settings on the card (although
        currently enabling AA gives no visual improvement). `AAing` may
        be implemented in the future by multisampling the graph texture.

    -   On large graphs, the renderer will update slightly later than
        the rest of the views (when creating nodes etc.). The display
        always took (at least) this long to update, but other views used
        to wait. This may be tricky to fix, but is not considered
        critical.

    -   Note that whilst the graph will display that it is busy and
        prevent interaction during a write lock, the same will not occur
        during read locks. When a read lock is in progress, events will
        be queued and the display will not be updated until the read
        lock is released at which point all queued events will be
        processed in quick succession so that the event handler ‘catches
        up’. This effect can be seen by running “Experimental &gt; Five
        Second Read Lock” and then trying to rotate/pan the graph. While
        this looks bad in this instance, in practice due to the brevity
        of read locks (but also their potential to be obtained at any
        point in time during the possession of a write lock), holding up
        but not terminating the event handler’s main loop is the most
        sensible course of action.

-   Fixed all known memory leaks.

-   Fixed failing unit tests.

-   Fixed some dialogs fading to the back.

-   Fixed the Plugin Reporter from causing `JavaFX` to use up all the
    memory by removing `PluginReporterPane's` after they reach
    `MAXIMUM_REPORT_PANES`.

-   Fixed various bugs.

-   Renamed the Country utility class package name from countries to
    geo.

-   Reviewed and finalised icon set.

-   Updated the format when saving a graph file to use json objects for
    the color and the decorations attribute.

-   Double escaping strings in the decorations no longer occur.

## Changes in November 2016

-   Added `JMultiChoiceComboBox` class to the Core Utilities module.
    This class provides a Swing alternative to `JavaFX's`
    `MultiChoiceComboBox`.

-   Added `MarkerCache` class which manages markers on the Map View and
    can be looked up. This grants the Data Access View the ability to
    query locations from the Map View.

-   Added REST API functionality for `RecordStore,` static files and
    icons.

-   Added the ability to blend a color with an icon image on creation.

-   Added the ability to delete a vertex or transaction from a
    `GraphRecordStore` by setting the `DELETE_KEY` key.

-   Fixed the bug in `ValueInputPanes` which was causing old entry to
    appear after the text was modified.

    -   The recent values combo was updated when a plugin was run,
        causing its selection model to update, which in turn caused the
        parameter it was managing recent values for to change right at
        the point of plugin execution. Temporarily disabling the
        listener from Recent Values -&gt; Parameter whilst inside the
        `RecentValues` updating listener solved the problem.

-   Removed `FreezeGraphViewPreferencePlugin` because it is only a
    preference change and does not need to be a plugin.

-   Renamed get `GraphReadMethods.getAttributeLabel()` to
    `GraphReadMethods.getAttributeName()` for consistency.

-   Updated `GraphRecordStoreUtilities.getVertices()` to return
    singleton vertices.

-   Updated Python REST client which can now be downloaded.

-   Updated the majority of built-in icons available to Constellation to
    have a more flat, iconic style with transparent backgrounds. This
    makes the core icon set consistent and allows us to make better use
    of background icons for analytic purposes.

## Changes in October 2016

-   Added `LogAction` to show the CONSTELLATION logs to the user.

-   Added a “Support Package” menu item under help which zips the
    CONSTELLATION logs.

-   Added a `DataAccessState` object which currently saves the String
    parameter values in the “Gobal Parameters” section of the Data
    Access View when you press Go. This parameters are saved with the
    graph so that they can be loaded when the graph opens.

-   Added an option for `RecordStoreServlet` to return JSON suitable for
    `Pandas.DataFrame.from_items()`. The `DataFrame` JSON parser is much
    faster.

-   Added missing type qualifiers in `GraphRecordStoreUtilities`
    methods.

-   Added support back for attr\_list attribute type which were found in
    legacy graphs. The attr\_list attribute is converted to the
    currently supported Graph attributes in
    `SimpleSchemaV1UpdateProvider`.

-   Modified the `WritableGraph.flush()` method to take a boolean
    parameter indicating whether or not `GraphChangeListeners` will be
    notified.

    -   The use case for this is performing a series of quick updates on
        the graph that new `ReadableGraphs` need to be able to see, but
        that views don’t need to respond to - for example animations,
        event handling, etc. In this case, all views will still respond
        to the series of changes when commit() is called at the end of
        the `WritableGraph's` lifecycle.

-   Renamed `ParameterIO` to `ParameterIOUtilities`.

-   Updated `ConstellationDialog` to dispose when the `hideDialog` is
    called which should free up resources.

## Changes in September 2016

-   Added a new Map View based on the third party libraries `'Unfolding`
    Maps’ and `'Processing'`.

    -   Maps are rendered using `OpenGL` through Processing allowing for
        greater performance and flexibility in what can be drawn.

    -   Provides two-way interaction between the graph and the map by
        making use of the new generic top component framework.

    -   Provides ability to add custom maps by extending the
        `MapProvider` class.

    -   Provides an information overlay which displays the location of
        the mouse pointer, the current zoom level and a scale bar.

    -   Provides ability to place map providers in debug mode by
        overriding `MapProvider.isDebug`. This will extend the
        information overlay to also provide debug information.

    -   Provides support for point, line, polygon and multi markers.
        Shape-based markers can be added to the graph by inserting
        `GeoJSON` into the `'Geo.Shape'` attribute. You can build
        `GeoJSON` for `'Geohash'` type nodes using `Geohash.getGeoJSON`.

    -   Currently limited to rendering maps in the Web Mercator
        projection only.

-   Added `SchemaElementType` class as common base class for the
    `SchemaVertexType` and `SchemaTransactionType` classes.

-   Added a REST API. Initially this allows a `RecordStore` to be added
    to the active graph.

-   Added a `ScriptingAction` lookup to allow more actions to be added
    to the Scripting view Actions drop-down menu.

-   Fixed various bugs.

-   Renamed `FeedbackHandler` to `SupportHandler` and changed the menu
    name from “Feedback…” to “Support”

-   Renamed `IconManager.getIconObjects` to `IconManager.getIcons`.

-   Updated `SaveResultsFileWriter.writeRecordStore` to be memory
    efficient which fixes a `java.lang.OutOfMemoryError` exception and
    removed `SaveResultsFileWriter.write`.

-   Updated plugins to provide their own arrangements after being run by
    overriding `RecordStoreQueryPlugin.completionArrangement()`. By
    default any `RecordStoreQueryPlugin` will now finish with an Grid
    arrangement (which is fast). This is a breaking change which
    replaces `RecordStoreQueryPlugin.arrangeOnCompletion()`.

-   Updated some Alert dialogs to use the Netbeans `DialogDisplayer` API
    to enforce modality.

-   Updated the internal web server to listen on only the loopback
    address instead of all addresses, and has a default port instead of
    being dynamically assigned.

## Changes in August 2016

-   Added Analytic View v2 framework.

    -   Any plugin can now be used as an analytic using the
        `AnalyticPlugin` class.

    -   Pre-canned questions are now extensible using the
        `AnalyticQuestion` class.

    -   Both internal and graph visualisations are now extensible using
        the `InternalVisualisation` and `GraphVisualisation` classes
        respectively.

    -   Note that adding new analytics may require the definition of a
        new result type using the `AnalyticResult` class, as well as the
        construction of an `AnalyticTranslator` class to translate
        between your result and any visualisations you wish to enable.

-   Added `IntegerObjectAttributeDescription` to handle integer type
    attributes which could also be null.

-   Added generic `JavaFxTopComponent` and `ListeningTopComponent`
    classes to abstract away the creation of new views in CONSTELLATION.

-   Assigned names to common threads to assist with debugging.

-   Fixed various bugs.

-   Fixed various performance enhancements to type lookups.

-   Improved the type hierarchy used by the Analytic dominance
    calculator.

-   Moved `au.gov.asd.tac.constellation.graph.GraphChangeEvent` to
    `au.gov.asd.tac.constellation.graph.monitor.GraphChangeEvent`.

-   Moved `au.gov.asd.tac.constellation.graph.GraphChangeListener` to
    `au.gov.asd.tac.constellation.graph.monitor.GraphChangeListener`.

-   Moved utilities for interacting with schemas from the
    `SchemaFactory` class to the `SchemaFactoryUtilities` class.

-   Removed `SchemaFactory.getPosition` in favour of using a
    `ServiceProvider` position annotation.

-   Removed the `CoreExtFx` module.

-   Renamed `SimpleSchemaFactory.SIMPLE_SCHEMA_NAME` to
    `SimpleSchemaFactory.SIMPLE_SCHEMA_ID`.

-   Renamed arrow icons from UP to `ARROW_UP,` DOWN to `ARROW_DOWN` etc.

-   Replaced `ControlsFX` dialogs with `JDK's` Alert class.

-   Updated module short and long descriptions.

-   Updated platform to use Java8u92 and Netbeans 8.0.2

-   Updated regular expressions used for the Phone Number, Email `IPv6`
    Address, Country and Geohash types.

-   Updated various menu item positions.

## Changes in July 2016

-   Added “Templates” which allow users to save multiple custom
    visualisations. Templates are essentially constellation files in
    disguise - however only the graph attributes are saved, no graph
    element data.

    -   Menu items (including icons) have been added to allow easy
        creation of graphs from templates, saving templates, and
        management of templates.

    -   Management of templates allows templates to be deleted, and also
        set as the default graph to open when the user selects New Graph
        (or hits `control+N)`.

-   Added `HttpsUrlConnection` class, a builder pattern to create a
    `HttpsUrlConnection` with sensible defaults like using GZIP
    compression and the user agent string set to ‘CONSTELLATION’.

-   Added `HttpsUtilities` class, a utility class to safely retrieve
    streams from a `HttpsUrlConnection`.

-   Added `ObjectAttributeDescriptions` class which allows you to
    quickly define an attribute description for any attribute backed by
    a class extending Object.

-   Added a lot of Javadocs and fixed Javadoc warnings.

-   Added org.apache.poi and org.apache.commons.lang as dependencies.

-   Added the `GraphLabels` and Decorators classes for specifying labels
    and decorators on a graph.

-   Added the ability for graph attributes to provide an attribute
    merger so that you can decide what happens when attributes merge.

-   Fixed memory leak in Data Access View.

-   Fixed minor bugs relating to attributes, including correctly saving
    and loading default values for icon attributes, and fixing the
    previously non-functioning ‘set default value’ option when
    creating/modifying a new attribute in the attribute editor.

-   Fixed various bugs.

-   Moved some preferences from the `ApplicationPreferenceKeys` to
    `DebuggingPreferenceKeys`.

-   Removed ability to set default values for visual attributes through
    preferences in favour of the new template system. The changes have
    been explained in a what’s new entry to avoid user confusion.

-   Removed bespoke editors such as “Edit &gt; Labels” in favour of
    using the streamlined approach provided by the attribute editor.

-   Removed the `CorePluginGuide` module.

-   Renamed `VisualConcept.TransactionAttribute.COLOR_REFERENCE` to
    `VisualConcept.GraphAttribute.TRANSACTION_COLOR_REFERENCE`.

-   Renamed `VisualConcept.VertexAttribute.COLOR_REFERENCE` to
    `VisualConcept.GraphAttribute.NODE_COLOR_REFERENCE`.

-   Renamed all attribute name constants
    e.g. `HierarchicalState.ATTR_NAME` renamed to
    `HierarchicalState.ATTRIBUTE_NAME`.

-   Renamed package
    `au.gov.asd.tac.constellation.attributeeditor.handler` to
    `au.gov.asd.tac.constellation.attributeeditor.editors`.

-   Renamed package
    `au.gov.asd.tac.constellation.attributeeditor.handlerimplementation`
    to
    `au.gov.asd.tac.constellation.attributeeditor.editors.operations`.

-   Renamed the `PreferenceKeys` class to `ApplicationPreferenceKeys`.

-   Renamed the Rule class to `QualityControlRule`.

-   Updated `StringUtilities` class to streamline the serialisation of
    the reworked visual attributes such as labels and decorators.

-   Updated `UpdateProvider` class to convert from old graphs to new
    graphs have been included (meaning that the old graph labels and
    decorators framework still exists in a compatibility package).

-   Updated various menu item positions.

-   Updated visual attributes (and visual properties previously not
    exposed as attributes) so they can be used as regular graph
    attributes.

## Changes in June 2016

-   Fixed a dormant graph locking bug.

-   Fixed various bugs.

-   Improved Schema API.

    -   The way in which graph schemas are created and controlled within
        CONSTELLATION has been overhauled, resulting in a more
        consolidated, and overall simpler API.

    -   The most notable change is the introduction of “Schema Concepts”
        which collect related attributes, vertex types and transaction
        types into conceptual groups which can then be registered to a
        schema. Schema concepts will replace “Attribute Providers”,
        “Vertex Type Providers”, and “Transaction Type Providers” and
        are now hierarchical by default, making it easier to extend an
        existing concept.

    -   Other changes include the simplification of “Schema” and “Schema
        Factory”, and new utility classes for interacting with schema
        concepts, vertex types and transaction types. In addition to
        this, we also now have a new convention where schemas should no
        longer extend each other, but rather inheritance should be
        limited to schema concepts.

-   Improved performance of `IconManager` and added new icons,
    `BAGEL_BLUE,` `BAGEL_GREY` and CHART.

-   Improved the Scripting View API by adding support for LINK and EDGE
    types.

-   Moved the `WhatsNewProvider` from
    `au.gov.asd.tac.constellation.core.tutorial.whatsnew` to
    `au.gov.asd.tac.constellation.core.whatsnew`.

-   Updated `CoreImportExport` now using Apache Commons CSV to parse CSV
    files.

## Changes in May 2016

-   Added a new module called `CoreMapView` which contains the Map View
    framework.

-   Added versioning to attribute description classes.

-   Fixed various bugs.

-   Fixed a dormant graphics bug.

-   Improved the `Rule.executeRule` method by forcing it to take a copy
    of the graph.

-   Renamed the `ResetPlugin` class to `ResetViewPlugin`.

## Change in February 2016


-   Added an icons API so that developers can add custom icons
    programmatically using the `IconProvider` class.<|MERGE_RESOLUTION|>--- conflicted
+++ resolved
@@ -8,6 +8,10 @@
 
 -   Fixed `setRotationMatrix` in `Matrix44d` as it was previously placing 
     rotation values in the wrong value positions.
+
+-   Moved `DataAccessPlugin`, `DataAccessPluginCoreType`, `DataAccessPluginRegistry
+    and `DataAccessPluginType` from `au.gov.asd.tac.constellation.views.dataaccess`
+    to `au.gov.asd.tac.constellation.views.dataaccess.plugins`.
 
 -   Removed unused `localized` parameter from the signature of the `locate()`
     method in `ConstellationInstalledFileLocator`.
@@ -21,16 +25,9 @@
     parameters. The combination of these changes allows a more meaningful
     summary dialog post delimited file import.
 
-<<<<<<< HEAD
--   Moved `DataAccessPlugin`, `DataAccessPluginCoreType`, `DataAccessPluginRegistry
-    and `DataAccessPluginType` from `au.gov.asd.tac.constellation.views.dataaccess`
-    to `au.gov.asd.tac.constellation.views.dataaccess.plugins`.
-
-=======
 -   Updated `processImport` in `ImportController` to a `void` method given the
     return type `List<File>` previously defined was not being used.
     
->>>>>>> ab9d1e14
 ## Changes in August 2021
 
 -   Added `updateTagsFiltersAvailable`, `updateSelectedTagsCombo`,
