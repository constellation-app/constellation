# Constellation Changes

## Changes in October 2024
<<<<<<< HEAD
-   Added the ability to set of Table View default columns by implementing `TableDefaultColumns` and using lookup.
-   Moved `BrowseContextMenu` from `au.gov.asd.tac.constellation.graph.visual.contextmenu` to `au.gov.asd.tac.constellation.functionality.browser` to group it with other browser functionality.
-   Removed several functions from `VisualGraphUtilities` passing attribute ids as parameters in favour of using existing complimentary functions using default attributes.
-   Removed `BBoxd` as it was unused.
-   Removed `BBoxf.getGraphBoundingBoxMix()` as it was unused.
-   Renamed `getSelectedElements()` in `VisualGraphUtilities` to `getSelectedVertices` to better reflect what the function does.
-   Updated Table View to now default to primary key columns for Show Default Columns and new graphs.
=======
- Added ability to pass parameters and selected items on graph to PluginReporter to display via `DefaultPluginInteraction`.
- Added the ability to set of Table View default columns by implementing `TableDefaultColumns` and using lookup.
- Improved Table View to now default to primary key columns for Show Default Columns and new graphs.
>>>>>>> 736d2dae

## Changes in September 2024
-   Removed `AddBlazePlugin` in favour of applying defaults to `AddCustomBlazePlugin` (which was already being used by `AddBlazeAction`).
-   Removed `BlazeUtilities.getHTMLColor()` as this is already available through existing functionality `ConstellationColor.fromJavaColor().getHtmlColor()`.
-   Renamed `DeSelectBlazesAction` and `DeSelectBlazesPlugin` to `DeselectBlazesAction` and `DeselectBlazesPlugin`.
-   Updated `BlazeUtilities.colorDialog` to return just a ConstellationColor.
-   Updated both `SavePreset` functions in `BlazeUtilities` to accept a `ConstellationColor` instead of a `java.awt.Color` based on use.

## Changes in July 2024
-   Moved hashmod package from Core Graph Utilities to Core Import Export Plugins as a more appropriate module.
-   Moved `NoGraphPane` from Layers View to the View Framework so that other views can use it.
-   Updated `NoGraphPane` to take two parameters needed for the abstraction.

## Changes in May 2024
-   Removed `FloatArray.clone()` and replaced with a constructor that takes a `FloatArray` object. 
-   Removed `IntArray.clone()` in favour of constructor that takes a `IntArray` object. 
-   Removed `NamedSelection.clone()` and replaced with a constructor that takes a `NamedSelection` object. 
-   Updated the method GetNodeLocation() to getNodeLocation() in class InteractiveGLVisualProcessor.

## Changes in April 2024
-   Removed `graph` parameter from `PermanentMergeTableModel.initialise` as it was unused.

## Changes in March 2024
-   Removed `dateTimeAttr` parameter from `ClusteringManager.InitDimOrHidePlugin` as it was unused.
-   Removed `datetimeAtrr` parameter from `TimelinePanel.initExclusionState` as it was unused.
-   Renamed `exclusionState()`, `setIsShowingSelectedOnly()`, and `setIsShowingNodeLabels()` in `TimelineState` 
    to `getExclusionState()`, `setShowingSelectedOnly()`, and `setShowingNodeLabels()` to follow naming convention.
-   Updated `TimeExtents` to be a record instead of a class.
-   Updated `VideoFrame` to be a record.

## Changes in February 2024
-   Updated the `constellationapplication/netbeans-runner` docker image
    to `21` to include updates to Netbeans, Azul JDK, and other tools used as part of image.

## Changes in December 2023
-   Updated GraphML error messaging for invalid nodes and edges. Transaction Identifiers added as UUIDs if none are found.

## Changes in July 2023
-   Replaced FindView to express the new interface build in JavaFX and removed the old Swing implementation

## Changes in June 2023
-   Changed LookupPluginsTask to implement Supplier<Map<String, Pair<Integer, List<DataAccessPlugin>>>>.
-   Updated return type of `LookupPluginsTask.get()` from Map<String, List<DataAccessPlugin>> to Map<String, Pair<Integer, List<DataAccessPlugin>>>.
-   Updated `plugins` parameter type in `QueryPhasePane.QueryPhasePane()` from Map<String, List<DataAccessPlugin>> to Map<String, Pair<Integer, List<DataAccessPlugin>>>.
-   Updated `PLUGIN_LOAD` member variable type in `DataAccessPaneState` from Map<String, List<DataAccessPlugin>> to Map<String, Pair<Integer, List<DataAccessPlugin>>>.
-   Updated return type of `DataAccessPaneState.getPlugins()` from Map<String, List<DataAccessPlugin>> to Map<String, Pair<Integer, List<DataAccessPlugin>>>.

## Changes in April 2023
-   Added global thread pool class called ConstellationGlobalThreadPool has been created and can be called to generate a new thread.
-   Removed code that created new thread pool every time a new thread was needed.
## Changes in February 2023	

-   Removed unused class `NestedIncircleDrawing` from Core Arrangement Plugins.
-   Removed several unused methods from `PQTree` in Core Arrangement Plugins.
-   Updated `comprisingIds` parameter type in `CompositeUtilities.makeComposite()` from List to Collection.
-   Updated `results` parameter type in `AnalyticResult.setSelectionOnGraph()` from List to Iterable.
-   Updated `results` parameter type in `AnalyticResult.addAll()` from List to Iterable.
-   Updated `keys` parameter type in `GraphTaxonomy.setArrangeRectangularly()` from Set to Iterable.
-   Updated `childNums` parameter type in `PQTree.addLeaves()` from List to Iterable.
-   Updated `includedVertices` and `excludedLinks` parameters type in `GraphSpectrumEmbedder.matrixFromGraph()` from Set to Collection.
-   Updated `circles` parameter type in `BoundingCircle.enclosingCircle()` from List to Iterable.
-   Updated `verticesToConsider` parameter type in `TaxFromNeighbours.getTaxonomy()` from Set to Iterable.

## Changes in October 2022

-   Moved `ApplicationFontOptionsPanel`, `ApplicationFontOptionsPanelController` and
    `ApplicationFontPreferenceKeys` into `ApplicationOptionsPanel`, `ApplicationOptionsPanelController`
    and `ApplicationPrefrenceKeys` respectively. 

-   Moved `AnaglyphicDisplayPanel`, `AnaglyphicDisplayOptionsPanelController` and
    `AnaglyphicDisplayPreferenceKeys` into `GraphOptionsPanel`, `GraphOptionsPanelController`
    and `GraphPreferenceKeys` respectively. 

## Changes in August 2022

-   Moved `ClusteringConcept`, `HierarchicalStateAttributeDescription` and
    `KTrussStateAttributeDescription` from `CoreAlgorithmPlugins` to
    `CoreAnalyticSchema` so that they could be used in an schema updater to 
    update the spelling of 'color' in some attributes changed.

## Changes in July 2022

-   Updated `RestClient` so that `params` are passed as `List<Tuple<String, String>>`
    rather than `Map<String, String>` - this is to allow multiple parameters with
    the same name to be supplied, which is required for some endpoints. This
    change will break existing classes inheriting from `RestClient` if they are
    not modified to reflect the new parameter type.

-   Removed unused classes `FileChooser` from Core Graph File and `DataAccessResultsDirChooser`
    from Core Data Access View. Classes became unused in lieu of refactoring to utilize the class
    `FileChooser` in Core Utilities.

## Changes in March 2022

-   Added abstract classes `AbstractCachedStringIOProvider` and 
    `AbstractUncachedStringIOProvider` classes to Core Graph Framework
    and '`AbstractGraphLabelsIOProvider` class to Core Visual Schema
    and updated multiple IO Provider classes to implement these classes
    to avoid code duplication.

## Changes in February 2022

-   Removed unused classes `DecoratorUtilities` and `LabelUtilities` from Core 
    Visual Schema.

-   Added a new parameter `tabCaption` in `newTab` public methods in `DataAccessTabPane` class 
	to provide the Step tab caption when required. This is used when the user renames the 
	default caption.
	
## Changes in December 2021

-   Changed the return type of `processVertices` and `processTransactions` methods 
    in `ImportJDBCPlugin` and `ImportDelimitedPlugin` classes to return the number
	of imported rows. Added a new parameter `totalRows` in `displaySummaryAlert`
	method of `ImportJDBCPlugin` class. These allow a more meaningful
    summary status message after importing.

## Changes in November 2021

-   Added `netbeans.exception.report.min.level=900` and
    `netbeans.exception.alert.min.level=900` with both set to `900` to make
    sure all `ERROR` and `FATAL` levels will present a dialog box.

-   Removed unused methods in `SelectableLabel` in `ConversationView`.

-   Renamed methods returning a boolean value to start with "is" or "has". This 
    includes methods in `KTrussState` in `CoreAlgorithmPlugins`, `AnalyticResult`
    in `CoreAnalyticView`; `GraphTaxonomy` & `Scatter3dChoiceParameters` in
    `CoreArrangementPlugins`; `FindRule`, `BasicFindPanel` & `ReplacePanel` in
    `CoreFindView`; `HashmodPanel` in `CoreGraphUtilities`; `ToggleGraphVisibilityAction`
    in `CoreInteractiveGraph`; `LayersViewController` & `BitMaskQuerry` in 
    `CoreLayersView`; `LabelFontsOptionsPanel` & `ConstellationLabelFonts` in 
    `CoreOpenGLDisplay`; `ApplicationOptionsPanel` & `DeveloperOptionsPanel` in
    `CorePreferences`; `ProxyOptionsPanel` in `CoreSecuirty`, `VisualAccess` in 
    `CoreUtilities` and `VisualGraphUtilities` in `CoreVisualGraph`.

-   Update the default configuration to always show errors as a dialog message.

-   Updated the way exceptions are displayed to the user. Exceptions thrown in
    the `DefaultPluginEnvironment` are now presented to the user using the
    class `NotifyDescriptor.Exception`. This presents an exception dialog
    when Constellation is ran from the executable.

-   Updated public constructors in `ConversationProvider` and
    `ConversationContributionProvider` to protected to fix code smell that
    abstract classes should not have public constructors. 

## Changes in October 2021

-   Added `PluginTags` class to hold all tags as constants for `PluginInfo`.

-   Changed the parameter for takeScreenshot in RecentGraphScreenshotUtilities 
    from filename to filepath.

-   Added `isRequired` in `PluginParameter` with a getter and a setter, which 
    can be used to configure the required plugin parameters to mark as `*required`
    in the swagger.

-   Added a file chooser utility to core utilities. This provides a template
    for opening file choosers. It protects against common mistakes that may
    cause issues on different platforms.

-   Removed the verbose printing of garbage collection by default.

-   Removed the `keepAlive` method from `HttpsConnection` as it is not the 
    method to enable HTTP keep-alive for `HttpURLConnection`. `keepAlive` is 
    turned on by default and is controlled using the `http.keepalive` VM
    argument.

-   Renamed `au.gov.asd.tac.constellation.views.dataaccess.state.DataAccessPreferenceKeys`
    to `au.gov.asd.tac.constellation.views.dataaccess.utilities.DataAccessPreferenceUtilities`

-   Renamed `tableview2` package to `tableview` now that it is the primary table

-   Removed `RecentFilesWelcomePage` and moved functionality between
    `RecentFiles` and `WelcomeViewPane`

-   Renamed `ShortestPathsFollowDirectionAction` to `DirectedShortestPathsAction`
    to align with the plugin it calls.

-   Renamed constants in `DirectedShortestPathsPlugin` with VERTEX in name to 
    have NODE instead.

-   Updated `DataAccessPluginType` from an abstract class to an interface.

-   Updated the access of some of the constants in `DirectedShortestPathsPlugin` 
    to private since they weren't being used elsewhere. 

## Changes in September 2021

-   Added a preference to choose between viewing the help documentation offline,
    or online.

-   Fixed `setRotationMatrix` in `Matrix44d` as it was previously placing 
    rotation values in the wrong value positions.
    
-   Moved `DataAccessPlugin`, `DataAccessPluginCoreType`, `DataAccessPluginRegistry
    and `DataAccessPluginType` from `au.gov.asd.tac.constellation.views.dataaccess`
    to `au.gov.asd.tac.constellation.views.dataaccess.plugins`.

-   Removed JavaHelp and replaced it with the new help system.

-   Removed unused `localized` parameter from the signature of the `locate()`
    method in `ConstellationInstalledFileLocator`.

-   Removed all the unused `*Action.java` classes from
    `au.gov.asd.tac.constellation.plugins.algorithms.sna`.

-   Renamed `PreferenceUtilites` to `PreferenceUtilities` to fix the typo.

-   Removed unused `localized` parameter from the signature of the `locate()`
    method in `ConstellationInstalledFileLocator`.

-   Updated Core Import Export summary text to provide more information. To
    achieve this, added `definitionName` parameter to `ImportDefinition`
    constructor and paneName parameter to `RunPane` constructor. Updated
    displaySummaryAlert` within `ImportDelimitedPlugin` class to take additional
    parameters. The combination of these changes allows a more meaningful
    summary dialog post delimited file import.

-   Updated `processImport` in `ImportController` to a `void` method given the
    return type `List<File>` previously defined was not being used.

-   Updated `setRotationMatrix` in `Matrix44d` as it was previously placing
    rotation values in the wrong value positions.

## Changes in August 2021

-   Added `updateTagsFiltersAvailable`, `updateSelectedTagsCombo`,
    `updateTagsFilters`, `updateAutoNotesDisplayed` and `getTagsFilters` to
    `NotesViewPane` to control the tags filters used in the check combo box
    to update the Auto Notes filters.

-   Removed `ArrangeByGroupPlugin`, `ArrangeByGroupAction`,
    `ArrangeByLayerPlugin`, and `ArrangeByLayerAction` as Arrange By
    Group and Arrange by Layer are superseded by Arrange by Node Attribute.

-   Update `setFilters` in `NotesViewPane` to include the Auto Notes filters.

-   Update to `readObject` and `writeObject` in `NotesViewStateIoProvider`
    to include Plugin Reporter tags in each Auto Note when they are written
    to the graph file.

## Changes in July 2021

-   Update to Quality Control category names and colors in
    `QualityControlEvent` to be easier to understand.

-   Update to `openEdit`, `updateNotesUI`, `createNote` and the constructor in
    `NotesViewPane` to include variables to hold what graph elements are
    selected and applied to the note. Also included a right click context menu
    option for user created notes.

-   Added `updateSelectedElements`, `addToSelectedElements` and
    `removeFromSelectedElements to `NotesViewPane` to allow for modification of
    the selected elements applied to user notes.

## Changes in June 2021

-   Changed `ImportTableColumn.validate` and `importexport/RunPane.validate`
    functions return type from `void` to `boolean`.

-   Removed `PreferenceUtilites.isGraphViewFrozen()` and related files
    as this feature has been superseded by the Pin nodes feature.
    Plugins no longer need a special check to see if the graph is
    frozen or pinned as this is covered by the arrangement framework.

## Changes in May 2021

-   Update `ProjectUpdater` to sort jars in `project.xml` consistently
    between Windows and Linux.

-   Remove the file type being added to dependency jars as it counts
    towards the limited class path length in Windows.

-   Added `displayAlert()` and `displayLargeAlert()` to NotifyDisplayer
    within `CoreUtilities`. They can be used to display alerts without
    and with `TextArea` elements respectively.

-   Updated `CoreImportExportPlugins` more specifically `Delimited` and
    `JDBC` packages. Common code was put into a common class to remove
    duplication. Many classes now extend the parent class for concrete
    implementations.

-   Removed `QualityControlViewPane.getLookup()` as it was not needed.

-   Removed the file type being added to dependency jars as it counts
    towards the limited class path length in Windows.

-   Updated `ProjectUpdater` to sort jars in `project.xml` consistently
    between Windows and Linux.

## Changes in April 2021

-   Added `FourTuple` to the Core Utilities module.

## Changes in March 2021

-   Added `hasLowLevelTag()` to `PluginReport` classes to check whether
    a plugin has a "LOW LEVEL" tag specified.

-   Added Keyboard Shortcut to Scatter Plot View. Shortcut is
    Ctrl-Shift-O

-   Updated all state reading and writing plugins to have a “LOW LEVEL”
    tag.

## Changes in January 2021

-   Moved a number of classes out of
    `au.gov.asd.tac.constellation.plugins.importexport.delimited` and
    `au.gov.asd.tac.constellation.plugins.importexport.jdbc` into the
    base package to help remove duplicate classes.

-   Converted the Tutorial Page into a What’s New page for displaying
    changes in Constellation.

## Changes in November 2020

-   Added `RecentGraphScreenshotUtilities` to manage taking screenshots
    of graphs to be used by the Welcome tab.

-   Added `createReadAttributeObject()` to `GraphReadMethods`.

-   Added `createWriteAttributeObject()` to `GraphWriteMethods`.

-   Added `createReadObject()` and `createWriteObject()` in
    `AttributeDescription`.

-   Added a number of classes to `CoreGraphFramework` to support the
    layers view.

-   Added `ConnectionGlyphStream`, `ConnectionGlyphSteamContext`,
    `NodeGlyphStream`, `NodeGlyphStreamContext` and `GlyphStreamContext`
    classes.

-   Moved Layers View Shortcuts from
    `au.gov.asd.tac.constellation.views.layers.utilities` to
    `au.gov.asd.tac.constellation.views.layers.shortcut`

-   Removed `setCurrentContext()`, `addGlyph()` and `newLine()` from
    `ConnectionLabelBatcher` and `NodeLabelBatcher`.

-   Removed `LayersViewShortcuts` and added associated functionality to
    `LayersViewPane`.

-   Updated `renderTextAsLigatures()`, `newLine()`, and `addGlyph()`
    from `GraphManager` and `GraphManager.GlyphStream` to take
    additional parameter of type GlyphStreamContext

-   Updated `ConnectionLabelBatcher` and `NodeLabelBatcher` to no longer
    implement `GraphManager.GlyphStream`.

-   Updated `setCurrentConnection()` and `nextParallelConnection()` in
    `ConnectionLabelBatcher` to take an extra parameter of type
    `ConnectionGlyphStreamContext`.

-   Updated `ConnectionLabelBatcher.bufferLabel()` to take extra
    parameters.

-   Updated `NodeLabelBatcher.fillTopLabels()` to take different
    parameters.

-   Updated `bufferTopLabel()` and `bufferBottomLabel()` in
    `NodeLabelBatcher` to take an extra parameter of type
    `NodeGlyphStream`.

-   Updated `getTableData()` and `exportToCsv()` in `TableViewUtilities`
    to take an extra parameter of type `Pagination`.

-   Updated `TableViewUtilities.exportToExcel()` to take additional
    parameters.

-   Updated `TableViewUtilities.ExportToExcelFile.writeRecords()` to
    take additional parameter of type `int`.

-   Updated `LAYER_MASK_SELECTED` and `LAYER_MASK` attributes to be of
    type `Long` instead of `Integer`.

-   Updated constructor for `LayersViewStateWriter`.

-   Updated parameters for `setLayers()` and `updateLayers()` in
    `LayersViewPane`.

## Changes in August 2020

-   Updated `DefaultPluginInteraction` and `PluginParameters` to unfocus
    the Ok button from the plugin swing dialog if there is a multi-line
    string parameter so that enter can be used in the parameter.

-   Added a feature to the Histogram View to copy values from selected
    histogram bars using ctrl+c or a right-click context menu.

-   Added Delimited File Importer to work inside of a view. UI
    improvements and various bugfixes with checkbox changes.

-   Added utility methods to `ConstellationColor` which assist with
    getting inverse colors.

## Changes in July 2020

-   Added `AnalyticSchemaV4UpdateProvider` to upgrade
    `SchemaVertexType`s that have changed.

-   Added utility class `NotifyDisplayer` and static method
    `NotifyDisplayer#display` for use when displaying a
    `NotifyDescriptor` message box.

-   Fixed a bug exporting Glyph Textures to the wrong location if the
    folder path had a period.

-   Updated `QualityControlAutoVetter` to improve performance by using a
    `SimpleReadPlugin` internally.

-   Updated the Quality Control View so that it is multi-threaded and no
    longer runs on the EDT.

-   Removed the Attribute Calculator.

## Changes in June 2020

-   Added `LayerConcept` to group all of the layer mask and layer
    visibility attributes together.

-   Moved the creation of `QUERY_NAME_PARAMETER` and
    `DATETIME_RANGE_PARAMETER` within `CoreGlobalParameters` and can be
    accessed by direct reference;
    i.e. `CoreGlobalParameters.QUERY_NAME_PARAMETERS`.

## Changes in May 2020

-   Added feedback for delimiter import.

-   Added basic support for MacOS.

-   Added `ProjectUpdater` which will manage adding dependencies to the
    `project.xml` file.

    -   The `ivy.xml` file is now located at
        `CoreDependencies/src/ivy.xml`.

    -   The `ivysettings.xml` file is now located at
        `ProjectUpdater/src/ivysettings.xml`.

-   Fixed a label rendering bug on MacOS.

-   Fixed a DPI scaling bug on MacOS and Windows.

-   Fixed a bug effecting the histogram scrolling.

-   Fixed a bug preventing v1 graphs from being open.

-   Moved `ImmutableObjectCache`, `IntHashSet` and `Timer` from the
    Graph Framework module to the Utilities module.

-   Removed deprecated methods from the graph API -
    `Graph#getWritableGraphOnEDT`, `Graph#undo`, `Graph#redo` and
    `GraphWriteMethods#addAttribute`.

-   Removed `GraphUtilites` from the Graph Framework module as it was
    unused.

-   Updated ReadableGraph to allow use with the try-with-resources
    pattern.

-   Updated ImportController’s processImport function to return the list
    of files it has imported.

-   Updated parameter types for `OverviewPanel.setExtentPOV()` from
    longs to doubles.

-   Updated the `constellationapplication/netbeans-runner` docker image
    to `11.3.2` to include `python3` so that automation can be done via
    the `build-zip.sh` script in
    `constellation-app/constellation-applications`

## Changes in April 2020

-   Added search feature to Table View Column Selection.

-   Fixed the mouse controls of the Map View to be consistent with the
    graph view.

-   Fixed a bug that caused custom markers to disappear

## Changes in April 2020

-   Fixed the mouse controls of the Map View to be consistent with the
    graph view.

-   Fixed a bug that caused custom markers to disappear

-   Added search feature to Table View Column Selection.

-   Added `functions.sh` to reuse common utility methods. This can be
    used by scripts related to Travis.

-   Added Layers view to the Experimental views tab.

-   Added `RenderablePriority` enum to `GLRenderable` to house the
    constants that sat in that class.

-   Added `VisualPriority` enum to `VisualOperation` to house the
    constants that sat in that class.

-   Added `DoubleAttributeDescription`, `DoubleAttributeInteraction`,
    `DoubleEditorFactory` and `DoubleIOProvider` to support high
    precision numbers in attributes.

-   Added `DoubleObjectAttributeDescription`,
    `DoubleObjectAttributeInteraction`, `DoubleObjectEditorFactory` and
    `DoubleObjectIOProvider` as a nullable alternative to the double
    attribute type.

-   Added `ShortAttributeDescription`, `ShortAttributeInteraction`,
    `ShortEditorFactory` and `ShortIOProvider` to support numbers with
    lower memory usage in attributes.

-   Added `ShortObjectAttributeDescription`,
    `ShortObjectAttributeInteraction`, `ShortObjectEditorFactory` and
    `ShortObjectIOProvider` as a nullable alternative to the short
    attribute type.

-   Added `ByteAttributeDescription`, `ByteAttributeInteraction`,
    `ByteEditorFactory` and `ByteIOProvider` to support numbers with
    lower memory usage in attributes.

-   Added `ByteObjectAttributeDescription`,
    `ByteObjectAttributeInteraction`, `ByteObjectEditorFactory` and
    `ByteObjectIOProvider` as a nullable alternative to the byte
    attribute type.

-   Added `obfuscate()` to `PasswordObfuscator`.

-   Removed the container image to build the NetBeans 8 version of
    Constellation.

-   Removed `getSearchString()`,
    canBeImported()`and`ordering()`from`AttributeDescription\` and any
    implementing classes.

-   Removed `datetime` parameter from `makeDateTimesEven()` in
    `ZonedDateTimeAxis` as this was not needed.

-   Removed `boxBlurF()` and `boxBlurFF()` from `GaussianBlur` as their
    implementation was simple enough to be added straight to where they
    called from.

-   Renamed `getTags()` in `GraphReport` to `getUTags()` to match field
    the function was getting.

-   Renamed `getChildReports()` in `PluginReport` to
    `getUChildReports()` to match field the function was getting.

-   Renamed `equal()` in `NativeAttributeType` to `equalValue()` to
    avoid confusion with `Object.equals()`.

-   Renamed `PasswordKey` to `PasswordSecret` and added `getIV()` to the
    class.

-   Renamed `DefaultPasswordKey` to `DefaultPasswordSecret` to mirror
    above change.

-   Updated the container used to build Constellation on Travis to
    `11.3.1` which fixes the issue of no code coverage being reported in
    SonarQube.

-   Updated the java source detected by SonarQube to check for Java 11.

-   Updated `build.xml` and `.travis\build-zip.sh` with support for
    MacOSX and a temporary hardcoding of version numbers.

-   Updated `deobfuscate()` in `PasswordDeobfuscator` to now return a
    String instead of a CharSequence.

## Changes in March 2020

-   Added `AnalyticSchemaPluginRegistry` to Core Analytic Schema

-   Added new module Core Attribute Calculator to separate it from the
    Scripting View.

-   Added new module Core Named Selections to break it out of Core
    Functionality.

-   Added new module Core Plugin Reporter to separate it from the plugin
    framework.

-   Added new module Core View Framework containing
    `AbstractTopComponent` and other related classes.

-   Added `VisualGraphPluginRegistry` to Core Visual Graph

-   Fixed a logic bug with `GraphRendererDropTarget` preventing graph
    droppers from every running.

-   Moved `AnalyticIconProvider` to
    `au.gov.asd.tac.constellation.utilities.icon`.

-   Moved a number of plugins out of Core Functionality into other
    modules to better reflect their purpose.

-   Moved `AttributeSelectionPanel` to Core Graph Utilities module.

-   Moved `BBoxf` and `BBoxd` to the Core Visual Graph module.

-   Moved `CharacterIconProvider` to
    `au.gov.asd.tac.constellation.utilities.icon`.

-   Moved `ConstellationColor` to
    `au.gov.asd.tac.constellation.utilities.color`.

-   Moved `ConstellationIcon` to
    `au.gov.asd.tac.constellation.utilities.icon`.

-   Moved `ConstellationViewsConcept` to
    `au.gov.asd.tac.constellation.graph.schema.concept.SchemaConcept`.

-   Moved `DragAction` to Core Visual Graph module.

-   Moved `SchemaAttribute` to
    `au.gov.asd.tac.constellation.graph.schema.attribute`.

-   Moved `SchemaConcept` to
    `au.gov.asd.tac.constellation.graph.schema.concept`.

-   Moved `SchemaTransactionType` to
    `au.gov.asd.tac.constellation.graph.schema.type`.

-   Moved `SchemaVertexType` to
    `au.gov.asd.tac.constellation.graph.schema.type`.

-   Moved `SimpleGraphOpener` and `SimpleGraphTopComponent` to the Core
    Graph Node module.

-   Moved `UserInterfaceIconProvider` to
    `au.gov.asd.tac.constellation.utilities.icon`.

-   Moved `VisualConcept` to the Core Visual Schema module located at
    `au.gov.asd.tac.constellation.graph.schema.visual.concept`.

-   Moved `VisualGraphOpener` and `VisualGraphTopComponent` to the Core
    Interactive Graph module.

-   Moved `VisualManager` to
    `au.gov.asd.tac.constellation.utilities.visual`.

-   Removed the `build-zip` stage from Travis as it wasn’t being used.

-   Removed the Core Visual Support module by merging it with Core
    Utilities.

-   Renamed base package of Core Algorithms to
    `au.gov.asd.tac.constellation.plugins.algorithms`.

-   Renamed base package of Core Analytic Schema to
    `au.gov.asd.tac.constellation.graph.schema.analytic`.

-   Renamed base package of Core Arrangements to
    `au.gov.asd.tac.constellation.plugins.arrangements`.

-   Renamed base package of Core Import Export to
    `au.gov.asd.tac.constellation.plugins.importexport`.

-   Renamed base package of Core Plugin Framework to
    `au.gov.asd.tac.constellation.plugins`.

-   Renamed base package of Core Visual Schema to
    `au.gov.asd.tac.constellation.graph.schema.visual`.

-   Renamed `Decorators` to `VertexDecorators` and moved to Core Visual
    Schema module.

-   Renamed `InteractivePluginRegsitry` to
    `InteractiveGraphPluginRegistry`.

-   Renamed `IoProgressHandle` to `HandleIoProgress`.

-   Updated Core Analytic Schema with all attribute classes relevant to
    it.

-   Updated Core Visual Schema with all attribute classes relevant to
    it.

-   Updated the Core Web Server module with a complete rewrite regarding
    adding REST services.

-   Updated the `README.MD` instructions to explain the NetBeans 11
    installation workaround.

-   Updated the REST API with a major refactor.

-   Updated the Travis run image to use NetBeans 11.3 and include the
    workaround for NetBeans 11.

## Changes in February 2020

-   Fixed a bug which now ensures that overriding a transaction
    direction using `GraphRecordStoreUtilities.DIRECTED_KEY` persists
    with the Type.

-   Updated JOGL to 2.4.0 to assist in migration to JDK11. The new JOGL
    jars are hosted as third-party dependencies on GitHub until
    available on maven.

-   Renamed `NodeGraphLabelsEditorFactory` to
    `VertexGraphLabelsEditorFactory`.

-   Renamed `SupporPackageAction` to `SupportPackageAction` to fix a
    spelling typo.

## Changes in January 2020

-   Added `LabelFontsOptionsPanel` to allow setting of fonts rendered on
    the graph through the UI.

-   Added `ConstellationLabelFonts` interface to allow programmatic
    specification of default label fonts.

## Changes in December 2019

-   Added method `suppressEvent(boolean, List<>)` to `PluginParameter`
    which allow setting of properties/options without firing change
    events.

-   Moved `CoreUtilities` in the Core Functionality module to
    `PreferenceUtilites` in the Core Utilities module.

-   Renamed `ArcgisMap` Provider to `EsriMapProvider`.

-   Updated `EsriMapProvider` to support both regular tile-based
    services, as well as image export. This can be specified by
    overriding the new `getMapServerType` method.

## Changes in November 2019

-   Remove deprecated jai libraries.

## Changes in October 2019

-   Added `DevOpsNotificationPlugin` to Core Functionality to track
    messages from plugins for developers and administrators attention.
    This is only going to be useful if you have setup a
    `ConstellationLogger` that sends information to a database or
    elastic search.

-   Fixed a bug with the Restful service caused by multiple servlet
    libraries used that created a clash.

## Changes in August 2019

-   Added `BrandingUtilities` to Core Utilities to maintain the
    application name “Constellation”.

    -   You can set the command line argument
        `constellation.environment` with a label and it will appear in
        the title. For instance, this could be used to distinguish
        “Development”, “QA” and “Production” versions.

-   Added `PluginParameters.hasParameter()` to the Core Plugin Framework
    module as a convenient way to check if a parameter exists.

-   Fixed a Null Pointer Exception when selecting Circle arrangements.

-   Fixed the `GitHub` url used by Help -&gt; Submit a Ticket.

-   Removed several unused dependencies, including JOGL, JTS, `OpenCSV,`
    Trove4j, `JScience,` and `XML-APIs`.

-   Renamed `ConstellationLogger.ApplicationStart` to
    `ConstellationLogger.ApplicationStarted,`
    `ConstellationLogger.ApplicationStop` to
    `ConstellationLogger.ApplicationStopped,`
    `ConstellationLogger.PluginStart` to
    `ConstellationLogger.PluginStarted` and
    `ConstellationLogger.PluginStop` to
    `ConstellationLogger.PluginStopped`.

-   Updated several dependencies to the latest versions, including
    Geotools, Jetty, Apache Commons, Jackson, `RSyntaxArea,` Google
    Guava, Apache POI, EJML, Processing, Jython, and `SwingX`.

-   Updated `ConstellationLogger` with new methods `viewStarted,`
    `viewStopped` and `viewInfo` to support logging of Views.

-   Updated `DefaultConstellationLogger` with a VERBOSE flag to switch
    between no-op and logging to standard out.

-   Updated `AbstractTopComponent` to log when the view is opened,
    closed, showing, hidden, activated and deactivated.

## Changes in June 2019

-   Added a `Content.URL` attribute to represent a URL link in the
    `ContentConcept`.

-   Fixed a lot of compile warnings related to Java generics and
    `PluginParameters` usage.

-   Removed `ConstellationSecurityProvider.getPriority` as it duplicated
    functionality of (and conflicted with) the lookup system.

-   Removed `OldStringUtilities` and merged the required methods to
    `StringUtilities`.

## Changes in May 2019

-   Fixed a bug with `SchemaVertexTypeUtilities` and
    `SchemaTransactionTypeUtilities` not respecting overridden types.

-   Removed MODIFIED icon from `UserInterfaceIconProvider`.

-   Removed STARS and CONSTELLATION icons from `AnalyticIconProvider`.

-   Updated CHART icon in `AnalyticIconProvider`.

-   Updated `RestClient` in the Core Utilities module with a minor
    refactor and support for posting bytes.

-   Updated `SchemaFactory` with `getIconSymbol` and `getIconColor`
    methods to allow for more customisable icons. Graph icons will now
    be made up of a symbol on top of a colored square background much
    like how vertices on a graph are represented.

-   Updated the font used by the renderer from Arial Unicode MS to
    Malgun Gothic due to licensing restrictions with the Arial font
    resulting it from no longer being installed on Windows by default.

## Changes in April 2019

-   Renamed `NodeGraphLabelsAttributeDescription,`
    `NodeGraphLabelsAttributeInteraction,` and
    `NodeGraphLabelsIOProvider` to
    `VertexGraphLabelsAttributeDescription,`
    `VertexGraphLabelsAttributeInteraction,` and
    `VertexGraphLabelsIOProvider` for consistency.

-   Updated the `SchemaAttribute.ensure()` method to create the
    attribute if it does not exist by default. This fixes a number of
    plugins that failed if the attribute was not defined.

-   Updated `SimpleEditPlugin.edit()` method to be abstract as it
    doesn’t make sense to have an edit plugin without any editing
    occurring.

## Changes in March 2019

-   Added 23 new country flag icons.

-   Added Arrange by Node Attribute to combine the function of Arrange
    by Group and Arrange by Layer into a single plugin.

-   Added an `updateParameters` method to
    `au.gov.asd.tac.constellation.views.histogram.formats.BinFormatter`
    for Histogram View `BinFormatters` to use.

-   Fixed how `ConstellationIcon` was building and caching icons and
    images resulting in a major performance improvement and reduced
    memory usage.

-   Updated `Ctrl+Backspace` to do nothing so that pressing it in a text
    area on a docked window won’t cause it to minimize.

## Changes in February 2019

-   Added a new interface called `DataAccessPreQueryValidation` to check
    before running Data Access View queries.

## Changes in January 2019

-   Added Enrichment to the `DataAccessPluginCoreType` class.

-   Moved `au.gov.asd.tac.constellation.analyticview` to
    `au.gov.asd.tac.constellation.views.analyticview`.

-   Moved `au.gov.asd.tac.constellation.attributeeditor` to
    `au.gov.asd.tac.constellation.views.attributeeditor`.

-   Moved `au.gov.asd.tac.constellation.conversationview` to
    `au.gov.asd.tac.constellation.views.conversationview`.

-   Moved `au.gov.asd.tac.constellation.core` to
    `au.gov.asd.tac.constellation.functionality`.

-   Moved `au.gov.asd.tac.constellation.core.dependencies` to
    `au.gov.asd.tac.constellation.dependencies`.

-   Moved `au.gov.asd.tac.constellation.dataaccess` to
    `au.gov.asd.tac.constellation.views.dataaccess`.

-   Moved `au.gov.asd.tac.constellation.display` to
    `au.gov.asd.tac.constellation.visual.opengl`.

-   Moved `au.gov.asd.tac.constellation.find` to
    `au.gov.asd.tac.constellation.views.find`.

-   Moved `au.gov.asd.tac.constellation.histogram` to
    `au.gov.asd.tac.constellation.views.histogram`.

-   Moved `au.gov.asd.tac.constellation.interactivegraph` to
    `au.gov.asd.tac.constellation.graph.interaction`.

-   Moved `au.gov.asd.tac.constellation.mapview` to
    `au.gov.asd.tac.constellation.views.mapview`.

-   Moved `au.gov.asd.tac.constellation.qualitycontrol` to
    `au.gov.asd.tac.constellation.views.qualitycontrol`.

-   Moved `au.gov.asd.tac.constellation.scatterplot` to
    `au.gov.asd.tac.constellation.views.scatterplot`.

-   Moved `au.gov.asd.tac.constellation.schemaview` to
    `au.gov.asd.tac.constellation.views.schemaview`.

-   Moved `au.gov.asd.tac.constellation.scripting` to
    `au.gov.asd.tac.constellation.views.scripting`.

-   Moved `au.gov.asd.tac.constellation.tableview` to
    `au.gov.asd.tac.constellation.views.tableview`.

-   Moved `au.gov.asd.tac.constellation.timeline` to
    `au.gov.asd.tac.constellation.views.timeline`.

-   Moved `au.gov.asd.tac.constellation.visualgraph` to
    `au.gov.asd.tac.constellation.graph.visual`.

-   Moved `au.gov.asd.tac.constellation.visualsupport` to
    `au.gov.asd.tac.constellation.visual`.

-   Moved `au.gov.asd.tac.constellation.webview` to
    `au.gov.asd.tac.constellation.views.webview`.

-   Moved private classes that implemented `ParameterValue` to public
    classes to resolve the problem of not being able to set values from
    a script. These include `AnalyticAggregatorParameterValue,`
    `SpatialReferenceParameterValue,` `ElementTypeParameterValue` and
    `GraphAttributeParameterValue`.

-   Renamed `Plugin.getOverriddenPlugin` to
    `Plugin.getOverriddenPlugins` in the Core Plugin Framework module
    which is a breaking change.

-   Updated `GraphWriteMethods` to include a version of `addTransaction`
    that accepts a transaction ID.

-   Updated `PermanentMergeAction` to run in it’s own thread (rather
    than the EDT).

-   Updated structure of Merge Transactions Plugin to allow for more
    merge by types.

## Changes in December 2018

-   Added validation check to `Date-Time` Range Global Parameter in Data
    Access View.

-   Added validation check to numeric parameters in plugins accessed
    from Data Access View.

-   Added plugin `CopyCustomMarkersToGraph` to generate nodes on your
    graph from custom markers in the Map View.

-   Fixed some performance issues in the conversation view.

-   Updated `MarkerCache` with functions to build and style markers from
    the graph, allowing this functionality to be used outside of the Map
    View.

-   Updated `MarkerUtilities` with `generateBoundingBox` method.

-   Updated `ConstellationAbstractMarker` with `getRadius` method.

## Changes in November 2018

-   Moved the `getOverriddenPlugin` method from the `DataAccessPlugin`
    class to the Plugin class. This technically allows the ability for
    any plugin to be overridden. Note that the current implementation
    pattern is to call a plugin from a registry and this would need to
    be modified before plugin calls from `PluginExecutor` could be
    overridden.

-   Removed `MultiScoreResult` fromt he analytic view - all score based
    analytics now use `ScoreResult` and support multiple scores by
    default.

-   Renamed `IconProvider` to `ConstellationIconProvider`

-   Renamed `GlobalCoreParameters` to `CoreGlobalParameters`

-   Renamed all plugin parameter id references from `\*_PARAMETER` to
    `\*_PARAMETER_ID`

## Changes in October 2018

-   Added the `overridenType` property to `SchemaElementType,` and
    removed it from `SchemaVertexType` and `SchemaTransactionType`.

-   Fixed a performance issue in `SchemaElementType.toString()` by pre
    computing the hierarchy on initialisation.
    `SchemaElementType.getHierachy()` is a slow method and was being
    called too many times. The performance improvement has made it about
    1.7 times faster to load, save and work with graphs.

-   Fixed the views that have not been upgraded to the new View
    Framework to have the font size applied to the Top Component on
    load.

-   Updated `SchemaElementType.isSubTypeOf` to take overridden types
    into account.

## Changes in September 2018

-   Added a new plugin to open a url in a browser called
    `OpenInBrowserPlugin` that is available in Core Functionality.

-   Added a new plugin to send to an email client called
    `SendToEmailClientPlugin` that is available in Core Functionality.

-   Renamed `SchemaAttribute.getFormatContext` to
    `SchemaAttribute.getFormat`.

-   Updated `PlaceholderUtilities` with support for collapsing
    placeholders using the standard graph API.

## Changes in August 2018

-   Added functionality to cache icons.

-   Fixed a bug in the Analytic schema factory which was not correctly
    applying the schema rules to complete the vertex.

-   Fixed a memory leak introduced by the `FPSRenderable` class.

-   Fixed a performance issue with the Table View by moving work off the
    EDT.

## Changes in July 2018

-   Added `AnalyticConcept.VertexType.USER_NAME`.

-   Added Subdivision enum containing country subdivisions (currently
    incomplete).

-   Added `TemporalFormattingUtilties` to the Core Utilities module.

-   Added an `IpAddressUtilities` class to the Core Utilities module.

-   Fixed a performance issue with `JDropDownMenu` in the Core Utilities
    module moving the `actionPerformed` work into its own thread.

-   Fixed the spelling of public constants and comments that incorrectly
    spelt separator in various modules.

-   Renamed `AnalyticConcept.VertexType.HOSTNAME` to
    `AnalyticConcept.VertexType.HOST_NAME`.

-   Renamed `GeospatialUtilities` to Distance and moved
    `HaversineUtilities` to `Distance.Haversine`.

-   Renamed `ShapeUtilities` to Shape, `MgrsUtilities` to Mgrs and
    `GeohashUtilities` to Geohash.

-   Updated Country enum to align with the latest version of ISO 3166-1.

-   Updated the copyright to Apache Version 2.0 with the Australian
    Signals Directorate being the License owner.

## Changes in June 2018

-   Added a `RestClient.postWithJson()` to allow you to post your own
    json string in the Core Utilities module.

-   Added plugins `CreateVertexTypePlugin` and
    `CreateTransactionTypePlugin` to allow REST clients to create custom
    types.

-   Fixed `PluginParameters` to use `ColorValue` instead of Color. This
    caused a cascade of fixes in other classes.

-   Fixed a bug with the spanning tree algorithm which was preventing it
    from creating a nraduis attribute.

-   Renamed `ColorValue` to `ConstellationColor` to make it clearer what
    it should be used for and to avoid conflicts with external classes.

-   Renamed `TemporalFormatting.DATE_TIME_FORMATTER` to
    `TemporalFormatting.UTC_DATE_TIME_FORMATTER` and
    `TemporalFormatting.DATE_TIME_WITH_MILLISECONDS_FORMATTER` to
    `TemporalFormatting.UTC_DATE_TIME_WITH_MILLISECONDS_FORMATTER` in
    the Core Utilities module. These `DateTimeFormatter` constants are
    now build using the `DateTimeFormatterBuilder` ensuring they convert
    dates to UTC correctly.

-   Updated the support package generation to ignore the heapdump file
    as it is likely to be several gigabytes in size.

## Changes in May 2018

-   Added `FilterPlugin` to the Core Data Access View module.

-   Added `PasswordParameterType` into the Core Plugin Framework module.
    This change has also removed the capability of `StringParameterType`
    to support passwords.

-   Added strict `DateTimeFormatter's` based on
    `DateTimeFormatter.ISO_INSTANT` to the `TemporalFormatting` class in
    Core Utilities.

-   Fixed a performance issue by reducing the amount of “Find State”
    saves made to the graph as it’s causing graph write lock contention
    for a trivial GUI state that will be already covered when you run a
    search, switch graphs or save the graph.

-   Fixed an issue handling invalid Glyphs.

-   Fixed some performance issues with the Map View.

-   Removed deprecated methods being `PluginGraph.executePluginLater,`
    `PluginGraph.executePluginNow` and `PluginGraph.updateGraph`.

-   Renamed Plugin.id to `Plugin.ID`

-   Updated JOGL to 2.3.2 and Processing to 3.3.6 to resolve `OpenGL`
    issues with the Map view.

-   Updated default node and transaction colors in order to ensure
    overlay colors stand out more.

-   Updated default node z2 value.

-   Updated password obfuscation to use a service lookup to get the key.
    To use it implement `PasswordKey` in the Core Security module.

## Changes in April 2018

-   Added New Nebula into th `Experimental->Tools` menu

-   Added an FPS counter `OpenGL` renderer that can be enabled from the
    Debug preference tab.

-   Added new `MatrixUtilities` class for constructing useful matrices
    from a graph.

-   Added simple icon shaders for rendering basic icons on the graph.

-   Removed the REST API endpoints /forward (forwarding a request to
    another HTTP server), /resources (offering embedded web resources),
    and /static (serving resources from a specified local directory)
    have been removed.

-   Renamed `ApplicationPreferenceKeys.DEFAULT_FREEZE_GRAPH_VIEW` to
    `ApplicationPreferenceKeys.FREEZE_GRAPH_VIEW_DEFAULT` in the Core
    Preferences module.

-   Renamed `SharedDrawable.getIconShader` to
    `SharedDrawable.getVertexIconShader` to differentiate it from
    `SharedDrawable.getSimpleIconShader`.

-   Updated Core Web Server code so the workings out of the web servlets
    into separate `\*Impl.java` classes. This makes the workings
    transport independent, in preparation for adding a `non-HTTP`
    transport. In theory, there should be no change in functionality.

-   Updated the Core Web Server module to add a filesystem REST
    transport.

-   Updated the constructor for Decorators to expect its parameters in a
    clockwise order: north-west, north-east, south-east, south-west.

-   Updated the various `\*Preference` panels to follow and more of an
    MVC pattern.

## Changes in March 2018

-   Added `FactColorTranslator` and `FactToSizeTranslator` to the Core
    Analytics View module.

-   Added `FirstAnalyticPlugin` to the Core Analytics View module.

-   Added `FirstFactAggregator` in the Core Analytics View module.

-   Added a new attribute called `isLabel` to `SchemaAttribute` in the
    Core Graph Module with the intention of allowing the schema to
    decide if the attribute should appear as a `GraphLabel` on a vertex
    or transaction.

-   Added a new `isLabel` and `isDecorator` attributes to
    `SchemaAttribute` with the intention of allowing the schema to
    decide if the attribute should appear as a `GraphLabel` or Decorator
    on a vertex or transaction.

-   Added equivalent method to `SchemaAttribute` allowing you to compare
    with an Attribute object.

-   Renamed `ClusterAggregator` to `FirstClusterAggregator` in the Core
    Analytics View module.

-   Renamed `MultiScoreResult.getUniqueNames` to
    `MultiScoreResult.getUniqueScoreNames` in the Core Analytics View
    module.

-   Renamed `MultiScoringAnalyticPlugin` to `MultiScoreAnalyticPlugin`
    in the Core Analytics View module.

-   Renamed `PluginRegistry.getPluginNames` to
    `PluginRegistry.getPluginClassNames`.

-   Renamed `ScoringAnalyticPlugin` to `ScoreAnalyticPlugin` in the Core
    Analytics View module.

-   Renamed `getLabel` to `getName` and `getType` to `GetAttributeType`
    for the Attribute class.

-   Renamed the get\_pos(g) method to get\_nx\_pos(g) in the
    constellation\_client provided with the REST API.

-   `SchemaFactory.ensureAttribute` now takes a boolean specifying
    whether the attribute should be created even if it is not registered
    to that schema. Similarly, `SchemaAttribute.ensure` provides this
    option.

## Changes in February 2018

-   Fixed memory leaks with the `ListeningTopComponent` and
    `TimelineTopComponent`.

-   Renamed `COLOR_BLAZE` in the `CorePluginRegistry` to
    `ADD_CUSTOM_BLAZE`.

-   Updated entries within the Tools and Experimental menu.

-   Updated `ListeningTopComponent` to allow for the update and removal
    of change handlers.

    -   `addAttributeChangeHandler` was renamed to
        `addAttributeValueChangeHandler`.

    -   `addGlobalChangeHandler,` `addStructureChangeHandler,`
        `addAttributeCountChangeHandler` and
        `addAttributeValueChangeHandler` now return the Monitor objects
        associated with that handler.

    -   `updateGlobalChangeHandler,` `updateStructureChangeHandler,`
        `updateAttributeCountChangeHandler` and
        `updateAttributeValueChangeHandler` have been added to allow
        modification to the behaviour of a handler.

    -   `removeGlobalChangeHandler,` `removeStructureChangeHandler,`
        `removeAttributeCountChangeHandler` and
        `removeAttributeValueChangeHandler` have been added to allow
        removal of a handler.

    -   `removeIgnoredEvent` has been added to allow removal of an
        ignored event.

## Changes in December 2017

-   Added forward slash (/) to the list of special characters to escape
    in `LuceneUtilities` in the Core Utilities module.

-   Removed extra `FindStatePlugin` calls from the `ColorCriteriaPanel`
    which will help reduce unnecessary write locks on the graph and
    reduce overall threads being forked.

## Changes in November 2017

-   Added `MultiplexityAnalytic` and `WeightAnalytic` plugins and
    analytics.

-   Added `SnaConcept.Transaction.MULTIPLEXITY` to the Core Algorithms
    module.

-   Renamed `SnaConcept.GRAPH.GRAPH_DENSITY` to
    `SnaConcept.GRAPH.DENSITY` in the Core Algorithms module.

## Changes in October 2017

-   Added `GraphNodePluginRegistry` in the Core Graph Node module.

-   Added `JSingleChoiceComboBoxMenu` as a single choice alternative to
    `JMultiChoiceComboBoxMenu`.

-   Added `LuceneUtilities` to the Core Utilities module.

-   Added `SeparatorConstants` to the Core Utilities module.

-   Added more attributes to `ContentConcept` in the Core Analytic
    Schema.

-   Fixed a bug where the singleton type was not being used when loading
    a graph.

-   Fixed a bug with the `WorkflowQueryPlugin` which was removing the
    graph attributes after a batched run completed.

-   Moved `NewDefaultSchemaGraphAction` from the Core Simple Schema
    module to the Core Graph Node module.

-   Moved `NewExperimentalSchemaGraphAction` from the Core Simple Schema
    module to the Core Graph Node module.

-   Moved `NewSchemaGraphAction` from the Core Simple Schema module to
    the Core Graph Node module.

-   Moved `au.gov.asd.tac.constellation.algorithms.geospatial.Geohash`
    in the Core Utilities module to
    `au.gov.asd.tac.constellation.utilities.geospatial.GeohashUtilities`

-   Moved `au.gov.asd.tac.constellation.algorithms.geospatial.Haversine`
    in the Core Utilities module to
    `au.gov.asd.tac.constellation.utilities.geospatial.HaversineUtilities`

-   Moved
    `au.gov.asd.tac.constellation.core.opener.SimpleGraphTopComponent`
    to
    `au.gov.asd.tac.constellation.core.visual.SimpleGraphTopComponent`.

-   Moved `au.gov.asd.tac.constellation.core.visual.SaveAsAction` in the
    Core Functionality module to
    `au.gov.asd.tac.constellation.core.save.SaveAsAction`.

-   Moved `au.gov.asd.tac.constellation.graph.file.GraphOpener` in the
    Core Graph File to
    `au.gov.asd.tac.constellation.graph.file.opener.GraphOpener`.

-   Moved
    `au.gov.asd.tac.constellation.graph.file.autosave.AutosaveUtilities`
    in the Core Graph File module to
    `au.gov.asd.tac.constellation.graph.file.save.AutosaveUtilities`.

-   Moved
    `au.gov.asd.tac.constellation.schema.simpleschema.plugins.LoadTemplatePlugin`
    from the Core Simple Schema to
    `au.gov.asd.tac.constellation.graph.node.templates.LoadTemplatePlugin`
    in the Core Graph Node module.

-   Moved
    `au.gov.asd.tac.constellation.schema.simpleschema.plugins.ManageTemplatesAction`
    from the Core Simple Schema to
    `au.gov.asd.tac.constellation.graph.node.templates.ManageTemplatesAction`
    in the Core Graph Node module.

-   Moved
    `au.gov.asd.tac.constellation.schema.simpleschema.plugins.ManageTemplatesPlugin`
    from the Core Simple Schema to
    `au.gov.asd.tac.constellation.graph.node.templates.ManageTemplatesPlugin`
    in the Core Graph Node module.

-   Moved
    `au.gov.asd.tac.constellation.schema.simpleschema.plugins.SaveTemplateAction`
    from the Core Simple Schema to
    `au.gov.asd.tac.constellation.graph.node.templates.SaveTemplateAction`
    in the Core Graph Node module.

-   Moved
    `au.gov.asd.tac.constellation.schema.simpleschema.plugins.SaveTemplatePlugin`
    from the Core Simple Schema to
    `au.gov.asd.tac.constellation.graph.node.templates.SaveTemplatePlugin`
    in the Core Graph Node module.

-   Moved the base package in Core Simple Schema to
    `au.gov.asd.tac.constellation.schema.simpleschema`.

-   Removed `GraphUtilitiesExtra` in the Core Graph Utilities module.
    The `GraphUtilitiesExtra.copyGraphToGraph` method to
    `CopyGraphUtilities`.

-   Removed the experimental `WordGraphPlugin` in the Core Arrangements
    module.

-   Renamed `ExtractFromContent` to `ExtractFromContentPlugin` in Core
    Data Access View.

-   Renamed `JMultiChoiceDropDownMenu` to `JMultiChoiceComboBoxMenu`.

-   Renamed `MergeNodes` to `MergeNodesPlugin` in Core Data Access View.

-   Renamed `MergeTransactions` to `MergeTransactionsPlugin` in Core
    Data Access View.

-   Renamed `PluginParameter.setLabel()` to `PluginParameter.setName()`
    to be more consistent with the remaining `API's`.

-   Renamed `RemoveNodes` to `RemoveNodesPlugin` in Core Data Access
    View.

-   Renamed `SchemaAttributeUtilities` in the `CoreGraphUtilities` to
    `AttributeUtilities`.

-   Renamed `SelectAll` to `SelectAllPlugin` in Core Data Access View.

-   Renamed `SelectTopN` to `SelectTopNPlugin` in Core Data Access View.

-   Renamed Utilities to `GraphObjectUtilities` in the Core File module.

-   Renamed the Core Simple Schema module to Core Visual Schema.

    -   The new package name is
        `au.gov.asd.tac.constellation.schema.visualschema`.

-   Renamed `SimpleSchemaFactory` to `VisualSchemaFactory`.

-   Renamed `SchemaPluginRegistry` to `VisualSchemaPluginRegistry`.

-   Updated all plugin parameters to build the parameter name via
    `PluginParameter.buildId()` which is declared as a constant ending
    in `_PARAMETER`.

-   Updated all plugin parameters to make sure they have a name and
    description.

-   Updated `ColorValue` so that colors can now only be retrieved using
    one of the `getColorValue(...)` methods. This is to ensure that
    named color values are always used where available.

## Changes in September 2017

-   Added Auth and supporting classes which allows support for a
    username/password dialog.

-   Added `BuildIconGraphAction` which allows you to construct a graph
    showcasing all the icons loaded in memory.

-   Added `FILE_NAME` to `ContentConcept` in the Core Analytic Schema
    module.

-   Added `ObfuscatedPassword` and supporting classes which allows for
    obfuscated passwords.

-   Added `RecordStoreUtilities.fromCsv()` to the Core Graph Module.

-   Moved all Graph IO classes to the Graph module and removed the Graph
    IO module.

-   Moved
    `au.gov.asd.tac.constellation.schema.analyticschema.concept.ClusteringConcept`
    to
    `au.gov.asd.tac.constellation.algorithms.clustering.ClusteringConcept`.

-   Moved
    `au.gov.asd.tac.constellation.schema.analyticschema.concept.SnaConcept`
    to `au.gov.asd.tac.constellation.algorithms.sna.SnaConcept` in the
    Core Alogorithms module.

-   Moved some centrality plugins to
    `au.gov.asd.tac.constellation.algorithms.sna.centrality` in th Core
    Alogorithms module.

-   Moved the social network analysis plugins into a new parent package
    `au.gov.asd.tac.constellation.algorithms.sna` in the Core
    Alogorithms module.

-   Removed the Core Graph IO, Charts, Networkx, Remote and Integration
    Testing modules.

-   Renamed `HierarchicalAttributeDescription` in the Core Algorithms
    module to `HierarchicalStateAttributeDescription`.

-   Renamed the importexport.delimited.parsers package to
    importexport.delimited.translaor to accurately reflect what it
    stores

-   Updated all modules to now depend on the minimum version used by
    `NetBeans` 8.2.

-   Updated the `ControlsFx` library to version 8.40.13 so that it is
    compatible Java 8u144.

-   Updated to `NetBeans` 8.2 and Java 8u144.

## Changes in August 2017

-   Added new module Core Web Server to hold all the classes related to
    managing local web servers and the Constellation REST API.

-   Added `ConstellationApiServlet` to abstract away the idea of
    checking a secret for each api call.

-   Added `TypeServlet` to allow operations related to types in the
    Constellation REST API.

-   Added `SchemaVertexTypeUtilities.getTypeOrBuildNew()` and
    `SchemaTransactionTypeUtilities.getTypeOrBuildNew()` to the Core
    Graph module.

-   Added an `ImageConcept` to the Core Analytic Schema module.

-   Fixed a bug with types serialisation. Types are now loaded exactly
    the way they were saved to the graph file by properly serialising
    types in `VertexTypeIOProvider` and `TransactionTypeIOProvider`.

-   Renamed all `*Popup` classes that implement `ContextMenuProvider` to
    end in `*ContextMenu`.

-   Removed `AnalyticVertexType` from the Core Analytic Schema module.

-   Removed `ApplicationPreferenceKeys.SCRIPTING_LANGUAGE` and
    `ApplicationPreferenceKeys.SCRIPTING_LANGUAGE_DEFAULT` from the Core
    Preferences module as we have made a design choice to use Python as
    our scripting language.

-   Removed the `topLevelType` attribute from `SchemaElementType` as it
    can be calculated.

-   Updated `AnalyticConcept` to build types using `SchemaVertexType`
    and `SchemaTransactionType`.

-   Updated `SchemaElementType` by removing the `setIncomplete()` method
    which means that Types are now immutable.

-   Updated `SchemaVertexType` and `SchemaTransactionType` to be final.
    Any type object has to be either one of these which simplifies
    types.

-   Updated the Content `ContentConcept` in the Core Analytic Schema
    module with more attributes.

-   Updated the properties map in `SchemaElementType` to be a Map of
    String to String so that serialisation is simplified.

## Changes in July 2017

-   Added ability to make `AnalyticPlugin` classes hidden from the
    Analytic View GUI using the `isVisible` method.

-   Added imperial measurements and conversions to the Haversine class.

-   Removed Map View v1 packages.

-   Removed all networkx analytic plugins for which there are java
    replacements.

-   Renamed `CorePluginRegistry.SELECT_ONE_NEIGHBOUR` to
    `CorePluginRegistry.SELECT_PENDANTS` in Core Functionality module.

-   Renamed `FxStateIO` to `FxStateIOProvider` in the Core Table View
    module.

-   Renamed `GeoUtilities` to `GeospatialUtilities`.

-   Renamed `ImportExportRegistry` in the Core Import Export module to
    `ImportExportPluginRegistry`.

-   Renamed `ShortestPathsFollowDirectionPlugin` to
    `DirectedShortestPathsPlugin`.

-   Renamed `TableStateIO` to `TableStateIOProvider` in the Core Table
    View module.

-   Renamed `TableStateTransactionIO` to
    `TableStateTransactionIOProvider` in the Core Table View module.

-   Renamed `TableStateVertexIO` to `TableStateVertexIOProvider` in the
    Core Table View module.

-   Renamed package `au.gov.asd.constellation.utilities.geo` to
    `au.gov.asd.constellation.utilities.geospatial`.

-   Renamed the `ChangeSelection` plugin in the Data Access View module
    to `SelectAll`.

-   Updated the Map View to allow for custom overlays by extending the
    `MapOverlay` class. The current info and tool overlays have been
    converted to this framework.

-   Updated the `SchemaAttributeUtilities` class so that any schema
    attribute lookup requires a `GraphElementType` to be specified. This
    is to avoid dealing with conflicts where a vertex and transaction
    attribute with the same name exist.

## Changes in June 2017

-   Fixed a bug detecting graphics card compatibility.

-   Moved all `*AttributeUpdateProvider` classes in
    ‘au.gov.asd.tac.constellation.graph.io.versioning’ to
    ‘au.gov.asd.tac.constellation.graph.io.providers.compatability’.

-   Removed the `@Deprecated` tag for classes in \*compatibility
    packages. These classes will need to remain to support backward
    compatibility and can not be deprecated. To avoid them being used a
    comment has been added at the top of each class.

-   Renamed `AttrListAttributeDesciption` to
    `AttrListAttributeDesciptionV0` in the Core Graph module.

-   Renamed `AttrListIOProvider` to `AttrListIOProviderV0` in the Core
    Graph IO module.

-   Renamed `GraphLabel` to `GraphLabelV0` in the Core Visual Graph
    module.

-   Renamed `GraphLabelsAndDecorators` to `GraphLabelsAndDecoratorsV0`
    in the Core Visual Graph module.

-   Renamed `GraphLabelsAndDecoratorsIOProvider` to
    `GraphLabelsAndDecoratorsIOProviderV0` in the Core Visual Graph
    module.

-   Renamed `LabelsAttributeDescription` to
    `LabelsAttributeDescriptionV0` in the Core Visual Graph module.

-   Renamed package
    ‘au.gov.asd.tac.constellation.schema.analyticschema.update’ to
    ‘au.gov.asd.tac.constellation.schema.analyticschema.compatibility’.

-   Renamed package
    ‘au.gov.asd.tac.constellation.schema.simpleschema.update’ to
    ‘au.gov.asd.tac.constellation.schema.simpleschema.compatibility’.

## Changes in May 2017

-   Added `RawData.isEmpty()`.

-   Added `ScoringAnalyticPlugin` and `MultiScoringAnalyticPlugin` to
    simplify the addition of analytics to the Analytic View for the case
    where the analytic simply needs to run a plugin and read the
    resulting scores.

-   Added `SelectTopN` to the Data Access View module to select the top
    n nodes based on the transaction count and type.

-   Added `TextPluginInteraction` in the Core Plugin Framework module
    that will be useful in unit tests.

-   Added a `MultiScoreResult` result type to the Analytic View, as well
    as aggregators and translators allowing calculations and
    visualisation. This result type is designed to support any analytic
    which produces multiple scores as output.

-   Added ability to override the foreground icon associated with a type
    by adding custom icons named the full hierarchy of that type.

-   Fixed bugs with the `SimpleSchemaV*UpdateProvider` classes that
    caused the wrong icons to be set.

-   Moved the `DEFAULT_FONT` constant from the `FontUtilities` class in
    Core Visual Support to `ApplicationPreferenceKeys` in Core
    Preferences.

-   Removed `DebugUtilities` from the Core Preferences module as the
    convention is to use different `java.util.logging.Logger` levels.

-   Removed `StringBuilderOutputStream` due to its implementation being
    fundamentally wrong. Using `ByteArrayOutputStream` and
    `toString(StandardCharsets.UTF_8.name())` is a better approach.

-   Removed the representation() method in `SchemaElementType` and
    replaced it with the `getHierarchy` method which is now called by
    the `toString()` method in `SchemaElementType`.

    -   When setting types in `RecordStore` objects, you should no
        longer use `getName()` it now returns the name of the type.
        Given `toString()` has been overridden, it will return the
        type’s hierarchy as a string.

-   Renamed `'getChoices'` (and similarly named methods) to
    `'getOptions'` and `'getChecked'` to `'getChoices'` in the
    `MultiChoiceParameterType` class.

-   Renamed `'getChoices'` (and similarly named methods) to
    `'getOptions'` in the `SingleChoiceParameterType` class.

-   Renamed `GenericTopComponent` to `AbstractTopComponent` in the Core
    Functionality module.

-   Renamed package ‘au.gov.asd.tac.constellation.core.composites’ to
    ‘au.gov.asd.tac.constellation.core.composite’.

-   Renamed the `VisualConcept.VertexAttribute.UNIQUEID` attribute to
    `VisualConcept.VertexAttribute.IDENTIFIER`.

-   Updated `XmlUtilities` to optionally handle XML namespaces.
    Namespaces can be enabled by setting the `'namespaceAware'` flag in
    the constructor for `XmlUtilities,` and then you can use any method
    suffixed with ‘NS’ to take advantage of namespaces.

-   Updated all font references in CSS files to use em instead of px so
    that fonts scale based on the screen resolution.

-   Updated how schema element types are stored in a .star file, where
    instead of the type name, the entire type hierarchy is now used.
    This is a backwards compatible change.

-   Updated the `DataAccessPane` to factor in the category position
    along with the plugin’s position which ensures that the favourites
    category is sorted similarly.

-   Updated the implementation of the `resolveVertex` and
    `resolveTransaction` methods in the `AnalyticSchema` class to allow
    for hierarchical names specified by multiple types separated by the
    “.” character.

-   Updated the `SimpleSchemaV*UpdateProvider` and
    `AnalyticSchemaV*UpdateProvider` classes by rearranging the logic so
    that each update provider is now responsible to manage the update of
    the concept it uses first. That is for example,
    `SimpleSchema*UpdateProvider` handle’s the label attribute whilst
    the `AnalyticSchema*UpdateProvider` handles updates to the Type
    attribute.

    -   The update provider no longer runs a Complete With Schema

    -   The responsibility of the `UpdateProviders` is to only handle
        mandatory changes that would otherwise break the graph to said
        change. It will be up to the graph’s schema rules to update all
        elements on an old graph to be up to date with the latest look
        and feel. This can be done via Tools -&gt; Complete with Schema
        or F5.

## Changes in April 2017

-   Added `GeoUtilities.dmsToDd` to convert a `Degrees-Minute-Seconds`
    formatted geospatial coordinate to Decimal Degrees.

-   Added `PrimaryKeyUtilities` to the Core Graph Utilities module.

-   Added `SplitNodesPlugin` in the Core Data Access module.

-   Added a compare graph feature available from the Tools menu.

-   Added a new module called Core Integration Testing.

-   Moved `GeoUtilities` from the Core Algorithms module to Core
    Utilities.

-   Moved Tuple to the Core Utilities module.

-   Removed the Core Charts module.

## Changes in March 2017

-   Added `DownloadImageUtilities` to the Core Utilities module.

-   Added `HttpsUtilities.readErrorStreamAndThrow` in the Core Utilities
    module to make reporting errors from services consistent.

-   Added `IntegerObjectAttributeInteraction,`
    `LongAttributeInteraction` and `LongObjectAttributeInteraction`
    classes so that the corresponding attribute types are properly
    represented in the user interface.

-   Added `LongObjectAttributeDescription` class for completeness.

-   Added a “Start Jupyter notebook” capability.

-   Added the ability to add plugins to your favourites in the Data
    Access View.

-   Fixed a bug in `ConsolidatedDialog` that would not deselect
    correctly.

-   Fixed a major performance issue where table view state updates where
    running on the EDT causing CONSTELLATION to lock up.

-   Fixed a serious bug when extending Types and calling
    `VertexTypeAttributeDescription.getString()` causing a
    mis-representation of the type as a string. This was evident when
    retrieving the type value from a `RecordStore`. This is a temporary
    fix until the Types design is reviewed and possibly overhauled.

-   Fixed bugs with quick search, advanced find and recent search
    queries.

-   Renamed `AbstractCalculatorUtility` to `AbstractCalculatorUtilities`
    in the Core Scripting module.

-   Renamed `ClipboardUtility` to `ClipboardUtilities` in the Core
    Functionality module.

-   Renamed `ConsolidatedMultipleMatchesDialog` to `ConsolidatedDialog`
    in the Core Functionality module.

-   Renamed `DebugUtility` to `DebugUtilities` in the Core Preferences
    module.

-   Renamed `GraphUtil` to `GraphUtilities` in the Core Arrangements
    module.

-   Renamed `SimpleStringUtilities` in the Core Utilities module to
    `StringUtilities` and added new functionality.

-   Renamed `StringUtilities` in the Core Utilities module to
    `OldStringUtilities` and deprecated it.

-   Updated `HttpsConnection` in the Core Utilities module to use the
    UTF-8 charset by default for application/json and application/xml
    content types.

-   Updated all references to UTF-8 to use `StandardCharsets.UTF_8`.

-   Renamed `ArrangementRegistry` to `ArrangementPluginRegistry` for
    consistency with other plugin registry classes.

-   Added ability to set custom context menu items on the
    `SeletableLabel` class used in the Conversation View.

-   Moved resources for rendering pill buttons in `JavaFX` from the
    conversation view module to the visual support module so they can be
    used anywhere in the application.

-   Renamed `AlgorithmsRegistry` to `AlgorithmPluginRegistry` for
    consistency with other plugin registry classes.

-   Renamed references to plugins which extend
    `NetworkxCentralityPlugin,` `NetworkxImportancePlugin` and
    `NetworkxSimilarityPlugin` in the `AlgorithmPluginRegistry`. They
    are all now appended with `'_NX'` to differentiate them from java
    implementations of the same algorithms.

## Changes in February 2017

-   Added `CreateCompositesFromDominantNodesPlugin`.

-   Added `SetDrawFlagPlugin`.

-   Added `SetVibilityAboveThresholdPlugin` which can be used to toggle
    the visiblity status instead.

-   Added `VisibleAboveThresholdPlugin` which will update the draw flags
    based on whether the count of nodes has exceeded the threshold.

-   Added a new module called Core Graph Utilities.

-   Added
    `au.gov.asd.tac.constellation.graph.utilities.io.CopyGraphUtilities`.

-   Added
    `au.gov.asd.tac.constellation.graph.utilities.io.SaveGraphUtilities`.
    The method `saveGraphToTemporaryDirectory` can be used to save
    graphs in unit tests.

-   Added
    `au.gov.asd.tac.constellation.utilities.io.StringBuilderOutputStream`
    as a alternative to `java.io.StringWriter` which uses
    `StringBuilder` instead of `StringBuffer` as the underlying
    implementation. Using `StringBuilderOutputStream` in say
    `com.fasterxml.jackson.core.JsonFactory.createGenerator()` can avoid
    an `OutOfMemoryError`.

-   Fixed a bug where the graph visibility above threshold was no longer
    working.

-   Fixed a major bug with
    `GraphRecordStoreUtilities.getSelectedVerticesBatches()` where the
    selected nodes were not correctly being added to the Recordstore.

-   Moved
    `au.gov.asd.tac.constellation.schema.analyticschema.utilities.SubgraphUtilties`
    to `au.gov.asd.tac.constellation.graph.utilities.SubgraphUtilties`

-   Moved the `DeleteAllPlugin` and `DeleteSelectionPlugin` to
    `au.gov.asd.tac.constellation.core.delete`.

-   Moved the Dim plugins to `au.gov.asd.tac.constellation.core.dim` in
    the Core Functionality module.

-   Moved the `PermanentMergePlugin` to
    `au.gov.asd.tac.constellation.core.merge` in the Core Functionality
    module.

-   Removed `ArrangeInComponentGridPlugin` which was a duplicate of
    `ArrangeComponentsInGridPlugin`

-   Removed `ToggleVisibleAboveThresholdPlugin`.

-   Removed undo() and redo() methods from Graph. `GraphCommits` are
    tied to `UndoableEdit` objects, which are managed by a Swing
    `UndoManager`. The manager may call undo() or redo() on these edit
    objects at will, noting that they run asynchornously, because the
    EDT may not get a lock on the graph. No Future&lt;?&gt; to wait upon
    is available for these methods, meaning that it no longer makes
    sense to interact with the undo manager from the Graph in a
    programmatic way. Reimplementing these methods is desirable, but
    would require that something internal to CONSTELLATION code also
    keeps track of the `UndoableEdit` objects and has some way of
    knowing when a given edit has completed its undo/redo method.

-   Renamed `CorePluginRegistry.COPY_SELECTED_ELEMENTS` to
    `CorePluginRegistry.COPY_TO_NEW_GRAPH`.

-   Renamed `HLGraph` in the Core Graph module to `SGraph`.

-   Renamed `HLReadableGraph` in the Core Graph module to
    `SReadableGraph`.

-   Renamed `HLWritableGraph` in the Core Graph module to
    `SWritableGraph`.

-   Renamed composites package in the Core Functionality module to
    composite.

-   Renamed dialogs package in the Core Functionality module to dialog.

-   Renamed selection package in Core Arrangements to select.

-   Renamed the drawing package in the Core Functionality module to
    draw.

-   Renamed the view package in the Core Functionality module to
    display.

-   Updated the “visual\_state” attribute to be an attribute called
    “camera”, of type “camera”, that is a GRAPH rather than META
    attribute. A `SchemaUpdateProvider` and an `AttributeUpdateProvider`
    will automatically make this change when old graphs are loaded. To
    access the camera attribute, use `VisualConcept.Graph.CAMERA`.

    -   `GraphVisualAccess.getX(vertex)` already uses this pattern. Note
        that as with any default values in the `VisualDefault` class,
        these x,y,z defaults need to be respected when interacting with
        the `CONSTELLATION's` visualisation framework. Higher level
        plugins/views are free to do whatever makes sense in the absence
        of x,y,z attibutes (for example arrangements would probably just
        throw a plugin exception).

    -   In the absence of x, y, or z vertex attributes, the default
        visual values of these attributes are now considered to be equal
        to the id of the vertex. The correct pattern to get an x, y, z
        value in the application for visualisation purposes is:

    ``` java
    final int `xAttribute` = `VisualConcept.Vertex.X.get(readableGraph);`
    final float x = `xAttribute` != `Graph.NOT_FOUND` ? `readableGraph.getFloatValue(vertexId)` : `VisualDefaults.getDefaultX(vertexId);`
    ```

-   Updated `GraphVisualAccess` explicitly checks for null values of the
    Camera attribute on the graph and returns
    `VisualDefaults.DEFAULT_CAMERA` instead. Note that the Camera
    shouldn’t ever really be null, but as it is possible to set it
    programmatically (through scripting view), it is considered safer
    and more convenient to prevent the Visualisation framework itself
    from having to deal with null cameras.

## Changes in January 2017

### Major Changes to Rendering and Event Handling

-   `COSNTELLATION's` visualistion and event handling framework has been
    reimplemented from the ground up. Performance, stability,
    correctness, extensability, and the design concept underlying it
    have all been greatly improved. The user experience should remain
    mostly the same.

-   There is now a separation between three main components that were
    previously highly coupled: event handling, visualisation, and the
    graph. The class `VisualManager` handles all communication between
    these components.

-   `VisualProcessor` is an abstract base class for any component that
    provides a visualisation of the graph.

    -   `GLVisualProcessor` is an implementation which models the old
        open GL renderer.

    -   A lot of high level stuff in the GL Renderer has been rewritten
        as well, but low level stuff like the `Vector/Matrix` utility
        classes and the shaders themselves are mostly the same.

    -   A simpler lightweight renderer (using Swing for example) could
        be implemented with relative ease as a subclass of
        `VisualProcessor`.

-   `VisualAccess` is an interface that `VisualProcessors` must now use
    to access the graph. They are not allowed to have reference to the
    graph directly.

    -   `GraphVisualAccess` is the default implementation for
        CONSTELLATION graphs.

    -   Theoretically `VisualProcessors` could visualise other
        ‘graph-like’ data structures if they implement `VisualAccess`

-   `InteractionEventHandler` is an interface for responding to mouse
    and keyboard gestures (as generated by AWT) on a CONSTELLATION
    graph.

    -   `DefaultInteractionEventHandler` is the default implementation
        in CONSTELLATION. It contains code that performs a similar
        function to the event handling code that used to be in
        `GraphRenderer`.

    -   `VisualAnnotator` and `VisualInteraction` are two interfaces
        that `InteractionEventHandler` depends on in order to help it
        translate gestures into graph actions/visualisations.

    -   `InteractiveGLVisualProcessor` extends `GLVisualProcessor` to
        satisfy the `VisualAnnotator` and `VisualInteraction` interfaces
        so that the `DefaultInteractionEventHandler` can respond to
        gestures on CONSTELLATION graphs rendered in `OpenGL`.

-   Updates to a `VisualProcessor` from something like the event handler
    arrive in the form of `VisualChange` objects that are sent to a
    `VisualManager` (wrapped in `VisualOperations)`.

    -   The `VisualChange/VisualOperation` framework’s purpose is to
        allow components to update the visualisation of a graph
        efficiently and without having to commit their changes first.

    -   The previous `GraphRenderer` achieved this, but only by being
        highly coupled with a Graph, and it had lots of logical flaws in
        its processing model. The new framework is rigorous and stable
        by separating data from its visualisation.

    -   Whilst the event handler is the primary client of this model,
        other components could be written to take advantage of it.

    -   Animation has been rewritten to use this model. Previously they
        directly maniuplated specific buffers on the GL context, which
        meant they were highly coupled with the renderer, and could not
        be used by alterate visualisations.

-   A few features have been removed or now behave slightly differently:

    -   Animations are now slower on large graphs. They may be able to
        be optimised in the future but this is considered low priority.

    -   Some experimental animations have been removed.

    -   You can no longer interact with an animation. This may also be
        fixed in the future, but it would be require a decent amount of
        work and is currently low priority.

    -   Direction indicators no longer move when the mouse cursor moves
        (only when you rotate/pan the graph). They should be
        re-implemented as an animation, which would require a reasonably
        simple expansion of the animation framework to cater for
        utilising non-graph visual operations.

    -   Lines and nodes are no longer `Anti-Aliased`. The old method,
        however, was slow, deprecated and caused artifacts when AA was
        turned off in the graphics card settings. Graphs now render
        correctly regardless of the AA settings on the card (although
        currently enabling AA gives no visual improvement). `AAing` may
        be implemented in the future by multisampling the graph texture.

    -   On large graphs, the renderer will update slightly later than
        the rest of the views (when creating nodes etc.). The display
        always took (at least) this long to update, but other views used
        to wait. This may be tricky to fix, but is not considered
        critical.

    -   Note that whilst the graph will display that it is busy and
        prevent interaction during a write lock, the same will not occur
        during read locks. When a read lock is in progress, events will
        be queued and the display will not be updated until the read
        lock is released at which point all queued events will be
        processed in quick succession so that the event handler ‘catches
        up’. This effect can be seen by running “Experimental &gt; Five
        Second Read Lock” and then trying to rotate/pan the graph. While
        this looks bad in this instance, in practice due to the brevity
        of read locks (but also their potential to be obtained at any
        point in time during the possession of a write lock), holding up
        but not terminating the event handler’s main loop is the most
        sensible course of action.

-   Fixed all known memory leaks.

-   Fixed failing unit tests.

-   Fixed some dialogs fading to the back.

-   Fixed the Plugin Reporter from causing `JavaFX` to use up all the
    memory by removing `PluginReporterPane's` after they reach
    `MAXIMUM_REPORT_PANES`.

-   Fixed various bugs.

-   Renamed the Country utility class package name from countries to
    geo.

-   Reviewed and finalised icon set.

-   Updated the format when saving a graph file to use json objects for
    the color and the decorations attribute.

-   Double escaping strings in the decorations no longer occur.

## Changes in November 2016

-   Added `JMultiChoiceComboBox` class to the Core Utilities module.
    This class provides a Swing alternative to `JavaFX's`
    `MultiChoiceComboBox`.

-   Added `MarkerCache` class which manages markers on the Map View and
    can be looked up. This grants the Data Access View the ability to
    query locations from the Map View.

-   Added REST API functionality for `RecordStore,` static files and
    icons.

-   Added the ability to blend a color with an icon image on creation.

-   Added the ability to delete a vertex or transaction from a
    `GraphRecordStore` by setting the `DELETE_KEY` key.

-   Fixed the bug in `ValueInputPanes` which was causing old entry to
    appear after the text was modified.

    -   The recent values combo was updated when a plugin was run,
        causing its selection model to update, which in turn caused the
        parameter it was managing recent values for to change right at
        the point of plugin execution. Temporarily disabling the
        listener from Recent Values -&gt; Parameter whilst inside the
        `RecentValues` updating listener solved the problem.

-   Removed `FreezeGraphViewPreferencePlugin` because it is only a
    preference change and does not need to be a plugin.

-   Renamed get `GraphReadMethods.getAttributeLabel()` to
    `GraphReadMethods.getAttributeName()` for consistency.

-   Updated `GraphRecordStoreUtilities.getVertices()` to return
    singleton vertices.

-   Updated Python REST client which can now be downloaded.

-   Updated the majority of built-in icons available to Constellation to
    have a more flat, iconic style with transparent backgrounds. This
    makes the core icon set consistent and allows us to make better use
    of background icons for analytic purposes.

## Changes in October 2016

-   Added `LogAction` to show the CONSTELLATION logs to the user.

-   Added a “Support Package” menu item under help which zips the
    CONSTELLATION logs.

-   Added a `DataAccessState` object which currently saves the String
    parameter values in the “Gobal Parameters” section of the Data
    Access View when you press Go. This parameters are saved with the
    graph so that they can be loaded when the graph opens.

-   Added an option for `RecordStoreServlet` to return JSON suitable for
    `Pandas.DataFrame.from_items()`. The `DataFrame` JSON parser is much
    faster.

-   Added missing type qualifiers in `GraphRecordStoreUtilities`
    methods.

-   Added support back for attr\_list attribute type which were found in
    legacy graphs. The attr\_list attribute is converted to the
    currently supported Graph attributes in
    `SimpleSchemaV1UpdateProvider`.

-   Modified the `WritableGraph.flush()` method to take a boolean
    parameter indicating whether or not `GraphChangeListeners` will be
    notified.

    -   The use case for this is performing a series of quick updates on
        the graph that new `ReadableGraphs` need to be able to see, but
        that views don’t need to respond to - for example animations,
        event handling, etc. In this case, all views will still respond
        to the series of changes when commit() is called at the end of
        the `WritableGraph's` lifecycle.

-   Renamed `ParameterIO` to `ParameterIOUtilities`.

-   Updated `ConstellationDialog` to dispose when the `hideDialog` is
    called which should free up resources.

## Changes in September 2016

-   Added a new Map View based on the third party libraries `'Unfolding`
    Maps’ and `'Processing'`.

    -   Maps are rendered using `OpenGL` through Processing allowing for
        greater performance and flexibility in what can be drawn.

    -   Provides two-way interaction between the graph and the map by
        making use of the new generic top component framework.

    -   Provides ability to add custom maps by extending the
        `MapProvider` class.

    -   Provides an information overlay which displays the location of
        the mouse pointer, the current zoom level and a scale bar.

    -   Provides ability to place map providers in debug mode by
        overriding `MapProvider.isDebug`. This will extend the
        information overlay to also provide debug information.

    -   Provides support for point, line, polygon and multi markers.
        Shape-based markers can be added to the graph by inserting
        `GeoJSON` into the `'Geo.Shape'` attribute. You can build
        `GeoJSON` for `'Geohash'` type nodes using `Geohash.getGeoJSON`.

    -   Currently limited to rendering maps in the Web Mercator
        projection only.

-   Added `SchemaElementType` class as common base class for the
    `SchemaVertexType` and `SchemaTransactionType` classes.

-   Added a REST API. Initially this allows a `RecordStore` to be added
    to the active graph.

-   Added a `ScriptingAction` lookup to allow more actions to be added
    to the Scripting view Actions drop-down menu.

-   Fixed various bugs.

-   Renamed `FeedbackHandler` to `SupportHandler` and changed the menu
    name from “Feedback…” to “Support”

-   Renamed `IconManager.getIconObjects` to `IconManager.getIcons`.

-   Updated `SaveResultsFileWriter.writeRecordStore` to be memory
    efficient which fixes a `java.lang.OutOfMemoryError` exception and
    removed `SaveResultsFileWriter.write`.

-   Updated plugins to provide their own arrangements after being run by
    overriding `RecordStoreQueryPlugin.completionArrangement()`. By
    default any `RecordStoreQueryPlugin` will now finish with an Grid
    arrangement (which is fast). This is a breaking change which
    replaces `RecordStoreQueryPlugin.arrangeOnCompletion()`.

-   Updated some Alert dialogs to use the Netbeans `DialogDisplayer` API
    to enforce modality.

-   Updated the internal web server to listen on only the loopback
    address instead of all addresses, and has a default port instead of
    being dynamically assigned.

## Changes in August 2016

-   Added Analytic View v2 framework.

    -   Any plugin can now be used as an analytic using the
        `AnalyticPlugin` class.

    -   Pre-canned questions are now extensible using the
        `AnalyticQuestion` class.

    -   Both internal and graph visualisations are now extensible using
        the `InternalVisualisation` and `GraphVisualisation` classes
        respectively.

    -   Note that adding new analytics may require the definition of a
        new result type using the `AnalyticResult` class, as well as the
        construction of an `AnalyticTranslator` class to translate
        between your result and any visualisations you wish to enable.

-   Added `IntegerObjectAttributeDescription` to handle integer type
    attributes which could also be null.

-   Added generic `JavaFxTopComponent` and `ListeningTopComponent`
    classes to abstract away the creation of new views in CONSTELLATION.

-   Assigned names to common threads to assist with debugging.

-   Fixed various bugs.

-   Fixed various performance enhancements to type lookups.

-   Improved the type hierarchy used by the Analytic dominance
    calculator.

-   Moved `au.gov.asd.tac.constellation.graph.GraphChangeEvent` to
    `au.gov.asd.tac.constellation.graph.monitor.GraphChangeEvent`.

-   Moved `au.gov.asd.tac.constellation.graph.GraphChangeListener` to
    `au.gov.asd.tac.constellation.graph.monitor.GraphChangeListener`.

-   Moved utilities for interacting with schemas from the
    `SchemaFactory` class to the `SchemaFactoryUtilities` class.

-   Removed `SchemaFactory.getPosition` in favour of using a
    `ServiceProvider` position annotation.

-   Removed the `CoreExtFx` module.

-   Renamed `SimpleSchemaFactory.SIMPLE_SCHEMA_NAME` to
    `SimpleSchemaFactory.SIMPLE_SCHEMA_ID`.

-   Renamed arrow icons from UP to `ARROW_UP,` DOWN to `ARROW_DOWN` etc.

-   Replaced `ControlsFX` dialogs with `JDK's` Alert class.

-   Updated module short and long descriptions.

-   Updated platform to use Java8u92 and Netbeans 8.0.2

-   Updated regular expressions used for the Phone Number, Email `IPv6`
    Address, Country and Geohash types.

-   Updated various menu item positions.

## Changes in July 2016

-   Added “Templates” which allow users to save multiple custom
    visualisations. Templates are essentially constellation files in
    disguise - however only the graph attributes are saved, no graph
    element data.

    -   Menu items (including icons) have been added to allow easy
        creation of graphs from templates, saving templates, and
        management of templates.

    -   Management of templates allows templates to be deleted, and also
        set as the default graph to open when the user selects New Graph
        (or hits `control+N)`.

-   Added `HttpsUrlConnection` class, a builder pattern to create a
    `HttpsUrlConnection` with sensible defaults like using GZIP
    compression and the user agent string set to ‘CONSTELLATION’.

-   Added `HttpsUtilities` class, a utility class to safely retrieve
    streams from a `HttpsUrlConnection`.

-   Added `ObjectAttributeDescriptions` class which allows you to
    quickly define an attribute description for any attribute backed by
    a class extending Object.

-   Added a lot of Javadocs and fixed Javadoc warnings.

-   Added org.apache.poi and org.apache.commons.lang as dependencies.

-   Added the `GraphLabels` and Decorators classes for specifying labels
    and decorators on a graph.

-   Added the ability for graph attributes to provide an attribute
    merger so that you can decide what happens when attributes merge.

-   Fixed memory leak in Data Access View.

-   Fixed minor bugs relating to attributes, including correctly saving
    and loading default values for icon attributes, and fixing the
    previously non-functioning ‘set default value’ option when
    creating/modifying a new attribute in the attribute editor.

-   Fixed various bugs.

-   Moved some preferences from the `ApplicationPreferenceKeys` to
    `DebuggingPreferenceKeys`.

-   Removed ability to set default values for visual attributes through
    preferences in favour of the new template system. The changes have
    been explained in a what’s new entry to avoid user confusion.

-   Removed bespoke editors such as “Edit &gt; Labels” in favour of
    using the streamlined approach provided by the attribute editor.

-   Removed the `CorePluginGuide` module.

-   Renamed `VisualConcept.TransactionAttribute.COLOR_REFERENCE` to
    `VisualConcept.GraphAttribute.TRANSACTION_COLOR_REFERENCE`.

-   Renamed `VisualConcept.VertexAttribute.COLOR_REFERENCE` to
    `VisualConcept.GraphAttribute.NODE_COLOR_REFERENCE`.

-   Renamed all attribute name constants
    e.g. `HierarchicalState.ATTR_NAME` renamed to
    `HierarchicalState.ATTRIBUTE_NAME`.

-   Renamed package
    `au.gov.asd.tac.constellation.attributeeditor.handler` to
    `au.gov.asd.tac.constellation.attributeeditor.editors`.

-   Renamed package
    `au.gov.asd.tac.constellation.attributeeditor.handlerimplementation`
    to
    `au.gov.asd.tac.constellation.attributeeditor.editors.operations`.

-   Renamed the `PreferenceKeys` class to `ApplicationPreferenceKeys`.

-   Renamed the Rule class to `QualityControlRule`.

-   Updated `StringUtilities` class to streamline the serialisation of
    the reworked visual attributes such as labels and decorators.

-   Updated `UpdateProvider` class to convert from old graphs to new
    graphs have been included (meaning that the old graph labels and
    decorators framework still exists in a compatibility package).

-   Updated various menu item positions.

-   Updated visual attributes (and visual properties previously not
    exposed as attributes) so they can be used as regular graph
    attributes.

## Changes in June 2016

-   Fixed a dormant graph locking bug.

-   Fixed various bugs.

-   Improved Schema API.

    -   The way in which graph schemas are created and controlled within
        CONSTELLATION has been overhauled, resulting in a more
        consolidated, and overall simpler API.

    -   The most notable change is the introduction of “Schema Concepts”
        which collect related attributes, vertex types and transaction
        types into conceptual groups which can then be registered to a
        schema. Schema concepts will replace “Attribute Providers”,
        “Vertex Type Providers”, and “Transaction Type Providers” and
        are now hierarchical by default, making it easier to extend an
        existing concept.

    -   Other changes include the simplification of “Schema” and “Schema
        Factory”, and new utility classes for interacting with schema
        concepts, vertex types and transaction types. In addition to
        this, we also now have a new convention where schemas should no
        longer extend each other, but rather inheritance should be
        limited to schema concepts.

-   Improved performance of `IconManager` and added new icons,
    `BAGEL_BLUE,` `BAGEL_GREY` and CHART.

-   Improved the Scripting View API by adding support for LINK and EDGE
    types.

-   Moved the `WhatsNewProvider` from
    `au.gov.asd.tac.constellation.core.tutorial.whatsnew` to
    `au.gov.asd.tac.constellation.core.whatsnew`.

-   Updated `CoreImportExport` now using Apache Commons CSV to parse CSV
    files.

## Changes in May 2016

-   Added a new module called `CoreMapView` which contains the Map View
    framework.

-   Added versioning to attribute description classes.

-   Fixed various bugs.

-   Fixed a dormant graphics bug.

-   Improved the `Rule.executeRule` method by forcing it to take a copy
    of the graph.

-   Renamed the `ResetPlugin` class to `ResetViewPlugin`.

## Change in February 2016


-   Added an icons API so that developers can add custom icons
    programmatically using the `IconProvider` class.<|MERGE_RESOLUTION|>--- conflicted
+++ resolved
@@ -1,7 +1,7 @@
 # Constellation Changes
 
 ## Changes in October 2024
-<<<<<<< HEAD
+-   Added ability to pass parameters and selected items on graph to PluginReporter to display via `DefaultPluginInteraction`.
 -   Added the ability to set of Table View default columns by implementing `TableDefaultColumns` and using lookup.
 -   Moved `BrowseContextMenu` from `au.gov.asd.tac.constellation.graph.visual.contextmenu` to `au.gov.asd.tac.constellation.functionality.browser` to group it with other browser functionality.
 -   Removed several functions from `VisualGraphUtilities` passing attribute ids as parameters in favour of using existing complimentary functions using default attributes.
@@ -9,11 +9,6 @@
 -   Removed `BBoxf.getGraphBoundingBoxMix()` as it was unused.
 -   Renamed `getSelectedElements()` in `VisualGraphUtilities` to `getSelectedVertices` to better reflect what the function does.
 -   Updated Table View to now default to primary key columns for Show Default Columns and new graphs.
-=======
-- Added ability to pass parameters and selected items on graph to PluginReporter to display via `DefaultPluginInteraction`.
-- Added the ability to set of Table View default columns by implementing `TableDefaultColumns` and using lookup.
-- Improved Table View to now default to primary key columns for Show Default Columns and new graphs.
->>>>>>> 736d2dae
 
 ## Changes in September 2024
 -   Removed `AddBlazePlugin` in favour of applying defaults to `AddCustomBlazePlugin` (which was already being used by `AddBlazeAction`).
