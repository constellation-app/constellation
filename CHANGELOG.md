# Constellation Changes

## Changes in November 2024
<<<<<<< HEAD
-   Refactored MenuBaseAction to disable graph dependant menu items when primary graph is ambiguous.
-   Refactored animation framework to update graph attributes and hold write locks for minimal durations to enable graph interction.
-   Created Color Warp Animation.
-   Enhanced Fly through and Direction Indicators Animation.
-   Created Graph Connection Motion Attribute as a META graph element type.
-   Created Animation setting to disable animations for low power machines.
-   Created SetColorValuesOperation to save space on the undo/redo stack.
=======
-   Removed `ColorblindUtilities.colorNodes()` which was unused. This behaviour is replicated in `VisualSchemaFactory.VisualSchema` with `applyColorblindVertex()` and `applyColorblindTransaction()`.
-   Removed `ColorblindUtilities.setColorRef()` which only had one use. This behaviour is now directly added to where the function was previously used.
-   Renamed `ColorblindUtilities.calcColorBrightness()` to `ColorblindUtilities.calculateColorBrightness()` for readability.
>>>>>>> 4a81800c

## Changes in October 2024
-   Added ability to pass parameters and selected items on graph to PluginReporter to display via `DefaultPluginInteraction`.
-   Added the ability to set of Table View default columns by implementing `TableDefaultColumns` and using lookup.
-   Moved `BrowseContextMenu` from `au.gov.asd.tac.constellation.graph.visual.contextmenu` to `au.gov.asd.tac.constellation.functionality.browser` to group it with other browser functionality.
-   Removed several functions from `VisualGraphUtilities` passing attribute ids as parameters in favour of using existing complimentary functions using default attributes.
-   Removed `BBoxd` as it was unused.
-   Removed `BBoxf.getGraphBoundingBoxMix()` as it was unused.
-   Renamed `getSelectedElements()` in `VisualGraphUtilities` to `getSelectedVertices` to better reflect what the function does.
-   Updated Table View to now default to primary key columns for Show Default Columns and new graphs.

## Changes in September 2024
-   Removed `AddBlazePlugin` in favour of applying defaults to `AddCustomBlazePlugin` (which was already being used by `AddBlazeAction`).
-   Removed `BlazeUtilities.getHTMLColor()` as this is already available through existing functionality `ConstellationColor.fromJavaColor().getHtmlColor()`.
-   Renamed `DeSelectBlazesAction` and `DeSelectBlazesPlugin` to `DeselectBlazesAction` and `DeselectBlazesPlugin`.
-   Updated `BlazeUtilities.colorDialog` to return just a ConstellationColor.
-   Updated both `SavePreset` functions in `BlazeUtilities` to accept a `ConstellationColor` instead of a `java.awt.Color` based on use.

## Changes in July 2024
-   Moved hashmod package from Core Graph Utilities to Core Import Export Plugins as a more appropriate module.
-   Moved `NoGraphPane` from Layers View to the View Framework so that other views can use it.
-   Updated `NoGraphPane` to take two parameters needed for the abstraction.

## Changes in May 2024
-   Removed `FloatArray.clone()` and replaced with a constructor that takes a `FloatArray` object. 
-   Removed `IntArray.clone()` in favour of constructor that takes a `IntArray` object. 
-   Removed `NamedSelection.clone()` and replaced with a constructor that takes a `NamedSelection` object. 
-   Updated the method GetNodeLocation() to getNodeLocation() in class InteractiveGLVisualProcessor.

## Changes in April 2024
-   Removed `graph` parameter from `PermanentMergeTableModel.initialise` as it was unused.

## Changes in March 2024
-   Removed `dateTimeAttr` parameter from `ClusteringManager.InitDimOrHidePlugin` as it was unused.
-   Removed `datetimeAtrr` parameter from `TimelinePanel.initExclusionState` as it was unused.
-   Renamed `exclusionState()`, `setIsShowingSelectedOnly()`, and `setIsShowingNodeLabels()` in `TimelineState` 
    to `getExclusionState()`, `setShowingSelectedOnly()`, and `setShowingNodeLabels()` to follow naming convention.
-   Updated `TimeExtents` to be a record instead of a class.
-   Updated `VideoFrame` to be a record.

## Changes in February 2024
-   Updated the `constellationapplication/netbeans-runner` docker image
    to `21` to include updates to Netbeans, Azul JDK, and other tools used as part of image.

## Changes in December 2023
-   Updated GraphML error messaging for invalid nodes and edges. Transaction Identifiers added as UUIDs if none are found.

## Changes in July 2023
-   Replaced FindView to express the new interface build in JavaFX and removed the old Swing implementation

## Changes in June 2023
-   Changed LookupPluginsTask to implement Supplier<Map<String, Pair<Integer, List<DataAccessPlugin>>>>.
-   Updated return type of `LookupPluginsTask.get()` from Map<String, List<DataAccessPlugin>> to Map<String, Pair<Integer, List<DataAccessPlugin>>>.
-   Updated `plugins` parameter type in `QueryPhasePane.QueryPhasePane()` from Map<String, List<DataAccessPlugin>> to Map<String, Pair<Integer, List<DataAccessPlugin>>>.
-   Updated `PLUGIN_LOAD` member variable type in `DataAccessPaneState` from Map<String, List<DataAccessPlugin>> to Map<String, Pair<Integer, List<DataAccessPlugin>>>.
-   Updated return type of `DataAccessPaneState.getPlugins()` from Map<String, List<DataAccessPlugin>> to Map<String, Pair<Integer, List<DataAccessPlugin>>>.

## Changes in April 2023
-   Added global thread pool class called ConstellationGlobalThreadPool has been created and can be called to generate a new thread.
-   Removed code that created new thread pool every time a new thread was needed.
## Changes in February 2023	

-   Removed unused class `NestedIncircleDrawing` from Core Arrangement Plugins.
-   Removed several unused methods from `PQTree` in Core Arrangement Plugins.
-   Updated `comprisingIds` parameter type in `CompositeUtilities.makeComposite()` from List to Collection.
-   Updated `results` parameter type in `AnalyticResult.setSelectionOnGraph()` from List to Iterable.
-   Updated `results` parameter type in `AnalyticResult.addAll()` from List to Iterable.
-   Updated `keys` parameter type in `GraphTaxonomy.setArrangeRectangularly()` from Set to Iterable.
-   Updated `childNums` parameter type in `PQTree.addLeaves()` from List to Iterable.
-   Updated `includedVertices` and `excludedLinks` parameters type in `GraphSpectrumEmbedder.matrixFromGraph()` from Set to Collection.
-   Updated `circles` parameter type in `BoundingCircle.enclosingCircle()` from List to Iterable.
-   Updated `verticesToConsider` parameter type in `TaxFromNeighbours.getTaxonomy()` from Set to Iterable.

## Changes in October 2022

-   Moved `ApplicationFontOptionsPanel`, `ApplicationFontOptionsPanelController` and
    `ApplicationFontPreferenceKeys` into `ApplicationOptionsPanel`, `ApplicationOptionsPanelController`
    and `ApplicationPrefrenceKeys` respectively. 

-   Moved `AnaglyphicDisplayPanel`, `AnaglyphicDisplayOptionsPanelController` and
    `AnaglyphicDisplayPreferenceKeys` into `GraphOptionsPanel`, `GraphOptionsPanelController`
    and `GraphPreferenceKeys` respectively. 

## Changes in August 2022

-   Moved `ClusteringConcept`, `HierarchicalStateAttributeDescription` and
    `KTrussStateAttributeDescription` from `CoreAlgorithmPlugins` to
    `CoreAnalyticSchema` so that they could be used in an schema updater to 
    update the spelling of 'color' in some attributes changed.

## Changes in July 2022

-   Updated `RestClient` so that `params` are passed as `List<Tuple<String, String>>`
    rather than `Map<String, String>` - this is to allow multiple parameters with
    the same name to be supplied, which is required for some endpoints. This
    change will break existing classes inheriting from `RestClient` if they are
    not modified to reflect the new parameter type.

-   Removed unused classes `FileChooser` from Core Graph File and `DataAccessResultsDirChooser`
    from Core Data Access View. Classes became unused in lieu of refactoring to utilize the class
    `FileChooser` in Core Utilities.

## Changes in March 2022

-   Added abstract classes `AbstractCachedStringIOProvider` and 
    `AbstractUncachedStringIOProvider` classes to Core Graph Framework
    and '`AbstractGraphLabelsIOProvider` class to Core Visual Schema
    and updated multiple IO Provider classes to implement these classes
    to avoid code duplication.

## Changes in February 2022

-   Removed unused classes `DecoratorUtilities` and `LabelUtilities` from Core 
    Visual Schema.

-   Added a new parameter `tabCaption` in `newTab` public methods in `DataAccessTabPane` class 
	to provide the Step tab caption when required. This is used when the user renames the 
	default caption.
	
## Changes in December 2021

-   Changed the return type of `processVertices` and `processTransactions` methods 
    in `ImportJDBCPlugin` and `ImportDelimitedPlugin` classes to return the number
	of imported rows. Added a new parameter `totalRows` in `displaySummaryAlert`
	method of `ImportJDBCPlugin` class. These allow a more meaningful
    summary status message after importing.

## Changes in November 2021

-   Added `netbeans.exception.report.min.level=900` and
    `netbeans.exception.alert.min.level=900` with both set to `900` to make
    sure all `ERROR` and `FATAL` levels will present a dialog box.

-   Removed unused methods in `SelectableLabel` in `ConversationView`.

-   Renamed methods returning a boolean value to start with "is" or "has". This 
    includes methods in `KTrussState` in `CoreAlgorithmPlugins`, `AnalyticResult`
    in `CoreAnalyticView`; `GraphTaxonomy` & `Scatter3dChoiceParameters` in
    `CoreArrangementPlugins`; `FindRule`, `BasicFindPanel` & `ReplacePanel` in
    `CoreFindView`; `HashmodPanel` in `CoreGraphUtilities`; `ToggleGraphVisibilityAction`
    in `CoreInteractiveGraph`; `LayersViewController` & `BitMaskQuerry` in 
    `CoreLayersView`; `LabelFontsOptionsPanel` & `ConstellationLabelFonts` in 
    `CoreOpenGLDisplay`; `ApplicationOptionsPanel` & `DeveloperOptionsPanel` in
    `CorePreferences`; `ProxyOptionsPanel` in `CoreSecuirty`, `VisualAccess` in 
    `CoreUtilities` and `VisualGraphUtilities` in `CoreVisualGraph`.

-   Update the default configuration to always show errors as a dialog message.

-   Updated the way exceptions are displayed to the user. Exceptions thrown in
    the `DefaultPluginEnvironment` are now presented to the user using the
    class `NotifyDescriptor.Exception`. This presents an exception dialog
    when Constellation is ran from the executable.

-   Updated public constructors in `ConversationProvider` and
    `ConversationContributionProvider` to protected to fix code smell that
    abstract classes should not have public constructors. 

## Changes in October 2021

-   Added `PluginTags` class to hold all tags as constants for `PluginInfo`.

-   Changed the parameter for takeScreenshot in RecentGraphScreenshotUtilities 
    from filename to filepath.

-   Added `isRequired` in `PluginParameter` with a getter and a setter, which 
    can be used to configure the required plugin parameters to mark as `*required`
    in the swagger.

-   Added a file chooser utility to core utilities. This provides a template
    for opening file choosers. It protects against common mistakes that may
    cause issues on different platforms.

-   Removed the verbose printing of garbage collection by default.

-   Removed the `keepAlive` method from `HttpsConnection` as it is not the 
    method to enable HTTP keep-alive for `HttpURLConnection`. `keepAlive` is 
    turned on by default and is controlled using the `http.keepalive` VM
    argument.

-   Renamed `au.gov.asd.tac.constellation.views.dataaccess.state.DataAccessPreferenceKeys`
    to `au.gov.asd.tac.constellation.views.dataaccess.utilities.DataAccessPreferenceUtilities`

-   Renamed `tableview2` package to `tableview` now that it is the primary table

-   Removed `RecentFilesWelcomePage` and moved functionality between
    `RecentFiles` and `WelcomeViewPane`

-   Renamed `ShortestPathsFollowDirectionAction` to `DirectedShortestPathsAction`
    to align with the plugin it calls.

-   Renamed constants in `DirectedShortestPathsPlugin` with VERTEX in name to 
    have NODE instead.

-   Updated `DataAccessPluginType` from an abstract class to an interface.

-   Updated the access of some of the constants in `DirectedShortestPathsPlugin` 
    to private since they weren't being used elsewhere. 

## Changes in September 2021

-   Added a preference to choose between viewing the help documentation offline,
    or online.

-   Fixed `setRotationMatrix` in `Matrix44d` as it was previously placing 
    rotation values in the wrong value positions.
    
-   Moved `DataAccessPlugin`, `DataAccessPluginCoreType`, `DataAccessPluginRegistry
    and `DataAccessPluginType` from `au.gov.asd.tac.constellation.views.dataaccess`
    to `au.gov.asd.tac.constellation.views.dataaccess.plugins`.

-   Removed JavaHelp and replaced it with the new help system.

-   Removed unused `localized` parameter from the signature of the `locate()`
    method in `ConstellationInstalledFileLocator`.

-   Removed all the unused `*Action.java` classes from
    `au.gov.asd.tac.constellation.plugins.algorithms.sna`.

-   Renamed `PreferenceUtilites` to `PreferenceUtilities` to fix the typo.

-   Removed unused `localized` parameter from the signature of the `locate()`
    method in `ConstellationInstalledFileLocator`.

-   Updated Core Import Export summary text to provide more information. To
    achieve this, added `definitionName` parameter to `ImportDefinition`
    constructor and paneName parameter to `RunPane` constructor. Updated
    displaySummaryAlert` within `ImportDelimitedPlugin` class to take additional
    parameters. The combination of these changes allows a more meaningful
    summary dialog post delimited file import.

-   Updated `processImport` in `ImportController` to a `void` method given the
    return type `List<File>` previously defined was not being used.

-   Updated `setRotationMatrix` in `Matrix44d` as it was previously placing
    rotation values in the wrong value positions.

## Changes in August 2021

-   Added `updateTagsFiltersAvailable`, `updateSelectedTagsCombo`,
    `updateTagsFilters`, `updateAutoNotesDisplayed` and `getTagsFilters` to
    `NotesViewPane` to control the tags filters used in the check combo box
    to update the Auto Notes filters.

-   Removed `ArrangeByGroupPlugin`, `ArrangeByGroupAction`,
    `ArrangeByLayerPlugin`, and `ArrangeByLayerAction` as Arrange By
    Group and Arrange by Layer are superseded by Arrange by Node Attribute.

-   Update `setFilters` in `NotesViewPane` to include the Auto Notes filters.

-   Update to `readObject` and `writeObject` in `NotesViewStateIoProvider`
    to include Plugin Reporter tags in each Auto Note when they are written
    to the graph file.

## Changes in July 2021

-   Update to Quality Control category names and colors in
    `QualityControlEvent` to be easier to understand.

-   Update to `openEdit`, `updateNotesUI`, `createNote` and the constructor in
    `NotesViewPane` to include variables to hold what graph elements are
    selected and applied to the note. Also included a right click context menu
    option for user created notes.

-   Added `updateSelectedElements`, `addToSelectedElements` and
    `removeFromSelectedElements to `NotesViewPane` to allow for modification of
    the selected elements applied to user notes.

## Changes in June 2021

-   Changed `ImportTableColumn.validate` and `importexport/RunPane.validate`
    functions return type from `void` to `boolean`.

-   Removed `PreferenceUtilites.isGraphViewFrozen()` and related files
    as this feature has been superseded by the Pin nodes feature.
    Plugins no longer need a special check to see if the graph is
    frozen or pinned as this is covered by the arrangement framework.

## Changes in May 2021

-   Update `ProjectUpdater` to sort jars in `project.xml` consistently
    between Windows and Linux.

-   Remove the file type being added to dependency jars as it counts
    towards the limited class path length in Windows.

-   Added `displayAlert()` and `displayLargeAlert()` to NotifyDisplayer
    within `CoreUtilities`. They can be used to display alerts without
    and with `TextArea` elements respectively.

-   Updated `CoreImportExportPlugins` more specifically `Delimited` and
    `JDBC` packages. Common code was put into a common class to remove
    duplication. Many classes now extend the parent class for concrete
    implementations.

-   Removed `QualityControlViewPane.getLookup()` as it was not needed.

-   Removed the file type being added to dependency jars as it counts
    towards the limited class path length in Windows.

-   Updated `ProjectUpdater` to sort jars in `project.xml` consistently
    between Windows and Linux.

## Changes in April 2021

-   Added `FourTuple` to the Core Utilities module.

## Changes in March 2021

-   Added `hasLowLevelTag()` to `PluginReport` classes to check whether
    a plugin has a "LOW LEVEL" tag specified.

-   Added Keyboard Shortcut to Scatter Plot View. Shortcut is
    Ctrl-Shift-O

-   Updated all state reading and writing plugins to have a “LOW LEVEL”
    tag.

## Changes in January 2021

-   Moved a number of classes out of
    `au.gov.asd.tac.constellation.plugins.importexport.delimited` and
    `au.gov.asd.tac.constellation.plugins.importexport.jdbc` into the
    base package to help remove duplicate classes.

-   Converted the Tutorial Page into a What’s New page for displaying
    changes in Constellation.

## Changes in November 2020

-   Added `RecentGraphScreenshotUtilities` to manage taking screenshots
    of graphs to be used by the Welcome tab.

-   Added `createReadAttributeObject()` to `GraphReadMethods`.

-   Added `createWriteAttributeObject()` to `GraphWriteMethods`.

-   Added `createReadObject()` and `createWriteObject()` in
    `AttributeDescription`.

-   Added a number of classes to `CoreGraphFramework` to support the
    layers view.

-   Added `ConnectionGlyphStream`, `ConnectionGlyphSteamContext`,
    `NodeGlyphStream`, `NodeGlyphStreamContext` and `GlyphStreamContext`
    classes.

-   Moved Layers View Shortcuts from
    `au.gov.asd.tac.constellation.views.layers.utilities` to
    `au.gov.asd.tac.constellation.views.layers.shortcut`

-   Removed `setCurrentContext()`, `addGlyph()` and `newLine()` from
    `ConnectionLabelBatcher` and `NodeLabelBatcher`.

-   Removed `LayersViewShortcuts` and added associated functionality to
    `LayersViewPane`.

-   Updated `renderTextAsLigatures()`, `newLine()`, and `addGlyph()`
    from `GraphManager` and `GraphManager.GlyphStream` to take
    additional parameter of type GlyphStreamContext

-   Updated `ConnectionLabelBatcher` and `NodeLabelBatcher` to no longer
    implement `GraphManager.GlyphStream`.

-   Updated `setCurrentConnection()` and `nextParallelConnection()` in
    `ConnectionLabelBatcher` to take an extra parameter of type
    `ConnectionGlyphStreamContext`.

-   Updated `ConnectionLabelBatcher.bufferLabel()` to take extra
    parameters.

-   Updated `NodeLabelBatcher.fillTopLabels()` to take different
    parameters.

-   Updated `bufferTopLabel()` and `bufferBottomLabel()` in
    `NodeLabelBatcher` to take an extra parameter of type
    `NodeGlyphStream`.

-   Updated `getTableData()` and `exportToCsv()` in `TableViewUtilities`
    to take an extra parameter of type `Pagination`.

-   Updated `TableViewUtilities.exportToExcel()` to take additional
    parameters.

-   Updated `TableViewUtilities.ExportToExcelFile.writeRecords()` to
    take additional parameter of type `int`.

-   Updated `LAYER_MASK_SELECTED` and `LAYER_MASK` attributes to be of
    type `Long` instead of `Integer`.

-   Updated constructor for `LayersViewStateWriter`.

-   Updated parameters for `setLayers()` and `updateLayers()` in
    `LayersViewPane`.

## Changes in August 2020

-   Updated `DefaultPluginInteraction` and `PluginParameters` to unfocus
    the Ok button from the plugin swing dialog if there is a multi-line
    string parameter so that enter can be used in the parameter.

-   Added a feature to the Histogram View to copy values from selected
    histogram bars using ctrl+c or a right-click context menu.

-   Added Delimited File Importer to work inside of a view. UI
    improvements and various bugfixes with checkbox changes.

-   Added utility methods to `ConstellationColor` which assist with
    getting inverse colors.

## Changes in July 2020

-   Added `AnalyticSchemaV4UpdateProvider` to upgrade
    `SchemaVertexType`s that have changed.

-   Added utility class `NotifyDisplayer` and static method
    `NotifyDisplayer#display` for use when displaying a
    `NotifyDescriptor` message box.

-   Fixed a bug exporting Glyph Textures to the wrong location if the
    folder path had a period.

-   Updated `QualityControlAutoVetter` to improve performance by using a
    `SimpleReadPlugin` internally.

-   Updated the Quality Control View so that it is multi-threaded and no
    longer runs on the EDT.

-   Removed the Attribute Calculator.

## Changes in June 2020

-   Added `LayerConcept` to group all of the layer mask and layer
    visibility attributes together.

-   Moved the creation of `QUERY_NAME_PARAMETER` and
    `DATETIME_RANGE_PARAMETER` within `CoreGlobalParameters` and can be
    accessed by direct reference;
    i.e. `CoreGlobalParameters.QUERY_NAME_PARAMETERS`.

## Changes in May 2020

-   Added feedback for delimiter import.

-   Added basic support for MacOS.

-   Added `ProjectUpdater` which will manage adding dependencies to the
    `project.xml` file.

    -   The `ivy.xml` file is now located at
        `CoreDependencies/src/ivy.xml`.

    -   The `ivysettings.xml` file is now located at
        `ProjectUpdater/src/ivysettings.xml`.

-   Fixed a label rendering bug on MacOS.

-   Fixed a DPI scaling bug on MacOS and Windows.

-   Fixed a bug effecting the histogram scrolling.

-   Fixed a bug preventing v1 graphs from being open.

-   Moved `ImmutableObjectCache`, `IntHashSet` and `Timer` from the
    Graph Framework module to the Utilities module.

-   Removed deprecated methods from the graph API -
    `Graph#getWritableGraphOnEDT`, `Graph#undo`, `Graph#redo` and
    `GraphWriteMethods#addAttribute`.

-   Removed `GraphUtilites` from the Graph Framework module as it was
    unused.

-   Updated ReadableGraph to allow use with the try-with-resources
    pattern.

-   Updated ImportController’s processImport function to return the list
    of files it has imported.

-   Updated parameter types for `OverviewPanel.setExtentPOV()` from
    longs to doubles.

-   Updated the `constellationapplication/netbeans-runner` docker image
    to `11.3.2` to include `python3` so that automation can be done via
    the `build-zip.sh` script in
    `constellation-app/constellation-applications`

## Changes in April 2020

-   Added search feature to Table View Column Selection.

-   Fixed the mouse controls of the Map View to be consistent with the
    graph view.

-   Fixed a bug that caused custom markers to disappear

## Changes in April 2020

-   Fixed the mouse controls of the Map View to be consistent with the
    graph view.

-   Fixed a bug that caused custom markers to disappear

-   Added search feature to Table View Column Selection.

-   Added `functions.sh` to reuse common utility methods. This can be
    used by scripts related to Travis.

-   Added Layers view to the Experimental views tab.

-   Added `RenderablePriority` enum to `GLRenderable` to house the
    constants that sat in that class.

-   Added `VisualPriority` enum to `VisualOperation` to house the
    constants that sat in that class.

-   Added `DoubleAttributeDescription`, `DoubleAttributeInteraction`,
    `DoubleEditorFactory` and `DoubleIOProvider` to support high
    precision numbers in attributes.

-   Added `DoubleObjectAttributeDescription`,
    `DoubleObjectAttributeInteraction`, `DoubleObjectEditorFactory` and
    `DoubleObjectIOProvider` as a nullable alternative to the double
    attribute type.

-   Added `ShortAttributeDescription`, `ShortAttributeInteraction`,
    `ShortEditorFactory` and `ShortIOProvider` to support numbers with
    lower memory usage in attributes.

-   Added `ShortObjectAttributeDescription`,
    `ShortObjectAttributeInteraction`, `ShortObjectEditorFactory` and
    `ShortObjectIOProvider` as a nullable alternative to the short
    attribute type.

-   Added `ByteAttributeDescription`, `ByteAttributeInteraction`,
    `ByteEditorFactory` and `ByteIOProvider` to support numbers with
    lower memory usage in attributes.

-   Added `ByteObjectAttributeDescription`,
    `ByteObjectAttributeInteraction`, `ByteObjectEditorFactory` and
    `ByteObjectIOProvider` as a nullable alternative to the byte
    attribute type.

-   Added `obfuscate()` to `PasswordObfuscator`.

-   Removed the container image to build the NetBeans 8 version of
    Constellation.

-   Removed `getSearchString()`,
    canBeImported()`and`ordering()`from`AttributeDescription\` and any
    implementing classes.

-   Removed `datetime` parameter from `makeDateTimesEven()` in
    `ZonedDateTimeAxis` as this was not needed.

-   Removed `boxBlurF()` and `boxBlurFF()` from `GaussianBlur` as their
    implementation was simple enough to be added straight to where they
    called from.

-   Renamed `getTags()` in `GraphReport` to `getUTags()` to match field
    the function was getting.

-   Renamed `getChildReports()` in `PluginReport` to
    `getUChildReports()` to match field the function was getting.

-   Renamed `equal()` in `NativeAttributeType` to `equalValue()` to
    avoid confusion with `Object.equals()`.

-   Renamed `PasswordKey` to `PasswordSecret` and added `getIV()` to the
    class.

-   Renamed `DefaultPasswordKey` to `DefaultPasswordSecret` to mirror
    above change.

-   Updated the container used to build Constellation on Travis to
    `11.3.1` which fixes the issue of no code coverage being reported in
    SonarQube.

-   Updated the java source detected by SonarQube to check for Java 11.

-   Updated `build.xml` and `.travis\build-zip.sh` with support for
    MacOSX and a temporary hardcoding of version numbers.

-   Updated `deobfuscate()` in `PasswordDeobfuscator` to now return a
    String instead of a CharSequence.

## Changes in March 2020

-   Added `AnalyticSchemaPluginRegistry` to Core Analytic Schema

-   Added new module Core Attribute Calculator to separate it from the
    Scripting View.

-   Added new module Core Named Selections to break it out of Core
    Functionality.

-   Added new module Core Plugin Reporter to separate it from the plugin
    framework.

-   Added new module Core View Framework containing
    `AbstractTopComponent` and other related classes.

-   Added `VisualGraphPluginRegistry` to Core Visual Graph

-   Fixed a logic bug with `GraphRendererDropTarget` preventing graph
    droppers from every running.

-   Moved `AnalyticIconProvider` to
    `au.gov.asd.tac.constellation.utilities.icon`.

-   Moved a number of plugins out of Core Functionality into other
    modules to better reflect their purpose.

-   Moved `AttributeSelectionPanel` to Core Graph Utilities module.

-   Moved `BBoxf` and `BBoxd` to the Core Visual Graph module.

-   Moved `CharacterIconProvider` to
    `au.gov.asd.tac.constellation.utilities.icon`.

-   Moved `ConstellationColor` to
    `au.gov.asd.tac.constellation.utilities.color`.

-   Moved `ConstellationIcon` to
    `au.gov.asd.tac.constellation.utilities.icon`.

-   Moved `ConstellationViewsConcept` to
    `au.gov.asd.tac.constellation.graph.schema.concept.SchemaConcept`.

-   Moved `DragAction` to Core Visual Graph module.

-   Moved `SchemaAttribute` to
    `au.gov.asd.tac.constellation.graph.schema.attribute`.

-   Moved `SchemaConcept` to
    `au.gov.asd.tac.constellation.graph.schema.concept`.

-   Moved `SchemaTransactionType` to
    `au.gov.asd.tac.constellation.graph.schema.type`.

-   Moved `SchemaVertexType` to
    `au.gov.asd.tac.constellation.graph.schema.type`.

-   Moved `SimpleGraphOpener` and `SimpleGraphTopComponent` to the Core
    Graph Node module.

-   Moved `UserInterfaceIconProvider` to
    `au.gov.asd.tac.constellation.utilities.icon`.

-   Moved `VisualConcept` to the Core Visual Schema module located at
    `au.gov.asd.tac.constellation.graph.schema.visual.concept`.

-   Moved `VisualGraphOpener` and `VisualGraphTopComponent` to the Core
    Interactive Graph module.

-   Moved `VisualManager` to
    `au.gov.asd.tac.constellation.utilities.visual`.

-   Removed the `build-zip` stage from Travis as it wasn’t being used.

-   Removed the Core Visual Support module by merging it with Core
    Utilities.

-   Renamed base package of Core Algorithms to
    `au.gov.asd.tac.constellation.plugins.algorithms`.

-   Renamed base package of Core Analytic Schema to
    `au.gov.asd.tac.constellation.graph.schema.analytic`.

-   Renamed base package of Core Arrangements to
    `au.gov.asd.tac.constellation.plugins.arrangements`.

-   Renamed base package of Core Import Export to
    `au.gov.asd.tac.constellation.plugins.importexport`.

-   Renamed base package of Core Plugin Framework to
    `au.gov.asd.tac.constellation.plugins`.

-   Renamed base package of Core Visual Schema to
    `au.gov.asd.tac.constellation.graph.schema.visual`.

-   Renamed `Decorators` to `VertexDecorators` and moved to Core Visual
    Schema module.

-   Renamed `InteractivePluginRegsitry` to
    `InteractiveGraphPluginRegistry`.

-   Renamed `IoProgressHandle` to `HandleIoProgress`.

-   Updated Core Analytic Schema with all attribute classes relevant to
    it.

-   Updated Core Visual Schema with all attribute classes relevant to
    it.

-   Updated the Core Web Server module with a complete rewrite regarding
    adding REST services.

-   Updated the `README.MD` instructions to explain the NetBeans 11
    installation workaround.

-   Updated the REST API with a major refactor.

-   Updated the Travis run image to use NetBeans 11.3 and include the
    workaround for NetBeans 11.

## Changes in February 2020

-   Fixed a bug which now ensures that overriding a transaction
    direction using `GraphRecordStoreUtilities.DIRECTED_KEY` persists
    with the Type.

-   Updated JOGL to 2.4.0 to assist in migration to JDK11. The new JOGL
    jars are hosted as third-party dependencies on GitHub until
    available on maven.

-   Renamed `NodeGraphLabelsEditorFactory` to
    `VertexGraphLabelsEditorFactory`.

-   Renamed `SupporPackageAction` to `SupportPackageAction` to fix a
    spelling typo.

## Changes in January 2020

-   Added `LabelFontsOptionsPanel` to allow setting of fonts rendered on
    the graph through the UI.

-   Added `ConstellationLabelFonts` interface to allow programmatic
    specification of default label fonts.

## Changes in December 2019

-   Added method `suppressEvent(boolean, List<>)` to `PluginParameter`
    which allow setting of properties/options without firing change
    events.

-   Moved `CoreUtilities` in the Core Functionality module to
    `PreferenceUtilites` in the Core Utilities module.

-   Renamed `ArcgisMap` Provider to `EsriMapProvider`.

-   Updated `EsriMapProvider` to support both regular tile-based
    services, as well as image export. This can be specified by
    overriding the new `getMapServerType` method.

## Changes in November 2019

-   Remove deprecated jai libraries.

## Changes in October 2019

-   Added `DevOpsNotificationPlugin` to Core Functionality to track
    messages from plugins for developers and administrators attention.
    This is only going to be useful if you have setup a
    `ConstellationLogger` that sends information to a database or
    elastic search.

-   Fixed a bug with the Restful service caused by multiple servlet
    libraries used that created a clash.

## Changes in August 2019

-   Added `BrandingUtilities` to Core Utilities to maintain the
    application name “Constellation”.

    -   You can set the command line argument
        `constellation.environment` with a label and it will appear in
        the title. For instance, this could be used to distinguish
        “Development”, “QA” and “Production” versions.

-   Added `PluginParameters.hasParameter()` to the Core Plugin Framework
    module as a convenient way to check if a parameter exists.

-   Fixed a Null Pointer Exception when selecting Circle arrangements.

-   Fixed the `GitHub` url used by Help -&gt; Submit a Ticket.

-   Removed several unused dependencies, including JOGL, JTS, `OpenCSV,`
    Trove4j, `JScience,` and `XML-APIs`.

-   Renamed `ConstellationLogger.ApplicationStart` to
    `ConstellationLogger.ApplicationStarted,`
    `ConstellationLogger.ApplicationStop` to
    `ConstellationLogger.ApplicationStopped,`
    `ConstellationLogger.PluginStart` to
    `ConstellationLogger.PluginStarted` and
    `ConstellationLogger.PluginStop` to
    `ConstellationLogger.PluginStopped`.

-   Updated several dependencies to the latest versions, including
    Geotools, Jetty, Apache Commons, Jackson, `RSyntaxArea,` Google
    Guava, Apache POI, EJML, Processing, Jython, and `SwingX`.

-   Updated `ConstellationLogger` with new methods `viewStarted,`
    `viewStopped` and `viewInfo` to support logging of Views.

-   Updated `DefaultConstellationLogger` with a VERBOSE flag to switch
    between no-op and logging to standard out.

-   Updated `AbstractTopComponent` to log when the view is opened,
    closed, showing, hidden, activated and deactivated.

## Changes in June 2019

-   Added a `Content.URL` attribute to represent a URL link in the
    `ContentConcept`.

-   Fixed a lot of compile warnings related to Java generics and
    `PluginParameters` usage.

-   Removed `ConstellationSecurityProvider.getPriority` as it duplicated
    functionality of (and conflicted with) the lookup system.

-   Removed `OldStringUtilities` and merged the required methods to
    `StringUtilities`.

## Changes in May 2019

-   Fixed a bug with `SchemaVertexTypeUtilities` and
    `SchemaTransactionTypeUtilities` not respecting overridden types.

-   Removed MODIFIED icon from `UserInterfaceIconProvider`.

-   Removed STARS and CONSTELLATION icons from `AnalyticIconProvider`.

-   Updated CHART icon in `AnalyticIconProvider`.

-   Updated `RestClient` in the Core Utilities module with a minor
    refactor and support for posting bytes.

-   Updated `SchemaFactory` with `getIconSymbol` and `getIconColor`
    methods to allow for more customisable icons. Graph icons will now
    be made up of a symbol on top of a colored square background much
    like how vertices on a graph are represented.

-   Updated the font used by the renderer from Arial Unicode MS to
    Malgun Gothic due to licensing restrictions with the Arial font
    resulting it from no longer being installed on Windows by default.

## Changes in April 2019

-   Renamed `NodeGraphLabelsAttributeDescription,`
    `NodeGraphLabelsAttributeInteraction,` and
    `NodeGraphLabelsIOProvider` to
    `VertexGraphLabelsAttributeDescription,`
    `VertexGraphLabelsAttributeInteraction,` and
    `VertexGraphLabelsIOProvider` for consistency.

-   Updated the `SchemaAttribute.ensure()` method to create the
    attribute if it does not exist by default. This fixes a number of
    plugins that failed if the attribute was not defined.

-   Updated `SimpleEditPlugin.edit()` method to be abstract as it
    doesn’t make sense to have an edit plugin without any editing
    occurring.

## Changes in March 2019

-   Added 23 new country flag icons.

-   Added Arrange by Node Attribute to combine the function of Arrange
    by Group and Arrange by Layer into a single plugin.

-   Added an `updateParameters` method to
    `au.gov.asd.tac.constellation.views.histogram.formats.BinFormatter`
    for Histogram View `BinFormatters` to use.

-   Fixed how `ConstellationIcon` was building and caching icons and
    images resulting in a major performance improvement and reduced
    memory usage.

-   Updated `Ctrl+Backspace` to do nothing so that pressing it in a text
    area on a docked window won’t cause it to minimize.

## Changes in February 2019

-   Added a new interface called `DataAccessPreQueryValidation` to check
    before running Data Access View queries.

## Changes in January 2019

-   Added Enrichment to the `DataAccessPluginCoreType` class.

-   Moved `au.gov.asd.tac.constellation.analyticview` to
    `au.gov.asd.tac.constellation.views.analyticview`.

-   Moved `au.gov.asd.tac.constellation.attributeeditor` to
    `au.gov.asd.tac.constellation.views.attributeeditor`.

-   Moved `au.gov.asd.tac.constellation.conversationview` to
    `au.gov.asd.tac.constellation.views.conversationview`.

-   Moved `au.gov.asd.tac.constellation.core` to
    `au.gov.asd.tac.constellation.functionality`.

-   Moved `au.gov.asd.tac.constellation.core.dependencies` to
    `au.gov.asd.tac.constellation.dependencies`.

-   Moved `au.gov.asd.tac.constellation.dataaccess` to
    `au.gov.asd.tac.constellation.views.dataaccess`.

-   Moved `au.gov.asd.tac.constellation.display` to
    `au.gov.asd.tac.constellation.visual.opengl`.

-   Moved `au.gov.asd.tac.constellation.find` to
    `au.gov.asd.tac.constellation.views.find`.

-   Moved `au.gov.asd.tac.constellation.histogram` to
    `au.gov.asd.tac.constellation.views.histogram`.

-   Moved `au.gov.asd.tac.constellation.interactivegraph` to
    `au.gov.asd.tac.constellation.graph.interaction`.

-   Moved `au.gov.asd.tac.constellation.mapview` to
    `au.gov.asd.tac.constellation.views.mapview`.

-   Moved `au.gov.asd.tac.constellation.qualitycontrol` to
    `au.gov.asd.tac.constellation.views.qualitycontrol`.

-   Moved `au.gov.asd.tac.constellation.scatterplot` to
    `au.gov.asd.tac.constellation.views.scatterplot`.

-   Moved `au.gov.asd.tac.constellation.schemaview` to
    `au.gov.asd.tac.constellation.views.schemaview`.

-   Moved `au.gov.asd.tac.constellation.scripting` to
    `au.gov.asd.tac.constellation.views.scripting`.

-   Moved `au.gov.asd.tac.constellation.tableview` to
    `au.gov.asd.tac.constellation.views.tableview`.

-   Moved `au.gov.asd.tac.constellation.timeline` to
    `au.gov.asd.tac.constellation.views.timeline`.

-   Moved `au.gov.asd.tac.constellation.visualgraph` to
    `au.gov.asd.tac.constellation.graph.visual`.

-   Moved `au.gov.asd.tac.constellation.visualsupport` to
    `au.gov.asd.tac.constellation.visual`.

-   Moved `au.gov.asd.tac.constellation.webview` to
    `au.gov.asd.tac.constellation.views.webview`.

-   Moved private classes that implemented `ParameterValue` to public
    classes to resolve the problem of not being able to set values from
    a script. These include `AnalyticAggregatorParameterValue,`
    `SpatialReferenceParameterValue,` `ElementTypeParameterValue` and
    `GraphAttributeParameterValue`.

-   Renamed `Plugin.getOverriddenPlugin` to
    `Plugin.getOverriddenPlugins` in the Core Plugin Framework module
    which is a breaking change.

-   Updated `GraphWriteMethods` to include a version of `addTransaction`
    that accepts a transaction ID.

-   Updated `PermanentMergeAction` to run in it’s own thread (rather
    than the EDT).

-   Updated structure of Merge Transactions Plugin to allow for more
    merge by types.

## Changes in December 2018

-   Added validation check to `Date-Time` Range Global Parameter in Data
    Access View.

-   Added validation check to numeric parameters in plugins accessed
    from Data Access View.

-   Added plugin `CopyCustomMarkersToGraph` to generate nodes on your
    graph from custom markers in the Map View.

-   Fixed some performance issues in the conversation view.

-   Updated `MarkerCache` with functions to build and style markers from
    the graph, allowing this functionality to be used outside of the Map
    View.

-   Updated `MarkerUtilities` with `generateBoundingBox` method.

-   Updated `ConstellationAbstractMarker` with `getRadius` method.

## Changes in November 2018

-   Moved the `getOverriddenPlugin` method from the `DataAccessPlugin`
    class to the Plugin class. This technically allows the ability for
    any plugin to be overridden. Note that the current implementation
    pattern is to call a plugin from a registry and this would need to
    be modified before plugin calls from `PluginExecutor` could be
    overridden.

-   Removed `MultiScoreResult` fromt he analytic view - all score based
    analytics now use `ScoreResult` and support multiple scores by
    default.

-   Renamed `IconProvider` to `ConstellationIconProvider`

-   Renamed `GlobalCoreParameters` to `CoreGlobalParameters`

-   Renamed all plugin parameter id references from `\*_PARAMETER` to
    `\*_PARAMETER_ID`

## Changes in October 2018

-   Added the `overridenType` property to `SchemaElementType,` and
    removed it from `SchemaVertexType` and `SchemaTransactionType`.

-   Fixed a performance issue in `SchemaElementType.toString()` by pre
    computing the hierarchy on initialisation.
    `SchemaElementType.getHierachy()` is a slow method and was being
    called too many times. The performance improvement has made it about
    1.7 times faster to load, save and work with graphs.

-   Fixed the views that have not been upgraded to the new View
    Framework to have the font size applied to the Top Component on
    load.

-   Updated `SchemaElementType.isSubTypeOf` to take overridden types
    into account.

## Changes in September 2018

-   Added a new plugin to open a url in a browser called
    `OpenInBrowserPlugin` that is available in Core Functionality.

-   Added a new plugin to send to an email client called
    `SendToEmailClientPlugin` that is available in Core Functionality.

-   Renamed `SchemaAttribute.getFormatContext` to
    `SchemaAttribute.getFormat`.

-   Updated `PlaceholderUtilities` with support for collapsing
    placeholders using the standard graph API.

## Changes in August 2018

-   Added functionality to cache icons.

-   Fixed a bug in the Analytic schema factory which was not correctly
    applying the schema rules to complete the vertex.

-   Fixed a memory leak introduced by the `FPSRenderable` class.

-   Fixed a performance issue with the Table View by moving work off the
    EDT.

## Changes in July 2018

-   Added `AnalyticConcept.VertexType.USER_NAME`.

-   Added Subdivision enum containing country subdivisions (currently
    incomplete).

-   Added `TemporalFormattingUtilties` to the Core Utilities module.

-   Added an `IpAddressUtilities` class to the Core Utilities module.

-   Fixed a performance issue with `JDropDownMenu` in the Core Utilities
    module moving the `actionPerformed` work into its own thread.

-   Fixed the spelling of public constants and comments that incorrectly
    spelt separator in various modules.

-   Renamed `AnalyticConcept.VertexType.HOSTNAME` to
    `AnalyticConcept.VertexType.HOST_NAME`.

-   Renamed `GeospatialUtilities` to Distance and moved
    `HaversineUtilities` to `Distance.Haversine`.

-   Renamed `ShapeUtilities` to Shape, `MgrsUtilities` to Mgrs and
    `GeohashUtilities` to Geohash.

-   Updated Country enum to align with the latest version of ISO 3166-1.

-   Updated the copyright to Apache Version 2.0 with the Australian
    Signals Directorate being the License owner.

## Changes in June 2018

-   Added a `RestClient.postWithJson()` to allow you to post your own
    json string in the Core Utilities module.

-   Added plugins `CreateVertexTypePlugin` and
    `CreateTransactionTypePlugin` to allow REST clients to create custom
    types.

-   Fixed `PluginParameters` to use `ColorValue` instead of Color. This
    caused a cascade of fixes in other classes.

-   Fixed a bug with the spanning tree algorithm which was preventing it
    from creating a nraduis attribute.

-   Renamed `ColorValue` to `ConstellationColor` to make it clearer what
    it should be used for and to avoid conflicts with external classes.

-   Renamed `TemporalFormatting.DATE_TIME_FORMATTER` to
    `TemporalFormatting.UTC_DATE_TIME_FORMATTER` and
    `TemporalFormatting.DATE_TIME_WITH_MILLISECONDS_FORMATTER` to
    `TemporalFormatting.UTC_DATE_TIME_WITH_MILLISECONDS_FORMATTER` in
    the Core Utilities module. These `DateTimeFormatter` constants are
    now build using the `DateTimeFormatterBuilder` ensuring they convert
    dates to UTC correctly.

-   Updated the support package generation to ignore the heapdump file
    as it is likely to be several gigabytes in size.

## Changes in May 2018

-   Added `FilterPlugin` to the Core Data Access View module.

-   Added `PasswordParameterType` into the Core Plugin Framework module.
    This change has also removed the capability of `StringParameterType`
    to support passwords.

-   Added strict `DateTimeFormatter's` based on
    `DateTimeFormatter.ISO_INSTANT` to the `TemporalFormatting` class in
    Core Utilities.

-   Fixed a performance issue by reducing the amount of “Find State”
    saves made to the graph as it’s causing graph write lock contention
    for a trivial GUI state that will be already covered when you run a
    search, switch graphs or save the graph.

-   Fixed an issue handling invalid Glyphs.

-   Fixed some performance issues with the Map View.

-   Removed deprecated methods being `PluginGraph.executePluginLater,`
    `PluginGraph.executePluginNow` and `PluginGraph.updateGraph`.

-   Renamed Plugin.id to `Plugin.ID`

-   Updated JOGL to 2.3.2 and Processing to 3.3.6 to resolve `OpenGL`
    issues with the Map view.

-   Updated default node and transaction colors in order to ensure
    overlay colors stand out more.

-   Updated default node z2 value.

-   Updated password obfuscation to use a service lookup to get the key.
    To use it implement `PasswordKey` in the Core Security module.

## Changes in April 2018

-   Added New Nebula into th `Experimental->Tools` menu

-   Added an FPS counter `OpenGL` renderer that can be enabled from the
    Debug preference tab.

-   Added new `MatrixUtilities` class for constructing useful matrices
    from a graph.

-   Added simple icon shaders for rendering basic icons on the graph.

-   Removed the REST API endpoints /forward (forwarding a request to
    another HTTP server), /resources (offering embedded web resources),
    and /static (serving resources from a specified local directory)
    have been removed.

-   Renamed `ApplicationPreferenceKeys.DEFAULT_FREEZE_GRAPH_VIEW` to
    `ApplicationPreferenceKeys.FREEZE_GRAPH_VIEW_DEFAULT` in the Core
    Preferences module.

-   Renamed `SharedDrawable.getIconShader` to
    `SharedDrawable.getVertexIconShader` to differentiate it from
    `SharedDrawable.getSimpleIconShader`.

-   Updated Core Web Server code so the workings out of the web servlets
    into separate `\*Impl.java` classes. This makes the workings
    transport independent, in preparation for adding a `non-HTTP`
    transport. In theory, there should be no change in functionality.

-   Updated the Core Web Server module to add a filesystem REST
    transport.

-   Updated the constructor for Decorators to expect its parameters in a
    clockwise order: north-west, north-east, south-east, south-west.

-   Updated the various `\*Preference` panels to follow and more of an
    MVC pattern.

## Changes in March 2018

-   Added `FactColorTranslator` and `FactToSizeTranslator` to the Core
    Analytics View module.

-   Added `FirstAnalyticPlugin` to the Core Analytics View module.

-   Added `FirstFactAggregator` in the Core Analytics View module.

-   Added a new attribute called `isLabel` to `SchemaAttribute` in the
    Core Graph Module with the intention of allowing the schema to
    decide if the attribute should appear as a `GraphLabel` on a vertex
    or transaction.

-   Added a new `isLabel` and `isDecorator` attributes to
    `SchemaAttribute` with the intention of allowing the schema to
    decide if the attribute should appear as a `GraphLabel` or Decorator
    on a vertex or transaction.

-   Added equivalent method to `SchemaAttribute` allowing you to compare
    with an Attribute object.

-   Renamed `ClusterAggregator` to `FirstClusterAggregator` in the Core
    Analytics View module.

-   Renamed `MultiScoreResult.getUniqueNames` to
    `MultiScoreResult.getUniqueScoreNames` in the Core Analytics View
    module.

-   Renamed `MultiScoringAnalyticPlugin` to `MultiScoreAnalyticPlugin`
    in the Core Analytics View module.

-   Renamed `PluginRegistry.getPluginNames` to
    `PluginRegistry.getPluginClassNames`.

-   Renamed `ScoringAnalyticPlugin` to `ScoreAnalyticPlugin` in the Core
    Analytics View module.

-   Renamed `getLabel` to `getName` and `getType` to `GetAttributeType`
    for the Attribute class.

-   Renamed the get\_pos(g) method to get\_nx\_pos(g) in the
    constellation\_client provided with the REST API.

-   `SchemaFactory.ensureAttribute` now takes a boolean specifying
    whether the attribute should be created even if it is not registered
    to that schema. Similarly, `SchemaAttribute.ensure` provides this
    option.

## Changes in February 2018

-   Fixed memory leaks with the `ListeningTopComponent` and
    `TimelineTopComponent`.

-   Renamed `COLOR_BLAZE` in the `CorePluginRegistry` to
    `ADD_CUSTOM_BLAZE`.

-   Updated entries within the Tools and Experimental menu.

-   Updated `ListeningTopComponent` to allow for the update and removal
    of change handlers.

    -   `addAttributeChangeHandler` was renamed to
        `addAttributeValueChangeHandler`.

    -   `addGlobalChangeHandler,` `addStructureChangeHandler,`
        `addAttributeCountChangeHandler` and
        `addAttributeValueChangeHandler` now return the Monitor objects
        associated with that handler.

    -   `updateGlobalChangeHandler,` `updateStructureChangeHandler,`
        `updateAttributeCountChangeHandler` and
        `updateAttributeValueChangeHandler` have been added to allow
        modification to the behaviour of a handler.

    -   `removeGlobalChangeHandler,` `removeStructureChangeHandler,`
        `removeAttributeCountChangeHandler` and
        `removeAttributeValueChangeHandler` have been added to allow
        removal of a handler.

    -   `removeIgnoredEvent` has been added to allow removal of an
        ignored event.

## Changes in December 2017

-   Added forward slash (/) to the list of special characters to escape
    in `LuceneUtilities` in the Core Utilities module.

-   Removed extra `FindStatePlugin` calls from the `ColorCriteriaPanel`
    which will help reduce unnecessary write locks on the graph and
    reduce overall threads being forked.

## Changes in November 2017

-   Added `MultiplexityAnalytic` and `WeightAnalytic` plugins and
    analytics.

-   Added `SnaConcept.Transaction.MULTIPLEXITY` to the Core Algorithms
    module.

-   Renamed `SnaConcept.GRAPH.GRAPH_DENSITY` to
    `SnaConcept.GRAPH.DENSITY` in the Core Algorithms module.

## Changes in October 2017

-   Added `GraphNodePluginRegistry` in the Core Graph Node module.

-   Added `JSingleChoiceComboBoxMenu` as a single choice alternative to
    `JMultiChoiceComboBoxMenu`.

-   Added `LuceneUtilities` to the Core Utilities module.

-   Added `SeparatorConstants` to the Core Utilities module.

-   Added more attributes to `ContentConcept` in the Core Analytic
    Schema.

-   Fixed a bug where the singleton type was not being used when loading
    a graph.

-   Fixed a bug with the `WorkflowQueryPlugin` which was removing the
    graph attributes after a batched run completed.

-   Moved `NewDefaultSchemaGraphAction` from the Core Simple Schema
    module to the Core Graph Node module.

-   Moved `NewExperimentalSchemaGraphAction` from the Core Simple Schema
    module to the Core Graph Node module.

-   Moved `NewSchemaGraphAction` from the Core Simple Schema module to
    the Core Graph Node module.

-   Moved `au.gov.asd.tac.constellation.algorithms.geospatial.Geohash`
    in the Core Utilities module to
    `au.gov.asd.tac.constellation.utilities.geospatial.GeohashUtilities`

-   Moved `au.gov.asd.tac.constellation.algorithms.geospatial.Haversine`
    in the Core Utilities module to
    `au.gov.asd.tac.constellation.utilities.geospatial.HaversineUtilities`

-   Moved
    `au.gov.asd.tac.constellation.core.opener.SimpleGraphTopComponent`
    to
    `au.gov.asd.tac.constellation.core.visual.SimpleGraphTopComponent`.

-   Moved `au.gov.asd.tac.constellation.core.visual.SaveAsAction` in the
    Core Functionality module to
    `au.gov.asd.tac.constellation.core.save.SaveAsAction`.

-   Moved `au.gov.asd.tac.constellation.graph.file.GraphOpener` in the
    Core Graph File to
    `au.gov.asd.tac.constellation.graph.file.opener.GraphOpener`.

-   Moved
    `au.gov.asd.tac.constellation.graph.file.autosave.AutosaveUtilities`
    in the Core Graph File module to
    `au.gov.asd.tac.constellation.graph.file.save.AutosaveUtilities`.

-   Moved
    `au.gov.asd.tac.constellation.schema.simpleschema.plugins.LoadTemplatePlugin`
    from the Core Simple Schema to
    `au.gov.asd.tac.constellation.graph.node.templates.LoadTemplatePlugin`
    in the Core Graph Node module.

-   Moved
    `au.gov.asd.tac.constellation.schema.simpleschema.plugins.ManageTemplatesAction`
    from the Core Simple Schema to
    `au.gov.asd.tac.constellation.graph.node.templates.ManageTemplatesAction`
    in the Core Graph Node module.

-   Moved
    `au.gov.asd.tac.constellation.schema.simpleschema.plugins.ManageTemplatesPlugin`
    from the Core Simple Schema to
    `au.gov.asd.tac.constellation.graph.node.templates.ManageTemplatesPlugin`
    in the Core Graph Node module.

-   Moved
    `au.gov.asd.tac.constellation.schema.simpleschema.plugins.SaveTemplateAction`
    from the Core Simple Schema to
    `au.gov.asd.tac.constellation.graph.node.templates.SaveTemplateAction`
    in the Core Graph Node module.

-   Moved
    `au.gov.asd.tac.constellation.schema.simpleschema.plugins.SaveTemplatePlugin`
    from the Core Simple Schema to
    `au.gov.asd.tac.constellation.graph.node.templates.SaveTemplatePlugin`
    in the Core Graph Node module.

-   Moved the base package in Core Simple Schema to
    `au.gov.asd.tac.constellation.schema.simpleschema`.

-   Removed `GraphUtilitiesExtra` in the Core Graph Utilities module.
    The `GraphUtilitiesExtra.copyGraphToGraph` method to
    `CopyGraphUtilities`.

-   Removed the experimental `WordGraphPlugin` in the Core Arrangements
    module.

-   Renamed `ExtractFromContent` to `ExtractFromContentPlugin` in Core
    Data Access View.

-   Renamed `JMultiChoiceDropDownMenu` to `JMultiChoiceComboBoxMenu`.

-   Renamed `MergeNodes` to `MergeNodesPlugin` in Core Data Access View.

-   Renamed `MergeTransactions` to `MergeTransactionsPlugin` in Core
    Data Access View.

-   Renamed `PluginParameter.setLabel()` to `PluginParameter.setName()`
    to be more consistent with the remaining `API's`.

-   Renamed `RemoveNodes` to `RemoveNodesPlugin` in Core Data Access
    View.

-   Renamed `SchemaAttributeUtilities` in the `CoreGraphUtilities` to
    `AttributeUtilities`.

-   Renamed `SelectAll` to `SelectAllPlugin` in Core Data Access View.

-   Renamed `SelectTopN` to `SelectTopNPlugin` in Core Data Access View.

-   Renamed Utilities to `GraphObjectUtilities` in the Core File module.

-   Renamed the Core Simple Schema module to Core Visual Schema.

    -   The new package name is
        `au.gov.asd.tac.constellation.schema.visualschema`.

-   Renamed `SimpleSchemaFactory` to `VisualSchemaFactory`.

-   Renamed `SchemaPluginRegistry` to `VisualSchemaPluginRegistry`.

-   Updated all plugin parameters to build the parameter name via
    `PluginParameter.buildId()` which is declared as a constant ending
    in `_PARAMETER`.

-   Updated all plugin parameters to make sure they have a name and
    description.

-   Updated `ColorValue` so that colors can now only be retrieved using
    one of the `getColorValue(...)` methods. This is to ensure that
    named color values are always used where available.

## Changes in September 2017

-   Added Auth and supporting classes which allows support for a
    username/password dialog.

-   Added `BuildIconGraphAction` which allows you to construct a graph
    showcasing all the icons loaded in memory.

-   Added `FILE_NAME` to `ContentConcept` in the Core Analytic Schema
    module.

-   Added `ObfuscatedPassword` and supporting classes which allows for
    obfuscated passwords.

-   Added `RecordStoreUtilities.fromCsv()` to the Core Graph Module.

-   Moved all Graph IO classes to the Graph module and removed the Graph
    IO module.

-   Moved
    `au.gov.asd.tac.constellation.schema.analyticschema.concept.ClusteringConcept`
    to
    `au.gov.asd.tac.constellation.algorithms.clustering.ClusteringConcept`.

-   Moved
    `au.gov.asd.tac.constellation.schema.analyticschema.concept.SnaConcept`
    to `au.gov.asd.tac.constellation.algorithms.sna.SnaConcept` in the
    Core Alogorithms module.

-   Moved some centrality plugins to
    `au.gov.asd.tac.constellation.algorithms.sna.centrality` in th Core
    Alogorithms module.

-   Moved the social network analysis plugins into a new parent package
    `au.gov.asd.tac.constellation.algorithms.sna` in the Core
    Alogorithms module.

-   Removed the Core Graph IO, Charts, Networkx, Remote and Integration
    Testing modules.

-   Renamed `HierarchicalAttributeDescription` in the Core Algorithms
    module to `HierarchicalStateAttributeDescription`.

-   Renamed the importexport.delimited.parsers package to
    importexport.delimited.translaor to accurately reflect what it
    stores

-   Updated all modules to now depend on the minimum version used by
    `NetBeans` 8.2.

-   Updated the `ControlsFx` library to version 8.40.13 so that it is
    compatible Java 8u144.

-   Updated to `NetBeans` 8.2 and Java 8u144.

## Changes in August 2017

-   Added new module Core Web Server to hold all the classes related to
    managing local web servers and the Constellation REST API.

-   Added `ConstellationApiServlet` to abstract away the idea of
    checking a secret for each api call.

-   Added `TypeServlet` to allow operations related to types in the
    Constellation REST API.

-   Added `SchemaVertexTypeUtilities.getTypeOrBuildNew()` and
    `SchemaTransactionTypeUtilities.getTypeOrBuildNew()` to the Core
    Graph module.

-   Added an `ImageConcept` to the Core Analytic Schema module.

-   Fixed a bug with types serialisation. Types are now loaded exactly
    the way they were saved to the graph file by properly serialising
    types in `VertexTypeIOProvider` and `TransactionTypeIOProvider`.

-   Renamed all `*Popup` classes that implement `ContextMenuProvider` to
    end in `*ContextMenu`.

-   Removed `AnalyticVertexType` from the Core Analytic Schema module.

-   Removed `ApplicationPreferenceKeys.SCRIPTING_LANGUAGE` and
    `ApplicationPreferenceKeys.SCRIPTING_LANGUAGE_DEFAULT` from the Core
    Preferences module as we have made a design choice to use Python as
    our scripting language.

-   Removed the `topLevelType` attribute from `SchemaElementType` as it
    can be calculated.

-   Updated `AnalyticConcept` to build types using `SchemaVertexType`
    and `SchemaTransactionType`.

-   Updated `SchemaElementType` by removing the `setIncomplete()` method
    which means that Types are now immutable.

-   Updated `SchemaVertexType` and `SchemaTransactionType` to be final.
    Any type object has to be either one of these which simplifies
    types.

-   Updated the Content `ContentConcept` in the Core Analytic Schema
    module with more attributes.

-   Updated the properties map in `SchemaElementType` to be a Map of
    String to String so that serialisation is simplified.

## Changes in July 2017

-   Added ability to make `AnalyticPlugin` classes hidden from the
    Analytic View GUI using the `isVisible` method.

-   Added imperial measurements and conversions to the Haversine class.

-   Removed Map View v1 packages.

-   Removed all networkx analytic plugins for which there are java
    replacements.

-   Renamed `CorePluginRegistry.SELECT_ONE_NEIGHBOUR` to
    `CorePluginRegistry.SELECT_PENDANTS` in Core Functionality module.

-   Renamed `FxStateIO` to `FxStateIOProvider` in the Core Table View
    module.

-   Renamed `GeoUtilities` to `GeospatialUtilities`.

-   Renamed `ImportExportRegistry` in the Core Import Export module to
    `ImportExportPluginRegistry`.

-   Renamed `ShortestPathsFollowDirectionPlugin` to
    `DirectedShortestPathsPlugin`.

-   Renamed `TableStateIO` to `TableStateIOProvider` in the Core Table
    View module.

-   Renamed `TableStateTransactionIO` to
    `TableStateTransactionIOProvider` in the Core Table View module.

-   Renamed `TableStateVertexIO` to `TableStateVertexIOProvider` in the
    Core Table View module.

-   Renamed package `au.gov.asd.constellation.utilities.geo` to
    `au.gov.asd.constellation.utilities.geospatial`.

-   Renamed the `ChangeSelection` plugin in the Data Access View module
    to `SelectAll`.

-   Updated the Map View to allow for custom overlays by extending the
    `MapOverlay` class. The current info and tool overlays have been
    converted to this framework.

-   Updated the `SchemaAttributeUtilities` class so that any schema
    attribute lookup requires a `GraphElementType` to be specified. This
    is to avoid dealing with conflicts where a vertex and transaction
    attribute with the same name exist.

## Changes in June 2017

-   Fixed a bug detecting graphics card compatibility.

-   Moved all `*AttributeUpdateProvider` classes in
    ‘au.gov.asd.tac.constellation.graph.io.versioning’ to
    ‘au.gov.asd.tac.constellation.graph.io.providers.compatability’.

-   Removed the `@Deprecated` tag for classes in \*compatibility
    packages. These classes will need to remain to support backward
    compatibility and can not be deprecated. To avoid them being used a
    comment has been added at the top of each class.

-   Renamed `AttrListAttributeDesciption` to
    `AttrListAttributeDesciptionV0` in the Core Graph module.

-   Renamed `AttrListIOProvider` to `AttrListIOProviderV0` in the Core
    Graph IO module.

-   Renamed `GraphLabel` to `GraphLabelV0` in the Core Visual Graph
    module.

-   Renamed `GraphLabelsAndDecorators` to `GraphLabelsAndDecoratorsV0`
    in the Core Visual Graph module.

-   Renamed `GraphLabelsAndDecoratorsIOProvider` to
    `GraphLabelsAndDecoratorsIOProviderV0` in the Core Visual Graph
    module.

-   Renamed `LabelsAttributeDescription` to
    `LabelsAttributeDescriptionV0` in the Core Visual Graph module.

-   Renamed package
    ‘au.gov.asd.tac.constellation.schema.analyticschema.update’ to
    ‘au.gov.asd.tac.constellation.schema.analyticschema.compatibility’.

-   Renamed package
    ‘au.gov.asd.tac.constellation.schema.simpleschema.update’ to
    ‘au.gov.asd.tac.constellation.schema.simpleschema.compatibility’.

## Changes in May 2017

-   Added `RawData.isEmpty()`.

-   Added `ScoringAnalyticPlugin` and `MultiScoringAnalyticPlugin` to
    simplify the addition of analytics to the Analytic View for the case
    where the analytic simply needs to run a plugin and read the
    resulting scores.

-   Added `SelectTopN` to the Data Access View module to select the top
    n nodes based on the transaction count and type.

-   Added `TextPluginInteraction` in the Core Plugin Framework module
    that will be useful in unit tests.

-   Added a `MultiScoreResult` result type to the Analytic View, as well
    as aggregators and translators allowing calculations and
    visualisation. This result type is designed to support any analytic
    which produces multiple scores as output.

-   Added ability to override the foreground icon associated with a type
    by adding custom icons named the full hierarchy of that type.

-   Fixed bugs with the `SimpleSchemaV*UpdateProvider` classes that
    caused the wrong icons to be set.

-   Moved the `DEFAULT_FONT` constant from the `FontUtilities` class in
    Core Visual Support to `ApplicationPreferenceKeys` in Core
    Preferences.

-   Removed `DebugUtilities` from the Core Preferences module as the
    convention is to use different `java.util.logging.Logger` levels.

-   Removed `StringBuilderOutputStream` due to its implementation being
    fundamentally wrong. Using `ByteArrayOutputStream` and
    `toString(StandardCharsets.UTF_8.name())` is a better approach.

-   Removed the representation() method in `SchemaElementType` and
    replaced it with the `getHierarchy` method which is now called by
    the `toString()` method in `SchemaElementType`.

    -   When setting types in `RecordStore` objects, you should no
        longer use `getName()` it now returns the name of the type.
        Given `toString()` has been overridden, it will return the
        type’s hierarchy as a string.

-   Renamed `'getChoices'` (and similarly named methods) to
    `'getOptions'` and `'getChecked'` to `'getChoices'` in the
    `MultiChoiceParameterType` class.

-   Renamed `'getChoices'` (and similarly named methods) to
    `'getOptions'` in the `SingleChoiceParameterType` class.

-   Renamed `GenericTopComponent` to `AbstractTopComponent` in the Core
    Functionality module.

-   Renamed package ‘au.gov.asd.tac.constellation.core.composites’ to
    ‘au.gov.asd.tac.constellation.core.composite’.

-   Renamed the `VisualConcept.VertexAttribute.UNIQUEID` attribute to
    `VisualConcept.VertexAttribute.IDENTIFIER`.

-   Updated `XmlUtilities` to optionally handle XML namespaces.
    Namespaces can be enabled by setting the `'namespaceAware'` flag in
    the constructor for `XmlUtilities,` and then you can use any method
    suffixed with ‘NS’ to take advantage of namespaces.

-   Updated all font references in CSS files to use em instead of px so
    that fonts scale based on the screen resolution.

-   Updated how schema element types are stored in a .star file, where
    instead of the type name, the entire type hierarchy is now used.
    This is a backwards compatible change.

-   Updated the `DataAccessPane` to factor in the category position
    along with the plugin’s position which ensures that the favourites
    category is sorted similarly.

-   Updated the implementation of the `resolveVertex` and
    `resolveTransaction` methods in the `AnalyticSchema` class to allow
    for hierarchical names specified by multiple types separated by the
    “.” character.

-   Updated the `SimpleSchemaV*UpdateProvider` and
    `AnalyticSchemaV*UpdateProvider` classes by rearranging the logic so
    that each update provider is now responsible to manage the update of
    the concept it uses first. That is for example,
    `SimpleSchema*UpdateProvider` handle’s the label attribute whilst
    the `AnalyticSchema*UpdateProvider` handles updates to the Type
    attribute.

    -   The update provider no longer runs a Complete With Schema

    -   The responsibility of the `UpdateProviders` is to only handle
        mandatory changes that would otherwise break the graph to said
        change. It will be up to the graph’s schema rules to update all
        elements on an old graph to be up to date with the latest look
        and feel. This can be done via Tools -&gt; Complete with Schema
        or F5.

## Changes in April 2017

-   Added `GeoUtilities.dmsToDd` to convert a `Degrees-Minute-Seconds`
    formatted geospatial coordinate to Decimal Degrees.

-   Added `PrimaryKeyUtilities` to the Core Graph Utilities module.

-   Added `SplitNodesPlugin` in the Core Data Access module.

-   Added a compare graph feature available from the Tools menu.

-   Added a new module called Core Integration Testing.

-   Moved `GeoUtilities` from the Core Algorithms module to Core
    Utilities.

-   Moved Tuple to the Core Utilities module.

-   Removed the Core Charts module.

## Changes in March 2017

-   Added `DownloadImageUtilities` to the Core Utilities module.

-   Added `HttpsUtilities.readErrorStreamAndThrow` in the Core Utilities
    module to make reporting errors from services consistent.

-   Added `IntegerObjectAttributeInteraction,`
    `LongAttributeInteraction` and `LongObjectAttributeInteraction`
    classes so that the corresponding attribute types are properly
    represented in the user interface.

-   Added `LongObjectAttributeDescription` class for completeness.

-   Added a “Start Jupyter notebook” capability.

-   Added the ability to add plugins to your favourites in the Data
    Access View.

-   Fixed a bug in `ConsolidatedDialog` that would not deselect
    correctly.

-   Fixed a major performance issue where table view state updates where
    running on the EDT causing CONSTELLATION to lock up.

-   Fixed a serious bug when extending Types and calling
    `VertexTypeAttributeDescription.getString()` causing a
    mis-representation of the type as a string. This was evident when
    retrieving the type value from a `RecordStore`. This is a temporary
    fix until the Types design is reviewed and possibly overhauled.

-   Fixed bugs with quick search, advanced find and recent search
    queries.

-   Renamed `AbstractCalculatorUtility` to `AbstractCalculatorUtilities`
    in the Core Scripting module.

-   Renamed `ClipboardUtility` to `ClipboardUtilities` in the Core
    Functionality module.

-   Renamed `ConsolidatedMultipleMatchesDialog` to `ConsolidatedDialog`
    in the Core Functionality module.

-   Renamed `DebugUtility` to `DebugUtilities` in the Core Preferences
    module.

-   Renamed `GraphUtil` to `GraphUtilities` in the Core Arrangements
    module.

-   Renamed `SimpleStringUtilities` in the Core Utilities module to
    `StringUtilities` and added new functionality.

-   Renamed `StringUtilities` in the Core Utilities module to
    `OldStringUtilities` and deprecated it.

-   Updated `HttpsConnection` in the Core Utilities module to use the
    UTF-8 charset by default for application/json and application/xml
    content types.

-   Updated all references to UTF-8 to use `StandardCharsets.UTF_8`.

-   Renamed `ArrangementRegistry` to `ArrangementPluginRegistry` for
    consistency with other plugin registry classes.

-   Added ability to set custom context menu items on the
    `SeletableLabel` class used in the Conversation View.

-   Moved resources for rendering pill buttons in `JavaFX` from the
    conversation view module to the visual support module so they can be
    used anywhere in the application.

-   Renamed `AlgorithmsRegistry` to `AlgorithmPluginRegistry` for
    consistency with other plugin registry classes.

-   Renamed references to plugins which extend
    `NetworkxCentralityPlugin,` `NetworkxImportancePlugin` and
    `NetworkxSimilarityPlugin` in the `AlgorithmPluginRegistry`. They
    are all now appended with `'_NX'` to differentiate them from java
    implementations of the same algorithms.

## Changes in February 2017

-   Added `CreateCompositesFromDominantNodesPlugin`.

-   Added `SetDrawFlagPlugin`.

-   Added `SetVibilityAboveThresholdPlugin` which can be used to toggle
    the visiblity status instead.

-   Added `VisibleAboveThresholdPlugin` which will update the draw flags
    based on whether the count of nodes has exceeded the threshold.

-   Added a new module called Core Graph Utilities.

-   Added
    `au.gov.asd.tac.constellation.graph.utilities.io.CopyGraphUtilities`.

-   Added
    `au.gov.asd.tac.constellation.graph.utilities.io.SaveGraphUtilities`.
    The method `saveGraphToTemporaryDirectory` can be used to save
    graphs in unit tests.

-   Added
    `au.gov.asd.tac.constellation.utilities.io.StringBuilderOutputStream`
    as a alternative to `java.io.StringWriter` which uses
    `StringBuilder` instead of `StringBuffer` as the underlying
    implementation. Using `StringBuilderOutputStream` in say
    `com.fasterxml.jackson.core.JsonFactory.createGenerator()` can avoid
    an `OutOfMemoryError`.

-   Fixed a bug where the graph visibility above threshold was no longer
    working.

-   Fixed a major bug with
    `GraphRecordStoreUtilities.getSelectedVerticesBatches()` where the
    selected nodes were not correctly being added to the Recordstore.

-   Moved
    `au.gov.asd.tac.constellation.schema.analyticschema.utilities.SubgraphUtilties`
    to `au.gov.asd.tac.constellation.graph.utilities.SubgraphUtilties`

-   Moved the `DeleteAllPlugin` and `DeleteSelectionPlugin` to
    `au.gov.asd.tac.constellation.core.delete`.

-   Moved the Dim plugins to `au.gov.asd.tac.constellation.core.dim` in
    the Core Functionality module.

-   Moved the `PermanentMergePlugin` to
    `au.gov.asd.tac.constellation.core.merge` in the Core Functionality
    module.

-   Removed `ArrangeInComponentGridPlugin` which was a duplicate of
    `ArrangeComponentsInGridPlugin`

-   Removed `ToggleVisibleAboveThresholdPlugin`.

-   Removed undo() and redo() methods from Graph. `GraphCommits` are
    tied to `UndoableEdit` objects, which are managed by a Swing
    `UndoManager`. The manager may call undo() or redo() on these edit
    objects at will, noting that they run asynchornously, because the
    EDT may not get a lock on the graph. No Future&lt;?&gt; to wait upon
    is available for these methods, meaning that it no longer makes
    sense to interact with the undo manager from the Graph in a
    programmatic way. Reimplementing these methods is desirable, but
    would require that something internal to CONSTELLATION code also
    keeps track of the `UndoableEdit` objects and has some way of
    knowing when a given edit has completed its undo/redo method.

-   Renamed `CorePluginRegistry.COPY_SELECTED_ELEMENTS` to
    `CorePluginRegistry.COPY_TO_NEW_GRAPH`.

-   Renamed `HLGraph` in the Core Graph module to `SGraph`.

-   Renamed `HLReadableGraph` in the Core Graph module to
    `SReadableGraph`.

-   Renamed `HLWritableGraph` in the Core Graph module to
    `SWritableGraph`.

-   Renamed composites package in the Core Functionality module to
    composite.

-   Renamed dialogs package in the Core Functionality module to dialog.

-   Renamed selection package in Core Arrangements to select.

-   Renamed the drawing package in the Core Functionality module to
    draw.

-   Renamed the view package in the Core Functionality module to
    display.

-   Updated the “visual\_state” attribute to be an attribute called
    “camera”, of type “camera”, that is a GRAPH rather than META
    attribute. A `SchemaUpdateProvider` and an `AttributeUpdateProvider`
    will automatically make this change when old graphs are loaded. To
    access the camera attribute, use `VisualConcept.Graph.CAMERA`.

    -   `GraphVisualAccess.getX(vertex)` already uses this pattern. Note
        that as with any default values in the `VisualDefault` class,
        these x,y,z defaults need to be respected when interacting with
        the `CONSTELLATION's` visualisation framework. Higher level
        plugins/views are free to do whatever makes sense in the absence
        of x,y,z attibutes (for example arrangements would probably just
        throw a plugin exception).

    -   In the absence of x, y, or z vertex attributes, the default
        visual values of these attributes are now considered to be equal
        to the id of the vertex. The correct pattern to get an x, y, z
        value in the application for visualisation purposes is:

    ``` java
    final int `xAttribute` = `VisualConcept.Vertex.X.get(readableGraph);`
    final float x = `xAttribute` != `Graph.NOT_FOUND` ? `readableGraph.getFloatValue(vertexId)` : `VisualDefaults.getDefaultX(vertexId);`
    ```

-   Updated `GraphVisualAccess` explicitly checks for null values of the
    Camera attribute on the graph and returns
    `VisualDefaults.DEFAULT_CAMERA` instead. Note that the Camera
    shouldn’t ever really be null, but as it is possible to set it
    programmatically (through scripting view), it is considered safer
    and more convenient to prevent the Visualisation framework itself
    from having to deal with null cameras.

## Changes in January 2017

### Major Changes to Rendering and Event Handling

-   `COSNTELLATION's` visualistion and event handling framework has been
    reimplemented from the ground up. Performance, stability,
    correctness, extensability, and the design concept underlying it
    have all been greatly improved. The user experience should remain
    mostly the same.

-   There is now a separation between three main components that were
    previously highly coupled: event handling, visualisation, and the
    graph. The class `VisualManager` handles all communication between
    these components.

-   `VisualProcessor` is an abstract base class for any component that
    provides a visualisation of the graph.

    -   `GLVisualProcessor` is an implementation which models the old
        open GL renderer.

    -   A lot of high level stuff in the GL Renderer has been rewritten
        as well, but low level stuff like the `Vector/Matrix` utility
        classes and the shaders themselves are mostly the same.

    -   A simpler lightweight renderer (using Swing for example) could
        be implemented with relative ease as a subclass of
        `VisualProcessor`.

-   `VisualAccess` is an interface that `VisualProcessors` must now use
    to access the graph. They are not allowed to have reference to the
    graph directly.

    -   `GraphVisualAccess` is the default implementation for
        CONSTELLATION graphs.

    -   Theoretically `VisualProcessors` could visualise other
        ‘graph-like’ data structures if they implement `VisualAccess`

-   `InteractionEventHandler` is an interface for responding to mouse
    and keyboard gestures (as generated by AWT) on a CONSTELLATION
    graph.

    -   `DefaultInteractionEventHandler` is the default implementation
        in CONSTELLATION. It contains code that performs a similar
        function to the event handling code that used to be in
        `GraphRenderer`.

    -   `VisualAnnotator` and `VisualInteraction` are two interfaces
        that `InteractionEventHandler` depends on in order to help it
        translate gestures into graph actions/visualisations.

    -   `InteractiveGLVisualProcessor` extends `GLVisualProcessor` to
        satisfy the `VisualAnnotator` and `VisualInteraction` interfaces
        so that the `DefaultInteractionEventHandler` can respond to
        gestures on CONSTELLATION graphs rendered in `OpenGL`.

-   Updates to a `VisualProcessor` from something like the event handler
    arrive in the form of `VisualChange` objects that are sent to a
    `VisualManager` (wrapped in `VisualOperations)`.

    -   The `VisualChange/VisualOperation` framework’s purpose is to
        allow components to update the visualisation of a graph
        efficiently and without having to commit their changes first.

    -   The previous `GraphRenderer` achieved this, but only by being
        highly coupled with a Graph, and it had lots of logical flaws in
        its processing model. The new framework is rigorous and stable
        by separating data from its visualisation.

    -   Whilst the event handler is the primary client of this model,
        other components could be written to take advantage of it.

    -   Animation has been rewritten to use this model. Previously they
        directly maniuplated specific buffers on the GL context, which
        meant they were highly coupled with the renderer, and could not
        be used by alterate visualisations.

-   A few features have been removed or now behave slightly differently:

    -   Animations are now slower on large graphs. They may be able to
        be optimised in the future but this is considered low priority.

    -   Some experimental animations have been removed.

    -   You can no longer interact with an animation. This may also be
        fixed in the future, but it would be require a decent amount of
        work and is currently low priority.

    -   Direction indicators no longer move when the mouse cursor moves
        (only when you rotate/pan the graph). They should be
        re-implemented as an animation, which would require a reasonably
        simple expansion of the animation framework to cater for
        utilising non-graph visual operations.

    -   Lines and nodes are no longer `Anti-Aliased`. The old method,
        however, was slow, deprecated and caused artifacts when AA was
        turned off in the graphics card settings. Graphs now render
        correctly regardless of the AA settings on the card (although
        currently enabling AA gives no visual improvement). `AAing` may
        be implemented in the future by multisampling the graph texture.

    -   On large graphs, the renderer will update slightly later than
        the rest of the views (when creating nodes etc.). The display
        always took (at least) this long to update, but other views used
        to wait. This may be tricky to fix, but is not considered
        critical.

    -   Note that whilst the graph will display that it is busy and
        prevent interaction during a write lock, the same will not occur
        during read locks. When a read lock is in progress, events will
        be queued and the display will not be updated until the read
        lock is released at which point all queued events will be
        processed in quick succession so that the event handler ‘catches
        up’. This effect can be seen by running “Experimental &gt; Five
        Second Read Lock” and then trying to rotate/pan the graph. While
        this looks bad in this instance, in practice due to the brevity
        of read locks (but also their potential to be obtained at any
        point in time during the possession of a write lock), holding up
        but not terminating the event handler’s main loop is the most
        sensible course of action.

-   Fixed all known memory leaks.

-   Fixed failing unit tests.

-   Fixed some dialogs fading to the back.

-   Fixed the Plugin Reporter from causing `JavaFX` to use up all the
    memory by removing `PluginReporterPane's` after they reach
    `MAXIMUM_REPORT_PANES`.

-   Fixed various bugs.

-   Renamed the Country utility class package name from countries to
    geo.

-   Reviewed and finalised icon set.

-   Updated the format when saving a graph file to use json objects for
    the color and the decorations attribute.

-   Double escaping strings in the decorations no longer occur.

## Changes in November 2016

-   Added `JMultiChoiceComboBox` class to the Core Utilities module.
    This class provides a Swing alternative to `JavaFX's`
    `MultiChoiceComboBox`.

-   Added `MarkerCache` class which manages markers on the Map View and
    can be looked up. This grants the Data Access View the ability to
    query locations from the Map View.

-   Added REST API functionality for `RecordStore,` static files and
    icons.

-   Added the ability to blend a color with an icon image on creation.

-   Added the ability to delete a vertex or transaction from a
    `GraphRecordStore` by setting the `DELETE_KEY` key.

-   Fixed the bug in `ValueInputPanes` which was causing old entry to
    appear after the text was modified.

    -   The recent values combo was updated when a plugin was run,
        causing its selection model to update, which in turn caused the
        parameter it was managing recent values for to change right at
        the point of plugin execution. Temporarily disabling the
        listener from Recent Values -&gt; Parameter whilst inside the
        `RecentValues` updating listener solved the problem.

-   Removed `FreezeGraphViewPreferencePlugin` because it is only a
    preference change and does not need to be a plugin.

-   Renamed get `GraphReadMethods.getAttributeLabel()` to
    `GraphReadMethods.getAttributeName()` for consistency.

-   Updated `GraphRecordStoreUtilities.getVertices()` to return
    singleton vertices.

-   Updated Python REST client which can now be downloaded.

-   Updated the majority of built-in icons available to Constellation to
    have a more flat, iconic style with transparent backgrounds. This
    makes the core icon set consistent and allows us to make better use
    of background icons for analytic purposes.

## Changes in October 2016

-   Added `LogAction` to show the CONSTELLATION logs to the user.

-   Added a “Support Package” menu item under help which zips the
    CONSTELLATION logs.

-   Added a `DataAccessState` object which currently saves the String
    parameter values in the “Gobal Parameters” section of the Data
    Access View when you press Go. This parameters are saved with the
    graph so that they can be loaded when the graph opens.

-   Added an option for `RecordStoreServlet` to return JSON suitable for
    `Pandas.DataFrame.from_items()`. The `DataFrame` JSON parser is much
    faster.

-   Added missing type qualifiers in `GraphRecordStoreUtilities`
    methods.

-   Added support back for attr\_list attribute type which were found in
    legacy graphs. The attr\_list attribute is converted to the
    currently supported Graph attributes in
    `SimpleSchemaV1UpdateProvider`.

-   Modified the `WritableGraph.flush()` method to take a boolean
    parameter indicating whether or not `GraphChangeListeners` will be
    notified.

    -   The use case for this is performing a series of quick updates on
        the graph that new `ReadableGraphs` need to be able to see, but
        that views don’t need to respond to - for example animations,
        event handling, etc. In this case, all views will still respond
        to the series of changes when commit() is called at the end of
        the `WritableGraph's` lifecycle.

-   Renamed `ParameterIO` to `ParameterIOUtilities`.

-   Updated `ConstellationDialog` to dispose when the `hideDialog` is
    called which should free up resources.

## Changes in September 2016

-   Added a new Map View based on the third party libraries `'Unfolding`
    Maps’ and `'Processing'`.

    -   Maps are rendered using `OpenGL` through Processing allowing for
        greater performance and flexibility in what can be drawn.

    -   Provides two-way interaction between the graph and the map by
        making use of the new generic top component framework.

    -   Provides ability to add custom maps by extending the
        `MapProvider` class.

    -   Provides an information overlay which displays the location of
        the mouse pointer, the current zoom level and a scale bar.

    -   Provides ability to place map providers in debug mode by
        overriding `MapProvider.isDebug`. This will extend the
        information overlay to also provide debug information.

    -   Provides support for point, line, polygon and multi markers.
        Shape-based markers can be added to the graph by inserting
        `GeoJSON` into the `'Geo.Shape'` attribute. You can build
        `GeoJSON` for `'Geohash'` type nodes using `Geohash.getGeoJSON`.

    -   Currently limited to rendering maps in the Web Mercator
        projection only.

-   Added `SchemaElementType` class as common base class for the
    `SchemaVertexType` and `SchemaTransactionType` classes.

-   Added a REST API. Initially this allows a `RecordStore` to be added
    to the active graph.

-   Added a `ScriptingAction` lookup to allow more actions to be added
    to the Scripting view Actions drop-down menu.

-   Fixed various bugs.

-   Renamed `FeedbackHandler` to `SupportHandler` and changed the menu
    name from “Feedback…” to “Support”

-   Renamed `IconManager.getIconObjects` to `IconManager.getIcons`.

-   Updated `SaveResultsFileWriter.writeRecordStore` to be memory
    efficient which fixes a `java.lang.OutOfMemoryError` exception and
    removed `SaveResultsFileWriter.write`.

-   Updated plugins to provide their own arrangements after being run by
    overriding `RecordStoreQueryPlugin.completionArrangement()`. By
    default any `RecordStoreQueryPlugin` will now finish with an Grid
    arrangement (which is fast). This is a breaking change which
    replaces `RecordStoreQueryPlugin.arrangeOnCompletion()`.

-   Updated some Alert dialogs to use the Netbeans `DialogDisplayer` API
    to enforce modality.

-   Updated the internal web server to listen on only the loopback
    address instead of all addresses, and has a default port instead of
    being dynamically assigned.

## Changes in August 2016

-   Added Analytic View v2 framework.

    -   Any plugin can now be used as an analytic using the
        `AnalyticPlugin` class.

    -   Pre-canned questions are now extensible using the
        `AnalyticQuestion` class.

    -   Both internal and graph visualisations are now extensible using
        the `InternalVisualisation` and `GraphVisualisation` classes
        respectively.

    -   Note that adding new analytics may require the definition of a
        new result type using the `AnalyticResult` class, as well as the
        construction of an `AnalyticTranslator` class to translate
        between your result and any visualisations you wish to enable.

-   Added `IntegerObjectAttributeDescription` to handle integer type
    attributes which could also be null.

-   Added generic `JavaFxTopComponent` and `ListeningTopComponent`
    classes to abstract away the creation of new views in CONSTELLATION.

-   Assigned names to common threads to assist with debugging.

-   Fixed various bugs.

-   Fixed various performance enhancements to type lookups.

-   Improved the type hierarchy used by the Analytic dominance
    calculator.

-   Moved `au.gov.asd.tac.constellation.graph.GraphChangeEvent` to
    `au.gov.asd.tac.constellation.graph.monitor.GraphChangeEvent`.

-   Moved `au.gov.asd.tac.constellation.graph.GraphChangeListener` to
    `au.gov.asd.tac.constellation.graph.monitor.GraphChangeListener`.

-   Moved utilities for interacting with schemas from the
    `SchemaFactory` class to the `SchemaFactoryUtilities` class.

-   Removed `SchemaFactory.getPosition` in favour of using a
    `ServiceProvider` position annotation.

-   Removed the `CoreExtFx` module.

-   Renamed `SimpleSchemaFactory.SIMPLE_SCHEMA_NAME` to
    `SimpleSchemaFactory.SIMPLE_SCHEMA_ID`.

-   Renamed arrow icons from UP to `ARROW_UP,` DOWN to `ARROW_DOWN` etc.

-   Replaced `ControlsFX` dialogs with `JDK's` Alert class.

-   Updated module short and long descriptions.

-   Updated platform to use Java8u92 and Netbeans 8.0.2

-   Updated regular expressions used for the Phone Number, Email `IPv6`
    Address, Country and Geohash types.

-   Updated various menu item positions.

## Changes in July 2016

-   Added “Templates” which allow users to save multiple custom
    visualisations. Templates are essentially constellation files in
    disguise - however only the graph attributes are saved, no graph
    element data.

    -   Menu items (including icons) have been added to allow easy
        creation of graphs from templates, saving templates, and
        management of templates.

    -   Management of templates allows templates to be deleted, and also
        set as the default graph to open when the user selects New Graph
        (or hits `control+N)`.

-   Added `HttpsUrlConnection` class, a builder pattern to create a
    `HttpsUrlConnection` with sensible defaults like using GZIP
    compression and the user agent string set to ‘CONSTELLATION’.

-   Added `HttpsUtilities` class, a utility class to safely retrieve
    streams from a `HttpsUrlConnection`.

-   Added `ObjectAttributeDescriptions` class which allows you to
    quickly define an attribute description for any attribute backed by
    a class extending Object.

-   Added a lot of Javadocs and fixed Javadoc warnings.

-   Added org.apache.poi and org.apache.commons.lang as dependencies.

-   Added the `GraphLabels` and Decorators classes for specifying labels
    and decorators on a graph.

-   Added the ability for graph attributes to provide an attribute
    merger so that you can decide what happens when attributes merge.

-   Fixed memory leak in Data Access View.

-   Fixed minor bugs relating to attributes, including correctly saving
    and loading default values for icon attributes, and fixing the
    previously non-functioning ‘set default value’ option when
    creating/modifying a new attribute in the attribute editor.

-   Fixed various bugs.

-   Moved some preferences from the `ApplicationPreferenceKeys` to
    `DebuggingPreferenceKeys`.

-   Removed ability to set default values for visual attributes through
    preferences in favour of the new template system. The changes have
    been explained in a what’s new entry to avoid user confusion.

-   Removed bespoke editors such as “Edit &gt; Labels” in favour of
    using the streamlined approach provided by the attribute editor.

-   Removed the `CorePluginGuide` module.

-   Renamed `VisualConcept.TransactionAttribute.COLOR_REFERENCE` to
    `VisualConcept.GraphAttribute.TRANSACTION_COLOR_REFERENCE`.

-   Renamed `VisualConcept.VertexAttribute.COLOR_REFERENCE` to
    `VisualConcept.GraphAttribute.NODE_COLOR_REFERENCE`.

-   Renamed all attribute name constants
    e.g. `HierarchicalState.ATTR_NAME` renamed to
    `HierarchicalState.ATTRIBUTE_NAME`.

-   Renamed package
    `au.gov.asd.tac.constellation.attributeeditor.handler` to
    `au.gov.asd.tac.constellation.attributeeditor.editors`.

-   Renamed package
    `au.gov.asd.tac.constellation.attributeeditor.handlerimplementation`
    to
    `au.gov.asd.tac.constellation.attributeeditor.editors.operations`.

-   Renamed the `PreferenceKeys` class to `ApplicationPreferenceKeys`.

-   Renamed the Rule class to `QualityControlRule`.

-   Updated `StringUtilities` class to streamline the serialisation of
    the reworked visual attributes such as labels and decorators.

-   Updated `UpdateProvider` class to convert from old graphs to new
    graphs have been included (meaning that the old graph labels and
    decorators framework still exists in a compatibility package).

-   Updated various menu item positions.

-   Updated visual attributes (and visual properties previously not
    exposed as attributes) so they can be used as regular graph
    attributes.

## Changes in June 2016

-   Fixed a dormant graph locking bug.

-   Fixed various bugs.

-   Improved Schema API.

    -   The way in which graph schemas are created and controlled within
        CONSTELLATION has been overhauled, resulting in a more
        consolidated, and overall simpler API.

    -   The most notable change is the introduction of “Schema Concepts”
        which collect related attributes, vertex types and transaction
        types into conceptual groups which can then be registered to a
        schema. Schema concepts will replace “Attribute Providers”,
        “Vertex Type Providers”, and “Transaction Type Providers” and
        are now hierarchical by default, making it easier to extend an
        existing concept.

    -   Other changes include the simplification of “Schema” and “Schema
        Factory”, and new utility classes for interacting with schema
        concepts, vertex types and transaction types. In addition to
        this, we also now have a new convention where schemas should no
        longer extend each other, but rather inheritance should be
        limited to schema concepts.

-   Improved performance of `IconManager` and added new icons,
    `BAGEL_BLUE,` `BAGEL_GREY` and CHART.

-   Improved the Scripting View API by adding support for LINK and EDGE
    types.

-   Moved the `WhatsNewProvider` from
    `au.gov.asd.tac.constellation.core.tutorial.whatsnew` to
    `au.gov.asd.tac.constellation.core.whatsnew`.

-   Updated `CoreImportExport` now using Apache Commons CSV to parse CSV
    files.

## Changes in May 2016

-   Added a new module called `CoreMapView` which contains the Map View
    framework.

-   Added versioning to attribute description classes.

-   Fixed various bugs.

-   Fixed a dormant graphics bug.

-   Improved the `Rule.executeRule` method by forcing it to take a copy
    of the graph.

-   Renamed the `ResetPlugin` class to `ResetViewPlugin`.

## Change in February 2016


-   Added an icons API so that developers can add custom icons
    programmatically using the `IconProvider` class.<|MERGE_RESOLUTION|>--- conflicted
+++ resolved
@@ -1,7 +1,9 @@
 # Constellation Changes
 
 ## Changes in November 2024
-<<<<<<< HEAD
+-   Removed `ColorblindUtilities.colorNodes()` which was unused. This behaviour is replicated in `VisualSchemaFactory.VisualSchema` with `applyColorblindVertex()` and `applyColorblindTransaction()`.
+-   Removed `ColorblindUtilities.setColorRef()` which only had one use. This behaviour is now directly added to where the function was previously used.
+-   Renamed `ColorblindUtilities.calcColorBrightness()` to `ColorblindUtilities.calculateColorBrightness()` for readability.
 -   Refactored MenuBaseAction to disable graph dependant menu items when primary graph is ambiguous.
 -   Refactored animation framework to update graph attributes and hold write locks for minimal durations to enable graph interction.
 -   Created Color Warp Animation.
@@ -9,11 +11,6 @@
 -   Created Graph Connection Motion Attribute as a META graph element type.
 -   Created Animation setting to disable animations for low power machines.
 -   Created SetColorValuesOperation to save space on the undo/redo stack.
-=======
--   Removed `ColorblindUtilities.colorNodes()` which was unused. This behaviour is replicated in `VisualSchemaFactory.VisualSchema` with `applyColorblindVertex()` and `applyColorblindTransaction()`.
--   Removed `ColorblindUtilities.setColorRef()` which only had one use. This behaviour is now directly added to where the function was previously used.
--   Renamed `ColorblindUtilities.calcColorBrightness()` to `ColorblindUtilities.calculateColorBrightness()` for readability.
->>>>>>> 4a81800c
 
 ## Changes in October 2024
 -   Added ability to pass parameters and selected items on graph to PluginReporter to display via `DefaultPluginInteraction`.
