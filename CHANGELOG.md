# Constellation Changes

<<<<<<< HEAD
## 2020-08-21 Changes in August 2020
* Added a feature to the Histogram View to copy values from selected histogram bars using ctrl+c or a right-click context menu.
=======
## 2020-08-01 Changes in August 2020
* Updated `DefaultPluginInteraction` and `PluginParameters` to unfocus the Ok button from the plugin swing dialog if there is a multi-line string parameter so that enter can be used in the parameter.
>>>>>>> ad7c7ace

## 2020-07-01 Changes in July 2020
* Added `AnalyticSchemaV4UpdateProvider` to upgrade `SchemaVertexType`s that have changed.
* Added utility class `NotifyDisplayer` and static method `NotifyDisplayer#display` for use when displaying a `NotifyDescriptor` message box.
* Fixed a bug exporting Glyph Textures to the wrong location if the folder path had a period.
* Updated `QualityControlAutoVetter` to improve performance by using a `SimpleReadPlugin` internally.
* Updated the Quality Control View so that it is multi-threaded and no longer runs on the EDT.
* Removed the Attribute Calculator.

## 2020-06-01 Changes in June 2020
* Added `LayerConcept` to group all of the layer mask and layer visibility attributes together. 
* Moved the creation of `QUERY_NAME_PARAMETER` and `DATETIME_RANGE_PARAMETER` within `CoreGlobalParameters` and can be accessed by direct reference; i.e. `CoreGlobalParameters.QUERY_NAME_PARAMETERS`.

## 2020-05-01 Changes in May 2020 
* Added feedback for delimiter import.
* Added basic support for MacOS.
* Added `ProjectUpdater` which will manage adding dependencies to the `project.xml` file.
    * The `ivy.xml` file is now located at `CoreDependencies/src/ivy.xml`.
    * The `ivysettings.xml` file is now located at `ProjectUpdater/src/ivysettings.xml`.
* Fixed a label rendering bug on MacOS.
* Fixed a DPI scaling bug on MacOS and Windows.
* Fixed a bug effecting the histogram scrolling.
* Fixed a bug preventing v1 graphs from being open.
* Moved `ImmutableObjectCache`, `IntHashSet` and `Timer` from the Graph Framework module to the Utilities module.
* Removed deprecated methods from the graph API - `Graph#getWritableGraphOnEDT`, `Graph#undo`, `Graph#redo` and `GraphWriteMethods#addAttribute`.
* Removed `GraphUtilites` from the Graph Framework module as it was unused.
* Updated ReadableGraph to allow use with the try-with-resources pattern.
* Updated ImportController's processImport function to return the list of files it has imported.
* Updated parameter types for `OverviewPanel.setExtentPOV()` from longs to doubles.
* Updated the `constellationapplication/netbeans-runner` docker image to `11.3.2` to include `python3` so that automation can be done via the `build-zip.sh` script in `constellation-app/constellation-applications`

## 2020-04-03 Changes in April 2020
* Added search feature to Table View Column Selection.
* Fixed the mouse controls of the Map View to be consistent with the graph view.
* Fixed a bug that caused custom markers to disappear

## 2020-04-01 Changes in April 2020
* Fixed the mouse controls of the Map View to be consistent with the graph view.
* Fixed a bug that caused custom markers to disappear
* Added search feature to Table View Column Selection.
* Added `functions.sh` to reuse common utility methods. This can be used by scripts related to Travis.
* Added Layers view to the Experimental views tab.
* Added `RenderablePriority` enum to `GLRenderable` to house the constants that sat in that class.
* Added `VisualPriority` enum to `VisualOperation` to house the constants that sat in that class.
* Added `DoubleAttributeDescription`, `DoubleAttributeInteraction`, `DoubleEditorFactory` and `DoubleIOProvider` to support high precision numbers in attributes.
* Added `DoubleObjectAttributeDescription`, `DoubleObjectAttributeInteraction`, `DoubleObjectEditorFactory` and `DoubleObjectIOProvider` as a nullable alternative to the double attribute type.
* Added `ShortAttributeDescription`, `ShortAttributeInteraction`, `ShortEditorFactory` and `ShortIOProvider` to support numbers with lower memory usage in attributes.
* Added `ShortObjectAttributeDescription`, `ShortObjectAttributeInteraction`, `ShortObjectEditorFactory` and `ShortObjectIOProvider` as a nullable alternative to the short attribute type.
* Added `ByteAttributeDescription`, `ByteAttributeInteraction`, `ByteEditorFactory` and `ByteIOProvider` to support numbers with lower memory usage in attributes.
* Added `ByteObjectAttributeDescription`, `ByteObjectAttributeInteraction`, `ByteObjectEditorFactory` and `ByteObjectIOProvider` as a nullable alternative to the byte attribute type.
* Added `obfuscate()` to `PasswordObfuscator`.
* Removed the container image to build the NetBeans 8 version of Constellation.
* Removed `getSearchString()`, canBeImported()` and `ordering()` from `AttributeDescription` and any implementing classes.
* Removed `datetime` parameter from `makeDateTimesEven()` in `ZonedDateTimeAxis` as this was not needed.
* Removed `boxBlurF()` and `boxBlurFF()` from `GaussianBlur` as their implementation was simple enough to be added straight to where they called from.
* Renamed `getTags()` in `GraphReport` to `getUTags()` to match field the function was getting.
* Renamed `getChildReports()` in `PluginReport` to `getUChildReports()` to match field the function was getting.
* Renamed `equal()` in `NativeAttributeType` to `equalValue()` to avoid confusion with `Object.equals()`.
* Renamed `PasswordKey` to `PasswordSecret` and added `getIV()` to the class.
* Renamed `DefaultPasswordKey` to `DefaultPasswordSecret` to mirror above change.
* Updated the container used to build Constellation on Travis to `11.3.1` which fixes the issue of no code coverage being reported in SonarQube.
* Updated the java source detected by SonarQube to check for Java 11.
* Updated `build.xml` and `.travis\build-zip.sh` with support for MacOSX and a temporary hardcoding of version numbers.
* Updated `deobfuscate()` in `PasswordDeobfuscator` to now return a String instead of a CharSequence.

## 2020-03-01 Changes in March 2020
* Added `AnalyticSchemaPluginRegistry` to Core Analytic Schema
* Added new module Core Attribute Calculator to separate it from the Scripting View.
* Added new module Core Named Selections to break it out of Core Functionality.
* Added new module Core Plugin Reporter to separate it from the plugin framework.
* Added new module Core View Framework containing `AbstractTopComponent` and other related classes.
* Added `VisualGraphPluginRegistry` to Core Visual Graph
* Fixed a logic bug with `GraphRendererDropTarget` preventing graph droppers from every running.
* Moved `AnalyticIconProvider` to `au.gov.asd.tac.constellation.utilities.icon`.
* Moved a number of plugins out of Core Functionality into other modules to better reflect their purpose.
* Moved `AttributeSelectionPanel` to Core Graph Utilities module.
* Moved `BBoxf` and `BBoxd` to the Core Visual Graph module.
* Moved `CharacterIconProvider` to `au.gov.asd.tac.constellation.utilities.icon`.
* Moved `ConstellationColor` to `au.gov.asd.tac.constellation.utilities.color`.
* Moved `ConstellationIcon` to `au.gov.asd.tac.constellation.utilities.icon`.
* Moved `ConstellationViewsConcept` to `au.gov.asd.tac.constellation.graph.schema.concept.SchemaConcept`.
* Moved `DragAction` to Core Visual Graph module.
* Moved `SchemaAttribute` to `au.gov.asd.tac.constellation.graph.schema.attribute`.
* Moved `SchemaConcept` to `au.gov.asd.tac.constellation.graph.schema.concept`.
* Moved `SchemaTransactionType` to `au.gov.asd.tac.constellation.graph.schema.type`.
* Moved `SchemaVertexType` to `au.gov.asd.tac.constellation.graph.schema.type`.
* Moved `SimpleGraphOpener` and `SimpleGraphTopComponent` to the Core Graph Node module.
* Moved `UserInterfaceIconProvider` to `au.gov.asd.tac.constellation.utilities.icon`.
* Moved `VisualConcept` to the Core Visual Schema module located at `au.gov.asd.tac.constellation.graph.schema.visual.concept`.
* Moved `VisualGraphOpener` and `VisualGraphTopComponent` to the Core Interactive Graph module.
* Moved `VisualManager` to `au.gov.asd.tac.constellation.utilities.visual`.
* Removed the `build-zip` stage from Travis as it wasn't being used.
* Removed the Core Visual Support module by merging it with Core Utilities.
* Renamed base package of Core Algorithms to `au.gov.asd.tac.constellation.plugins.algorithms`.
* Renamed base package of Core Analytic Schema to `au.gov.asd.tac.constellation.graph.schema.analytic`.
* Renamed base package of Core Arrangements to `au.gov.asd.tac.constellation.plugins.arrangements`.
* Renamed base package of Core Import Export to `au.gov.asd.tac.constellation.plugins.importexport`.
* Renamed base package of Core Plugin Framework to `au.gov.asd.tac.constellation.plugins`.
* Renamed base package of Core Visual Schema to `au.gov.asd.tac.constellation.graph.schema.visual`.
* Renamed `Decorators` to `VertexDecorators` and moved to Core Visual Schema module.
* Renamed `InteractivePluginRegsitry` to `InteractiveGraphPluginRegistry`.
* Renamed `IoProgressHandle` to `HandleIoProgress`.
* Updated Core Analytic Schema with all attribute classes relevant to it.
* Updated Core Visual Schema with all attribute classes relevant to it.
* Updated the Core Web Server module with a complete rewrite regarding adding REST services.
* Updated the `README.MD` instructions to explain the NetBeans 11 installation workaround.
* Updated the REST API with a major refactor.
* Updated the Travis run image to use NetBeans 11.3 and include the workaround for NetBeans 11.

## 2020-02-01 Changes in February 2020
* Fixed a bug which now ensures that overriding a transaction direction using `GraphRecordStoreUtilities.DIRECTED_KEY` persists with the Type.
* Updated JOGL to 2.4.0 to assist in migration to JDK11. The new JOGL jars are hosted as third-party dependencies on GitHub until available on maven.
* Renamed `NodeGraphLabelsEditorFactory` to `VertexGraphLabelsEditorFactory`.
* Renamed `SupporPackageAction` to `SupportPackageAction` to fix a spelling typo.

## 2020-01-01 Changes in January 2020
* Added `LabelFontsOptionsPanel` to allow setting of fonts rendered on the graph through the UI.
* Added `ConstellationLabelFonts` interface to allow programmatic specification of default label fonts.

## 2019-12-01 Changes in December 2019
* Added method `suppressEvent(boolean, List<>)` to `PluginParameter` which allow setting of properties/options without firing change events.
* Moved `CoreUtilities` in the Core Functionality module to `PreferenceUtilites` in the Core Utilities module.
* Renamed `ArcgisMap` Provider to `EsriMapProvider`.
* Updated `EsriMapProvider` to support both regular tile-based services, as well as image export. This can be specified by overriding the new `getMapServerType` method.

## 2019-11-01 Changes in November 2019
* Remove deprecated jai libraries.

## 2019-10-01 Changes in October 2019
* Added `DevOpsNotificationPlugin` to Core Functionality to track messages from plugins for developers and administrators attention. This is only going to be useful if you have setup a `ConstellationLogger` that sends information to a database or elastic search.
* Fixed a bug with the Restful service caused by multiple servlet libraries used that created a clash.

## 2019-08-01 Changes in August 2019
* Added `BrandingUtilities` to Core Utilities to maintain the application name "Constellation".
    * You can set the command line argument `constellation.environment` with a label and it will appear in the title. For instance, this could be used to distinguish "Development", "QA" and "Production" versions.
* Added `PluginParameters.hasParameter()` to the Core Plugin Framework module as a convenient way to check if a parameter exists.
* Fixed a Null Pointer Exception when selecting Circle arrangements.
* Fixed the `GitHub` url used by Help -> Submit a Ticket.
* Removed several unused dependencies, including JOGL, JTS, `OpenCSV,` Trove4j, `JScience,` and `XML-APIs`.
* Renamed `ConstellationLogger.ApplicationStart` to `ConstellationLogger.ApplicationStarted,` `ConstellationLogger.ApplicationStop` to `ConstellationLogger.ApplicationStopped,` `ConstellationLogger.PluginStart` to `ConstellationLogger.PluginStarted` and `ConstellationLogger.PluginStop` to `ConstellationLogger.PluginStopped`.
* Updated several dependencies to the latest versions, including Geotools, Jetty, Apache Commons, Jackson, `RSyntaxArea,` Google Guava, Apache POI, EJML, Processing, Jython, and `SwingX`.
* Updated `ConstellationLogger` with new methods `viewStarted,` `viewStopped` and `viewInfo` to support logging of Views.
* Updated `DefaultConstellationLogger` with a VERBOSE flag to switch between no-op and logging to standard out.
* Updated `AbstractTopComponent` to log when the view is opened, closed, showing, hidden, activated and deactivated.

## 2019-06-01 Changes in June 2019
* Added a `Content.URL` attribute to represent a URL link in the `ContentConcept`.
* Fixed a lot of compile warnings related to Java generics and `PluginParameters` usage.
* Removed `ConstellationSecurityProvider.getPriority` as it duplicated functionality of (and conflicted with) the lookup system.
* Removed `OldStringUtilities` and merged the required methods to `StringUtilities`.

## 2019-05-01 Changes in May 2019
* Fixed a bug with `SchemaVertexTypeUtilities` and `SchemaTransactionTypeUtilities` not respecting overridden types.
* Removed MODIFIED icon from `UserInterfaceIconProvider`.
* Removed STARS and CONSTELLATION icons from `AnalyticIconProvider`.
* Updated CHART icon in `AnalyticIconProvider`.
* Updated `RestClient` in the Core Utilities module with a minor refactor and support for posting bytes.
* Updated `SchemaFactory` with `getIconSymbol` and `getIconColor` methods to allow for more customisable icons. Graph icons will now be made up of a symbol on top of a colored square background much like how vertices on a graph are represented.
* Updated the font used by the renderer from Arial Unicode MS to Malgun Gothic due to licensing restrictions with the Arial font resulting it from no longer being installed on Windows by default.

## 2019-04-01 Changes in April 2019
* Renamed `NodeGraphLabelsAttributeDescription,` `NodeGraphLabelsAttributeInteraction,` and `NodeGraphLabelsIOProvider` to `VertexGraphLabelsAttributeDescription,` `VertexGraphLabelsAttributeInteraction,` and `VertexGraphLabelsIOProvider` for consistency.
* Updated the `SchemaAttribute.ensure()` method to create the attribute if it does not exist by default. This fixes a number of plugins that failed if the attribute was not defined.
* Updated `SimpleEditPlugin.edit()` method to be abstract as it doesn't make sense to have an edit plugin without any editing occurring.

## 2019-03-01 Changes in March 2019
* Added 23 new country flag icons.
* Added Arrange by Node Attribute to combine the function of Arrange by Group and Arrange by Layer into a single plugin.
* Added an `updateParameters` method to `au.gov.asd.tac.constellation.views.histogram.formats.BinFormatter` for Histogram View `BinFormatters` to use.
* Fixed how `ConstellationIcon` was building and caching icons and images resulting in a major performance improvement and reduced memory usage.
* Updated `Ctrl+Backspace` to do nothing so that pressing it in a text area on a docked window won't cause it to minimize.

## 2019-02-01 Changes in February 2019
* Added a new interface called `DataAccessPreQueryValidation` to check before running Data Access View queries.

## 2019-01-01 Changes in January 2019
* Added Enrichment to the `DataAccessPluginCoreType` class.
* Moved `au.gov.asd.tac.constellation.analyticview` to `au.gov.asd.tac.constellation.views.analyticview`.
* Moved `au.gov.asd.tac.constellation.attributeeditor` to `au.gov.asd.tac.constellation.views.attributeeditor`.
* Moved `au.gov.asd.tac.constellation.conversationview` to `au.gov.asd.tac.constellation.views.conversationview`.
* Moved `au.gov.asd.tac.constellation.core` to `au.gov.asd.tac.constellation.functionality`.
* Moved `au.gov.asd.tac.constellation.core.dependencies` to `au.gov.asd.tac.constellation.dependencies`.
* Moved `au.gov.asd.tac.constellation.dataaccess` to `au.gov.asd.tac.constellation.views.dataaccess`.
* Moved `au.gov.asd.tac.constellation.display` to `au.gov.asd.tac.constellation.visual.opengl`.
* Moved `au.gov.asd.tac.constellation.find` to `au.gov.asd.tac.constellation.views.find`.
* Moved `au.gov.asd.tac.constellation.histogram` to `au.gov.asd.tac.constellation.views.histogram`.
* Moved `au.gov.asd.tac.constellation.interactivegraph` to `au.gov.asd.tac.constellation.graph.interaction`.
* Moved `au.gov.asd.tac.constellation.mapview` to `au.gov.asd.tac.constellation.views.mapview`.
* Moved `au.gov.asd.tac.constellation.qualitycontrol` to `au.gov.asd.tac.constellation.views.qualitycontrol`.
* Moved `au.gov.asd.tac.constellation.scatterplot` to `au.gov.asd.tac.constellation.views.scatterplot`.
* Moved `au.gov.asd.tac.constellation.schemaview` to `au.gov.asd.tac.constellation.views.schemaview`.
* Moved `au.gov.asd.tac.constellation.scripting` to `au.gov.asd.tac.constellation.views.scripting`.
* Moved `au.gov.asd.tac.constellation.tableview` to `au.gov.asd.tac.constellation.views.tableview`.
* Moved `au.gov.asd.tac.constellation.timeline` to `au.gov.asd.tac.constellation.views.timeline`.
* Moved `au.gov.asd.tac.constellation.visualgraph` to `au.gov.asd.tac.constellation.graph.visual`.
* Moved `au.gov.asd.tac.constellation.visualsupport` to `au.gov.asd.tac.constellation.visual`.
* Moved `au.gov.asd.tac.constellation.webview` to `au.gov.asd.tac.constellation.views.webview`.
* Moved private classes that implemented `ParameterValue` to public classes to resolve the problem of not being able to set values from a script. These include `AnalyticAggregatorParameterValue,` `SpatialReferenceParameterValue,` `ElementTypeParameterValue` and `GraphAttributeParameterValue`.
* Renamed `Plugin.getOverriddenPlugin` to `Plugin.getOverriddenPlugins` in the Core Plugin Framework module which is a breaking change.
* Updated `GraphWriteMethods` to include a version of `addTransaction` that accepts a transaction ID.
* Updated `PermanentMergeAction` to run in it's own thread (rather than the EDT).
* Updated structure of Merge Transactions Plugin to allow for more merge by types.

## 2018-12-01 Changes in December 2018
* Added validation check to `Date-Time` Range Global Parameter in Data Access View.
* Added validation check to numeric parameters in plugins accessed from Data Access View.
* Added plugin `CopyCustomMarkersToGraph` to generate nodes on your graph from custom markers in the Map View.
* Fixed some performance issues in the conversation view.
* Updated `MarkerCache` with functions to build and style markers from the graph, allowing this functionality to be used outside of the Map View.
* Updated `MarkerUtilities` with `generateBoundingBox` method.
* Updated `ConstellationAbstractMarker` with `getRadius` method.

## 2018-11-01 Changes in November 2018
* Moved the `getOverriddenPlugin` method from the `DataAccessPlugin` class to the Plugin class. This technically allows the ability for any plugin to be overridden. Note that the current implementation pattern is to call a plugin from a registry and this would need to be modified before plugin calls from `PluginExecutor` could be overridden.
* Removed `MultiScoreResult` fromt he analytic view - all score based analytics now use `ScoreResult` and support multiple scores by default.
* Renamed `IconProvider` to `ConstellationIconProvider`
* Renamed `GlobalCoreParameters` to `CoreGlobalParameters`
* Renamed all plugin parameter id references from `\*_PARAMETER` to `\*_PARAMETER_ID`

## 2018-10-01 Changes in October 2018
* Added the `overridenType` property to `SchemaElementType,` and removed it from `SchemaVertexType` and `SchemaTransactionType`.
* Fixed a performance issue in `SchemaElementType.toString()` by pre computing the hierarchy on initialisation. `SchemaElementType.getHierachy()` is a slow method and was being called too many times. The performance improvement has made it about 1.7 times faster to load, save and work with graphs.
* Fixed the views that have not been upgraded to the new View Framework to have the font size applied to the Top Component on load.
* Updated `SchemaElementType.isSubTypeOf` to take overridden types into account.

## 2018-09-01 Changes in September 2018
* Added a new plugin to open a url in a browser called `OpenInBrowserPlugin` that is available in Core Functionality.
* Added a new plugin to send to an email client called `SendToEmailClientPlugin` that is available in Core Functionality.
* Renamed `SchemaAttribute.getFormatContext` to `SchemaAttribute.getFormat`.
* Updated `PlaceholderUtilities` with support for collapsing placeholders using the standard graph API.

## 2018-08-01 Changes in August 2018
* Added functionality to cache icons.
* Fixed a bug in the Analytic schema factory which was not correctly applying the schema rules to complete the vertex.
* Fixed a memory leak introduced by the `FPSRenderable` class.
* Fixed a performance issue with the Table View by moving work off the EDT.

## 2018-07-01 Changes in July 2018
* Added `AnalyticConcept.VertexType.USER_NAME`.
* Added Subdivision enum containing country subdivisions (currently incomplete).
* Added `TemporalFormattingUtilties` to the Core Utilities module.
* Added an `IpAddressUtilities` class to the Core Utilities module.
* Fixed a performance issue with `JDropDownMenu` in the Core Utilities module moving the `actionPerformed` work into its own thread.
* Fixed the spelling of public constants and comments that incorrectly spelt separator in various modules.
* Renamed `AnalyticConcept.VertexType.HOSTNAME` to `AnalyticConcept.VertexType.HOST_NAME`.
* Renamed `GeospatialUtilities` to Distance and moved `HaversineUtilities` to `Distance.Haversine`.
* Renamed `ShapeUtilities` to Shape, `MgrsUtilities` to Mgrs and `GeohashUtilities` to Geohash.
* Updated Country enum to align with the latest version of ISO 3166-1.
* Updated the copyright to Apache Version 2.0 with the Australian Signals Directorate being the License owner.

## 2018-06-01 Changes in June 2018
* Added a `RestClient.postWithJson()` to allow you to post your own json string in the Core Utilities module.
* Added plugins `CreateVertexTypePlugin` and `CreateTransactionTypePlugin` to allow REST clients to create custom types.
* Fixed `PluginParameters` to use `ColorValue` instead of Color. This caused a cascade of fixes in other classes.
* Fixed a bug with the spanning tree algorithm which was preventing it from creating a nraduis attribute.
* Renamed `ColorValue` to `ConstellationColor` to make it clearer what it should be used for and to avoid conflicts with external classes.
* Renamed `TemporalFormatting.DATE_TIME_FORMATTER` to `TemporalFormatting.UTC_DATE_TIME_FORMATTER` and `TemporalFormatting.DATE_TIME_WITH_MILLISECONDS_FORMATTER` to `TemporalFormatting.UTC_DATE_TIME_WITH_MILLISECONDS_FORMATTER` in the Core Utilities module. These `DateTimeFormatter` constants are now build using the `DateTimeFormatterBuilder` ensuring they convert dates to UTC correctly.
* Updated the support package generation to ignore the heapdump file as it is likely to be several gigabytes in size.

## 2018-05-01 Changes in May 2018
* Added `FilterPlugin` to the Core Data Access View module.
* Added `PasswordParameterType` into the Core Plugin Framework module. This change has also removed the capability of `StringParameterType` to support passwords.
* Added strict `DateTimeFormatter's` based on `DateTimeFormatter.ISO_INSTANT` to the `TemporalFormatting` class in Core Utilities.
* Fixed a performance issue by reducing the amount of "Find State" saves made to the graph as it's causing graph write lock contention for a trivial GUI state that will be already covered when you run a search, switch graphs or save the graph.
* Fixed an issue handling invalid Glyphs.
* Fixed some performance issues with the Map View.
* Removed deprecated methods being `PluginGraph.executePluginLater,` `PluginGraph.executePluginNow` and `PluginGraph.updateGraph`.
* Renamed Plugin.id to `Plugin.ID`
* Updated JOGL to 2.3.2 and Processing to 3.3.6 to resolve `OpenGL` issues with the Map view.
* Updated default node and transaction colors in order to ensure overlay colors stand out more.
* Updated default node z2 value.
* Updated password obfuscation to use a service lookup to get the key. To use it implement `PasswordKey` in the Core Security module.

## 2018-04-01 Changes in April 2018
* Added New Nebula into th `Experimental->Tools` menu
* Added an FPS counter `OpenGL` renderer that can be enabled from the Debug preference tab.
* Added new `MatrixUtilities` class for constructing useful matrices from a graph.
* Added simple icon shaders for rendering basic icons on the graph.
* Removed the REST API endpoints /forward (forwarding a request to another HTTP server), /resources (offering embedded web resources), and /static (serving resources from a specified local directory) have been removed.
* Renamed `ApplicationPreferenceKeys.DEFAULT_FREEZE_GRAPH_VIEW` to `ApplicationPreferenceKeys.FREEZE_GRAPH_VIEW_DEFAULT` in the Core Preferences module.
* Renamed `SharedDrawable.getIconShader` to `SharedDrawable.getVertexIconShader` to differentiate it from `SharedDrawable.getSimpleIconShader`.
* Updated Core Web Server code so the workings out of the web servlets into separate `\*Impl.java` classes. This makes the workings transport independent, in preparation for adding a `non-HTTP` transport. In theory, there should be no change in functionality.
* Updated the Core Web Server module to add a filesystem REST transport.
* Updated the constructor for Decorators to expect its parameters in a clockwise order: north-west, north-east, south-east, south-west.
* Updated the various `\*Preference` panels to follow and more of an MVC pattern.

## 2018-03-01 Changes in March 2018
* Added `FactColorTranslator` and `FactToSizeTranslator` to the Core Analytics View module.
* Added `FirstAnalyticPlugin` to the Core Analytics View module.
* Added `FirstFactAggregator` in the Core Analytics View module.
* Added a new attribute called `isLabel` to `SchemaAttribute` in the Core Graph Module with the intention of allowing the schema to decide if the attribute should appear as a `GraphLabel` on a vertex or transaction.
* Added a new `isLabel` and `isDecorator` attributes to `SchemaAttribute` with the intention of allowing the schema to decide if the attribute should appear as a `GraphLabel` or Decorator on a vertex or transaction.
* Added equivalent method to `SchemaAttribute` allowing you to compare with an Attribute object.
* Renamed `ClusterAggregator` to `FirstClusterAggregator` in the Core Analytics View module.
* Renamed `MultiScoreResult.getUniqueNames` to `MultiScoreResult.getUniqueScoreNames` in the Core Analytics View module.
* Renamed `MultiScoringAnalyticPlugin` to `MultiScoreAnalyticPlugin` in the Core Analytics View module.
* Renamed `PluginRegistry.getPluginNames` to `PluginRegistry.getPluginClassNames`.
* Renamed `ScoringAnalyticPlugin` to `ScoreAnalyticPlugin` in the Core Analytics View module.
* Renamed `getLabel` to `getName` and `getType` to `GetAttributeType` for the Attribute class.
* Renamed the get_pos(g) method to get_nx_pos(g) in the constellation_client provided with the REST API.
* `SchemaFactory.ensureAttribute` now takes a boolean specifying whether the attribute should be created even if it is not registered to that schema. Similarly, `SchemaAttribute.ensure` provides this option.

## 2018-02-01 Changes in February 2018
* Fixed memory leaks with the `ListeningTopComponent` and `TimelineTopComponent`.
* Renamed `COLOR_BLAZE` in the `CorePluginRegistry` to `ADD_CUSTOM_BLAZE`.
* Updated entries within the Tools and Experimental menu.
* Updated `ListeningTopComponent` to allow for the update and removal of change handlers.
    * `addAttributeChangeHandler` was renamed to `addAttributeValueChangeHandler`.
    * `addGlobalChangeHandler,` `addStructureChangeHandler,` `addAttributeCountChangeHandler` and `addAttributeValueChangeHandler` now return the Monitor objects associated with that handler.
    * `updateGlobalChangeHandler,` `updateStructureChangeHandler,` `updateAttributeCountChangeHandler` and `updateAttributeValueChangeHandler` have been added to allow modification to the behaviour of a handler.
    * `removeGlobalChangeHandler,` `removeStructureChangeHandler,` `removeAttributeCountChangeHandler` and `removeAttributeValueChangeHandler` have been added to allow removal of a handler.
    * `removeIgnoredEvent` has been added to allow removal of an ignored event.

## 2017-12-01 Changes in December 2017
* Added forward slash (/) to the list of special characters to escape in `LuceneUtilities` in the Core Utilities module.
* Removed extra `FindStatePlugin` calls from the `ColorCriteriaPanel` which will help reduce unnecessary write locks on the graph and reduce overall threads being forked.

## 2017-11-01 Changes in November 2017
* Added `MultiplexityAnalytic` and `WeightAnalytic` plugins and analytics.
* Added `SnaConcept.Transaction.MULTIPLEXITY` to the Core Algorithms module.
* Renamed `SnaConcept.GRAPH.GRAPH_DENSITY` to `SnaConcept.GRAPH.DENSITY` in the Core Algorithms module.

## 2017-10-01 Changes in October 2017
* Added `GraphNodePluginRegistry` in the Core Graph Node module.
* Added `JSingleChoiceComboBoxMenu` as a single choice alternative to `JMultiChoiceComboBoxMenu`.
* Added `LuceneUtilities` to the Core Utilities module.
* Added `SeparatorConstants` to the Core Utilities module.
* Added more attributes to `ContentConcept` in the Core Analytic Schema.
* Fixed a bug where the singleton type was not being used when loading a graph.
* Fixed a bug with the `WorkflowQueryPlugin` which was removing the graph attributes after a batched run completed.
* Moved `NewDefaultSchemaGraphAction` from the Core Simple Schema module to the Core Graph Node module.
* Moved `NewExperimentalSchemaGraphAction` from the Core Simple Schema module to the Core Graph Node module.
* Moved `NewSchemaGraphAction` from the Core Simple Schema module to the Core Graph Node module.
* Moved `au.gov.asd.tac.constellation.algorithms.geospatial.Geohash` in the Core Utilities module to `au.gov.asd.tac.constellation.utilities.geospatial.GeohashUtilities`
* Moved `au.gov.asd.tac.constellation.algorithms.geospatial.Haversine` in the Core Utilities module to `au.gov.asd.tac.constellation.utilities.geospatial.HaversineUtilities`
* Moved `au.gov.asd.tac.constellation.core.opener.SimpleGraphTopComponent` to `au.gov.asd.tac.constellation.core.visual.SimpleGraphTopComponent`.
* Moved `au.gov.asd.tac.constellation.core.visual.SaveAsAction` in the Core Functionality module to `au.gov.asd.tac.constellation.core.save.SaveAsAction`.
* Moved `au.gov.asd.tac.constellation.graph.file.GraphOpener` in the Core Graph File to `au.gov.asd.tac.constellation.graph.file.opener.GraphOpener`.
* Moved `au.gov.asd.tac.constellation.graph.file.autosave.AutosaveUtilities` in the Core Graph File module to `au.gov.asd.tac.constellation.graph.file.save.AutosaveUtilities`.
* Moved `au.gov.asd.tac.constellation.schema.simpleschema.plugins.LoadTemplatePlugin` from the Core Simple Schema to `au.gov.asd.tac.constellation.graph.node.templates.LoadTemplatePlugin` in the Core Graph Node module.
* Moved `au.gov.asd.tac.constellation.schema.simpleschema.plugins.ManageTemplatesAction` from the Core Simple Schema to `au.gov.asd.tac.constellation.graph.node.templates.ManageTemplatesAction` in the Core Graph Node module.
* Moved `au.gov.asd.tac.constellation.schema.simpleschema.plugins.ManageTemplatesPlugin` from the Core Simple Schema to `au.gov.asd.tac.constellation.graph.node.templates.ManageTemplatesPlugin` in the Core Graph Node module.
* Moved `au.gov.asd.tac.constellation.schema.simpleschema.plugins.SaveTemplateAction` from the Core Simple Schema to `au.gov.asd.tac.constellation.graph.node.templates.SaveTemplateAction` in the Core Graph Node module.
* Moved `au.gov.asd.tac.constellation.schema.simpleschema.plugins.SaveTemplatePlugin` from the Core Simple Schema to `au.gov.asd.tac.constellation.graph.node.templates.SaveTemplatePlugin` in the Core Graph Node module.
* Moved the base package in Core Simple Schema to `au.gov.asd.tac.constellation.schema.simpleschema`.
* Removed `GraphUtilitiesExtra` in the Core Graph Utilities module. The `GraphUtilitiesExtra.copyGraphToGraph` method to `CopyGraphUtilities`.
* Removed the experimental `WordGraphPlugin` in the Core Arrangements module.
* Renamed `ExtractFromContent` to `ExtractFromContentPlugin` in Core Data Access View.
* Renamed `JMultiChoiceDropDownMenu` to `JMultiChoiceComboBoxMenu`.
* Renamed `MergeNodes` to `MergeNodesPlugin` in Core Data Access View.
* Renamed `MergeTransactions` to `MergeTransactionsPlugin` in Core Data Access View.
* Renamed `PluginParameter.setLabel()` to `PluginParameter.setName()` to be more consistent with the remaining `API's`.
* Renamed `RemoveNodes` to `RemoveNodesPlugin` in Core Data Access View.
* Renamed `SchemaAttributeUtilities` in the `CoreGraphUtilities` to `AttributeUtilities`.
* Renamed `SelectAll` to `SelectAllPlugin` in Core Data Access View.
* Renamed `SelectTopN` to `SelectTopNPlugin` in Core Data Access View.
* Renamed Utilities to `GraphObjectUtilities` in the Core File module.
* Renamed the Core Simple Schema module to Core Visual Schema.
    * The new package name is `au.gov.asd.tac.constellation.schema.visualschema`.
* Renamed `SimpleSchemaFactory` to `VisualSchemaFactory`.
* Renamed `SchemaPluginRegistry` to `VisualSchemaPluginRegistry`.
* Updated all plugin parameters to build the parameter name via `PluginParameter.buildId()` which is declared as a constant ending in `_PARAMETER`.
* Updated all plugin parameters to make sure they have a name and description.
* Updated `ColorValue` so that colors can now only be retrieved using one of the `getColorValue(...)` methods. This is to ensure that named color values are always used where available.

## 2017-09-01 Changes in September 2017
* Added Auth and supporting classes which allows support for a username/password dialog.
* Added `BuildIconGraphAction` which allows you to construct a graph showcasing all the icons loaded in memory.
* Added `FILE_NAME` to `ContentConcept` in the Core Analytic Schema module.
* Added `ObfuscatedPassword` and supporting classes which allows for obfuscated passwords.
* Added `RecordStoreUtilities.fromCsv()` to the Core Graph Module.
* Moved all Graph IO classes to the Graph module and removed the Graph IO module.
* Moved `au.gov.asd.tac.constellation.schema.analyticschema.concept.ClusteringConcept` to `au.gov.asd.tac.constellation.algorithms.clustering.ClusteringConcept`.
* Moved `au.gov.asd.tac.constellation.schema.analyticschema.concept.SnaConcept` to `au.gov.asd.tac.constellation.algorithms.sna.SnaConcept` in the Core Alogorithms module.
* Moved some centrality plugins to `au.gov.asd.tac.constellation.algorithms.sna.centrality` in th Core Alogorithms module.
* Moved the social network analysis plugins into a new parent package `au.gov.asd.tac.constellation.algorithms.sna` in the Core Alogorithms module.
* Removed the Core Graph IO, Charts, Networkx, Remote and Integration Testing modules.
* Renamed `HierarchicalAttributeDescription` in the Core Algorithms module to `HierarchicalStateAttributeDescription`.
* Renamed the importexport.delimited.parsers package to importexport.delimited.translaor to accurately reflect what it stores
* Updated all modules to now depend on the minimum version used by `NetBeans` 8.2.
* Updated the `ControlsFx` library to version 8.40.13 so that it is compatible Java 8u144.
* Updated to `NetBeans` 8.2 and Java 8u144.

## 2017-08-01 Changes in August 2017
* Added new module Core Web Server to hold all the classes related to managing local web servers and the Constellation REST API.
* Added `ConstellationApiServlet` to abstract away the idea of checking a secret for each api call.
* Added `TypeServlet` to allow operations related to types in the Constellation REST API.
* Added `SchemaVertexTypeUtilities.getTypeOrBuildNew()` and `SchemaTransactionTypeUtilities.getTypeOrBuildNew()` to the Core Graph module.
* Added an `ImageConcept` to the Core Analytic Schema module.
* Fixed a bug with types serialisation. Types are now loaded exactly the way they were saved to the graph file by properly serialising types in `VertexTypeIOProvider` and `TransactionTypeIOProvider`.
* Renamed all `*Popup` classes that implement `ContextMenuProvider` to end in `*ContextMenu`.
* Removed `AnalyticVertexType` from the Core Analytic Schema module.
* Removed `ApplicationPreferenceKeys.SCRIPTING_LANGUAGE` and `ApplicationPreferenceKeys.SCRIPTING_LANGUAGE_DEFAULT` from the Core Preferences module as we have made a design choice to use Python as our scripting language.
* Removed the `topLevelType` attribute from `SchemaElementType` as it can be calculated.
* Updated `AnalyticConcept` to build types using `SchemaVertexType` and `SchemaTransactionType`.
* Updated `SchemaElementType` by removing the `setIncomplete()` method which means that Types are now immutable.
* Updated `SchemaVertexType` and `SchemaTransactionType` to be final. Any type object has to be either one of these which simplifies types.
* Updated the Content `ContentConcept` in the Core Analytic Schema module with more attributes.
* Updated the properties map in `SchemaElementType` to be a Map of String to String so that serialisation is simplified.

## 2017-07-01 Changes in July 2017
* Added ability to make `AnalyticPlugin` classes hidden from the Analytic View GUI using the `isVisible` method.
* Added imperial measurements and conversions to the Haversine class.
* Removed Map View v1 packages.
* Removed all networkx analytic plugins for which there are java replacements.
* Renamed `CorePluginRegistry.SELECT_ONE_NEIGHBOUR` to `CorePluginRegistry.SELECT_PENDANTS` in Core Functionality module.
* Renamed `FxStateIO` to `FxStateIOProvider` in the Core Table View module.
* Renamed `GeoUtilities` to `GeospatialUtilities`.
* Renamed `ImportExportRegistry` in the Core Import Export module to `ImportExportPluginRegistry`.
* Renamed `ShortestPathsFollowDirectionPlugin` to `DirectedShortestPathsPlugin`.
* Renamed `TableStateIO` to `TableStateIOProvider` in the Core Table View module.
* Renamed `TableStateTransactionIO` to `TableStateTransactionIOProvider` in the Core Table View module.
* Renamed `TableStateVertexIO` to `TableStateVertexIOProvider` in the Core Table View module.
* Renamed package `au.gov.asd.constellation.utilities.geo` to `au.gov.asd.constellation.utilities.geospatial`.
* Renamed the `ChangeSelection` plugin in the Data Access View module to `SelectAll`.
* Updated the Map View to allow for custom overlays by extending the `MapOverlay` class. The current info and tool overlays have been converted to this framework.
* Updated the `SchemaAttributeUtilities` class so that any schema attribute lookup requires a `GraphElementType` to be specified. This is to avoid dealing with conflicts where a vertex and transaction attribute with the same name exist.

## 2017-06-01 Changes in June 2017
* Fixed a bug detecting graphics card compatibility.
* Moved all `*AttributeUpdateProvider` classes in 'au.gov.asd.tac.constellation.graph.io.versioning' to 'au.gov.asd.tac.constellation.graph.io.providers.compatability'.
* Removed the `@Deprecated` tag for classes in *compatibility packages. These classes will need to remain to support backward compatibility and can not be deprecated. To avoid them being used a comment has been added at the top of each class.
* Renamed `AttrListAttributeDesciption` to `AttrListAttributeDesciptionV0` in the Core Graph module.
* Renamed `AttrListIOProvider` to `AttrListIOProviderV0` in the Core Graph IO module.
* Renamed `GraphLabel` to `GraphLabelV0` in the Core Visual Graph module.
* Renamed `GraphLabelsAndDecorators` to `GraphLabelsAndDecoratorsV0` in the Core Visual Graph module.
* Renamed `GraphLabelsAndDecoratorsIOProvider` to `GraphLabelsAndDecoratorsIOProviderV0` in the Core Visual Graph module.
* Renamed `LabelsAttributeDescription` to `LabelsAttributeDescriptionV0` in the Core Visual Graph module.
* Renamed package 'au.gov.asd.tac.constellation.schema.analyticschema.update' to 'au.gov.asd.tac.constellation.schema.analyticschema.compatibility'.
* Renamed package 'au.gov.asd.tac.constellation.schema.simpleschema.update' to 'au.gov.asd.tac.constellation.schema.simpleschema.compatibility'.

## 2017-05-01 Changes in May 2017
* Added `RawData.isEmpty()`.
* Added `ScoringAnalyticPlugin` and `MultiScoringAnalyticPlugin` to simplify the addition of analytics to the Analytic View for the case where the analytic simply needs to run a plugin and read the resulting scores.
* Added `SelectTopN` to the Data Access View module to select the top n nodes based on the transaction count and type.
* Added `TextPluginInteraction` in the Core Plugin Framework module that will be useful in unit tests.
* Added a `MultiScoreResult` result type to the Analytic View, as well as aggregators and translators allowing calculations and visualisation. This result type is designed to support any analytic which produces multiple scores as output.
* Added ability to override the foreground icon associated with a type by adding custom icons named the full hierarchy of that type.
* Fixed bugs with the `SimpleSchemaV*UpdateProvider` classes that caused the wrong icons to be set.
* Moved the `DEFAULT_FONT` constant from the `FontUtilities` class in Core Visual Support to `ApplicationPreferenceKeys` in Core Preferences.
* Removed `DebugUtilities` from the Core Preferences module as the convention is to use different `java.util.logging.Logger` levels.
* Removed `StringBuilderOutputStream` due to its implementation being fundamentally wrong. Using `ByteArrayOutputStream` and `toString(StandardCharsets.UTF_8.name())` is a better approach.
* Removed the representation() method in `SchemaElementType` and replaced it with the `getHierarchy` method which is now called by the `toString()` method in `SchemaElementType`.
    * When setting types in `RecordStore` objects, you should no longer use `getName()` it now returns the name of the type. Given `toString()` has been overridden, it will return the type's hierarchy as a string.
* Renamed `'getChoices'` (and similarly named methods) to `'getOptions'` and `'getChecked'` to `'getChoices'` in the `MultiChoiceParameterType` class.
* Renamed `'getChoices'` (and similarly named methods) to `'getOptions'` in the `SingleChoiceParameterType` class.
* Renamed `GenericTopComponent` to `AbstractTopComponent` in the Core Functionality module.
* Renamed package 'au.gov.asd.tac.constellation.core.composites' to 'au.gov.asd.tac.constellation.core.composite'.
* Renamed the `VisualConcept.VertexAttribute.UNIQUEID` attribute to `VisualConcept.VertexAttribute.IDENTIFIER`.
* Updated `XmlUtilities` to optionally handle XML namespaces. Namespaces can be enabled by setting the `'namespaceAware'` flag in the constructor for `XmlUtilities,` and then you can use any method suffixed with 'NS' to take advantage of namespaces.
* Updated all font references in CSS files to use em instead of px so that fonts scale based on the screen resolution.
* Updated how schema element types are stored in a .star file, where instead of the type name, the entire type hierarchy is now used. This is a backwards compatible change.
* Updated the `DataAccessPane` to factor in the category position along with the plugin's position which ensures that the favourites category is sorted similarly.
* Updated the implementation of the `resolveVertex` and `resolveTransaction` methods in the `AnalyticSchema` class to allow for hierarchical names specified by multiple types separated by the "." character.
* Updated the `SimpleSchemaV*UpdateProvider` and `AnalyticSchemaV*UpdateProvider` classes by rearranging the logic so that each update provider is now responsible to manage the update of the concept it uses first. That is for example, `SimpleSchema*UpdateProvider` handle's the label attribute whilst the `AnalyticSchema*UpdateProvider` handles updates to the Type attribute.
    * The update provider no longer runs a Complete With Schema
    * The responsibility of the `UpdateProviders` is to only handle mandatory changes that would otherwise break the graph to said change. It will be up to the graph's schema rules to update all elements on an old graph to be up to date with the latest look and feel. This can be done via Tools -> Complete with Schema or F5.

## 2017-04-01 Changes in April 2017
* Added `GeoUtilities.dmsToDd` to convert a `Degrees-Minute-Seconds` formatted geospatial coordinate to Decimal Degrees.
* Added `PrimaryKeyUtilities` to the Core Graph Utilities module.
* Added `SplitNodesPlugin` in the Core Data Access module.
* Added a compare graph feature available from the Tools menu.
* Added a new module called Core Integration Testing.
* Moved `GeoUtilities` from the Core Algorithms module to Core Utilities.
* Moved Tuple to the Core Utilities module.
* Removed the Core Charts module.

## 2017-03-01 Changes in March 2017
* Added `DownloadImageUtilities` to the Core Utilities module.
* Added `HttpsUtilities.readErrorStreamAndThrow` in the Core Utilities module to make reporting errors from services consistent.
* Added `IntegerObjectAttributeInteraction,` `LongAttributeInteraction` and `LongObjectAttributeInteraction` classes so that the corresponding attribute types are properly represented in the user interface.
* Added `LongObjectAttributeDescription` class for completeness.
* Added a "Start Jupyter notebook" capability.
* Added the ability to add plugins to your favourites in the Data Access View.
* Fixed a bug in `ConsolidatedDialog` that would not deselect correctly.
* Fixed a major performance issue where table view state updates where running on the EDT causing CONSTELLATION to lock up.
* Fixed a serious bug when extending Types and calling `VertexTypeAttributeDescription.getString()` causing a mis-representation of the type as a string. This was evident when retrieving the type value from a `RecordStore`. This is a temporary fix until the Types design is reviewed and possibly overhauled.
* Fixed bugs with quick search, advanced find and recent search queries.
* Renamed `AbstractCalculatorUtility` to `AbstractCalculatorUtilities` in the Core Scripting module.
* Renamed `ClipboardUtility` to `ClipboardUtilities` in the Core Functionality module.
* Renamed `ConsolidatedMultipleMatchesDialog` to `ConsolidatedDialog` in the Core Functionality module.
* Renamed `DebugUtility` to `DebugUtilities` in the Core Preferences module.
* Renamed `GraphUtil` to `GraphUtilities` in the Core Arrangements module.
* Renamed `SimpleStringUtilities` in the Core Utilities module to `StringUtilities` and added new functionality.
* Renamed `StringUtilities` in the Core Utilities module to `OldStringUtilities` and deprecated it.
* Updated `HttpsConnection` in the Core Utilities module to use the UTF-8 charset by default for application/json and application/xml content types.
* Updated all references to UTF-8 to use `StandardCharsets.UTF_8`.
* Renamed `ArrangementRegistry` to `ArrangementPluginRegistry` for consistency with other plugin registry classes.
* Added ability to set custom context menu items on the `SeletableLabel` class used in the Conversation View.
* Moved resources for rendering pill buttons in `JavaFX` from the conversation view module to the visual support module so they can be used anywhere in the application.
* Renamed `AlgorithmsRegistry` to `AlgorithmPluginRegistry` for consistency with other plugin registry classes.
* Renamed references to plugins which extend `NetworkxCentralityPlugin,` `NetworkxImportancePlugin` and `NetworkxSimilarityPlugin` in the `AlgorithmPluginRegistry`. They are all now appended with `'_NX'` to differentiate them from java implementations of the same algorithms.

## 2017-02-01 Changes in February 2017
* Added `CreateCompositesFromDominantNodesPlugin`.
* Added `SetDrawFlagPlugin`.
* Added `SetVibilityAboveThresholdPlugin` which can be used to toggle the visiblity status instead.
* Added `VisibleAboveThresholdPlugin` which will update the draw flags based on whether the count of nodes has exceeded the threshold.
* Added a new module called Core Graph Utilities.
* Added `au.gov.asd.tac.constellation.graph.utilities.io.CopyGraphUtilities`.
* Added `au.gov.asd.tac.constellation.graph.utilities.io.SaveGraphUtilities`. The method `saveGraphToTemporaryDirectory` can be used to save graphs in unit tests.
* Added `au.gov.asd.tac.constellation.utilities.io.StringBuilderOutputStream` as a alternative to `java.io.StringWriter` which uses `StringBuilder` instead of `StringBuffer` as the underlying implementation. Using `StringBuilderOutputStream` in say `com.fasterxml.jackson.core.JsonFactory.createGenerator()` can avoid an `OutOfMemoryError`.
* Fixed a bug where the graph visibility above threshold was no longer working.
* Fixed a major bug with `GraphRecordStoreUtilities.getSelectedVerticesBatches()` where the selected nodes were not correctly being added to the Recordstore.
* Moved `au.gov.asd.tac.constellation.schema.analyticschema.utilities.SubgraphUtilties` to `au.gov.asd.tac.constellation.graph.utilities.SubgraphUtilties`
* Moved the `DeleteAllPlugin` and `DeleteSelectionPlugin` to `au.gov.asd.tac.constellation.core.delete`.
* Moved the Dim plugins to `au.gov.asd.tac.constellation.core.dim` in the Core Functionality module.
* Moved the `PermanentMergePlugin` to `au.gov.asd.tac.constellation.core.merge` in the Core Functionality module.
* Removed `ArrangeInComponentGridPlugin` which was a duplicate of `ArrangeComponentsInGridPlugin`
* Removed `ToggleVisibleAboveThresholdPlugin`.
* Removed undo() and redo() methods from Graph. `GraphCommits` are tied to `UndoableEdit` objects, which are managed by a Swing `UndoManager`. The manager may call undo() or redo() on these edit objects at will, noting that they run asynchornously, because the EDT may not get a lock on the graph. No Future<?> to wait upon is available for these methods, meaning that it no longer makes sense to interact with the undo manager from the Graph in a programmatic way. Reimplementing these methods is desirable, but would require that something internal to CONSTELLATION code also keeps track of the `UndoableEdit` objects and has some way of knowing when a given edit has completed its undo/redo method.
* Renamed `CorePluginRegistry.COPY_SELECTED_ELEMENTS` to `CorePluginRegistry.COPY_TO_NEW_GRAPH`.
* Renamed `HLGraph` in the Core Graph module to `SGraph`.
* Renamed `HLReadableGraph` in the Core Graph module to `SReadableGraph`.
* Renamed `HLWritableGraph` in the Core Graph module to `SWritableGraph`.
* Renamed composites package in the Core Functionality module to composite.
* Renamed dialogs package in the Core Functionality module to dialog.
* Renamed selection package in Core Arrangements to select.
* Renamed the drawing package in the Core Functionality module to draw.
* Renamed the view package in the Core Functionality module to display.
* Updated the "visual_state" attribute to be an attribute called "camera", of type "camera", that is a GRAPH rather than META attribute. A `SchemaUpdateProvider` and an `AttributeUpdateProvider` will automatically make this change when old graphs are loaded. To access the camera attribute, use `VisualConcept.Graph.CAMERA`.
    * `GraphVisualAccess.getX(vertex)` already uses this pattern. Note that as with any default values in the `VisualDefault` class, these x,y,z defaults need to be respected when interacting with the `CONSTELLATION's` visualisation framework. Higher level plugins/views are free to do whatever makes sense in the absence of x,y,z attibutes (for example arrangements would probably just throw a plugin exception).
    * In the absence of x, y, or z vertex attributes, the default visual values of these attributes are now considered to be equal to the id of the vertex. The correct pattern to get an x, y, z value in the application for visualisation purposes is:
```java
final int `xAttribute` = `VisualConcept.Vertex.X.get(readableGraph);`
final float x = `xAttribute` != `Graph.NOT_FOUND` ? `readableGraph.getFloatValue(vertexId)` : `VisualDefaults.getDefaultX(vertexId);`
```
* Updated `GraphVisualAccess` explicitly checks for null values of the Camera attribute on the graph and returns `VisualDefaults.DEFAULT_CAMERA` instead. Note that the Camera shouldn't ever really be null, but as it is possible to set it programmatically (through scripting view), it is considered safer and more convenient to prevent the Visualisation framework itself from having to deal with null cameras.

## 2017-01-01 Changes in January 2017
### Major Changes to Rendering and Event Handling
* `COSNTELLATION's` visualistion and event handling framework has been reimplemented from the ground up. Performance, stability, correctness, extensability, and the design concept underlying it have all been greatly improved. The user experience should remain mostly the same.
* There is now a separation between three main components that were previously highly coupled: event handling, visualisation, and the graph. The class `VisualManager` handles all communication between these components.
* `VisualProcessor` is an abstract base class for any component that provides a visualisation of the graph.
    * `GLVisualProcessor` is an implementation which models the old open GL renderer.
    * A lot of high level stuff in the GL Renderer has been rewritten as well, but low level stuff like the `Vector/Matrix` utility classes and the shaders themselves are mostly the same.
    * A simpler lightweight renderer (using Swing for example) could be implemented with relative ease as a subclass of `VisualProcessor`.
* `VisualAccess` is an interface that `VisualProcessors` must now use to access the graph. They are not allowed to have reference to the graph directly.
    * `GraphVisualAccess` is the default implementation for CONSTELLATION graphs.
    * Theoretically `VisualProcessors` could visualise other 'graph-like' data structures if they implement `VisualAccess`
* `InteractionEventHandler` is an interface for responding to mouse and keyboard gestures (as generated by AWT) on a CONSTELLATION graph.
    * `DefaultInteractionEventHandler` is the default implementation in CONSTELLATION. It contains code that performs a similar function to the event handling code that used to be in `GraphRenderer`.
    * `VisualAnnotator` and `VisualInteraction` are two interfaces that `InteractionEventHandler` depends on in order to help it translate gestures into graph actions/visualisations.
    * `InteractiveGLVisualProcessor` extends `GLVisualProcessor` to satisfy the `VisualAnnotator` and `VisualInteraction` interfaces so that the `DefaultInteractionEventHandler` can respond to gestures on CONSTELLATION graphs rendered in `OpenGL`.
* Updates to a `VisualProcessor` from something like the event handler arrive in the form of `VisualChange` objects that are sent to a `VisualManager` (wrapped in `VisualOperations)`.
    * The `VisualChange/VisualOperation` framework's purpose is to allow components to update the visualisation of a graph efficiently and without having to commit their changes first.
    * The previous `GraphRenderer` achieved this, but only by being highly coupled with a Graph, and it had lots of logical flaws in its processing model. The new framework is rigorous and stable by separating data from its visualisation.
    * Whilst the event handler is the primary client of this model, other components could be written to take advantage of it.
    * Animation has been rewritten to use this model. Previously they directly maniuplated specific buffers on the GL context, which meant they were highly coupled with the renderer, and could not be used by alterate visualisations.
* A few features have been removed or now behave slightly differently:
    * Animations are now slower on large graphs. They may be able to be optimised in the future but this is considered low priority.
    * Some experimental animations have been removed.
    * You can no longer interact with an animation. This may also be fixed in the future, but it would be require a decent amount of work and is currently low priority.
    * Direction indicators no longer move when the mouse cursor moves (only when you rotate/pan the graph). They should be re-implemented as an animation, which would require a reasonably simple expansion of the animation framework to cater for utilising non-graph visual operations.
    * Lines and nodes are no longer `Anti-Aliased`. The old method, however, was slow, deprecated and caused artifacts when AA was turned off in the graphics card settings. Graphs now render correctly regardless of the AA settings on the card (although currently enabling AA gives no visual improvement). `AAing` may be implemented in the future by multisampling the graph texture.
    * On large graphs, the renderer will update slightly later than the rest of the views (when creating nodes etc.). The display always took (at least) this long to update, but other views used to wait. This may be tricky to fix, but is not considered critical.
    * Note that whilst the graph will display that it is busy and prevent interaction during a write lock, the same will not occur during read locks. When a read lock is in progress, events will be queued and the display will not be updated until the read lock is released at which point all queued events will be processed in quick succession so that the event handler 'catches up'. This effect can be seen by running "Experimental > Five Second Read Lock" and then trying to rotate/pan the graph. While this looks bad in this instance, in practice due to the brevity of read locks (but also their potential to be obtained at any point in time during the possession of a write lock), holding up but not terminating the event handler's main loop is the most sensible course of action.
* Fixed all known memory leaks.
* Fixed failing unit tests.
* Fixed some dialogs fading to the back.
* Fixed the Plugin Reporter from causing `JavaFX` to use up all the memory by removing `PluginReporterPane's` after they reach `MAXIMUM_REPORT_PANES`.
* Fixed various bugs.
* Renamed the Country utility class package name from countries to geo.
* Reviewed and finalised icon set.
* Updated the format when saving a graph file to use json objects for the color and the decorations attribute.
* Double escaping strings in the decorations no longer occur.

## 2016-11-01 Changes in November 2016
* Added `JMultiChoiceComboBox` class to the Core Utilities module. This class provides a Swing alternative to `JavaFX's` `MultiChoiceComboBox`.
* Added `MarkerCache` class which manages markers on the Map View and can be looked up. This grants the Data Access View the ability to query locations from the Map View.
* Added REST API functionality for `RecordStore,` static files and icons.
* Added the ability to blend a color with an icon image on creation.
* Added the ability to delete a vertex or transaction from a `GraphRecordStore` by setting the `DELETE_KEY` key.
* Fixed the bug in `ValueInputPanes` which was causing old entry to appear after the text was modified.
    * The recent values combo was updated when a plugin was run, causing its selection model to update, which in turn caused the parameter it was managing recent values for to change right at the point of plugin execution. Temporarily disabling the listener from Recent Values -> Parameter whilst inside the `RecentValues` updating listener solved the problem.
* Removed `FreezeGraphViewPreferencePlugin` because it is only a preference change and does not need to be a plugin.
* Renamed get `GraphReadMethods.getAttributeLabel()` to `GraphReadMethods.getAttributeName()` for consistency.
* Updated `GraphRecordStoreUtilities.getVertices()` to return singleton vertices.
* Updated Python REST client which can now be downloaded.
* Updated the majority of built-in icons available to Constellation to have a more flat, iconic style with transparent backgrounds. This makes the core icon set consistent and allows us to make better use of background icons for analytic purposes.

## 2016-10-01 Changes in October 2016
* Added `LogAction` to show the CONSTELLATION logs to the user.
* Added a "Support Package" menu item under help which zips the CONSTELLATION logs.
* Added a `DataAccessState` object which currently saves the String parameter values in the "Gobal Parameters" section of the Data Access View when you press Go. This parameters are saved with the graph so that they can be loaded when the graph opens.
* Added an option for `RecordStoreServlet` to return JSON suitable for `Pandas.DataFrame.from_items()`. The `DataFrame` JSON parser is much faster.
* Added missing type qualifiers in `GraphRecordStoreUtilities` methods.
* Added support back for attr_list attribute type which were found in legacy graphs. The attr_list attribute is converted to the currently supported Graph attributes in `SimpleSchemaV1UpdateProvider`.
* Modified the `WritableGraph.flush()` method to take a boolean parameter indicating whether or not `GraphChangeListeners` will be notified.
    * The use case for this is performing a series of quick updates on the graph that new `ReadableGraphs` need to be able to see, but that views don't need to respond to - for example animations, event handling, etc. In this case, all views will still respond to the series of changes when commit() is called at the end of the `WritableGraph's` lifecycle.
* Renamed `ParameterIO` to `ParameterIOUtilities`.
* Updated `ConstellationDialog` to dispose when the `hideDialog` is called which should free up resources.

## 2016-09-01 Changes in September 2016
* Added a new Map View based on the third party libraries `'Unfolding` Maps' and `'Processing'`.
    * Maps are rendered using `OpenGL` through Processing allowing for greater performance and flexibility in what can be drawn.
    * Provides two-way interaction between the graph and the map by making use of the new generic top component framework.
    * Provides ability to add custom maps by extending the `MapProvider` class.
    * Provides an information overlay which displays the location of the mouse pointer, the current zoom level and a scale bar.
    * Provides ability to place map providers in debug mode by overriding `MapProvider.isDebug`. This will extend the information overlay to also provide debug information.
    * Provides support for point, line, polygon and multi markers. Shape-based markers can be added to the graph by inserting `GeoJSON` into the `'Geo.Shape'` attribute. You can build `GeoJSON` for `'Geohash'` type nodes using `Geohash.getGeoJSON`.
    * Currently limited to rendering maps in the Web Mercator projection only.
* Added `SchemaElementType` class as common base class for the `SchemaVertexType` and `SchemaTransactionType` classes.
* Added a REST API. Initially this allows a `RecordStore` to be added to the active graph.
* Added a `ScriptingAction` lookup to allow more actions to be added to the Scripting view Actions drop-down menu.
* Fixed various bugs.
* Renamed `FeedbackHandler` to `SupportHandler` and changed the menu name from "Feedback..." to "Support"
* Renamed `IconManager.getIconObjects` to `IconManager.getIcons`.
* Updated `SaveResultsFileWriter.writeRecordStore` to be memory efficient which fixes a `java.lang.OutOfMemoryError` exception and removed `SaveResultsFileWriter.write`.
* Updated plugins to provide their own arrangements after being run by overriding `RecordStoreQueryPlugin.completionArrangement()`. By default any `RecordStoreQueryPlugin` will now finish with an Grid arrangement (which is fast). This is a breaking change which replaces `RecordStoreQueryPlugin.arrangeOnCompletion()`.
* Updated some Alert dialogs to use the Netbeans `DialogDisplayer` API to enforce modality.
* Updated the internal web server to listen on only the loopback address instead of all addresses, and has a default port instead of being dynamically assigned.

## 2016-08-01 Changes in August 2016
* Added Analytic View v2 framework.
    * Any plugin can now be used as an analytic using the `AnalyticPlugin` class.
    * Pre-canned questions are now extensible using the `AnalyticQuestion` class.
    * Both internal and graph visualisations are now extensible using the `InternalVisualisation` and `GraphVisualisation` classes respectively.
    * Note that adding new analytics may require the definition of a new result type using the `AnalyticResult` class, as well as the construction of an `AnalyticTranslator` class to translate between your result and any visualisations you wish to enable.
* Added `IntegerObjectAttributeDescription` to handle integer type attributes which could also be null.
* Added generic `JavaFxTopComponent` and `ListeningTopComponent` classes to abstract away the creation of new views in CONSTELLATION.
* Assigned names to common threads to assist with debugging.
* Fixed various bugs.
* Fixed various performance enhancements to type lookups.
* Improved the type hierarchy used by the Analytic dominance calculator.
* Moved `au.gov.asd.tac.constellation.graph.GraphChangeEvent` to `au.gov.asd.tac.constellation.graph.monitor.GraphChangeEvent`.
* Moved `au.gov.asd.tac.constellation.graph.GraphChangeListener` to `au.gov.asd.tac.constellation.graph.monitor.GraphChangeListener`.
* Moved utilities for interacting with schemas from the `SchemaFactory` class to the `SchemaFactoryUtilities` class.
* Removed `SchemaFactory.getPosition` in favour of using a `ServiceProvider` position annotation.
* Removed the `CoreExtFx` module.
* Renamed `SimpleSchemaFactory.SIMPLE_SCHEMA_NAME` to `SimpleSchemaFactory.SIMPLE_SCHEMA_ID`.
* Renamed arrow icons from UP to `ARROW_UP,` DOWN to `ARROW_DOWN` etc.
* Replaced `ControlsFX` dialogs with `JDK's` Alert class.
* Updated module short and long descriptions.
* Updated platform to use Java8u92 and Netbeans 8.0.2
* Updated regular expressions used for the Phone Number, Email `IPv6` Address, Country and Geohash types.
* Updated various menu item positions.

## 2016-07-01 Changes in July 2016
* Added "Templates" which allow users to save multiple custom visualisations. Templates are essentially constellation files in disguise - however only the graph attributes are saved, no graph element data.
    * Menu items (including icons) have been added to allow easy creation of graphs from templates, saving templates, and management of templates.
    * Management of templates allows templates to be deleted, and also set as the default graph to open when the user selects New Graph (or hits `control+N)`.
* Added `HttpsUrlConnection` class, a builder pattern to create a `HttpsUrlConnection` with sensible defaults like using GZIP compression and the user agent string set to 'CONSTELLATION'.
* Added `HttpsUtilities` class, a utility class to safely retrieve streams from a `HttpsUrlConnection`.
* Added `ObjectAttributeDescriptions` class which allows you to quickly define an attribute description for any attribute backed by a class extending Object.
* Added a lot of Javadocs and fixed Javadoc warnings.
* Added org.apache.poi and org.apache.commons.lang as dependencies.
* Added the `GraphLabels` and Decorators classes for specifying labels and decorators on a graph.
* Added the ability for graph attributes to provide an attribute merger so that you can decide what happens when attributes merge.
* Fixed memory leak in Data Access View.
* Fixed minor bugs relating to attributes, including correctly saving and loading default values for icon attributes, and fixing the previously non-functioning 'set default value' option when creating/modifying a new attribute in the attribute editor.
* Fixed various bugs.
* Moved some preferences from the `ApplicationPreferenceKeys` to `DebuggingPreferenceKeys`.
* Removed ability to set default values for visual attributes through preferences in favour of the new template system. The changes have been explained in a what's new entry to avoid user confusion.
* Removed bespoke editors such as "Edit > Labels" in favour of using the streamlined approach provided by the attribute editor.
* Removed the `CorePluginGuide` module.
* Renamed `VisualConcept.TransactionAttribute.COLOR_REFERENCE` to `VisualConcept.GraphAttribute.TRANSACTION_COLOR_REFERENCE`.
* Renamed `VisualConcept.VertexAttribute.COLOR_REFERENCE` to `VisualConcept.GraphAttribute.NODE_COLOR_REFERENCE`.
* Renamed all attribute name constants e.g. `HierarchicalState.ATTR_NAME` renamed to `HierarchicalState.ATTRIBUTE_NAME`.
* Renamed package `au.gov.asd.tac.constellation.attributeeditor.handler` to `au.gov.asd.tac.constellation.attributeeditor.editors`.
* Renamed package `au.gov.asd.tac.constellation.attributeeditor.handlerimplementation` to `au.gov.asd.tac.constellation.attributeeditor.editors.operations`.
* Renamed the `PreferenceKeys` class to `ApplicationPreferenceKeys`.
* Renamed the Rule class to `QualityControlRule`.
* Updated `StringUtilities` class to streamline the serialisation of the reworked visual attributes such as labels and decorators.
* Updated `UpdateProvider` class to convert from old graphs to new graphs have been included (meaning that the old graph labels and decorators framework still exists in a compatibility package).
* Updated various menu item positions.
* Updated visual attributes (and visual properties previously not exposed as attributes) so they can be used as regular graph attributes.

## 2016-06-01 Changes in June 2016
* Fixed a dormant graph locking bug.
* Fixed various bugs.
* Improved Schema API.
    * The way in which graph schemas are created and controlled within CONSTELLATION has been overhauled, resulting in a more consolidated, and overall simpler API.
    * The most notable change is the introduction of "Schema Concepts" which collect related attributes, vertex types and transaction types into conceptual groups which can then be registered to a schema. Schema concepts will replace "Attribute Providers", "Vertex Type Providers", and "Transaction Type Providers" and are now hierarchical by default, making it easier to extend an existing concept.
    * Other changes include the simplification of "Schema" and "Schema Factory", and new utility classes for interacting with schema concepts, vertex types and transaction types. In addition to this, we also now have a new convention where schemas should no longer extend each other, but rather inheritance should be limited to schema concepts.
* Improved performance of `IconManager` and added new icons, `BAGEL_BLUE,` `BAGEL_GREY` and CHART.
* Improved the Scripting View API by adding support for LINK and EDGE types.
* Moved the `WhatsNewProvider` from `au.gov.asd.tac.constellation.core.tutorial.whatsnew` to `au.gov.asd.tac.constellation.core.whatsnew`.
* Updated `CoreImportExport` now using Apache Commons CSV to parse CSV files.

## 2016-05-01 Changes in May 2016
* Added a new module called `CoreMapView` which contains the Map View framework.
* Added versioning to attribute description classes.
* Fixed various bugs.
* Fixed a dormant graphics bug.
* Improved the `Rule.executeRule` method by forcing it to take a copy of the graph.
* Renamed the `ResetPlugin` class to `ResetViewPlugin`.

## 2016-02-01 Change in February 2016
* Added an icons API so that developers can add custom icons programmatically using the `IconProvider` class.<|MERGE_RESOLUTION|>--- conflicted
+++ resolved
@@ -1,12 +1,10 @@
 # Constellation Changes
 
-<<<<<<< HEAD
 ## 2020-08-21 Changes in August 2020
 * Added a feature to the Histogram View to copy values from selected histogram bars using ctrl+c or a right-click context menu.
-=======
+
 ## 2020-08-01 Changes in August 2020
 * Updated `DefaultPluginInteraction` and `PluginParameters` to unfocus the Ok button from the plugin swing dialog if there is a multi-line string parameter so that enter can be used in the parameter.
->>>>>>> ad7c7ace
 
 ## 2020-07-01 Changes in July 2020
 * Added `AnalyticSchemaV4UpdateProvider` to upgrade `SchemaVertexType`s that have changed.
