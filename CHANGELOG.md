# Constellation Changes

## Changes in October 2021

-   Added `isRequired` in `PluginParameter` with a getter and a setter, which 
    can be used to configure the required plugin parameters to mark as `*required`
	in the swagger.

-   Added a file chooser utility to core utilities. This provides a template
    for opening file choosers. It protects against common mistakes that may
    cause issues on different platforms.

-   Changed `DataAccessPluginType` from an abstract class to an interface.

## Changes in September 2021

<<<<<<< HEAD
-   Added `netbeans.exception.report.min.level=900` and
    `netbeans.exception.alert.min.level=900` with both set to `900` to make
    sure all error above the `WARNING` threshold will present a dialog box.

-   Update the default configuration to always show errors as a dialog message.

-   Updated the way exceptions are displayed to the user. Exceptions thrown in
    the `DefaultPluginEnvironment` are now presented to the user using the
    class `NotifyDescriptor.Exception`. This presents an exception dialog
    when Constellation is ran from the executable.
=======
-   Fixed `setRotationMatrix` in `Matrix44d` as it was previously placing 
    rotation values in the wrong value positions.

-   Moved `DataAccessPlugin`, `DataAccessPluginCoreType`, `DataAccessPluginRegistry
    and `DataAccessPluginType` from `au.gov.asd.tac.constellation.views.dataaccess`
    to `au.gov.asd.tac.constellation.views.dataaccess.plugins`.

-   Removed unused `localized` parameter from the signature of the `locate()`
    method in `ConstellationInstalledFileLocator`.

-   Removed all the unused `*Action.java` classes from 
    `au.gov.asd.tac.constellation.plugins.algorithms.sna`.

-   Renamed `PreferenceUtilites` to `PreferenceUtilities` to fix the typo.
>>>>>>> d7778aca

-   Updated Core Import Export summary text to provide more information. To
    achieve this, added `definitionName` parameter to `ImportDefinition`
    constructor and paneName parameter to `RunPane` constructor. Updated 
    displaySummaryAlert` within `ImportDelimitedPlugin` class to take additional
    parameters. The combination of these changes allows a more meaningful
    summary dialog post delimited file import.

-   Updated `processImport` in `ImportController` to a `void` method given the
    return type `List<File>` previously defined was not being used.
<<<<<<< HEAD

-   Removed the verbose printing of garbage collection by default.

-   Removed unused `localized` parameter from the signature of the `locate()`
    method in `ConstellationInstalledFileLocator`.

-   Fixed `setRotationMatrix` in `Matrix44d` as it was previously placing
    rotation values in the wrong value positions.

=======
    
>>>>>>> d7778aca
## Changes in August 2021

-   Added `updateTagsFiltersAvailable`, `updateSelectedTagsCombo`,
    `updateTagsFilters`, `updateAutoNotesDisplayed` and `getTagsFilters` to
    `NotesViewPane` to control the tags filters used in the check combo box
    to update the Auto Notes filters.

-   Removed `ArrangeByGroupPlugin`, `ArrangeByGroupAction`,
    `ArrangeByLayerPlugin`, and `ArrangeByLayerAction` as Arrange By
    Group and Arrange by Layer are superseded by Arrange by Node Attribute.

-   Update `setFilters` in `NotesViewPane` to include the Auto Notes filters.

-   Update to `readObject` and `writeObject` in `NotesViewStateIoProvider`
    to include Plugin Reporter tags in each Auto Note when they are written
    to the graph file.

## Changes in July 2021

-   Update to Quality Control category names and colours in
    `QualityControlEvent` to be easier to understand.

-   Update to `openEdit`, `updateNotesUI`, `createNote` and the constructor in
    `NotesViewPane` to include variables to hold what graph elements are
    selected and applied to the note. Also included a right click context menu
    option for user created notes.

-   Added `updateSelectedElements`, `addToSelectedElements` and
    `removeFromSelectedElements to `NotesViewPane` to allow for modification of
    the selected elements applied to user notes.

## Changes in June 2021

-   Changed `ImportTableColumn.validate` and `importexport/RunPane.validate`
    functions return type from `void` to `boolean`.

-   Removed `PreferenceUtilites.isGraphViewFrozen()` and related files
    as this feature has been superseded by the Pin nodes feature.
    Plugins no longer need a special check to see if the graph is
    frozen or pinned as this is covered by the arrangement framework.

## Changes in May 2021

-   Update `ProjectUpdater` to sort jars in `project.xml` consistently
    between Windows and Linux.

-   Remove the file type being added to dependency jars as it counts
    towards the limited class path length in Windows.

-   Added `displayAlert()` and `displayLargeAlert()` to NotifyDisplayer
    within `CoreUtilities`. They can be used to display alerts without
    and with `TextArea` elements respectively.

-   Updated `CoreImportExportPlugins` more specifically `Delimited` and
    `JDBC` packages. Common code was put into a common class to remove
    duplication. Many classes now extend the parent class for concrete
    implementations.

-   Removed `QualityControlViewPane.getLookup()` as it was not needed.

-   Removed the file type being added to dependency jars as it counts
    towards the limited class path length in Windows.

-   Updated `ProjectUpdater` to sort jars in `project.xml` consistently
    between Windows and Linux.

## Changes in April 2021

-   Added `FourTuple` to the Core Utilities module.

## Changes in March 2021

-   Added `hasLowLevelTag()` to `PluginReport` classes to check whether
    a plugin has a "LOW LEVEL" tag specified.

-   Added Keyboard Shortcut to Scatter Plot View. Shortcut is
    Ctrl-Shift-O

-   Updated all state reading and writing plugins to have a “LOW LEVEL”
    tag.

## Changes in January 2021

-   Moved a number of classes out of
    `au.gov.asd.tac.constellation.plugins.importexport.delimited` and
    `au.gov.asd.tac.constellation.plugins.importexport.jdbc` into the
    base package to help remove duplicate classes.

-   Converted the Tutorial Page into a What’s New page for displaying
    changes in Constellation.

## Changes in November 2020

-   Added `RecentGraphScreenshotUtilities` to manage taking screenshots
    of graphs to be used by the Welcome tab.

-   Added `createReadAttributeObject()` to `GraphReadMethods`.

-   Added `createWriteAttributeObject()` to `GraphWriteMethods`.

-   Added `createReadObject()` and `createWriteObject()` in
    `AttributeDescription`.

-   Added a number of classes to `CoreGraphFramework` to support the
    layers view.

-   Added `ConnectionGlyphStream`, `ConnectionGlyphSteamContext`,
    `NodeGlyphStream`, `NodeGlyphStreamContext` and `GlyphStreamContext`
    classes.

-   Moved Layers View Shortcuts from
    `au.gov.asd.tac.constellation.views.layers.utilities` to
    `au.gov.asd.tac.constellation.views.layers.shortcut`

-   Removed `setCurrentContext()`, `addGlyph()` and `newLine()` from
    `ConnectionLabelBatcher` and `NodeLabelBatcher`.

-   Removed `LayersViewShortcuts` and added associated functionality to
    `LayersViewPane`.

-   Updated `renderTextAsLigatures()`, `newLine()`, and `addGlyph()`
    from `GraphManager` and `GraphManager.GlyphStream` to take
    additional parameter of type GlyphStreamContext

-   Updated `ConnectionLabelBatcher` and `NodeLabelBatcher` to no longer
    implement `GraphManager.GlyphStream`.

-   Updated `setCurrentConnection()` and `nextParallelConnection()` in
    `ConnectionLabelBatcher` to take an extra parameter of type
    `ConnectionGlyphStreamContext`.

-   Updated `ConnectionLabelBatcher.bufferLabel()` to take extra
    parameters.

-   Updated `NodeLabelBatcher.fillTopLabels()` to take different
    parameters.

-   Updated `bufferTopLabel()` and `bufferBottomLabel()` in
    `NodeLabelBatcher` to take an extra parameter of type
    `NodeGlyphStream`.

-   Updated `getTableData()` and `exportToCsv()` in `TableViewUtilities`
    to take an extra parameter of type `Pagination`.

-   Updated `TableViewUtilities.exportToExcel()` to take additional
    parameters.

-   Updated `TableViewUtilities.ExportToExcelFile.writeRecords()` to
    take additional parameter of type `int`.

-   Updated `LAYER_MASK_SELECTED` and `LAYER_MASK` attributes to be of
    type `Long` instead of `Integer`.

-   Updated constructor for `LayersViewStateWriter`.

-   Updated parameters for `setLayers()` and `updateLayers()` in
    `LayersViewPane`.

## Changes in August 2020

-   Updated `DefaultPluginInteraction` and `PluginParameters` to unfocus
    the Ok button from the plugin swing dialog if there is a multi-line
    string parameter so that enter can be used in the parameter.

-   Added a feature to the Histogram View to copy values from selected
    histogram bars using ctrl+c or a right-click context menu.

-   Added Delimited File Importer to work inside of a view. UI
    improvements and various bugfixes with checkbox changes.

-   Added utility methods to `ConstellationColor` which assist with
    getting inverse colors.

## Changes in July 2020

-   Added `AnalyticSchemaV4UpdateProvider` to upgrade
    `SchemaVertexType`s that have changed.

-   Added utility class `NotifyDisplayer` and static method
    `NotifyDisplayer#display` for use when displaying a
    `NotifyDescriptor` message box.

-   Fixed a bug exporting Glyph Textures to the wrong location if the
    folder path had a period.

-   Updated `QualityControlAutoVetter` to improve performance by using a
    `SimpleReadPlugin` internally.

-   Updated the Quality Control View so that it is multi-threaded and no
    longer runs on the EDT.

-   Removed the Attribute Calculator.

## Changes in June 2020

-   Added `LayerConcept` to group all of the layer mask and layer
    visibility attributes together.

-   Moved the creation of `QUERY_NAME_PARAMETER` and
    `DATETIME_RANGE_PARAMETER` within `CoreGlobalParameters` and can be
    accessed by direct reference;
    i.e. `CoreGlobalParameters.QUERY_NAME_PARAMETERS`.

## Changes in May 2020

-   Added feedback for delimiter import.

-   Added basic support for MacOS.

-   Added `ProjectUpdater` which will manage adding dependencies to the
    `project.xml` file.

    -   The `ivy.xml` file is now located at
        `CoreDependencies/src/ivy.xml`.

    -   The `ivysettings.xml` file is now located at
        `ProjectUpdater/src/ivysettings.xml`.

-   Fixed a label rendering bug on MacOS.

-   Fixed a DPI scaling bug on MacOS and Windows.

-   Fixed a bug effecting the histogram scrolling.

-   Fixed a bug preventing v1 graphs from being open.

-   Moved `ImmutableObjectCache`, `IntHashSet` and `Timer` from the
    Graph Framework module to the Utilities module.

-   Removed deprecated methods from the graph API -
    `Graph#getWritableGraphOnEDT`, `Graph#undo`, `Graph#redo` and
    `GraphWriteMethods#addAttribute`.

-   Removed `GraphUtilites` from the Graph Framework module as it was
    unused.

-   Updated ReadableGraph to allow use with the try-with-resources
    pattern.

-   Updated ImportController’s processImport function to return the list
    of files it has imported.

-   Updated parameter types for `OverviewPanel.setExtentPOV()` from
    longs to doubles.

-   Updated the `constellationapplication/netbeans-runner` docker image
    to `11.3.2` to include `python3` so that automation can be done via
    the `build-zip.sh` script in
    `constellation-app/constellation-applications`

## Changes in April 2020

-   Added search feature to Table View Column Selection.

-   Fixed the mouse controls of the Map View to be consistent with the
    graph view.

-   Fixed a bug that caused custom markers to disappear

## Changes in April 2020

-   Fixed the mouse controls of the Map View to be consistent with the
    graph view.

-   Fixed a bug that caused custom markers to disappear

-   Added search feature to Table View Column Selection.

-   Added `functions.sh` to reuse common utility methods. This can be
    used by scripts related to Travis.

-   Added Layers view to the Experimental views tab.

-   Added `RenderablePriority` enum to `GLRenderable` to house the
    constants that sat in that class.

-   Added `VisualPriority` enum to `VisualOperation` to house the
    constants that sat in that class.

-   Added `DoubleAttributeDescription`, `DoubleAttributeInteraction`,
    `DoubleEditorFactory` and `DoubleIOProvider` to support high
    precision numbers in attributes.

-   Added `DoubleObjectAttributeDescription`,
    `DoubleObjectAttributeInteraction`, `DoubleObjectEditorFactory` and
    `DoubleObjectIOProvider` as a nullable alternative to the double
    attribute type.

-   Added `ShortAttributeDescription`, `ShortAttributeInteraction`,
    `ShortEditorFactory` and `ShortIOProvider` to support numbers with
    lower memory usage in attributes.

-   Added `ShortObjectAttributeDescription`,
    `ShortObjectAttributeInteraction`, `ShortObjectEditorFactory` and
    `ShortObjectIOProvider` as a nullable alternative to the short
    attribute type.

-   Added `ByteAttributeDescription`, `ByteAttributeInteraction`,
    `ByteEditorFactory` and `ByteIOProvider` to support numbers with
    lower memory usage in attributes.

-   Added `ByteObjectAttributeDescription`,
    `ByteObjectAttributeInteraction`, `ByteObjectEditorFactory` and
    `ByteObjectIOProvider` as a nullable alternative to the byte
    attribute type.

-   Added `obfuscate()` to `PasswordObfuscator`.

-   Removed the container image to build the NetBeans 8 version of
    Constellation.

-   Removed `getSearchString()`,
    canBeImported()`and`ordering()`from`AttributeDescription\` and any
    implementing classes.

-   Removed `datetime` parameter from `makeDateTimesEven()` in
    `ZonedDateTimeAxis` as this was not needed.

-   Removed `boxBlurF()` and `boxBlurFF()` from `GaussianBlur` as their
    implementation was simple enough to be added straight to where they
    called from.

-   Renamed `getTags()` in `GraphReport` to `getUTags()` to match field
    the function was getting.

-   Renamed `getChildReports()` in `PluginReport` to
    `getUChildReports()` to match field the function was getting.

-   Renamed `equal()` in `NativeAttributeType` to `equalValue()` to
    avoid confusion with `Object.equals()`.

-   Renamed `PasswordKey` to `PasswordSecret` and added `getIV()` to the
    class.

-   Renamed `DefaultPasswordKey` to `DefaultPasswordSecret` to mirror
    above change.

-   Updated the container used to build Constellation on Travis to
    `11.3.1` which fixes the issue of no code coverage being reported in
    SonarQube.

-   Updated the java source detected by SonarQube to check for Java 11.

-   Updated `build.xml` and `.travis\build-zip.sh` with support for
    MacOSX and a temporary hardcoding of version numbers.

-   Updated `deobfuscate()` in `PasswordDeobfuscator` to now return a
    String instead of a CharSequence.

## Changes in March 2020

-   Added `AnalyticSchemaPluginRegistry` to Core Analytic Schema

-   Added new module Core Attribute Calculator to separate it from the
    Scripting View.

-   Added new module Core Named Selections to break it out of Core
    Functionality.

-   Added new module Core Plugin Reporter to separate it from the plugin
    framework.

-   Added new module Core View Framework containing
    `AbstractTopComponent` and other related classes.

-   Added `VisualGraphPluginRegistry` to Core Visual Graph

-   Fixed a logic bug with `GraphRendererDropTarget` preventing graph
    droppers from every running.

-   Moved `AnalyticIconProvider` to
    `au.gov.asd.tac.constellation.utilities.icon`.

-   Moved a number of plugins out of Core Functionality into other
    modules to better reflect their purpose.

-   Moved `AttributeSelectionPanel` to Core Graph Utilities module.

-   Moved `BBoxf` and `BBoxd` to the Core Visual Graph module.

-   Moved `CharacterIconProvider` to
    `au.gov.asd.tac.constellation.utilities.icon`.

-   Moved `ConstellationColor` to
    `au.gov.asd.tac.constellation.utilities.color`.

-   Moved `ConstellationIcon` to
    `au.gov.asd.tac.constellation.utilities.icon`.

-   Moved `ConstellationViewsConcept` to
    `au.gov.asd.tac.constellation.graph.schema.concept.SchemaConcept`.

-   Moved `DragAction` to Core Visual Graph module.

-   Moved `SchemaAttribute` to
    `au.gov.asd.tac.constellation.graph.schema.attribute`.

-   Moved `SchemaConcept` to
    `au.gov.asd.tac.constellation.graph.schema.concept`.

-   Moved `SchemaTransactionType` to
    `au.gov.asd.tac.constellation.graph.schema.type`.

-   Moved `SchemaVertexType` to
    `au.gov.asd.tac.constellation.graph.schema.type`.

-   Moved `SimpleGraphOpener` and `SimpleGraphTopComponent` to the Core
    Graph Node module.

-   Moved `UserInterfaceIconProvider` to
    `au.gov.asd.tac.constellation.utilities.icon`.

-   Moved `VisualConcept` to the Core Visual Schema module located at
    `au.gov.asd.tac.constellation.graph.schema.visual.concept`.

-   Moved `VisualGraphOpener` and `VisualGraphTopComponent` to the Core
    Interactive Graph module.

-   Moved `VisualManager` to
    `au.gov.asd.tac.constellation.utilities.visual`.

-   Removed the `build-zip` stage from Travis as it wasn’t being used.

-   Removed the Core Visual Support module by merging it with Core
    Utilities.

-   Renamed base package of Core Algorithms to
    `au.gov.asd.tac.constellation.plugins.algorithms`.

-   Renamed base package of Core Analytic Schema to
    `au.gov.asd.tac.constellation.graph.schema.analytic`.

-   Renamed base package of Core Arrangements to
    `au.gov.asd.tac.constellation.plugins.arrangements`.

-   Renamed base package of Core Import Export to
    `au.gov.asd.tac.constellation.plugins.importexport`.

-   Renamed base package of Core Plugin Framework to
    `au.gov.asd.tac.constellation.plugins`.

-   Renamed base package of Core Visual Schema to
    `au.gov.asd.tac.constellation.graph.schema.visual`.

-   Renamed `Decorators` to `VertexDecorators` and moved to Core Visual
    Schema module.

-   Renamed `InteractivePluginRegsitry` to
    `InteractiveGraphPluginRegistry`.

-   Renamed `IoProgressHandle` to `HandleIoProgress`.

-   Updated Core Analytic Schema with all attribute classes relevant to
    it.

-   Updated Core Visual Schema with all attribute classes relevant to
    it.

-   Updated the Core Web Server module with a complete rewrite regarding
    adding REST services.

-   Updated the `README.MD` instructions to explain the NetBeans 11
    installation workaround.

-   Updated the REST API with a major refactor.

-   Updated the Travis run image to use NetBeans 11.3 and include the
    workaround for NetBeans 11.

## Changes in February 2020

-   Fixed a bug which now ensures that overriding a transaction
    direction using `GraphRecordStoreUtilities.DIRECTED_KEY` persists
    with the Type.

-   Updated JOGL to 2.4.0 to assist in migration to JDK11. The new JOGL
    jars are hosted as third-party dependencies on GitHub until
    available on maven.

-   Renamed `NodeGraphLabelsEditorFactory` to
    `VertexGraphLabelsEditorFactory`.

-   Renamed `SupporPackageAction` to `SupportPackageAction` to fix a
    spelling typo.

## Changes in January 2020

-   Added `LabelFontsOptionsPanel` to allow setting of fonts rendered on
    the graph through the UI.

-   Added `ConstellationLabelFonts` interface to allow programmatic
    specification of default label fonts.

## Changes in December 2019

-   Added method `suppressEvent(boolean, List<>)` to `PluginParameter`
    which allow setting of properties/options without firing change
    events.

-   Moved `CoreUtilities` in the Core Functionality module to
    `PreferenceUtilites` in the Core Utilities module.

-   Renamed `ArcgisMap` Provider to `EsriMapProvider`.

-   Updated `EsriMapProvider` to support both regular tile-based
    services, as well as image export. This can be specified by
    overriding the new `getMapServerType` method.

## Changes in November 2019

-   Remove deprecated jai libraries.

## Changes in October 2019

-   Added `DevOpsNotificationPlugin` to Core Functionality to track
    messages from plugins for developers and administrators attention.
    This is only going to be useful if you have setup a
    `ConstellationLogger` that sends information to a database or
    elastic search.

-   Fixed a bug with the Restful service caused by multiple servlet
    libraries used that created a clash.

## Changes in August 2019

-   Added `BrandingUtilities` to Core Utilities to maintain the
    application name “Constellation”.

    -   You can set the command line argument
        `constellation.environment` with a label and it will appear in
        the title. For instance, this could be used to distinguish
        “Development”, “QA” and “Production” versions.

-   Added `PluginParameters.hasParameter()` to the Core Plugin Framework
    module as a convenient way to check if a parameter exists.

-   Fixed a Null Pointer Exception when selecting Circle arrangements.

-   Fixed the `GitHub` url used by Help -&gt; Submit a Ticket.

-   Removed several unused dependencies, including JOGL, JTS, `OpenCSV,`
    Trove4j, `JScience,` and `XML-APIs`.

-   Renamed `ConstellationLogger.ApplicationStart` to
    `ConstellationLogger.ApplicationStarted,`
    `ConstellationLogger.ApplicationStop` to
    `ConstellationLogger.ApplicationStopped,`
    `ConstellationLogger.PluginStart` to
    `ConstellationLogger.PluginStarted` and
    `ConstellationLogger.PluginStop` to
    `ConstellationLogger.PluginStopped`.

-   Updated several dependencies to the latest versions, including
    Geotools, Jetty, Apache Commons, Jackson, `RSyntaxArea,` Google
    Guava, Apache POI, EJML, Processing, Jython, and `SwingX`.

-   Updated `ConstellationLogger` with new methods `viewStarted,`
    `viewStopped` and `viewInfo` to support logging of Views.

-   Updated `DefaultConstellationLogger` with a VERBOSE flag to switch
    between no-op and logging to standard out.

-   Updated `AbstractTopComponent` to log when the view is opened,
    closed, showing, hidden, activated and deactivated.

## Changes in June 2019

-   Added a `Content.URL` attribute to represent a URL link in the
    `ContentConcept`.

-   Fixed a lot of compile warnings related to Java generics and
    `PluginParameters` usage.

-   Removed `ConstellationSecurityProvider.getPriority` as it duplicated
    functionality of (and conflicted with) the lookup system.

-   Removed `OldStringUtilities` and merged the required methods to
    `StringUtilities`.

## Changes in May 2019

-   Fixed a bug with `SchemaVertexTypeUtilities` and
    `SchemaTransactionTypeUtilities` not respecting overridden types.

-   Removed MODIFIED icon from `UserInterfaceIconProvider`.

-   Removed STARS and CONSTELLATION icons from `AnalyticIconProvider`.

-   Updated CHART icon in `AnalyticIconProvider`.

-   Updated `RestClient` in the Core Utilities module with a minor
    refactor and support for posting bytes.

-   Updated `SchemaFactory` with `getIconSymbol` and `getIconColor`
    methods to allow for more customisable icons. Graph icons will now
    be made up of a symbol on top of a colored square background much
    like how vertices on a graph are represented.

-   Updated the font used by the renderer from Arial Unicode MS to
    Malgun Gothic due to licensing restrictions with the Arial font
    resulting it from no longer being installed on Windows by default.

## Changes in April 2019

-   Renamed `NodeGraphLabelsAttributeDescription,`
    `NodeGraphLabelsAttributeInteraction,` and
    `NodeGraphLabelsIOProvider` to
    `VertexGraphLabelsAttributeDescription,`
    `VertexGraphLabelsAttributeInteraction,` and
    `VertexGraphLabelsIOProvider` for consistency.

-   Updated the `SchemaAttribute.ensure()` method to create the
    attribute if it does not exist by default. This fixes a number of
    plugins that failed if the attribute was not defined.

-   Updated `SimpleEditPlugin.edit()` method to be abstract as it
    doesn’t make sense to have an edit plugin without any editing
    occurring.

## Changes in March 2019

-   Added 23 new country flag icons.

-   Added Arrange by Node Attribute to combine the function of Arrange
    by Group and Arrange by Layer into a single plugin.

-   Added an `updateParameters` method to
    `au.gov.asd.tac.constellation.views.histogram.formats.BinFormatter`
    for Histogram View `BinFormatters` to use.

-   Fixed how `ConstellationIcon` was building and caching icons and
    images resulting in a major performance improvement and reduced
    memory usage.

-   Updated `Ctrl+Backspace` to do nothing so that pressing it in a text
    area on a docked window won’t cause it to minimize.

## Changes in February 2019

-   Added a new interface called `DataAccessPreQueryValidation` to check
    before running Data Access View queries.

## Changes in January 2019

-   Added Enrichment to the `DataAccessPluginCoreType` class.

-   Moved `au.gov.asd.tac.constellation.analyticview` to
    `au.gov.asd.tac.constellation.views.analyticview`.

-   Moved `au.gov.asd.tac.constellation.attributeeditor` to
    `au.gov.asd.tac.constellation.views.attributeeditor`.

-   Moved `au.gov.asd.tac.constellation.conversationview` to
    `au.gov.asd.tac.constellation.views.conversationview`.

-   Moved `au.gov.asd.tac.constellation.core` to
    `au.gov.asd.tac.constellation.functionality`.

-   Moved `au.gov.asd.tac.constellation.core.dependencies` to
    `au.gov.asd.tac.constellation.dependencies`.

-   Moved `au.gov.asd.tac.constellation.dataaccess` to
    `au.gov.asd.tac.constellation.views.dataaccess`.

-   Moved `au.gov.asd.tac.constellation.display` to
    `au.gov.asd.tac.constellation.visual.opengl`.

-   Moved `au.gov.asd.tac.constellation.find` to
    `au.gov.asd.tac.constellation.views.find`.

-   Moved `au.gov.asd.tac.constellation.histogram` to
    `au.gov.asd.tac.constellation.views.histogram`.

-   Moved `au.gov.asd.tac.constellation.interactivegraph` to
    `au.gov.asd.tac.constellation.graph.interaction`.

-   Moved `au.gov.asd.tac.constellation.mapview` to
    `au.gov.asd.tac.constellation.views.mapview`.

-   Moved `au.gov.asd.tac.constellation.qualitycontrol` to
    `au.gov.asd.tac.constellation.views.qualitycontrol`.

-   Moved `au.gov.asd.tac.constellation.scatterplot` to
    `au.gov.asd.tac.constellation.views.scatterplot`.

-   Moved `au.gov.asd.tac.constellation.schemaview` to
    `au.gov.asd.tac.constellation.views.schemaview`.

-   Moved `au.gov.asd.tac.constellation.scripting` to
    `au.gov.asd.tac.constellation.views.scripting`.

-   Moved `au.gov.asd.tac.constellation.tableview` to
    `au.gov.asd.tac.constellation.views.tableview`.

-   Moved `au.gov.asd.tac.constellation.timeline` to
    `au.gov.asd.tac.constellation.views.timeline`.

-   Moved `au.gov.asd.tac.constellation.visualgraph` to
    `au.gov.asd.tac.constellation.graph.visual`.

-   Moved `au.gov.asd.tac.constellation.visualsupport` to
    `au.gov.asd.tac.constellation.visual`.

-   Moved `au.gov.asd.tac.constellation.webview` to
    `au.gov.asd.tac.constellation.views.webview`.

-   Moved private classes that implemented `ParameterValue` to public
    classes to resolve the problem of not being able to set values from
    a script. These include `AnalyticAggregatorParameterValue,`
    `SpatialReferenceParameterValue,` `ElementTypeParameterValue` and
    `GraphAttributeParameterValue`.

-   Renamed `Plugin.getOverriddenPlugin` to
    `Plugin.getOverriddenPlugins` in the Core Plugin Framework module
    which is a breaking change.

-   Updated `GraphWriteMethods` to include a version of `addTransaction`
    that accepts a transaction ID.

-   Updated `PermanentMergeAction` to run in it’s own thread (rather
    than the EDT).

-   Updated structure of Merge Transactions Plugin to allow for more
    merge by types.

## Changes in December 2018

-   Added validation check to `Date-Time` Range Global Parameter in Data
    Access View.

-   Added validation check to numeric parameters in plugins accessed
    from Data Access View.

-   Added plugin `CopyCustomMarkersToGraph` to generate nodes on your
    graph from custom markers in the Map View.

-   Fixed some performance issues in the conversation view.

-   Updated `MarkerCache` with functions to build and style markers from
    the graph, allowing this functionality to be used outside of the Map
    View.

-   Updated `MarkerUtilities` with `generateBoundingBox` method.

-   Updated `ConstellationAbstractMarker` with `getRadius` method.

## Changes in November 2018

-   Moved the `getOverriddenPlugin` method from the `DataAccessPlugin`
    class to the Plugin class. This technically allows the ability for
    any plugin to be overridden. Note that the current implementation
    pattern is to call a plugin from a registry and this would need to
    be modified before plugin calls from `PluginExecutor` could be
    overridden.

-   Removed `MultiScoreResult` fromt he analytic view - all score based
    analytics now use `ScoreResult` and support multiple scores by
    default.

-   Renamed `IconProvider` to `ConstellationIconProvider`

-   Renamed `GlobalCoreParameters` to `CoreGlobalParameters`

-   Renamed all plugin parameter id references from `\*_PARAMETER` to
    `\*_PARAMETER_ID`

## Changes in October 2018

-   Added the `overridenType` property to `SchemaElementType,` and
    removed it from `SchemaVertexType` and `SchemaTransactionType`.

-   Fixed a performance issue in `SchemaElementType.toString()` by pre
    computing the hierarchy on initialisation.
    `SchemaElementType.getHierachy()` is a slow method and was being
    called too many times. The performance improvement has made it about
    1.7 times faster to load, save and work with graphs.

-   Fixed the views that have not been upgraded to the new View
    Framework to have the font size applied to the Top Component on
    load.

-   Updated `SchemaElementType.isSubTypeOf` to take overridden types
    into account.

## Changes in September 2018

-   Added a new plugin to open a url in a browser called
    `OpenInBrowserPlugin` that is available in Core Functionality.

-   Added a new plugin to send to an email client called
    `SendToEmailClientPlugin` that is available in Core Functionality.

-   Renamed `SchemaAttribute.getFormatContext` to
    `SchemaAttribute.getFormat`.

-   Updated `PlaceholderUtilities` with support for collapsing
    placeholders using the standard graph API.

## Changes in August 2018

-   Added functionality to cache icons.

-   Fixed a bug in the Analytic schema factory which was not correctly
    applying the schema rules to complete the vertex.

-   Fixed a memory leak introduced by the `FPSRenderable` class.

-   Fixed a performance issue with the Table View by moving work off the
    EDT.

## Changes in July 2018

-   Added `AnalyticConcept.VertexType.USER_NAME`.

-   Added Subdivision enum containing country subdivisions (currently
    incomplete).

-   Added `TemporalFormattingUtilties` to the Core Utilities module.

-   Added an `IpAddressUtilities` class to the Core Utilities module.

-   Fixed a performance issue with `JDropDownMenu` in the Core Utilities
    module moving the `actionPerformed` work into its own thread.

-   Fixed the spelling of public constants and comments that incorrectly
    spelt separator in various modules.

-   Renamed `AnalyticConcept.VertexType.HOSTNAME` to
    `AnalyticConcept.VertexType.HOST_NAME`.

-   Renamed `GeospatialUtilities` to Distance and moved
    `HaversineUtilities` to `Distance.Haversine`.

-   Renamed `ShapeUtilities` to Shape, `MgrsUtilities` to Mgrs and
    `GeohashUtilities` to Geohash.

-   Updated Country enum to align with the latest version of ISO 3166-1.

-   Updated the copyright to Apache Version 2.0 with the Australian
    Signals Directorate being the License owner.

## Changes in June 2018

-   Added a `RestClient.postWithJson()` to allow you to post your own
    json string in the Core Utilities module.

-   Added plugins `CreateVertexTypePlugin` and
    `CreateTransactionTypePlugin` to allow REST clients to create custom
    types.

-   Fixed `PluginParameters` to use `ColorValue` instead of Color. This
    caused a cascade of fixes in other classes.

-   Fixed a bug with the spanning tree algorithm which was preventing it
    from creating a nraduis attribute.

-   Renamed `ColorValue` to `ConstellationColor` to make it clearer what
    it should be used for and to avoid conflicts with external classes.

-   Renamed `TemporalFormatting.DATE_TIME_FORMATTER` to
    `TemporalFormatting.UTC_DATE_TIME_FORMATTER` and
    `TemporalFormatting.DATE_TIME_WITH_MILLISECONDS_FORMATTER` to
    `TemporalFormatting.UTC_DATE_TIME_WITH_MILLISECONDS_FORMATTER` in
    the Core Utilities module. These `DateTimeFormatter` constants are
    now build using the `DateTimeFormatterBuilder` ensuring they convert
    dates to UTC correctly.

-   Updated the support package generation to ignore the heapdump file
    as it is likely to be several gigabytes in size.

## Changes in May 2018

-   Added `FilterPlugin` to the Core Data Access View module.

-   Added `PasswordParameterType` into the Core Plugin Framework module.
    This change has also removed the capability of `StringParameterType`
    to support passwords.

-   Added strict `DateTimeFormatter's` based on
    `DateTimeFormatter.ISO_INSTANT` to the `TemporalFormatting` class in
    Core Utilities.

-   Fixed a performance issue by reducing the amount of “Find State”
    saves made to the graph as it’s causing graph write lock contention
    for a trivial GUI state that will be already covered when you run a
    search, switch graphs or save the graph.

-   Fixed an issue handling invalid Glyphs.

-   Fixed some performance issues with the Map View.

-   Removed deprecated methods being `PluginGraph.executePluginLater,`
    `PluginGraph.executePluginNow` and `PluginGraph.updateGraph`.

-   Renamed Plugin.id to `Plugin.ID`

-   Updated JOGL to 2.3.2 and Processing to 3.3.6 to resolve `OpenGL`
    issues with the Map view.

-   Updated default node and transaction colors in order to ensure
    overlay colors stand out more.

-   Updated default node z2 value.

-   Updated password obfuscation to use a service lookup to get the key.
    To use it implement `PasswordKey` in the Core Security module.

## Changes in April 2018

-   Added New Nebula into th `Experimental->Tools` menu

-   Added an FPS counter `OpenGL` renderer that can be enabled from the
    Debug preference tab.

-   Added new `MatrixUtilities` class for constructing useful matrices
    from a graph.

-   Added simple icon shaders for rendering basic icons on the graph.

-   Removed the REST API endpoints /forward (forwarding a request to
    another HTTP server), /resources (offering embedded web resources),
    and /static (serving resources from a specified local directory)
    have been removed.

-   Renamed `ApplicationPreferenceKeys.DEFAULT_FREEZE_GRAPH_VIEW` to
    `ApplicationPreferenceKeys.FREEZE_GRAPH_VIEW_DEFAULT` in the Core
    Preferences module.

-   Renamed `SharedDrawable.getIconShader` to
    `SharedDrawable.getVertexIconShader` to differentiate it from
    `SharedDrawable.getSimpleIconShader`.

-   Updated Core Web Server code so the workings out of the web servlets
    into separate `\*Impl.java` classes. This makes the workings
    transport independent, in preparation for adding a `non-HTTP`
    transport. In theory, there should be no change in functionality.

-   Updated the Core Web Server module to add a filesystem REST
    transport.

-   Updated the constructor for Decorators to expect its parameters in a
    clockwise order: north-west, north-east, south-east, south-west.

-   Updated the various `\*Preference` panels to follow and more of an
    MVC pattern.

## Changes in March 2018

-   Added `FactColorTranslator` and `FactToSizeTranslator` to the Core
    Analytics View module.

-   Added `FirstAnalyticPlugin` to the Core Analytics View module.

-   Added `FirstFactAggregator` in the Core Analytics View module.

-   Added a new attribute called `isLabel` to `SchemaAttribute` in the
    Core Graph Module with the intention of allowing the schema to
    decide if the attribute should appear as a `GraphLabel` on a vertex
    or transaction.

-   Added a new `isLabel` and `isDecorator` attributes to
    `SchemaAttribute` with the intention of allowing the schema to
    decide if the attribute should appear as a `GraphLabel` or Decorator
    on a vertex or transaction.

-   Added equivalent method to `SchemaAttribute` allowing you to compare
    with an Attribute object.

-   Renamed `ClusterAggregator` to `FirstClusterAggregator` in the Core
    Analytics View module.

-   Renamed `MultiScoreResult.getUniqueNames` to
    `MultiScoreResult.getUniqueScoreNames` in the Core Analytics View
    module.

-   Renamed `MultiScoringAnalyticPlugin` to `MultiScoreAnalyticPlugin`
    in the Core Analytics View module.

-   Renamed `PluginRegistry.getPluginNames` to
    `PluginRegistry.getPluginClassNames`.

-   Renamed `ScoringAnalyticPlugin` to `ScoreAnalyticPlugin` in the Core
    Analytics View module.

-   Renamed `getLabel` to `getName` and `getType` to `GetAttributeType`
    for the Attribute class.

-   Renamed the get\_pos(g) method to get\_nx\_pos(g) in the
    constellation\_client provided with the REST API.

-   `SchemaFactory.ensureAttribute` now takes a boolean specifying
    whether the attribute should be created even if it is not registered
    to that schema. Similarly, `SchemaAttribute.ensure` provides this
    option.

## Changes in February 2018

-   Fixed memory leaks with the `ListeningTopComponent` and
    `TimelineTopComponent`.

-   Renamed `COLOR_BLAZE` in the `CorePluginRegistry` to
    `ADD_CUSTOM_BLAZE`.

-   Updated entries within the Tools and Experimental menu.

-   Updated `ListeningTopComponent` to allow for the update and removal
    of change handlers.

    -   `addAttributeChangeHandler` was renamed to
        `addAttributeValueChangeHandler`.

    -   `addGlobalChangeHandler,` `addStructureChangeHandler,`
        `addAttributeCountChangeHandler` and
        `addAttributeValueChangeHandler` now return the Monitor objects
        associated with that handler.

    -   `updateGlobalChangeHandler,` `updateStructureChangeHandler,`
        `updateAttributeCountChangeHandler` and
        `updateAttributeValueChangeHandler` have been added to allow
        modification to the behaviour of a handler.

    -   `removeGlobalChangeHandler,` `removeStructureChangeHandler,`
        `removeAttributeCountChangeHandler` and
        `removeAttributeValueChangeHandler` have been added to allow
        removal of a handler.

    -   `removeIgnoredEvent` has been added to allow removal of an
        ignored event.

## Changes in December 2017

-   Added forward slash (/) to the list of special characters to escape
    in `LuceneUtilities` in the Core Utilities module.

-   Removed extra `FindStatePlugin` calls from the `ColorCriteriaPanel`
    which will help reduce unnecessary write locks on the graph and
    reduce overall threads being forked.

## Changes in November 2017

-   Added `MultiplexityAnalytic` and `WeightAnalytic` plugins and
    analytics.

-   Added `SnaConcept.Transaction.MULTIPLEXITY` to the Core Algorithms
    module.

-   Renamed `SnaConcept.GRAPH.GRAPH_DENSITY` to
    `SnaConcept.GRAPH.DENSITY` in the Core Algorithms module.

## Changes in October 2017

-   Added `GraphNodePluginRegistry` in the Core Graph Node module.

-   Added `JSingleChoiceComboBoxMenu` as a single choice alternative to
    `JMultiChoiceComboBoxMenu`.

-   Added `LuceneUtilities` to the Core Utilities module.

-   Added `SeparatorConstants` to the Core Utilities module.

-   Added more attributes to `ContentConcept` in the Core Analytic
    Schema.

-   Fixed a bug where the singleton type was not being used when loading
    a graph.

-   Fixed a bug with the `WorkflowQueryPlugin` which was removing the
    graph attributes after a batched run completed.

-   Moved `NewDefaultSchemaGraphAction` from the Core Simple Schema
    module to the Core Graph Node module.

-   Moved `NewExperimentalSchemaGraphAction` from the Core Simple Schema
    module to the Core Graph Node module.

-   Moved `NewSchemaGraphAction` from the Core Simple Schema module to
    the Core Graph Node module.

-   Moved `au.gov.asd.tac.constellation.algorithms.geospatial.Geohash`
    in the Core Utilities module to
    `au.gov.asd.tac.constellation.utilities.geospatial.GeohashUtilities`

-   Moved `au.gov.asd.tac.constellation.algorithms.geospatial.Haversine`
    in the Core Utilities module to
    `au.gov.asd.tac.constellation.utilities.geospatial.HaversineUtilities`

-   Moved
    `au.gov.asd.tac.constellation.core.opener.SimpleGraphTopComponent`
    to
    `au.gov.asd.tac.constellation.core.visual.SimpleGraphTopComponent`.

-   Moved `au.gov.asd.tac.constellation.core.visual.SaveAsAction` in the
    Core Functionality module to
    `au.gov.asd.tac.constellation.core.save.SaveAsAction`.

-   Moved `au.gov.asd.tac.constellation.graph.file.GraphOpener` in the
    Core Graph File to
    `au.gov.asd.tac.constellation.graph.file.opener.GraphOpener`.

-   Moved
    `au.gov.asd.tac.constellation.graph.file.autosave.AutosaveUtilities`
    in the Core Graph File module to
    `au.gov.asd.tac.constellation.graph.file.save.AutosaveUtilities`.

-   Moved
    `au.gov.asd.tac.constellation.schema.simpleschema.plugins.LoadTemplatePlugin`
    from the Core Simple Schema to
    `au.gov.asd.tac.constellation.graph.node.templates.LoadTemplatePlugin`
    in the Core Graph Node module.

-   Moved
    `au.gov.asd.tac.constellation.schema.simpleschema.plugins.ManageTemplatesAction`
    from the Core Simple Schema to
    `au.gov.asd.tac.constellation.graph.node.templates.ManageTemplatesAction`
    in the Core Graph Node module.

-   Moved
    `au.gov.asd.tac.constellation.schema.simpleschema.plugins.ManageTemplatesPlugin`
    from the Core Simple Schema to
    `au.gov.asd.tac.constellation.graph.node.templates.ManageTemplatesPlugin`
    in the Core Graph Node module.

-   Moved
    `au.gov.asd.tac.constellation.schema.simpleschema.plugins.SaveTemplateAction`
    from the Core Simple Schema to
    `au.gov.asd.tac.constellation.graph.node.templates.SaveTemplateAction`
    in the Core Graph Node module.

-   Moved
    `au.gov.asd.tac.constellation.schema.simpleschema.plugins.SaveTemplatePlugin`
    from the Core Simple Schema to
    `au.gov.asd.tac.constellation.graph.node.templates.SaveTemplatePlugin`
    in the Core Graph Node module.

-   Moved the base package in Core Simple Schema to
    `au.gov.asd.tac.constellation.schema.simpleschema`.

-   Removed `GraphUtilitiesExtra` in the Core Graph Utilities module.
    The `GraphUtilitiesExtra.copyGraphToGraph` method to
    `CopyGraphUtilities`.

-   Removed the experimental `WordGraphPlugin` in the Core Arrangements
    module.

-   Renamed `ExtractFromContent` to `ExtractFromContentPlugin` in Core
    Data Access View.

-   Renamed `JMultiChoiceDropDownMenu` to `JMultiChoiceComboBoxMenu`.

-   Renamed `MergeNodes` to `MergeNodesPlugin` in Core Data Access View.

-   Renamed `MergeTransactions` to `MergeTransactionsPlugin` in Core
    Data Access View.

-   Renamed `PluginParameter.setLabel()` to `PluginParameter.setName()`
    to be more consistent with the remaining `API's`.

-   Renamed `RemoveNodes` to `RemoveNodesPlugin` in Core Data Access
    View.

-   Renamed `SchemaAttributeUtilities` in the `CoreGraphUtilities` to
    `AttributeUtilities`.

-   Renamed `SelectAll` to `SelectAllPlugin` in Core Data Access View.

-   Renamed `SelectTopN` to `SelectTopNPlugin` in Core Data Access View.

-   Renamed Utilities to `GraphObjectUtilities` in the Core File module.

-   Renamed the Core Simple Schema module to Core Visual Schema.

    -   The new package name is
        `au.gov.asd.tac.constellation.schema.visualschema`.

-   Renamed `SimpleSchemaFactory` to `VisualSchemaFactory`.

-   Renamed `SchemaPluginRegistry` to `VisualSchemaPluginRegistry`.

-   Updated all plugin parameters to build the parameter name via
    `PluginParameter.buildId()` which is declared as a constant ending
    in `_PARAMETER`.

-   Updated all plugin parameters to make sure they have a name and
    description.

-   Updated `ColorValue` so that colors can now only be retrieved using
    one of the `getColorValue(...)` methods. This is to ensure that
    named color values are always used where available.

## Changes in September 2017

-   Added Auth and supporting classes which allows support for a
    username/password dialog.

-   Added `BuildIconGraphAction` which allows you to construct a graph
    showcasing all the icons loaded in memory.

-   Added `FILE_NAME` to `ContentConcept` in the Core Analytic Schema
    module.

-   Added `ObfuscatedPassword` and supporting classes which allows for
    obfuscated passwords.

-   Added `RecordStoreUtilities.fromCsv()` to the Core Graph Module.

-   Moved all Graph IO classes to the Graph module and removed the Graph
    IO module.

-   Moved
    `au.gov.asd.tac.constellation.schema.analyticschema.concept.ClusteringConcept`
    to
    `au.gov.asd.tac.constellation.algorithms.clustering.ClusteringConcept`.

-   Moved
    `au.gov.asd.tac.constellation.schema.analyticschema.concept.SnaConcept`
    to `au.gov.asd.tac.constellation.algorithms.sna.SnaConcept` in the
    Core Alogorithms module.

-   Moved some centrality plugins to
    `au.gov.asd.tac.constellation.algorithms.sna.centrality` in th Core
    Alogorithms module.

-   Moved the social network analysis plugins into a new parent package
    `au.gov.asd.tac.constellation.algorithms.sna` in the Core
    Alogorithms module.

-   Removed the Core Graph IO, Charts, Networkx, Remote and Integration
    Testing modules.

-   Renamed `HierarchicalAttributeDescription` in the Core Algorithms
    module to `HierarchicalStateAttributeDescription`.

-   Renamed the importexport.delimited.parsers package to
    importexport.delimited.translaor to accurately reflect what it
    stores

-   Updated all modules to now depend on the minimum version used by
    `NetBeans` 8.2.

-   Updated the `ControlsFx` library to version 8.40.13 so that it is
    compatible Java 8u144.

-   Updated to `NetBeans` 8.2 and Java 8u144.

## Changes in August 2017

-   Added new module Core Web Server to hold all the classes related to
    managing local web servers and the Constellation REST API.

-   Added `ConstellationApiServlet` to abstract away the idea of
    checking a secret for each api call.

-   Added `TypeServlet` to allow operations related to types in the
    Constellation REST API.

-   Added `SchemaVertexTypeUtilities.getTypeOrBuildNew()` and
    `SchemaTransactionTypeUtilities.getTypeOrBuildNew()` to the Core
    Graph module.

-   Added an `ImageConcept` to the Core Analytic Schema module.

-   Fixed a bug with types serialisation. Types are now loaded exactly
    the way they were saved to the graph file by properly serialising
    types in `VertexTypeIOProvider` and `TransactionTypeIOProvider`.

-   Renamed all `*Popup` classes that implement `ContextMenuProvider` to
    end in `*ContextMenu`.

-   Removed `AnalyticVertexType` from the Core Analytic Schema module.

-   Removed `ApplicationPreferenceKeys.SCRIPTING_LANGUAGE` and
    `ApplicationPreferenceKeys.SCRIPTING_LANGUAGE_DEFAULT` from the Core
    Preferences module as we have made a design choice to use Python as
    our scripting language.

-   Removed the `topLevelType` attribute from `SchemaElementType` as it
    can be calculated.

-   Updated `AnalyticConcept` to build types using `SchemaVertexType`
    and `SchemaTransactionType`.

-   Updated `SchemaElementType` by removing the `setIncomplete()` method
    which means that Types are now immutable.

-   Updated `SchemaVertexType` and `SchemaTransactionType` to be final.
    Any type object has to be either one of these which simplifies
    types.

-   Updated the Content `ContentConcept` in the Core Analytic Schema
    module with more attributes.

-   Updated the properties map in `SchemaElementType` to be a Map of
    String to String so that serialisation is simplified.

## Changes in July 2017

-   Added ability to make `AnalyticPlugin` classes hidden from the
    Analytic View GUI using the `isVisible` method.

-   Added imperial measurements and conversions to the Haversine class.

-   Removed Map View v1 packages.

-   Removed all networkx analytic plugins for which there are java
    replacements.

-   Renamed `CorePluginRegistry.SELECT_ONE_NEIGHBOUR` to
    `CorePluginRegistry.SELECT_PENDANTS` in Core Functionality module.

-   Renamed `FxStateIO` to `FxStateIOProvider` in the Core Table View
    module.

-   Renamed `GeoUtilities` to `GeospatialUtilities`.

-   Renamed `ImportExportRegistry` in the Core Import Export module to
    `ImportExportPluginRegistry`.

-   Renamed `ShortestPathsFollowDirectionPlugin` to
    `DirectedShortestPathsPlugin`.

-   Renamed `TableStateIO` to `TableStateIOProvider` in the Core Table
    View module.

-   Renamed `TableStateTransactionIO` to
    `TableStateTransactionIOProvider` in the Core Table View module.

-   Renamed `TableStateVertexIO` to `TableStateVertexIOProvider` in the
    Core Table View module.

-   Renamed package `au.gov.asd.constellation.utilities.geo` to
    `au.gov.asd.constellation.utilities.geospatial`.

-   Renamed the `ChangeSelection` plugin in the Data Access View module
    to `SelectAll`.

-   Updated the Map View to allow for custom overlays by extending the
    `MapOverlay` class. The current info and tool overlays have been
    converted to this framework.

-   Updated the `SchemaAttributeUtilities` class so that any schema
    attribute lookup requires a `GraphElementType` to be specified. This
    is to avoid dealing with conflicts where a vertex and transaction
    attribute with the same name exist.

## Changes in June 2017

-   Fixed a bug detecting graphics card compatibility.

-   Moved all `*AttributeUpdateProvider` classes in
    ‘au.gov.asd.tac.constellation.graph.io.versioning’ to
    ‘au.gov.asd.tac.constellation.graph.io.providers.compatability’.

-   Removed the `@Deprecated` tag for classes in \*compatibility
    packages. These classes will need to remain to support backward
    compatibility and can not be deprecated. To avoid them being used a
    comment has been added at the top of each class.

-   Renamed `AttrListAttributeDesciption` to
    `AttrListAttributeDesciptionV0` in the Core Graph module.

-   Renamed `AttrListIOProvider` to `AttrListIOProviderV0` in the Core
    Graph IO module.

-   Renamed `GraphLabel` to `GraphLabelV0` in the Core Visual Graph
    module.

-   Renamed `GraphLabelsAndDecorators` to `GraphLabelsAndDecoratorsV0`
    in the Core Visual Graph module.

-   Renamed `GraphLabelsAndDecoratorsIOProvider` to
    `GraphLabelsAndDecoratorsIOProviderV0` in the Core Visual Graph
    module.

-   Renamed `LabelsAttributeDescription` to
    `LabelsAttributeDescriptionV0` in the Core Visual Graph module.

-   Renamed package
    ‘au.gov.asd.tac.constellation.schema.analyticschema.update’ to
    ‘au.gov.asd.tac.constellation.schema.analyticschema.compatibility’.

-   Renamed package
    ‘au.gov.asd.tac.constellation.schema.simpleschema.update’ to
    ‘au.gov.asd.tac.constellation.schema.simpleschema.compatibility’.

## Changes in May 2017

-   Added `RawData.isEmpty()`.

-   Added `ScoringAnalyticPlugin` and `MultiScoringAnalyticPlugin` to
    simplify the addition of analytics to the Analytic View for the case
    where the analytic simply needs to run a plugin and read the
    resulting scores.

-   Added `SelectTopN` to the Data Access View module to select the top
    n nodes based on the transaction count and type.

-   Added `TextPluginInteraction` in the Core Plugin Framework module
    that will be useful in unit tests.

-   Added a `MultiScoreResult` result type to the Analytic View, as well
    as aggregators and translators allowing calculations and
    visualisation. This result type is designed to support any analytic
    which produces multiple scores as output.

-   Added ability to override the foreground icon associated with a type
    by adding custom icons named the full hierarchy of that type.

-   Fixed bugs with the `SimpleSchemaV*UpdateProvider` classes that
    caused the wrong icons to be set.

-   Moved the `DEFAULT_FONT` constant from the `FontUtilities` class in
    Core Visual Support to `ApplicationPreferenceKeys` in Core
    Preferences.

-   Removed `DebugUtilities` from the Core Preferences module as the
    convention is to use different `java.util.logging.Logger` levels.

-   Removed `StringBuilderOutputStream` due to its implementation being
    fundamentally wrong. Using `ByteArrayOutputStream` and
    `toString(StandardCharsets.UTF_8.name())` is a better approach.

-   Removed the representation() method in `SchemaElementType` and
    replaced it with the `getHierarchy` method which is now called by
    the `toString()` method in `SchemaElementType`.

    -   When setting types in `RecordStore` objects, you should no
        longer use `getName()` it now returns the name of the type.
        Given `toString()` has been overridden, it will return the
        type’s hierarchy as a string.

-   Renamed `'getChoices'` (and similarly named methods) to
    `'getOptions'` and `'getChecked'` to `'getChoices'` in the
    `MultiChoiceParameterType` class.

-   Renamed `'getChoices'` (and similarly named methods) to
    `'getOptions'` in the `SingleChoiceParameterType` class.

-   Renamed `GenericTopComponent` to `AbstractTopComponent` in the Core
    Functionality module.

-   Renamed package ‘au.gov.asd.tac.constellation.core.composites’ to
    ‘au.gov.asd.tac.constellation.core.composite’.

-   Renamed the `VisualConcept.VertexAttribute.UNIQUEID` attribute to
    `VisualConcept.VertexAttribute.IDENTIFIER`.

-   Updated `XmlUtilities` to optionally handle XML namespaces.
    Namespaces can be enabled by setting the `'namespaceAware'` flag in
    the constructor for `XmlUtilities,` and then you can use any method
    suffixed with ‘NS’ to take advantage of namespaces.

-   Updated all font references in CSS files to use em instead of px so
    that fonts scale based on the screen resolution.

-   Updated how schema element types are stored in a .star file, where
    instead of the type name, the entire type hierarchy is now used.
    This is a backwards compatible change.

-   Updated the `DataAccessPane` to factor in the category position
    along with the plugin’s position which ensures that the favourites
    category is sorted similarly.

-   Updated the implementation of the `resolveVertex` and
    `resolveTransaction` methods in the `AnalyticSchema` class to allow
    for hierarchical names specified by multiple types separated by the
    “.” character.

-   Updated the `SimpleSchemaV*UpdateProvider` and
    `AnalyticSchemaV*UpdateProvider` classes by rearranging the logic so
    that each update provider is now responsible to manage the update of
    the concept it uses first. That is for example,
    `SimpleSchema*UpdateProvider` handle’s the label attribute whilst
    the `AnalyticSchema*UpdateProvider` handles updates to the Type
    attribute.

    -   The update provider no longer runs a Complete With Schema

    -   The responsibility of the `UpdateProviders` is to only handle
        mandatory changes that would otherwise break the graph to said
        change. It will be up to the graph’s schema rules to update all
        elements on an old graph to be up to date with the latest look
        and feel. This can be done via Tools -&gt; Complete with Schema
        or F5.

## Changes in April 2017

-   Added `GeoUtilities.dmsToDd` to convert a `Degrees-Minute-Seconds`
    formatted geospatial coordinate to Decimal Degrees.

-   Added `PrimaryKeyUtilities` to the Core Graph Utilities module.

-   Added `SplitNodesPlugin` in the Core Data Access module.

-   Added a compare graph feature available from the Tools menu.

-   Added a new module called Core Integration Testing.

-   Moved `GeoUtilities` from the Core Algorithms module to Core
    Utilities.

-   Moved Tuple to the Core Utilities module.

-   Removed the Core Charts module.

## Changes in March 2017

-   Added `DownloadImageUtilities` to the Core Utilities module.

-   Added `HttpsUtilities.readErrorStreamAndThrow` in the Core Utilities
    module to make reporting errors from services consistent.

-   Added `IntegerObjectAttributeInteraction,`
    `LongAttributeInteraction` and `LongObjectAttributeInteraction`
    classes so that the corresponding attribute types are properly
    represented in the user interface.

-   Added `LongObjectAttributeDescription` class for completeness.

-   Added a “Start Jupyter notebook” capability.

-   Added the ability to add plugins to your favourites in the Data
    Access View.

-   Fixed a bug in `ConsolidatedDialog` that would not deselect
    correctly.

-   Fixed a major performance issue where table view state updates where
    running on the EDT causing CONSTELLATION to lock up.

-   Fixed a serious bug when extending Types and calling
    `VertexTypeAttributeDescription.getString()` causing a
    mis-representation of the type as a string. This was evident when
    retrieving the type value from a `RecordStore`. This is a temporary
    fix until the Types design is reviewed and possibly overhauled.

-   Fixed bugs with quick search, advanced find and recent search
    queries.

-   Renamed `AbstractCalculatorUtility` to `AbstractCalculatorUtilities`
    in the Core Scripting module.

-   Renamed `ClipboardUtility` to `ClipboardUtilities` in the Core
    Functionality module.

-   Renamed `ConsolidatedMultipleMatchesDialog` to `ConsolidatedDialog`
    in the Core Functionality module.

-   Renamed `DebugUtility` to `DebugUtilities` in the Core Preferences
    module.

-   Renamed `GraphUtil` to `GraphUtilities` in the Core Arrangements
    module.

-   Renamed `SimpleStringUtilities` in the Core Utilities module to
    `StringUtilities` and added new functionality.

-   Renamed `StringUtilities` in the Core Utilities module to
    `OldStringUtilities` and deprecated it.

-   Updated `HttpsConnection` in the Core Utilities module to use the
    UTF-8 charset by default for application/json and application/xml
    content types.

-   Updated all references to UTF-8 to use `StandardCharsets.UTF_8`.

-   Renamed `ArrangementRegistry` to `ArrangementPluginRegistry` for
    consistency with other plugin registry classes.

-   Added ability to set custom context menu items on the
    `SeletableLabel` class used in the Conversation View.

-   Moved resources for rendering pill buttons in `JavaFX` from the
    conversation view module to the visual support module so they can be
    used anywhere in the application.

-   Renamed `AlgorithmsRegistry` to `AlgorithmPluginRegistry` for
    consistency with other plugin registry classes.

-   Renamed references to plugins which extend
    `NetworkxCentralityPlugin,` `NetworkxImportancePlugin` and
    `NetworkxSimilarityPlugin` in the `AlgorithmPluginRegistry`. They
    are all now appended with `'_NX'` to differentiate them from java
    implementations of the same algorithms.

## Changes in February 2017

-   Added `CreateCompositesFromDominantNodesPlugin`.

-   Added `SetDrawFlagPlugin`.

-   Added `SetVibilityAboveThresholdPlugin` which can be used to toggle
    the visiblity status instead.

-   Added `VisibleAboveThresholdPlugin` which will update the draw flags
    based on whether the count of nodes has exceeded the threshold.

-   Added a new module called Core Graph Utilities.

-   Added
    `au.gov.asd.tac.constellation.graph.utilities.io.CopyGraphUtilities`.

-   Added
    `au.gov.asd.tac.constellation.graph.utilities.io.SaveGraphUtilities`.
    The method `saveGraphToTemporaryDirectory` can be used to save
    graphs in unit tests.

-   Added
    `au.gov.asd.tac.constellation.utilities.io.StringBuilderOutputStream`
    as a alternative to `java.io.StringWriter` which uses
    `StringBuilder` instead of `StringBuffer` as the underlying
    implementation. Using `StringBuilderOutputStream` in say
    `com.fasterxml.jackson.core.JsonFactory.createGenerator()` can avoid
    an `OutOfMemoryError`.

-   Fixed a bug where the graph visibility above threshold was no longer
    working.

-   Fixed a major bug with
    `GraphRecordStoreUtilities.getSelectedVerticesBatches()` where the
    selected nodes were not correctly being added to the Recordstore.

-   Moved
    `au.gov.asd.tac.constellation.schema.analyticschema.utilities.SubgraphUtilties`
    to `au.gov.asd.tac.constellation.graph.utilities.SubgraphUtilties`

-   Moved the `DeleteAllPlugin` and `DeleteSelectionPlugin` to
    `au.gov.asd.tac.constellation.core.delete`.

-   Moved the Dim plugins to `au.gov.asd.tac.constellation.core.dim` in
    the Core Functionality module.

-   Moved the `PermanentMergePlugin` to
    `au.gov.asd.tac.constellation.core.merge` in the Core Functionality
    module.

-   Removed `ArrangeInComponentGridPlugin` which was a duplicate of
    `ArrangeComponentsInGridPlugin`

-   Removed `ToggleVisibleAboveThresholdPlugin`.

-   Removed undo() and redo() methods from Graph. `GraphCommits` are
    tied to `UndoableEdit` objects, which are managed by a Swing
    `UndoManager`. The manager may call undo() or redo() on these edit
    objects at will, noting that they run asynchornously, because the
    EDT may not get a lock on the graph. No Future&lt;?&gt; to wait upon
    is available for these methods, meaning that it no longer makes
    sense to interact with the undo manager from the Graph in a
    programmatic way. Reimplementing these methods is desirable, but
    would require that something internal to CONSTELLATION code also
    keeps track of the `UndoableEdit` objects and has some way of
    knowing when a given edit has completed its undo/redo method.

-   Renamed `CorePluginRegistry.COPY_SELECTED_ELEMENTS` to
    `CorePluginRegistry.COPY_TO_NEW_GRAPH`.

-   Renamed `HLGraph` in the Core Graph module to `SGraph`.

-   Renamed `HLReadableGraph` in the Core Graph module to
    `SReadableGraph`.

-   Renamed `HLWritableGraph` in the Core Graph module to
    `SWritableGraph`.

-   Renamed composites package in the Core Functionality module to
    composite.

-   Renamed dialogs package in the Core Functionality module to dialog.

-   Renamed selection package in Core Arrangements to select.

-   Renamed the drawing package in the Core Functionality module to
    draw.

-   Renamed the view package in the Core Functionality module to
    display.

-   Updated the “visual\_state” attribute to be an attribute called
    “camera”, of type “camera”, that is a GRAPH rather than META
    attribute. A `SchemaUpdateProvider` and an `AttributeUpdateProvider`
    will automatically make this change when old graphs are loaded. To
    access the camera attribute, use `VisualConcept.Graph.CAMERA`.

    -   `GraphVisualAccess.getX(vertex)` already uses this pattern. Note
        that as with any default values in the `VisualDefault` class,
        these x,y,z defaults need to be respected when interacting with
        the `CONSTELLATION's` visualisation framework. Higher level
        plugins/views are free to do whatever makes sense in the absence
        of x,y,z attibutes (for example arrangements would probably just
        throw a plugin exception).

    -   In the absence of x, y, or z vertex attributes, the default
        visual values of these attributes are now considered to be equal
        to the id of the vertex. The correct pattern to get an x, y, z
        value in the application for visualisation purposes is:

    ``` java
    final int `xAttribute` = `VisualConcept.Vertex.X.get(readableGraph);`
    final float x = `xAttribute` != `Graph.NOT_FOUND` ? `readableGraph.getFloatValue(vertexId)` : `VisualDefaults.getDefaultX(vertexId);`
    ```

-   Updated `GraphVisualAccess` explicitly checks for null values of the
    Camera attribute on the graph and returns
    `VisualDefaults.DEFAULT_CAMERA` instead. Note that the Camera
    shouldn’t ever really be null, but as it is possible to set it
    programmatically (through scripting view), it is considered safer
    and more convenient to prevent the Visualisation framework itself
    from having to deal with null cameras.

## Changes in January 2017

### Major Changes to Rendering and Event Handling

-   `COSNTELLATION's` visualistion and event handling framework has been
    reimplemented from the ground up. Performance, stability,
    correctness, extensability, and the design concept underlying it
    have all been greatly improved. The user experience should remain
    mostly the same.

-   There is now a separation between three main components that were
    previously highly coupled: event handling, visualisation, and the
    graph. The class `VisualManager` handles all communication between
    these components.

-   `VisualProcessor` is an abstract base class for any component that
    provides a visualisation of the graph.

    -   `GLVisualProcessor` is an implementation which models the old
        open GL renderer.

    -   A lot of high level stuff in the GL Renderer has been rewritten
        as well, but low level stuff like the `Vector/Matrix` utility
        classes and the shaders themselves are mostly the same.

    -   A simpler lightweight renderer (using Swing for example) could
        be implemented with relative ease as a subclass of
        `VisualProcessor`.

-   `VisualAccess` is an interface that `VisualProcessors` must now use
    to access the graph. They are not allowed to have reference to the
    graph directly.

    -   `GraphVisualAccess` is the default implementation for
        CONSTELLATION graphs.

    -   Theoretically `VisualProcessors` could visualise other
        ‘graph-like’ data structures if they implement `VisualAccess`

-   `InteractionEventHandler` is an interface for responding to mouse
    and keyboard gestures (as generated by AWT) on a CONSTELLATION
    graph.

    -   `DefaultInteractionEventHandler` is the default implementation
        in CONSTELLATION. It contains code that performs a similar
        function to the event handling code that used to be in
        `GraphRenderer`.

    -   `VisualAnnotator` and `VisualInteraction` are two interfaces
        that `InteractionEventHandler` depends on in order to help it
        translate gestures into graph actions/visualisations.

    -   `InteractiveGLVisualProcessor` extends `GLVisualProcessor` to
        satisfy the `VisualAnnotator` and `VisualInteraction` interfaces
        so that the `DefaultInteractionEventHandler` can respond to
        gestures on CONSTELLATION graphs rendered in `OpenGL`.

-   Updates to a `VisualProcessor` from something like the event handler
    arrive in the form of `VisualChange` objects that are sent to a
    `VisualManager` (wrapped in `VisualOperations)`.

    -   The `VisualChange/VisualOperation` framework’s purpose is to
        allow components to update the visualisation of a graph
        efficiently and without having to commit their changes first.

    -   The previous `GraphRenderer` achieved this, but only by being
        highly coupled with a Graph, and it had lots of logical flaws in
        its processing model. The new framework is rigorous and stable
        by separating data from its visualisation.

    -   Whilst the event handler is the primary client of this model,
        other components could be written to take advantage of it.

    -   Animation has been rewritten to use this model. Previously they
        directly maniuplated specific buffers on the GL context, which
        meant they were highly coupled with the renderer, and could not
        be used by alterate visualisations.

-   A few features have been removed or now behave slightly differently:

    -   Animations are now slower on large graphs. They may be able to
        be optimised in the future but this is considered low priority.

    -   Some experimental animations have been removed.

    -   You can no longer interact with an animation. This may also be
        fixed in the future, but it would be require a decent amount of
        work and is currently low priority.

    -   Direction indicators no longer move when the mouse cursor moves
        (only when you rotate/pan the graph). They should be
        re-implemented as an animation, which would require a reasonably
        simple expansion of the animation framework to cater for
        utilising non-graph visual operations.

    -   Lines and nodes are no longer `Anti-Aliased`. The old method,
        however, was slow, deprecated and caused artifacts when AA was
        turned off in the graphics card settings. Graphs now render
        correctly regardless of the AA settings on the card (although
        currently enabling AA gives no visual improvement). `AAing` may
        be implemented in the future by multisampling the graph texture.

    -   On large graphs, the renderer will update slightly later than
        the rest of the views (when creating nodes etc.). The display
        always took (at least) this long to update, but other views used
        to wait. This may be tricky to fix, but is not considered
        critical.

    -   Note that whilst the graph will display that it is busy and
        prevent interaction during a write lock, the same will not occur
        during read locks. When a read lock is in progress, events will
        be queued and the display will not be updated until the read
        lock is released at which point all queued events will be
        processed in quick succession so that the event handler ‘catches
        up’. This effect can be seen by running “Experimental &gt; Five
        Second Read Lock” and then trying to rotate/pan the graph. While
        this looks bad in this instance, in practice due to the brevity
        of read locks (but also their potential to be obtained at any
        point in time during the possession of a write lock), holding up
        but not terminating the event handler’s main loop is the most
        sensible course of action.

-   Fixed all known memory leaks.

-   Fixed failing unit tests.

-   Fixed some dialogs fading to the back.

-   Fixed the Plugin Reporter from causing `JavaFX` to use up all the
    memory by removing `PluginReporterPane's` after they reach
    `MAXIMUM_REPORT_PANES`.

-   Fixed various bugs.

-   Renamed the Country utility class package name from countries to
    geo.

-   Reviewed and finalised icon set.

-   Updated the format when saving a graph file to use json objects for
    the color and the decorations attribute.

-   Double escaping strings in the decorations no longer occur.

## Changes in November 2016

-   Added `JMultiChoiceComboBox` class to the Core Utilities module.
    This class provides a Swing alternative to `JavaFX's`
    `MultiChoiceComboBox`.

-   Added `MarkerCache` class which manages markers on the Map View and
    can be looked up. This grants the Data Access View the ability to
    query locations from the Map View.

-   Added REST API functionality for `RecordStore,` static files and
    icons.

-   Added the ability to blend a color with an icon image on creation.

-   Added the ability to delete a vertex or transaction from a
    `GraphRecordStore` by setting the `DELETE_KEY` key.

-   Fixed the bug in `ValueInputPanes` which was causing old entry to
    appear after the text was modified.

    -   The recent values combo was updated when a plugin was run,
        causing its selection model to update, which in turn caused the
        parameter it was managing recent values for to change right at
        the point of plugin execution. Temporarily disabling the
        listener from Recent Values -&gt; Parameter whilst inside the
        `RecentValues` updating listener solved the problem.

-   Removed `FreezeGraphViewPreferencePlugin` because it is only a
    preference change and does not need to be a plugin.

-   Renamed get `GraphReadMethods.getAttributeLabel()` to
    `GraphReadMethods.getAttributeName()` for consistency.

-   Updated `GraphRecordStoreUtilities.getVertices()` to return
    singleton vertices.

-   Updated Python REST client which can now be downloaded.

-   Updated the majority of built-in icons available to Constellation to
    have a more flat, iconic style with transparent backgrounds. This
    makes the core icon set consistent and allows us to make better use
    of background icons for analytic purposes.

## Changes in October 2016

-   Added `LogAction` to show the CONSTELLATION logs to the user.

-   Added a “Support Package” menu item under help which zips the
    CONSTELLATION logs.

-   Added a `DataAccessState` object which currently saves the String
    parameter values in the “Gobal Parameters” section of the Data
    Access View when you press Go. This parameters are saved with the
    graph so that they can be loaded when the graph opens.

-   Added an option for `RecordStoreServlet` to return JSON suitable for
    `Pandas.DataFrame.from_items()`. The `DataFrame` JSON parser is much
    faster.

-   Added missing type qualifiers in `GraphRecordStoreUtilities`
    methods.

-   Added support back for attr\_list attribute type which were found in
    legacy graphs. The attr\_list attribute is converted to the
    currently supported Graph attributes in
    `SimpleSchemaV1UpdateProvider`.

-   Modified the `WritableGraph.flush()` method to take a boolean
    parameter indicating whether or not `GraphChangeListeners` will be
    notified.

    -   The use case for this is performing a series of quick updates on
        the graph that new `ReadableGraphs` need to be able to see, but
        that views don’t need to respond to - for example animations,
        event handling, etc. In this case, all views will still respond
        to the series of changes when commit() is called at the end of
        the `WritableGraph's` lifecycle.

-   Renamed `ParameterIO` to `ParameterIOUtilities`.

-   Updated `ConstellationDialog` to dispose when the `hideDialog` is
    called which should free up resources.

## Changes in September 2016

-   Added a new Map View based on the third party libraries `'Unfolding`
    Maps’ and `'Processing'`.

    -   Maps are rendered using `OpenGL` through Processing allowing for
        greater performance and flexibility in what can be drawn.

    -   Provides two-way interaction between the graph and the map by
        making use of the new generic top component framework.

    -   Provides ability to add custom maps by extending the
        `MapProvider` class.

    -   Provides an information overlay which displays the location of
        the mouse pointer, the current zoom level and a scale bar.

    -   Provides ability to place map providers in debug mode by
        overriding `MapProvider.isDebug`. This will extend the
        information overlay to also provide debug information.

    -   Provides support for point, line, polygon and multi markers.
        Shape-based markers can be added to the graph by inserting
        `GeoJSON` into the `'Geo.Shape'` attribute. You can build
        `GeoJSON` for `'Geohash'` type nodes using `Geohash.getGeoJSON`.

    -   Currently limited to rendering maps in the Web Mercator
        projection only.

-   Added `SchemaElementType` class as common base class for the
    `SchemaVertexType` and `SchemaTransactionType` classes.

-   Added a REST API. Initially this allows a `RecordStore` to be added
    to the active graph.

-   Added a `ScriptingAction` lookup to allow more actions to be added
    to the Scripting view Actions drop-down menu.

-   Fixed various bugs.

-   Renamed `FeedbackHandler` to `SupportHandler` and changed the menu
    name from “Feedback…” to “Support”

-   Renamed `IconManager.getIconObjects` to `IconManager.getIcons`.

-   Updated `SaveResultsFileWriter.writeRecordStore` to be memory
    efficient which fixes a `java.lang.OutOfMemoryError` exception and
    removed `SaveResultsFileWriter.write`.

-   Updated plugins to provide their own arrangements after being run by
    overriding `RecordStoreQueryPlugin.completionArrangement()`. By
    default any `RecordStoreQueryPlugin` will now finish with an Grid
    arrangement (which is fast). This is a breaking change which
    replaces `RecordStoreQueryPlugin.arrangeOnCompletion()`.

-   Updated some Alert dialogs to use the Netbeans `DialogDisplayer` API
    to enforce modality.

-   Updated the internal web server to listen on only the loopback
    address instead of all addresses, and has a default port instead of
    being dynamically assigned.

## Changes in August 2016

-   Added Analytic View v2 framework.

    -   Any plugin can now be used as an analytic using the
        `AnalyticPlugin` class.

    -   Pre-canned questions are now extensible using the
        `AnalyticQuestion` class.

    -   Both internal and graph visualisations are now extensible using
        the `InternalVisualisation` and `GraphVisualisation` classes
        respectively.

    -   Note that adding new analytics may require the definition of a
        new result type using the `AnalyticResult` class, as well as the
        construction of an `AnalyticTranslator` class to translate
        between your result and any visualisations you wish to enable.

-   Added `IntegerObjectAttributeDescription` to handle integer type
    attributes which could also be null.

-   Added generic `JavaFxTopComponent` and `ListeningTopComponent`
    classes to abstract away the creation of new views in CONSTELLATION.

-   Assigned names to common threads to assist with debugging.

-   Fixed various bugs.

-   Fixed various performance enhancements to type lookups.

-   Improved the type hierarchy used by the Analytic dominance
    calculator.

-   Moved `au.gov.asd.tac.constellation.graph.GraphChangeEvent` to
    `au.gov.asd.tac.constellation.graph.monitor.GraphChangeEvent`.

-   Moved `au.gov.asd.tac.constellation.graph.GraphChangeListener` to
    `au.gov.asd.tac.constellation.graph.monitor.GraphChangeListener`.

-   Moved utilities for interacting with schemas from the
    `SchemaFactory` class to the `SchemaFactoryUtilities` class.

-   Removed `SchemaFactory.getPosition` in favour of using a
    `ServiceProvider` position annotation.

-   Removed the `CoreExtFx` module.

-   Renamed `SimpleSchemaFactory.SIMPLE_SCHEMA_NAME` to
    `SimpleSchemaFactory.SIMPLE_SCHEMA_ID`.

-   Renamed arrow icons from UP to `ARROW_UP,` DOWN to `ARROW_DOWN` etc.

-   Replaced `ControlsFX` dialogs with `JDK's` Alert class.

-   Updated module short and long descriptions.

-   Updated platform to use Java8u92 and Netbeans 8.0.2

-   Updated regular expressions used for the Phone Number, Email `IPv6`
    Address, Country and Geohash types.

-   Updated various menu item positions.

## Changes in July 2016

-   Added “Templates” which allow users to save multiple custom
    visualisations. Templates are essentially constellation files in
    disguise - however only the graph attributes are saved, no graph
    element data.

    -   Menu items (including icons) have been added to allow easy
        creation of graphs from templates, saving templates, and
        management of templates.

    -   Management of templates allows templates to be deleted, and also
        set as the default graph to open when the user selects New Graph
        (or hits `control+N)`.

-   Added `HttpsUrlConnection` class, a builder pattern to create a
    `HttpsUrlConnection` with sensible defaults like using GZIP
    compression and the user agent string set to ‘CONSTELLATION’.

-   Added `HttpsUtilities` class, a utility class to safely retrieve
    streams from a `HttpsUrlConnection`.

-   Added `ObjectAttributeDescriptions` class which allows you to
    quickly define an attribute description for any attribute backed by
    a class extending Object.

-   Added a lot of Javadocs and fixed Javadoc warnings.

-   Added org.apache.poi and org.apache.commons.lang as dependencies.

-   Added the `GraphLabels` and Decorators classes for specifying labels
    and decorators on a graph.

-   Added the ability for graph attributes to provide an attribute
    merger so that you can decide what happens when attributes merge.

-   Fixed memory leak in Data Access View.

-   Fixed minor bugs relating to attributes, including correctly saving
    and loading default values for icon attributes, and fixing the
    previously non-functioning ‘set default value’ option when
    creating/modifying a new attribute in the attribute editor.

-   Fixed various bugs.

-   Moved some preferences from the `ApplicationPreferenceKeys` to
    `DebuggingPreferenceKeys`.

-   Removed ability to set default values for visual attributes through
    preferences in favour of the new template system. The changes have
    been explained in a what’s new entry to avoid user confusion.

-   Removed bespoke editors such as “Edit &gt; Labels” in favour of
    using the streamlined approach provided by the attribute editor.

-   Removed the `CorePluginGuide` module.

-   Renamed `VisualConcept.TransactionAttribute.COLOR_REFERENCE` to
    `VisualConcept.GraphAttribute.TRANSACTION_COLOR_REFERENCE`.

-   Renamed `VisualConcept.VertexAttribute.COLOR_REFERENCE` to
    `VisualConcept.GraphAttribute.NODE_COLOR_REFERENCE`.

-   Renamed all attribute name constants
    e.g. `HierarchicalState.ATTR_NAME` renamed to
    `HierarchicalState.ATTRIBUTE_NAME`.

-   Renamed package
    `au.gov.asd.tac.constellation.attributeeditor.handler` to
    `au.gov.asd.tac.constellation.attributeeditor.editors`.

-   Renamed package
    `au.gov.asd.tac.constellation.attributeeditor.handlerimplementation`
    to
    `au.gov.asd.tac.constellation.attributeeditor.editors.operations`.

-   Renamed the `PreferenceKeys` class to `ApplicationPreferenceKeys`.

-   Renamed the Rule class to `QualityControlRule`.

-   Updated `StringUtilities` class to streamline the serialisation of
    the reworked visual attributes such as labels and decorators.

-   Updated `UpdateProvider` class to convert from old graphs to new
    graphs have been included (meaning that the old graph labels and
    decorators framework still exists in a compatibility package).

-   Updated various menu item positions.

-   Updated visual attributes (and visual properties previously not
    exposed as attributes) so they can be used as regular graph
    attributes.

## Changes in June 2016

-   Fixed a dormant graph locking bug.

-   Fixed various bugs.

-   Improved Schema API.

    -   The way in which graph schemas are created and controlled within
        CONSTELLATION has been overhauled, resulting in a more
        consolidated, and overall simpler API.

    -   The most notable change is the introduction of “Schema Concepts”
        which collect related attributes, vertex types and transaction
        types into conceptual groups which can then be registered to a
        schema. Schema concepts will replace “Attribute Providers”,
        “Vertex Type Providers”, and “Transaction Type Providers” and
        are now hierarchical by default, making it easier to extend an
        existing concept.

    -   Other changes include the simplification of “Schema” and “Schema
        Factory”, and new utility classes for interacting with schema
        concepts, vertex types and transaction types. In addition to
        this, we also now have a new convention where schemas should no
        longer extend each other, but rather inheritance should be
        limited to schema concepts.

-   Improved performance of `IconManager` and added new icons,
    `BAGEL_BLUE,` `BAGEL_GREY` and CHART.

-   Improved the Scripting View API by adding support for LINK and EDGE
    types.

-   Moved the `WhatsNewProvider` from
    `au.gov.asd.tac.constellation.core.tutorial.whatsnew` to
    `au.gov.asd.tac.constellation.core.whatsnew`.

-   Updated `CoreImportExport` now using Apache Commons CSV to parse CSV
    files.

## Changes in May 2016

-   Added a new module called `CoreMapView` which contains the Map View
    framework.

-   Added versioning to attribute description classes.

-   Fixed various bugs.

-   Fixed a dormant graphics bug.

-   Improved the `Rule.executeRule` method by forcing it to take a copy
    of the graph.

-   Renamed the `ResetPlugin` class to `ResetViewPlugin`.

## Change in February 2016


-   Added an icons API so that developers can add custom icons
    programmatically using the `IconProvider` class.<|MERGE_RESOLUTION|>--- conflicted
+++ resolved
@@ -2,7 +2,7 @@
 
 ## Changes in October 2021
 
--   Added `isRequired` in `PluginParameter` with a getter and a setter, which 
+-   Added `isRequired` in `PluginParameter` with a getter and a setter, which
     can be used to configure the required plugin parameters to mark as `*required`
 	in the swagger.
 
@@ -14,10 +14,33 @@
 
 ## Changes in September 2021
 
-<<<<<<< HEAD
 -   Added `netbeans.exception.report.min.level=900` and
     `netbeans.exception.alert.min.level=900` with both set to `900` to make
     sure all error above the `WARNING` threshold will present a dialog box.
+
+-   Moved `DataAccessPlugin`, `DataAccessPluginCoreType`, `DataAccessPluginRegistry
+    and `DataAccessPluginType` from `au.gov.asd.tac.constellation.views.dataaccess`
+    to `au.gov.asd.tac.constellation.views.dataaccess.plugins`.
+
+-   Removed all the unused `*Action.java` classes from
+    `au.gov.asd.tac.constellation.plugins.algorithms.sna`.
+
+-   Renamed `PreferenceUtilites` to `PreferenceUtilities` to fix the typo.
+
+-   Removed the verbose printing of garbage collection by default.
+
+-   Removed unused `localized` parameter from the signature of the `locate()`
+    method in `ConstellationInstalledFileLocator`.
+
+-   Updated Core Import Export summary text to provide more information. To
+    achieve this, added `definitionName` parameter to `ImportDefinition`
+    constructor and paneName parameter to `RunPane` constructor. Updated
+    displaySummaryAlert` within `ImportDelimitedPlugin` class to take additional
+    parameters. The combination of these changes allows a more meaningful
+    summary dialog post delimited file import.
+
+-   Updated `processImport` in `ImportController` to a `void` method given the
+    return type `List<File>` previously defined was not being used.
 
 -   Update the default configuration to always show errors as a dialog message.
 
@@ -25,45 +48,10 @@
     the `DefaultPluginEnvironment` are now presented to the user using the
     class `NotifyDescriptor.Exception`. This presents an exception dialog
     when Constellation is ran from the executable.
-=======
--   Fixed `setRotationMatrix` in `Matrix44d` as it was previously placing 
+
+-   Updated `setRotationMatrix` in `Matrix44d` as it was previously placing
     rotation values in the wrong value positions.
 
--   Moved `DataAccessPlugin`, `DataAccessPluginCoreType`, `DataAccessPluginRegistry
-    and `DataAccessPluginType` from `au.gov.asd.tac.constellation.views.dataaccess`
-    to `au.gov.asd.tac.constellation.views.dataaccess.plugins`.
-
--   Removed unused `localized` parameter from the signature of the `locate()`
-    method in `ConstellationInstalledFileLocator`.
-
--   Removed all the unused `*Action.java` classes from 
-    `au.gov.asd.tac.constellation.plugins.algorithms.sna`.
-
--   Renamed `PreferenceUtilites` to `PreferenceUtilities` to fix the typo.
->>>>>>> d7778aca
-
--   Updated Core Import Export summary text to provide more information. To
-    achieve this, added `definitionName` parameter to `ImportDefinition`
-    constructor and paneName parameter to `RunPane` constructor. Updated 
-    displaySummaryAlert` within `ImportDelimitedPlugin` class to take additional
-    parameters. The combination of these changes allows a more meaningful
-    summary dialog post delimited file import.
-
--   Updated `processImport` in `ImportController` to a `void` method given the
-    return type `List<File>` previously defined was not being used.
-<<<<<<< HEAD
-
--   Removed the verbose printing of garbage collection by default.
-
--   Removed unused `localized` parameter from the signature of the `locate()`
-    method in `ConstellationInstalledFileLocator`.
-
--   Fixed `setRotationMatrix` in `Matrix44d` as it was previously placing
-    rotation values in the wrong value positions.
-
-=======
-    
->>>>>>> d7778aca
 ## Changes in August 2021
 
 -   Added `updateTagsFiltersAvailable`, `updateSelectedTagsCombo`,
