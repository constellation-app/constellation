--- conflicted
+++ resolved
@@ -1,12 +1,9 @@
 # Constellation Changes
 
 ## 2021-05-01 Changes in May 2021
-<<<<<<< HEAD
 * Removed `QualityControlViewPane.getLookup()` as it was not needed.
-=======
-* Update `ProjectUpdater` to sort jars in `project.xml` consistently between Windows and Linux.
-* Remove the file type being added to dependency jars as it counts towards the limited class path length in Windows.
->>>>>>> 48fac4f2
+* Removed the file type being added to dependency jars as it counts towards the limited class path length in Windows.
+* Updated `ProjectUpdater` to sort jars in `project.xml` consistently between Windows and Linux.
 
 ## 2021-04-01 Changes in April 2021
 * Added `FourTuple` to the Core Utilities module.
