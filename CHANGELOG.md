--- conflicted
+++ resolved
@@ -1,10 +1,10 @@
 # Constellation Changes
 
-## Changes in May 2025
-<<<<<<< HEAD
+## Changes in June 2025
 -   Updated help page system so that help pages can now be located within module folder of ext/docs to reduce use of redundant folders.
 -   Updated `Generator.getOnlineTOCDirectory()` to no longer pass a parameter. It now just calculates relative to the base directory.
-=======
+
+## Changes in May 2025
 -   Removed `AttributeUtilities.getDateTimeAttributes()` and `AttributeUtilities.getTypesUsedByGraph()` which were unused.
 -   Removed all the classes in `au.gov.asd.tac.constellation.graph.utilities.wrapper` which were all unused.
 -   Removed all the classes in `au.gov.asd.tac.constellation.graph.utilities.widgets` other than `AttributeSelectionPanel`, which were unused.
@@ -12,7 +12,6 @@
 -   Removed `PlaceholderUtilities` and `StoreGraphRecordStore` which were unused.
 -   Removed `PlanesPanel` which was unused.
 -   Renamed `SubgraphUtilities.getSubgraph()` to `SubgraphUtilities.getTransactionTypeSubgraph()` to reflect its functionality.
->>>>>>> 7957ca89
 
 ## Changes in April 2025
 -   Added multichoice type ahead parameter with infrastructure for future input implementations
