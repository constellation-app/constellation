# Constellation Changes	

## Changes in July 2022

<<<<<<< HEAD
-   Updated `RestClient` so that `params` are passed as `List<Tuple<String, String>>`
    rather than `Map<String, String>` - this is to allow multiple parameters with
    the same name to be supplied, which is required for some endpoints. This
    change will break existing classes inheriting from `RestClient` if they are
    not modified to reflect the new parameter type.
=======
-   Removed unused classes `FileChooser` from Core Graph File and `DataAccessResultsDirChooser` from Core Data Access View. Classes became unused in lieu of refactoring to utilize the class `FileChooser` in Core Utilities.
>>>>>>> ca6de3d6

## Changes in March 2022

-   Added abstract classes `AbstractCachedStringIOProvider` and 
    `AbstractUncachedStringIOProvider` classes to Core Graph Framework
    and '`AbstractGraphLabelsIOProvider` class to Core Visual Schema
    and updated multiple IO Provider classes to implement these classes
    to avoid code duplication.

## Changes in February 2022

-   Removed unused classes `DecoratorUtilities` and `LabelUtilities` from Core 
    Visual Schema.

-   Added a new parameter `tabCaption` in `newTab` public methods in `DataAccessTabPane` class 
	to provide the Step tab caption when required. This is used when the user renames the 
	default caption.
	
## Changes in December 2021

-   Changed the return type of `processVertices` and `processTransactions` methods 
    in `ImportJDBCPlugin` and `ImportDelimitedPlugin` classes to return the number
	of imported rows. Added a new parameter `totalRows` in `displaySummaryAlert`
	method of `ImportJDBCPlugin` class. These allow a more meaningful
    summary status message after importing.

## Changes in November 2021

-   Added `netbeans.exception.report.min.level=900` and
    `netbeans.exception.alert.min.level=900` with both set to `900` to make
    sure all `ERROR` and `FATAL` levels will present a dialog box.

-   Removed unused methods in `SelectableLabel` in `ConversationView`.

-   Renamed methods returning a boolean value to start with "is" or "has". This 
    includes methods in `KTrussState` in `CoreAlgorithmPlugins`, `AnalyticResult`
    in `CoreAnalyticView`; `GraphTaxonomy` & `Scatter3dChoiceParameters` in
    `CoreArrangementPlugins`; `FindRule`, `BasicFindPanel` & `ReplacePanel` in
    `CoreFindView`; `HashmodPanel` in `CoreGraphUtilities`; `ToggleGraphVisibilityAction`
    in `CoreInteractiveGraph`; `LayersViewController` & `BitMaskQuerry` in 
    `CoreLayersView`; `LabelFontsOptionsPanel` & `ConstellationLabelFonts` in 
    `CoreOpenGLDisplay`; `ApplicationOptionsPanel` & `DeveloperOptionsPanel` in
    `CorePreferences`; `ProxyOptionsPanel` in `CoreSecuirty`, `VisualAccess` in 
    `CoreUtilities` and `VisualGraphUtilities` in `CoreVisualGraph`.

-   Update the default configuration to always show errors as a dialog message.

-   Updated the way exceptions are displayed to the user. Exceptions thrown in
    the `DefaultPluginEnvironment` are now presented to the user using the
    class `NotifyDescriptor.Exception`. This presents an exception dialog
    when Constellation is ran from the executable.

-   Updated public constructors in `ConversationProvider` and
    `ConversationContributionProvider` to protected to fix code smell that
    abstract classes should not have public constructors. 

## Changes in October 2021

-   Added `PluginTags` class to hold all tags as constants for `PluginInfo`.

-   Added `isRequired` in `PluginParameter` with a getter and a setter, which
    can be used to configure the required plugin parameters to mark as `*required`
    in the swagger.

-   Added a file chooser utility to core utilities. This provides a template
    for opening file choosers. It protects against common mistakes that may
    cause issues on different platforms.

-   Removed the verbose printing of garbage collection by default.

-   Removed the `keepAlive` method from `HttpsConnection` as it is not the 
    method to enable HTTP keep-alive for `HttpURLConnection`. `keepAlive` is 
    turned on by default and is controlled using the `http.keepalive` VM
    argument.

-   Renamed `au.gov.asd.tac.constellation.views.dataaccess.state.DataAccessPreferenceKeys`
    to `au.gov.asd.tac.constellation.views.dataaccess.utilities.DataAccessPreferenceUtilities`

-   Renamed `tableview2` package to `tableview` now that it is the primary table

-   Removed `RecentFilesWelcomePage` and moved functionality between
    `RecentFiles` and `WelcomeViewPane`

-   Renamed `ShortestPathsFollowDirectionAction` to `DirectedShortestPathsAction`
    to align with the plugin it calls.

-   Renamed constants in `DirectedShortestPathsPlugin` with VERTEX in name to 
    have NODE instead.

-   Updated `DataAccessPluginType` from an abstract class to an interface.

-   Updated the access of some of the constants in `DirectedShortestPathsPlugin` 
    to private since they weren't being used elsewhere. 

## Changes in September 2021

-   Added a preference to choose between viewing the help documentation offline,
    or online.

-   Fixed `setRotationMatrix` in `Matrix44d` as it was previously placing 
    rotation values in the wrong value positions.
    
-   Moved `DataAccessPlugin`, `DataAccessPluginCoreType`, `DataAccessPluginRegistry
    and `DataAccessPluginType` from `au.gov.asd.tac.constellation.views.dataaccess`
    to `au.gov.asd.tac.constellation.views.dataaccess.plugins`.

-   Removed JavaHelp and replaced it with the new help system.

-   Removed unused `localized` parameter from the signature of the `locate()`
    method in `ConstellationInstalledFileLocator`.

-   Removed all the unused `*Action.java` classes from
    `au.gov.asd.tac.constellation.plugins.algorithms.sna`.

-   Renamed `PreferenceUtilites` to `PreferenceUtilities` to fix the typo.

-   Removed unused `localized` parameter from the signature of the `locate()`
    method in `ConstellationInstalledFileLocator`.

-   Updated Core Import Export summary text to provide more information. To
    achieve this, added `definitionName` parameter to `ImportDefinition`
    constructor and paneName parameter to `RunPane` constructor. Updated
    displaySummaryAlert` within `ImportDelimitedPlugin` class to take additional
    parameters. The combination of these changes allows a more meaningful
    summary dialog post delimited file import.

-   Updated `processImport` in `ImportController` to a `void` method given the
    return type `List<File>` previously defined was not being used.

-   Updated `setRotationMatrix` in `Matrix44d` as it was previously placing
    rotation values in the wrong value positions.

## Changes in August 2021

-   Added `updateTagsFiltersAvailable`, `updateSelectedTagsCombo`,
    `updateTagsFilters`, `updateAutoNotesDisplayed` and `getTagsFilters` to
    `NotesViewPane` to control the tags filters used in the check combo box
    to update the Auto Notes filters.

-   Removed `ArrangeByGroupPlugin`, `ArrangeByGroupAction`,
    `ArrangeByLayerPlugin`, and `ArrangeByLayerAction` as Arrange By
    Group and Arrange by Layer are superseded by Arrange by Node Attribute.

-   Update `setFilters` in `NotesViewPane` to include the Auto Notes filters.

-   Update to `readObject` and `writeObject` in `NotesViewStateIoProvider`
    to include Plugin Reporter tags in each Auto Note when they are written
    to the graph file.

## Changes in July 2021

-   Update to Quality Control category names and colours in
    `QualityControlEvent` to be easier to understand.

-   Update to `openEdit`, `updateNotesUI`, `createNote` and the constructor in
    `NotesViewPane` to include variables to hold what graph elements are
    selected and applied to the note. Also included a right click context menu
    option for user created notes.

-   Added `updateSelectedElements`, `addToSelectedElements` and
    `removeFromSelectedElements to `NotesViewPane` to allow for modification of
    the selected elements applied to user notes.

## Changes in June 2021

-   Changed `ImportTableColumn.validate` and `importexport/RunPane.validate`
    functions return type from `void` to `boolean`.

-   Removed `PreferenceUtilites.isGraphViewFrozen()` and related files
    as this feature has been superseded by the Pin nodes feature.
    Plugins no longer need a special check to see if the graph is
    frozen or pinned as this is covered by the arrangement framework.

## Changes in May 2021

-   Update `ProjectUpdater` to sort jars in `project.xml` consistently
    between Windows and Linux.

-   Remove the file type being added to dependency jars as it counts
    towards the limited class path length in Windows.

-   Added `displayAlert()` and `displayLargeAlert()` to NotifyDisplayer
    within `CoreUtilities`. They can be used to display alerts without
    and with `TextArea` elements respectively.

-   Updated `CoreImportExportPlugins` more specifically `Delimited` and
    `JDBC` packages. Common code was put into a common class to remove
    duplication. Many classes now extend the parent class for concrete
    implementations.

-   Removed `QualityControlViewPane.getLookup()` as it was not needed.

-   Removed the file type being added to dependency jars as it counts
    towards the limited class path length in Windows.

-   Updated `ProjectUpdater` to sort jars in `project.xml` consistently
    between Windows and Linux.

## Changes in April 2021

-   Added `FourTuple` to the Core Utilities module.

## Changes in March 2021

-   Added `hasLowLevelTag()` to `PluginReport` classes to check whether
    a plugin has a "LOW LEVEL" tag specified.

-   Added Keyboard Shortcut to Scatter Plot View. Shortcut is
    Ctrl-Shift-O

-   Updated all state reading and writing plugins to have a “LOW LEVEL”
    tag.

## Changes in January 2021

-   Moved a number of classes out of
    `au.gov.asd.tac.constellation.plugins.importexport.delimited` and
    `au.gov.asd.tac.constellation.plugins.importexport.jdbc` into the
    base package to help remove duplicate classes.

-   Converted the Tutorial Page into a What’s New page for displaying
    changes in Constellation.

## Changes in November 2020

-   Added `RecentGraphScreenshotUtilities` to manage taking screenshots
    of graphs to be used by the Welcome tab.

-   Added `createReadAttributeObject()` to `GraphReadMethods`.

-   Added `createWriteAttributeObject()` to `GraphWriteMethods`.

-   Added `createReadObject()` and `createWriteObject()` in
    `AttributeDescription`.

-   Added a number of classes to `CoreGraphFramework` to support the
    layers view.

-   Added `ConnectionGlyphStream`, `ConnectionGlyphSteamContext`,
    `NodeGlyphStream`, `NodeGlyphStreamContext` and `GlyphStreamContext`
    classes.

-   Moved Layers View Shortcuts from
    `au.gov.asd.tac.constellation.views.layers.utilities` to
    `au.gov.asd.tac.constellation.views.layers.shortcut`

-   Removed `setCurrentContext()`, `addGlyph()` and `newLine()` from
    `ConnectionLabelBatcher` and `NodeLabelBatcher`.

-   Removed `LayersViewShortcuts` and added associated functionality to
    `LayersViewPane`.

-   Updated `renderTextAsLigatures()`, `newLine()`, and `addGlyph()`
    from `GraphManager` and `GraphManager.GlyphStream` to take
    additional parameter of type GlyphStreamContext

-   Updated `ConnectionLabelBatcher` and `NodeLabelBatcher` to no longer
    implement `GraphManager.GlyphStream`.

-   Updated `setCurrentConnection()` and `nextParallelConnection()` in
    `ConnectionLabelBatcher` to take an extra parameter of type
    `ConnectionGlyphStreamContext`.

-   Updated `ConnectionLabelBatcher.bufferLabel()` to take extra
    parameters.

-   Updated `NodeLabelBatcher.fillTopLabels()` to take different
    parameters.

-   Updated `bufferTopLabel()` and `bufferBottomLabel()` in
    `NodeLabelBatcher` to take an extra parameter of type
    `NodeGlyphStream`.

-   Updated `getTableData()` and `exportToCsv()` in `TableViewUtilities`
    to take an extra parameter of type `Pagination`.

-   Updated `TableViewUtilities.exportToExcel()` to take additional
    parameters.

-   Updated `TableViewUtilities.ExportToExcelFile.writeRecords()` to
    take additional parameter of type `int`.

-   Updated `LAYER_MASK_SELECTED` and `LAYER_MASK` attributes to be of
    type `Long` instead of `Integer`.

-   Updated constructor for `LayersViewStateWriter`.

-   Updated parameters for `setLayers()` and `updateLayers()` in
    `LayersViewPane`.

## Changes in August 2020

-   Updated `DefaultPluginInteraction` and `PluginParameters` to unfocus
    the Ok button from the plugin swing dialog if there is a multi-line
    string parameter so that enter can be used in the parameter.

-   Added a feature to the Histogram View to copy values from selected
    histogram bars using ctrl+c or a right-click context menu.

-   Added Delimited File Importer to work inside of a view. UI
    improvements and various bugfixes with checkbox changes.

-   Added utility methods to `ConstellationColor` which assist with
    getting inverse colors.

## Changes in July 2020

-   Added `AnalyticSchemaV4UpdateProvider` to upgrade
    `SchemaVertexType`s that have changed.

-   Added utility class `NotifyDisplayer` and static method
    `NotifyDisplayer#display` for use when displaying a
    `NotifyDescriptor` message box.

-   Fixed a bug exporting Glyph Textures to the wrong location if the
    folder path had a period.

-   Updated `QualityControlAutoVetter` to improve performance by using a
    `SimpleReadPlugin` internally.

-   Updated the Quality Control View so that it is multi-threaded and no
    longer runs on the EDT.

-   Removed the Attribute Calculator.

## Changes in June 2020

-   Added `LayerConcept` to group all of the layer mask and layer
    visibility attributes together.

-   Moved the creation of `QUERY_NAME_PARAMETER` and
    `DATETIME_RANGE_PARAMETER` within `CoreGlobalParameters` and can be
    accessed by direct reference;
    i.e. `CoreGlobalParameters.QUERY_NAME_PARAMETERS`.

## Changes in May 2020

-   Added feedback for delimiter import.

-   Added basic support for MacOS.

-   Added `ProjectUpdater` which will manage adding dependencies to the
    `project.xml` file.

    -   The `ivy.xml` file is now located at
        `CoreDependencies/src/ivy.xml`.

    -   The `ivysettings.xml` file is now located at
        `ProjectUpdater/src/ivysettings.xml`.

-   Fixed a label rendering bug on MacOS.

-   Fixed a DPI scaling bug on MacOS and Windows.

-   Fixed a bug effecting the histogram scrolling.

-   Fixed a bug preventing v1 graphs from being open.

-   Moved `ImmutableObjectCache`, `IntHashSet` and `Timer` from the
    Graph Framework module to the Utilities module.

-   Removed deprecated methods from the graph API -
    `Graph#getWritableGraphOnEDT`, `Graph#undo`, `Graph#redo` and
    `GraphWriteMethods#addAttribute`.

-   Removed `GraphUtilites` from the Graph Framework module as it was
    unused.

-   Updated ReadableGraph to allow use with the try-with-resources
    pattern.

-   Updated ImportController’s processImport function to return the list
    of files it has imported.

-   Updated parameter types for `OverviewPanel.setExtentPOV()` from
    longs to doubles.

-   Updated the `constellationapplication/netbeans-runner` docker image
    to `11.3.2` to include `python3` so that automation can be done via
    the `build-zip.sh` script in
    `constellation-app/constellation-applications`

## Changes in April 2020

-   Added search feature to Table View Column Selection.

-   Fixed the mouse controls of the Map View to be consistent with the
    graph view.

-   Fixed a bug that caused custom markers to disappear

## Changes in April 2020

-   Fixed the mouse controls of the Map View to be consistent with the
    graph view.

-   Fixed a bug that caused custom markers to disappear

-   Added search feature to Table View Column Selection.

-   Added `functions.sh` to reuse common utility methods. This can be
    used by scripts related to Travis.

-   Added Layers view to the Experimental views tab.

-   Added `RenderablePriority` enum to `GLRenderable` to house the
    constants that sat in that class.

-   Added `VisualPriority` enum to `VisualOperation` to house the
    constants that sat in that class.

-   Added `DoubleAttributeDescription`, `DoubleAttributeInteraction`,
    `DoubleEditorFactory` and `DoubleIOProvider` to support high
    precision numbers in attributes.

-   Added `DoubleObjectAttributeDescription`,
    `DoubleObjectAttributeInteraction`, `DoubleObjectEditorFactory` and
    `DoubleObjectIOProvider` as a nullable alternative to the double
    attribute type.

-   Added `ShortAttributeDescription`, `ShortAttributeInteraction`,
    `ShortEditorFactory` and `ShortIOProvider` to support numbers with
    lower memory usage in attributes.

-   Added `ShortObjectAttributeDescription`,
    `ShortObjectAttributeInteraction`, `ShortObjectEditorFactory` and
    `ShortObjectIOProvider` as a nullable alternative to the short
    attribute type.

-   Added `ByteAttributeDescription`, `ByteAttributeInteraction`,
    `ByteEditorFactory` and `ByteIOProvider` to support numbers with
    lower memory usage in attributes.

-   Added `ByteObjectAttributeDescription`,
    `ByteObjectAttributeInteraction`, `ByteObjectEditorFactory` and
    `ByteObjectIOProvider` as a nullable alternative to the byte
    attribute type.

-   Added `obfuscate()` to `PasswordObfuscator`.

-   Removed the container image to build the NetBeans 8 version of
    Constellation.

-   Removed `getSearchString()`,
    canBeImported()`and`ordering()`from`AttributeDescription\` and any
    implementing classes.

-   Removed `datetime` parameter from `makeDateTimesEven()` in
    `ZonedDateTimeAxis` as this was not needed.

-   Removed `boxBlurF()` and `boxBlurFF()` from `GaussianBlur` as their
    implementation was simple enough to be added straight to where they
    called from.

-   Renamed `getTags()` in `GraphReport` to `getUTags()` to match field
    the function was getting.

-   Renamed `getChildReports()` in `PluginReport` to
    `getUChildReports()` to match field the function was getting.

-   Renamed `equal()` in `NativeAttributeType` to `equalValue()` to
    avoid confusion with `Object.equals()`.

-   Renamed `PasswordKey` to `PasswordSecret` and added `getIV()` to the
    class.

-   Renamed `DefaultPasswordKey` to `DefaultPasswordSecret` to mirror
    above change.

-   Updated the container used to build Constellation on Travis to
    `11.3.1` which fixes the issue of no code coverage being reported in
    SonarQube.

-   Updated the java source detected by SonarQube to check for Java 11.

-   Updated `build.xml` and `.travis\build-zip.sh` with support for
    MacOSX and a temporary hardcoding of version numbers.

-   Updated `deobfuscate()` in `PasswordDeobfuscator` to now return a
    String instead of a CharSequence.

## Changes in March 2020

-   Added `AnalyticSchemaPluginRegistry` to Core Analytic Schema

-   Added new module Core Attribute Calculator to separate it from the
    Scripting View.

-   Added new module Core Named Selections to break it out of Core
    Functionality.

-   Added new module Core Plugin Reporter to separate it from the plugin
    framework.

-   Added new module Core View Framework containing
    `AbstractTopComponent` and other related classes.

-   Added `VisualGraphPluginRegistry` to Core Visual Graph

-   Fixed a logic bug with `GraphRendererDropTarget` preventing graph
    droppers from every running.

-   Moved `AnalyticIconProvider` to
    `au.gov.asd.tac.constellation.utilities.icon`.

-   Moved a number of plugins out of Core Functionality into other
    modules to better reflect their purpose.

-   Moved `AttributeSelectionPanel` to Core Graph Utilities module.

-   Moved `BBoxf` and `BBoxd` to the Core Visual Graph module.

-   Moved `CharacterIconProvider` to
    `au.gov.asd.tac.constellation.utilities.icon`.

-   Moved `ConstellationColor` to
    `au.gov.asd.tac.constellation.utilities.color`.

-   Moved `ConstellationIcon` to
    `au.gov.asd.tac.constellation.utilities.icon`.

-   Moved `ConstellationViewsConcept` to
    `au.gov.asd.tac.constellation.graph.schema.concept.SchemaConcept`.

-   Moved `DragAction` to Core Visual Graph module.

-   Moved `SchemaAttribute` to
    `au.gov.asd.tac.constellation.graph.schema.attribute`.

-   Moved `SchemaConcept` to
    `au.gov.asd.tac.constellation.graph.schema.concept`.

-   Moved `SchemaTransactionType` to
    `au.gov.asd.tac.constellation.graph.schema.type`.

-   Moved `SchemaVertexType` to
    `au.gov.asd.tac.constellation.graph.schema.type`.

-   Moved `SimpleGraphOpener` and `SimpleGraphTopComponent` to the Core
    Graph Node module.

-   Moved `UserInterfaceIconProvider` to
    `au.gov.asd.tac.constellation.utilities.icon`.

-   Moved `VisualConcept` to the Core Visual Schema module located at
    `au.gov.asd.tac.constellation.graph.schema.visual.concept`.

-   Moved `VisualGraphOpener` and `VisualGraphTopComponent` to the Core
    Interactive Graph module.

-   Moved `VisualManager` to
    `au.gov.asd.tac.constellation.utilities.visual`.

-   Removed the `build-zip` stage from Travis as it wasn’t being used.

-   Removed the Core Visual Support module by merging it with Core
    Utilities.

-   Renamed base package of Core Algorithms to
    `au.gov.asd.tac.constellation.plugins.algorithms`.

-   Renamed base package of Core Analytic Schema to
    `au.gov.asd.tac.constellation.graph.schema.analytic`.

-   Renamed base package of Core Arrangements to
    `au.gov.asd.tac.constellation.plugins.arrangements`.

-   Renamed base package of Core Import Export to
    `au.gov.asd.tac.constellation.plugins.importexport`.

-   Renamed base package of Core Plugin Framework to
    `au.gov.asd.tac.constellation.plugins`.

-   Renamed base package of Core Visual Schema to
    `au.gov.asd.tac.constellation.graph.schema.visual`.

-   Renamed `Decorators` to `VertexDecorators` and moved to Core Visual
    Schema module.

-   Renamed `InteractivePluginRegsitry` to
    `InteractiveGraphPluginRegistry`.

-   Renamed `IoProgressHandle` to `HandleIoProgress`.

-   Updated Core Analytic Schema with all attribute classes relevant to
    it.

-   Updated Core Visual Schema with all attribute classes relevant to
    it.

-   Updated the Core Web Server module with a complete rewrite regarding
    adding REST services.

-   Updated the `README.MD` instructions to explain the NetBeans 11
    installation workaround.

-   Updated the REST API with a major refactor.

-   Updated the Travis run image to use NetBeans 11.3 and include the
    workaround for NetBeans 11.

## Changes in February 2020

-   Fixed a bug which now ensures that overriding a transaction
    direction using `GraphRecordStoreUtilities.DIRECTED_KEY` persists
    with the Type.

-   Updated JOGL to 2.4.0 to assist in migration to JDK11. The new JOGL
    jars are hosted as third-party dependencies on GitHub until
    available on maven.

-   Renamed `NodeGraphLabelsEditorFactory` to
    `VertexGraphLabelsEditorFactory`.

-   Renamed `SupporPackageAction` to `SupportPackageAction` to fix a
    spelling typo.

## Changes in January 2020

-   Added `LabelFontsOptionsPanel` to allow setting of fonts rendered on
    the graph through the UI.

-   Added `ConstellationLabelFonts` interface to allow programmatic
    specification of default label fonts.

## Changes in December 2019

-   Added method `suppressEvent(boolean, List<>)` to `PluginParameter`
    which allow setting of properties/options without firing change
    events.

-   Moved `CoreUtilities` in the Core Functionality module to
    `PreferenceUtilites` in the Core Utilities module.

-   Renamed `ArcgisMap` Provider to `EsriMapProvider`.

-   Updated `EsriMapProvider` to support both regular tile-based
    services, as well as image export. This can be specified by
    overriding the new `getMapServerType` method.

## Changes in November 2019

-   Remove deprecated jai libraries.

## Changes in October 2019

-   Added `DevOpsNotificationPlugin` to Core Functionality to track
    messages from plugins for developers and administrators attention.
    This is only going to be useful if you have setup a
    `ConstellationLogger` that sends information to a database or
    elastic search.

-   Fixed a bug with the Restful service caused by multiple servlet
    libraries used that created a clash.

## Changes in August 2019

-   Added `BrandingUtilities` to Core Utilities to maintain the
    application name “Constellation”.

    -   You can set the command line argument
        `constellation.environment` with a label and it will appear in
        the title. For instance, this could be used to distinguish
        “Development”, “QA” and “Production” versions.

-   Added `PluginParameters.hasParameter()` to the Core Plugin Framework
    module as a convenient way to check if a parameter exists.

-   Fixed a Null Pointer Exception when selecting Circle arrangements.

-   Fixed the `GitHub` url used by Help -&gt; Submit a Ticket.

-   Removed several unused dependencies, including JOGL, JTS, `OpenCSV,`
    Trove4j, `JScience,` and `XML-APIs`.

-   Renamed `ConstellationLogger.ApplicationStart` to
    `ConstellationLogger.ApplicationStarted,`
    `ConstellationLogger.ApplicationStop` to
    `ConstellationLogger.ApplicationStopped,`
    `ConstellationLogger.PluginStart` to
    `ConstellationLogger.PluginStarted` and
    `ConstellationLogger.PluginStop` to
    `ConstellationLogger.PluginStopped`.

-   Updated several dependencies to the latest versions, including
    Geotools, Jetty, Apache Commons, Jackson, `RSyntaxArea,` Google
    Guava, Apache POI, EJML, Processing, Jython, and `SwingX`.

-   Updated `ConstellationLogger` with new methods `viewStarted,`
    `viewStopped` and `viewInfo` to support logging of Views.

-   Updated `DefaultConstellationLogger` with a VERBOSE flag to switch
    between no-op and logging to standard out.

-   Updated `AbstractTopComponent` to log when the view is opened,
    closed, showing, hidden, activated and deactivated.

## Changes in June 2019

-   Added a `Content.URL` attribute to represent a URL link in the
    `ContentConcept`.

-   Fixed a lot of compile warnings related to Java generics and
    `PluginParameters` usage.

-   Removed `ConstellationSecurityProvider.getPriority` as it duplicated
    functionality of (and conflicted with) the lookup system.

-   Removed `OldStringUtilities` and merged the required methods to
    `StringUtilities`.

## Changes in May 2019

-   Fixed a bug with `SchemaVertexTypeUtilities` and
    `SchemaTransactionTypeUtilities` not respecting overridden types.

-   Removed MODIFIED icon from `UserInterfaceIconProvider`.

-   Removed STARS and CONSTELLATION icons from `AnalyticIconProvider`.

-   Updated CHART icon in `AnalyticIconProvider`.

-   Updated `RestClient` in the Core Utilities module with a minor
    refactor and support for posting bytes.

-   Updated `SchemaFactory` with `getIconSymbol` and `getIconColor`
    methods to allow for more customisable icons. Graph icons will now
    be made up of a symbol on top of a colored square background much
    like how vertices on a graph are represented.

-   Updated the font used by the renderer from Arial Unicode MS to
    Malgun Gothic due to licensing restrictions with the Arial font
    resulting it from no longer being installed on Windows by default.

## Changes in April 2019

-   Renamed `NodeGraphLabelsAttributeDescription,`
    `NodeGraphLabelsAttributeInteraction,` and
    `NodeGraphLabelsIOProvider` to
    `VertexGraphLabelsAttributeDescription,`
    `VertexGraphLabelsAttributeInteraction,` and
    `VertexGraphLabelsIOProvider` for consistency.

-   Updated the `SchemaAttribute.ensure()` method to create the
    attribute if it does not exist by default. This fixes a number of
    plugins that failed if the attribute was not defined.

-   Updated `SimpleEditPlugin.edit()` method to be abstract as it
    doesn’t make sense to have an edit plugin without any editing
    occurring.

## Changes in March 2019

-   Added 23 new country flag icons.

-   Added Arrange by Node Attribute to combine the function of Arrange
    by Group and Arrange by Layer into a single plugin.

-   Added an `updateParameters` method to
    `au.gov.asd.tac.constellation.views.histogram.formats.BinFormatter`
    for Histogram View `BinFormatters` to use.

-   Fixed how `ConstellationIcon` was building and caching icons and
    images resulting in a major performance improvement and reduced
    memory usage.

-   Updated `Ctrl+Backspace` to do nothing so that pressing it in a text
    area on a docked window won’t cause it to minimize.

## Changes in February 2019

-   Added a new interface called `DataAccessPreQueryValidation` to check
    before running Data Access View queries.

## Changes in January 2019

-   Added Enrichment to the `DataAccessPluginCoreType` class.

-   Moved `au.gov.asd.tac.constellation.analyticview` to
    `au.gov.asd.tac.constellation.views.analyticview`.

-   Moved `au.gov.asd.tac.constellation.attributeeditor` to
    `au.gov.asd.tac.constellation.views.attributeeditor`.

-   Moved `au.gov.asd.tac.constellation.conversationview` to
    `au.gov.asd.tac.constellation.views.conversationview`.

-   Moved `au.gov.asd.tac.constellation.core` to
    `au.gov.asd.tac.constellation.functionality`.

-   Moved `au.gov.asd.tac.constellation.core.dependencies` to
    `au.gov.asd.tac.constellation.dependencies`.

-   Moved `au.gov.asd.tac.constellation.dataaccess` to
    `au.gov.asd.tac.constellation.views.dataaccess`.

-   Moved `au.gov.asd.tac.constellation.display` to
    `au.gov.asd.tac.constellation.visual.opengl`.

-   Moved `au.gov.asd.tac.constellation.find` to
    `au.gov.asd.tac.constellation.views.find`.

-   Moved `au.gov.asd.tac.constellation.histogram` to
    `au.gov.asd.tac.constellation.views.histogram`.

-   Moved `au.gov.asd.tac.constellation.interactivegraph` to
    `au.gov.asd.tac.constellation.graph.interaction`.

-   Moved `au.gov.asd.tac.constellation.mapview` to
    `au.gov.asd.tac.constellation.views.mapview`.

-   Moved `au.gov.asd.tac.constellation.qualitycontrol` to
    `au.gov.asd.tac.constellation.views.qualitycontrol`.

-   Moved `au.gov.asd.tac.constellation.scatterplot` to
    `au.gov.asd.tac.constellation.views.scatterplot`.

-   Moved `au.gov.asd.tac.constellation.schemaview` to
    `au.gov.asd.tac.constellation.views.schemaview`.

-   Moved `au.gov.asd.tac.constellation.scripting` to
    `au.gov.asd.tac.constellation.views.scripting`.

-   Moved `au.gov.asd.tac.constellation.tableview` to
    `au.gov.asd.tac.constellation.views.tableview`.

-   Moved `au.gov.asd.tac.constellation.timeline` to
    `au.gov.asd.tac.constellation.views.timeline`.

-   Moved `au.gov.asd.tac.constellation.visualgraph` to
    `au.gov.asd.tac.constellation.graph.visual`.

-   Moved `au.gov.asd.tac.constellation.visualsupport` to
    `au.gov.asd.tac.constellation.visual`.

-   Moved `au.gov.asd.tac.constellation.webview` to
    `au.gov.asd.tac.constellation.views.webview`.

-   Moved private classes that implemented `ParameterValue` to public
    classes to resolve the problem of not being able to set values from
    a script. These include `AnalyticAggregatorParameterValue,`
    `SpatialReferenceParameterValue,` `ElementTypeParameterValue` and
    `GraphAttributeParameterValue`.

-   Renamed `Plugin.getOverriddenPlugin` to
    `Plugin.getOverriddenPlugins` in the Core Plugin Framework module
    which is a breaking change.

-   Updated `GraphWriteMethods` to include a version of `addTransaction`
    that accepts a transaction ID.

-   Updated `PermanentMergeAction` to run in it’s own thread (rather
    than the EDT).

-   Updated structure of Merge Transactions Plugin to allow for more
    merge by types.

## Changes in December 2018

-   Added validation check to `Date-Time` Range Global Parameter in Data
    Access View.

-   Added validation check to numeric parameters in plugins accessed
    from Data Access View.

-   Added plugin `CopyCustomMarkersToGraph` to generate nodes on your
    graph from custom markers in the Map View.

-   Fixed some performance issues in the conversation view.

-   Updated `MarkerCache` with functions to build and style markers from
    the graph, allowing this functionality to be used outside of the Map
    View.

-   Updated `MarkerUtilities` with `generateBoundingBox` method.

-   Updated `ConstellationAbstractMarker` with `getRadius` method.

## Changes in November 2018

-   Moved the `getOverriddenPlugin` method from the `DataAccessPlugin`
    class to the Plugin class. This technically allows the ability for
    any plugin to be overridden. Note that the current implementation
    pattern is to call a plugin from a registry and this would need to
    be modified before plugin calls from `PluginExecutor` could be
    overridden.

-   Removed `MultiScoreResult` fromt he analytic view - all score based
    analytics now use `ScoreResult` and support multiple scores by
    default.

-   Renamed `IconProvider` to `ConstellationIconProvider`

-   Renamed `GlobalCoreParameters` to `CoreGlobalParameters`

-   Renamed all plugin parameter id references from `\*_PARAMETER` to
    `\*_PARAMETER_ID`

## Changes in October 2018

-   Added the `overridenType` property to `SchemaElementType,` and
    removed it from `SchemaVertexType` and `SchemaTransactionType`.

-   Fixed a performance issue in `SchemaElementType.toString()` by pre
    computing the hierarchy on initialisation.
    `SchemaElementType.getHierachy()` is a slow method and was being
    called too many times. The performance improvement has made it about
    1.7 times faster to load, save and work with graphs.

-   Fixed the views that have not been upgraded to the new View
    Framework to have the font size applied to the Top Component on
    load.

-   Updated `SchemaElementType.isSubTypeOf` to take overridden types
    into account.

## Changes in September 2018

-   Added a new plugin to open a url in a browser called
    `OpenInBrowserPlugin` that is available in Core Functionality.

-   Added a new plugin to send to an email client called
    `SendToEmailClientPlugin` that is available in Core Functionality.

-   Renamed `SchemaAttribute.getFormatContext` to
    `SchemaAttribute.getFormat`.

-   Updated `PlaceholderUtilities` with support for collapsing
    placeholders using the standard graph API.

## Changes in August 2018

-   Added functionality to cache icons.

-   Fixed a bug in the Analytic schema factory which was not correctly
    applying the schema rules to complete the vertex.

-   Fixed a memory leak introduced by the `FPSRenderable` class.

-   Fixed a performance issue with the Table View by moving work off the
    EDT.

## Changes in July 2018

-   Added `AnalyticConcept.VertexType.USER_NAME`.

-   Added Subdivision enum containing country subdivisions (currently
    incomplete).

-   Added `TemporalFormattingUtilties` to the Core Utilities module.

-   Added an `IpAddressUtilities` class to the Core Utilities module.

-   Fixed a performance issue with `JDropDownMenu` in the Core Utilities
    module moving the `actionPerformed` work into its own thread.

-   Fixed the spelling of public constants and comments that incorrectly
    spelt separator in various modules.

-   Renamed `AnalyticConcept.VertexType.HOSTNAME` to
    `AnalyticConcept.VertexType.HOST_NAME`.

-   Renamed `GeospatialUtilities` to Distance and moved
    `HaversineUtilities` to `Distance.Haversine`.

-   Renamed `ShapeUtilities` to Shape, `MgrsUtilities` to Mgrs and
    `GeohashUtilities` to Geohash.

-   Updated Country enum to align with the latest version of ISO 3166-1.

-   Updated the copyright to Apache Version 2.0 with the Australian
    Signals Directorate being the License owner.

## Changes in June 2018

-   Added a `RestClient.postWithJson()` to allow you to post your own
    json string in the Core Utilities module.

-   Added plugins `CreateVertexTypePlugin` and
    `CreateTransactionTypePlugin` to allow REST clients to create custom
    types.

-   Fixed `PluginParameters` to use `ColorValue` instead of Color. This
    caused a cascade of fixes in other classes.

-   Fixed a bug with the spanning tree algorithm which was preventing it
    from creating a nraduis attribute.

-   Renamed `ColorValue` to `ConstellationColor` to make it clearer what
    it should be used for and to avoid conflicts with external classes.

-   Renamed `TemporalFormatting.DATE_TIME_FORMATTER` to
    `TemporalFormatting.UTC_DATE_TIME_FORMATTER` and
    `TemporalFormatting.DATE_TIME_WITH_MILLISECONDS_FORMATTER` to
    `TemporalFormatting.UTC_DATE_TIME_WITH_MILLISECONDS_FORMATTER` in
    the Core Utilities module. These `DateTimeFormatter` constants are
    now build using the `DateTimeFormatterBuilder` ensuring they convert
    dates to UTC correctly.

-   Updated the support package generation to ignore the heapdump file
    as it is likely to be several gigabytes in size.

## Changes in May 2018

-   Added `FilterPlugin` to the Core Data Access View module.

-   Added `PasswordParameterType` into the Core Plugin Framework module.
    This change has also removed the capability of `StringParameterType`
    to support passwords.

-   Added strict `DateTimeFormatter's` based on
    `DateTimeFormatter.ISO_INSTANT` to the `TemporalFormatting` class in
    Core Utilities.

-   Fixed a performance issue by reducing the amount of “Find State”
    saves made to the graph as it’s causing graph write lock contention
    for a trivial GUI state that will be already covered when you run a
    search, switch graphs or save the graph.

-   Fixed an issue handling invalid Glyphs.

-   Fixed some performance issues with the Map View.

-   Removed deprecated methods being `PluginGraph.executePluginLater,`
    `PluginGraph.executePluginNow` and `PluginGraph.updateGraph`.

-   Renamed Plugin.id to `Plugin.ID`

-   Updated JOGL to 2.3.2 and Processing to 3.3.6 to resolve `OpenGL`
    issues with the Map view.

-   Updated default node and transaction colors in order to ensure
    overlay colors stand out more.

-   Updated default node z2 value.

-   Updated password obfuscation to use a service lookup to get the key.
    To use it implement `PasswordKey` in the Core Security module.

## Changes in April 2018

-   Added New Nebula into th `Experimental->Tools` menu

-   Added an FPS counter `OpenGL` renderer that can be enabled from the
    Debug preference tab.

-   Added new `MatrixUtilities` class for constructing useful matrices
    from a graph.

-   Added simple icon shaders for rendering basic icons on the graph.

-   Removed the REST API endpoints /forward (forwarding a request to
    another HTTP server), /resources (offering embedded web resources),
    and /static (serving resources from a specified local directory)
    have been removed.

-   Renamed `ApplicationPreferenceKeys.DEFAULT_FREEZE_GRAPH_VIEW` to
    `ApplicationPreferenceKeys.FREEZE_GRAPH_VIEW_DEFAULT` in the Core
    Preferences module.

-   Renamed `SharedDrawable.getIconShader` to
    `SharedDrawable.getVertexIconShader` to differentiate it from
    `SharedDrawable.getSimpleIconShader`.

-   Updated Core Web Server code so the workings out of the web servlets
    into separate `\*Impl.java` classes. This makes the workings
    transport independent, in preparation for adding a `non-HTTP`
    transport. In theory, there should be no change in functionality.

-   Updated the Core Web Server module to add a filesystem REST
    transport.

-   Updated the constructor for Decorators to expect its parameters in a
    clockwise order: north-west, north-east, south-east, south-west.

-   Updated the various `\*Preference` panels to follow and more of an
    MVC pattern.

## Changes in March 2018

-   Added `FactColorTranslator` and `FactToSizeTranslator` to the Core
    Analytics View module.

-   Added `FirstAnalyticPlugin` to the Core Analytics View module.

-   Added `FirstFactAggregator` in the Core Analytics View module.

-   Added a new attribute called `isLabel` to `SchemaAttribute` in the
    Core Graph Module with the intention of allowing the schema to
    decide if the attribute should appear as a `GraphLabel` on a vertex
    or transaction.

-   Added a new `isLabel` and `isDecorator` attributes to
    `SchemaAttribute` with the intention of allowing the schema to
    decide if the attribute should appear as a `GraphLabel` or Decorator
    on a vertex or transaction.

-   Added equivalent method to `SchemaAttribute` allowing you to compare
    with an Attribute object.

-   Renamed `ClusterAggregator` to `FirstClusterAggregator` in the Core
    Analytics View module.

-   Renamed `MultiScoreResult.getUniqueNames` to
    `MultiScoreResult.getUniqueScoreNames` in the Core Analytics View
    module.

-   Renamed `MultiScoringAnalyticPlugin` to `MultiScoreAnalyticPlugin`
    in the Core Analytics View module.

-   Renamed `PluginRegistry.getPluginNames` to
    `PluginRegistry.getPluginClassNames`.

-   Renamed `ScoringAnalyticPlugin` to `ScoreAnalyticPlugin` in the Core
    Analytics View module.

-   Renamed `getLabel` to `getName` and `getType` to `GetAttributeType`
    for the Attribute class.

-   Renamed the get\_pos(g) method to get\_nx\_pos(g) in the
    constellation\_client provided with the REST API.

-   `SchemaFactory.ensureAttribute` now takes a boolean specifying
    whether the attribute should be created even if it is not registered
    to that schema. Similarly, `SchemaAttribute.ensure` provides this
    option.

## Changes in February 2018

-   Fixed memory leaks with the `ListeningTopComponent` and
    `TimelineTopComponent`.

-   Renamed `COLOR_BLAZE` in the `CorePluginRegistry` to
    `ADD_CUSTOM_BLAZE`.

-   Updated entries within the Tools and Experimental menu.

-   Updated `ListeningTopComponent` to allow for the update and removal
    of change handlers.

    -   `addAttributeChangeHandler` was renamed to
        `addAttributeValueChangeHandler`.

    -   `addGlobalChangeHandler,` `addStructureChangeHandler,`
        `addAttributeCountChangeHandler` and
        `addAttributeValueChangeHandler` now return the Monitor objects
        associated with that handler.

    -   `updateGlobalChangeHandler,` `updateStructureChangeHandler,`
        `updateAttributeCountChangeHandler` and
        `updateAttributeValueChangeHandler` have been added to allow
        modification to the behaviour of a handler.

    -   `removeGlobalChangeHandler,` `removeStructureChangeHandler,`
        `removeAttributeCountChangeHandler` and
        `removeAttributeValueChangeHandler` have been added to allow
        removal of a handler.

    -   `removeIgnoredEvent` has been added to allow removal of an
        ignored event.

## Changes in December 2017

-   Added forward slash (/) to the list of special characters to escape
    in `LuceneUtilities` in the Core Utilities module.

-   Removed extra `FindStatePlugin` calls from the `ColorCriteriaPanel`
    which will help reduce unnecessary write locks on the graph and
    reduce overall threads being forked.

## Changes in November 2017

-   Added `MultiplexityAnalytic` and `WeightAnalytic` plugins and
    analytics.

-   Added `SnaConcept.Transaction.MULTIPLEXITY` to the Core Algorithms
    module.

-   Renamed `SnaConcept.GRAPH.GRAPH_DENSITY` to
    `SnaConcept.GRAPH.DENSITY` in the Core Algorithms module.

## Changes in October 2017

-   Added `GraphNodePluginRegistry` in the Core Graph Node module.

-   Added `JSingleChoiceComboBoxMenu` as a single choice alternative to
    `JMultiChoiceComboBoxMenu`.

-   Added `LuceneUtilities` to the Core Utilities module.

-   Added `SeparatorConstants` to the Core Utilities module.

-   Added more attributes to `ContentConcept` in the Core Analytic
    Schema.

-   Fixed a bug where the singleton type was not being used when loading
    a graph.

-   Fixed a bug with the `WorkflowQueryPlugin` which was removing the
    graph attributes after a batched run completed.

-   Moved `NewDefaultSchemaGraphAction` from the Core Simple Schema
    module to the Core Graph Node module.

-   Moved `NewExperimentalSchemaGraphAction` from the Core Simple Schema
    module to the Core Graph Node module.

-   Moved `NewSchemaGraphAction` from the Core Simple Schema module to
    the Core Graph Node module.

-   Moved `au.gov.asd.tac.constellation.algorithms.geospatial.Geohash`
    in the Core Utilities module to
    `au.gov.asd.tac.constellation.utilities.geospatial.GeohashUtilities`

-   Moved `au.gov.asd.tac.constellation.algorithms.geospatial.Haversine`
    in the Core Utilities module to
    `au.gov.asd.tac.constellation.utilities.geospatial.HaversineUtilities`

-   Moved
    `au.gov.asd.tac.constellation.core.opener.SimpleGraphTopComponent`
    to
    `au.gov.asd.tac.constellation.core.visual.SimpleGraphTopComponent`.

-   Moved `au.gov.asd.tac.constellation.core.visual.SaveAsAction` in the
    Core Functionality module to
    `au.gov.asd.tac.constellation.core.save.SaveAsAction`.

-   Moved `au.gov.asd.tac.constellation.graph.file.GraphOpener` in the
    Core Graph File to
    `au.gov.asd.tac.constellation.graph.file.opener.GraphOpener`.

-   Moved
    `au.gov.asd.tac.constellation.graph.file.autosave.AutosaveUtilities`
    in the Core Graph File module to
    `au.gov.asd.tac.constellation.graph.file.save.AutosaveUtilities`.

-   Moved
    `au.gov.asd.tac.constellation.schema.simpleschema.plugins.LoadTemplatePlugin`
    from the Core Simple Schema to
    `au.gov.asd.tac.constellation.graph.node.templates.LoadTemplatePlugin`
    in the Core Graph Node module.

-   Moved
    `au.gov.asd.tac.constellation.schema.simpleschema.plugins.ManageTemplatesAction`
    from the Core Simple Schema to
    `au.gov.asd.tac.constellation.graph.node.templates.ManageTemplatesAction`
    in the Core Graph Node module.

-   Moved
    `au.gov.asd.tac.constellation.schema.simpleschema.plugins.ManageTemplatesPlugin`
    from the Core Simple Schema to
    `au.gov.asd.tac.constellation.graph.node.templates.ManageTemplatesPlugin`
    in the Core Graph Node module.

-   Moved
    `au.gov.asd.tac.constellation.schema.simpleschema.plugins.SaveTemplateAction`
    from the Core Simple Schema to
    `au.gov.asd.tac.constellation.graph.node.templates.SaveTemplateAction`
    in the Core Graph Node module.

-   Moved
    `au.gov.asd.tac.constellation.schema.simpleschema.plugins.SaveTemplatePlugin`
    from the Core Simple Schema to
    `au.gov.asd.tac.constellation.graph.node.templates.SaveTemplatePlugin`
    in the Core Graph Node module.

-   Moved the base package in Core Simple Schema to
    `au.gov.asd.tac.constellation.schema.simpleschema`.

-   Removed `GraphUtilitiesExtra` in the Core Graph Utilities module.
    The `GraphUtilitiesExtra.copyGraphToGraph` method to
    `CopyGraphUtilities`.

-   Removed the experimental `WordGraphPlugin` in the Core Arrangements
    module.

-   Renamed `ExtractFromContent` to `ExtractFromContentPlugin` in Core
    Data Access View.

-   Renamed `JMultiChoiceDropDownMenu` to `JMultiChoiceComboBoxMenu`.

-   Renamed `MergeNodes` to `MergeNodesPlugin` in Core Data Access View.

-   Renamed `MergeTransactions` to `MergeTransactionsPlugin` in Core
    Data Access View.

-   Renamed `PluginParameter.setLabel()` to `PluginParameter.setName()`
    to be more consistent with the remaining `API's`.

-   Renamed `RemoveNodes` to `RemoveNodesPlugin` in Core Data Access
    View.

-   Renamed `SchemaAttributeUtilities` in the `CoreGraphUtilities` to
    `AttributeUtilities`.

-   Renamed `SelectAll` to `SelectAllPlugin` in Core Data Access View.

-   Renamed `SelectTopN` to `SelectTopNPlugin` in Core Data Access View.

-   Renamed Utilities to `GraphObjectUtilities` in the Core File module.

-   Renamed the Core Simple Schema module to Core Visual Schema.

    -   The new package name is
        `au.gov.asd.tac.constellation.schema.visualschema`.

-   Renamed `SimpleSchemaFactory` to `VisualSchemaFactory`.

-   Renamed `SchemaPluginRegistry` to `VisualSchemaPluginRegistry`.

-   Updated all plugin parameters to build the parameter name via
    `PluginParameter.buildId()` which is declared as a constant ending
    in `_PARAMETER`.

-   Updated all plugin parameters to make sure they have a name and
    description.

-   Updated `ColorValue` so that colors can now only be retrieved using
    one of the `getColorValue(...)` methods. This is to ensure that
    named color values are always used where available.

## Changes in September 2017

-   Added Auth and supporting classes which allows support for a
    username/password dialog.

-   Added `BuildIconGraphAction` which allows you to construct a graph
    showcasing all the icons loaded in memory.

-   Added `FILE_NAME` to `ContentConcept` in the Core Analytic Schema
    module.

-   Added `ObfuscatedPassword` and supporting classes which allows for
    obfuscated passwords.

-   Added `RecordStoreUtilities.fromCsv()` to the Core Graph Module.

-   Moved all Graph IO classes to the Graph module and removed the Graph
    IO module.

-   Moved
    `au.gov.asd.tac.constellation.schema.analyticschema.concept.ClusteringConcept`
    to
    `au.gov.asd.tac.constellation.algorithms.clustering.ClusteringConcept`.

-   Moved
    `au.gov.asd.tac.constellation.schema.analyticschema.concept.SnaConcept`
    to `au.gov.asd.tac.constellation.algorithms.sna.SnaConcept` in the
    Core Alogorithms module.

-   Moved some centrality plugins to
    `au.gov.asd.tac.constellation.algorithms.sna.centrality` in th Core
    Alogorithms module.

-   Moved the social network analysis plugins into a new parent package
    `au.gov.asd.tac.constellation.algorithms.sna` in the Core
    Alogorithms module.

-   Removed the Core Graph IO, Charts, Networkx, Remote and Integration
    Testing modules.

-   Renamed `HierarchicalAttributeDescription` in the Core Algorithms
    module to `HierarchicalStateAttributeDescription`.

-   Renamed the importexport.delimited.parsers package to
    importexport.delimited.translaor to accurately reflect what it
    stores

-   Updated all modules to now depend on the minimum version used by
    `NetBeans` 8.2.

-   Updated the `ControlsFx` library to version 8.40.13 so that it is
    compatible Java 8u144.

-   Updated to `NetBeans` 8.2 and Java 8u144.

## Changes in August 2017

-   Added new module Core Web Server to hold all the classes related to
    managing local web servers and the Constellation REST API.

-   Added `ConstellationApiServlet` to abstract away the idea of
    checking a secret for each api call.

-   Added `TypeServlet` to allow operations related to types in the
    Constellation REST API.

-   Added `SchemaVertexTypeUtilities.getTypeOrBuildNew()` and
    `SchemaTransactionTypeUtilities.getTypeOrBuildNew()` to the Core
    Graph module.

-   Added an `ImageConcept` to the Core Analytic Schema module.

-   Fixed a bug with types serialisation. Types are now loaded exactly
    the way they were saved to the graph file by properly serialising
    types in `VertexTypeIOProvider` and `TransactionTypeIOProvider`.

-   Renamed all `*Popup` classes that implement `ContextMenuProvider` to
    end in `*ContextMenu`.

-   Removed `AnalyticVertexType` from the Core Analytic Schema module.

-   Removed `ApplicationPreferenceKeys.SCRIPTING_LANGUAGE` and
    `ApplicationPreferenceKeys.SCRIPTING_LANGUAGE_DEFAULT` from the Core
    Preferences module as we have made a design choice to use Python as
    our scripting language.

-   Removed the `topLevelType` attribute from `SchemaElementType` as it
    can be calculated.

-   Updated `AnalyticConcept` to build types using `SchemaVertexType`
    and `SchemaTransactionType`.

-   Updated `SchemaElementType` by removing the `setIncomplete()` method
    which means that Types are now immutable.

-   Updated `SchemaVertexType` and `SchemaTransactionType` to be final.
    Any type object has to be either one of these which simplifies
    types.

-   Updated the Content `ContentConcept` in the Core Analytic Schema
    module with more attributes.

-   Updated the properties map in `SchemaElementType` to be a Map of
    String to String so that serialisation is simplified.

## Changes in July 2017

-   Added ability to make `AnalyticPlugin` classes hidden from the
    Analytic View GUI using the `isVisible` method.

-   Added imperial measurements and conversions to the Haversine class.

-   Removed Map View v1 packages.

-   Removed all networkx analytic plugins for which there are java
    replacements.

-   Renamed `CorePluginRegistry.SELECT_ONE_NEIGHBOUR` to
    `CorePluginRegistry.SELECT_PENDANTS` in Core Functionality module.

-   Renamed `FxStateIO` to `FxStateIOProvider` in the Core Table View
    module.

-   Renamed `GeoUtilities` to `GeospatialUtilities`.

-   Renamed `ImportExportRegistry` in the Core Import Export module to
    `ImportExportPluginRegistry`.

-   Renamed `ShortestPathsFollowDirectionPlugin` to
    `DirectedShortestPathsPlugin`.

-   Renamed `TableStateIO` to `TableStateIOProvider` in the Core Table
    View module.

-   Renamed `TableStateTransactionIO` to
    `TableStateTransactionIOProvider` in the Core Table View module.

-   Renamed `TableStateVertexIO` to `TableStateVertexIOProvider` in the
    Core Table View module.

-   Renamed package `au.gov.asd.constellation.utilities.geo` to
    `au.gov.asd.constellation.utilities.geospatial`.

-   Renamed the `ChangeSelection` plugin in the Data Access View module
    to `SelectAll`.

-   Updated the Map View to allow for custom overlays by extending the
    `MapOverlay` class. The current info and tool overlays have been
    converted to this framework.

-   Updated the `SchemaAttributeUtilities` class so that any schema
    attribute lookup requires a `GraphElementType` to be specified. This
    is to avoid dealing with conflicts where a vertex and transaction
    attribute with the same name exist.

## Changes in June 2017

-   Fixed a bug detecting graphics card compatibility.

-   Moved all `*AttributeUpdateProvider` classes in
    ‘au.gov.asd.tac.constellation.graph.io.versioning’ to
    ‘au.gov.asd.tac.constellation.graph.io.providers.compatability’.

-   Removed the `@Deprecated` tag for classes in \*compatibility
    packages. These classes will need to remain to support backward
    compatibility and can not be deprecated. To avoid them being used a
    comment has been added at the top of each class.

-   Renamed `AttrListAttributeDesciption` to
    `AttrListAttributeDesciptionV0` in the Core Graph module.

-   Renamed `AttrListIOProvider` to `AttrListIOProviderV0` in the Core
    Graph IO module.

-   Renamed `GraphLabel` to `GraphLabelV0` in the Core Visual Graph
    module.

-   Renamed `GraphLabelsAndDecorators` to `GraphLabelsAndDecoratorsV0`
    in the Core Visual Graph module.

-   Renamed `GraphLabelsAndDecoratorsIOProvider` to
    `GraphLabelsAndDecoratorsIOProviderV0` in the Core Visual Graph
    module.

-   Renamed `LabelsAttributeDescription` to
    `LabelsAttributeDescriptionV0` in the Core Visual Graph module.

-   Renamed package
    ‘au.gov.asd.tac.constellation.schema.analyticschema.update’ to
    ‘au.gov.asd.tac.constellation.schema.analyticschema.compatibility’.

-   Renamed package
    ‘au.gov.asd.tac.constellation.schema.simpleschema.update’ to
    ‘au.gov.asd.tac.constellation.schema.simpleschema.compatibility’.

## Changes in May 2017

-   Added `RawData.isEmpty()`.

-   Added `ScoringAnalyticPlugin` and `MultiScoringAnalyticPlugin` to
    simplify the addition of analytics to the Analytic View for the case
    where the analytic simply needs to run a plugin and read the
    resulting scores.

-   Added `SelectTopN` to the Data Access View module to select the top
    n nodes based on the transaction count and type.

-   Added `TextPluginInteraction` in the Core Plugin Framework module
    that will be useful in unit tests.

-   Added a `MultiScoreResult` result type to the Analytic View, as well
    as aggregators and translators allowing calculations and
    visualisation. This result type is designed to support any analytic
    which produces multiple scores as output.

-   Added ability to override the foreground icon associated with a type
    by adding custom icons named the full hierarchy of that type.

-   Fixed bugs with the `SimpleSchemaV*UpdateProvider` classes that
    caused the wrong icons to be set.

-   Moved the `DEFAULT_FONT` constant from the `FontUtilities` class in
    Core Visual Support to `ApplicationPreferenceKeys` in Core
    Preferences.

-   Removed `DebugUtilities` from the Core Preferences module as the
    convention is to use different `java.util.logging.Logger` levels.

-   Removed `StringBuilderOutputStream` due to its implementation being
    fundamentally wrong. Using `ByteArrayOutputStream` and
    `toString(StandardCharsets.UTF_8.name())` is a better approach.

-   Removed the representation() method in `SchemaElementType` and
    replaced it with the `getHierarchy` method which is now called by
    the `toString()` method in `SchemaElementType`.

    -   When setting types in `RecordStore` objects, you should no
        longer use `getName()` it now returns the name of the type.
        Given `toString()` has been overridden, it will return the
        type’s hierarchy as a string.

-   Renamed `'getChoices'` (and similarly named methods) to
    `'getOptions'` and `'getChecked'` to `'getChoices'` in the
    `MultiChoiceParameterType` class.

-   Renamed `'getChoices'` (and similarly named methods) to
    `'getOptions'` in the `SingleChoiceParameterType` class.

-   Renamed `GenericTopComponent` to `AbstractTopComponent` in the Core
    Functionality module.

-   Renamed package ‘au.gov.asd.tac.constellation.core.composites’ to
    ‘au.gov.asd.tac.constellation.core.composite’.

-   Renamed the `VisualConcept.VertexAttribute.UNIQUEID` attribute to
    `VisualConcept.VertexAttribute.IDENTIFIER`.

-   Updated `XmlUtilities` to optionally handle XML namespaces.
    Namespaces can be enabled by setting the `'namespaceAware'` flag in
    the constructor for `XmlUtilities,` and then you can use any method
    suffixed with ‘NS’ to take advantage of namespaces.

-   Updated all font references in CSS files to use em instead of px so
    that fonts scale based on the screen resolution.

-   Updated how schema element types are stored in a .star file, where
    instead of the type name, the entire type hierarchy is now used.
    This is a backwards compatible change.

-   Updated the `DataAccessPane` to factor in the category position
    along with the plugin’s position which ensures that the favourites
    category is sorted similarly.

-   Updated the implementation of the `resolveVertex` and
    `resolveTransaction` methods in the `AnalyticSchema` class to allow
    for hierarchical names specified by multiple types separated by the
    “.” character.

-   Updated the `SimpleSchemaV*UpdateProvider` and
    `AnalyticSchemaV*UpdateProvider` classes by rearranging the logic so
    that each update provider is now responsible to manage the update of
    the concept it uses first. That is for example,
    `SimpleSchema*UpdateProvider` handle’s the label attribute whilst
    the `AnalyticSchema*UpdateProvider` handles updates to the Type
    attribute.

    -   The update provider no longer runs a Complete With Schema

    -   The responsibility of the `UpdateProviders` is to only handle
        mandatory changes that would otherwise break the graph to said
        change. It will be up to the graph’s schema rules to update all
        elements on an old graph to be up to date with the latest look
        and feel. This can be done via Tools -&gt; Complete with Schema
        or F5.

## Changes in April 2017

-   Added `GeoUtilities.dmsToDd` to convert a `Degrees-Minute-Seconds`
    formatted geospatial coordinate to Decimal Degrees.

-   Added `PrimaryKeyUtilities` to the Core Graph Utilities module.

-   Added `SplitNodesPlugin` in the Core Data Access module.

-   Added a compare graph feature available from the Tools menu.

-   Added a new module called Core Integration Testing.

-   Moved `GeoUtilities` from the Core Algorithms module to Core
    Utilities.

-   Moved Tuple to the Core Utilities module.

-   Removed the Core Charts module.

## Changes in March 2017

-   Added `DownloadImageUtilities` to the Core Utilities module.

-   Added `HttpsUtilities.readErrorStreamAndThrow` in the Core Utilities
    module to make reporting errors from services consistent.

-   Added `IntegerObjectAttributeInteraction,`
    `LongAttributeInteraction` and `LongObjectAttributeInteraction`
    classes so that the corresponding attribute types are properly
    represented in the user interface.

-   Added `LongObjectAttributeDescription` class for completeness.

-   Added a “Start Jupyter notebook” capability.

-   Added the ability to add plugins to your favourites in the Data
    Access View.

-   Fixed a bug in `ConsolidatedDialog` that would not deselect
    correctly.

-   Fixed a major performance issue where table view state updates where
    running on the EDT causing CONSTELLATION to lock up.

-   Fixed a serious bug when extending Types and calling
    `VertexTypeAttributeDescription.getString()` causing a
    mis-representation of the type as a string. This was evident when
    retrieving the type value from a `RecordStore`. This is a temporary
    fix until the Types design is reviewed and possibly overhauled.

-   Fixed bugs with quick search, advanced find and recent search
    queries.

-   Renamed `AbstractCalculatorUtility` to `AbstractCalculatorUtilities`
    in the Core Scripting module.

-   Renamed `ClipboardUtility` to `ClipboardUtilities` in the Core
    Functionality module.

-   Renamed `ConsolidatedMultipleMatchesDialog` to `ConsolidatedDialog`
    in the Core Functionality module.

-   Renamed `DebugUtility` to `DebugUtilities` in the Core Preferences
    module.

-   Renamed `GraphUtil` to `GraphUtilities` in the Core Arrangements
    module.

-   Renamed `SimpleStringUtilities` in the Core Utilities module to
    `StringUtilities` and added new functionality.

-   Renamed `StringUtilities` in the Core Utilities module to
    `OldStringUtilities` and deprecated it.

-   Updated `HttpsConnection` in the Core Utilities module to use the
    UTF-8 charset by default for application/json and application/xml
    content types.

-   Updated all references to UTF-8 to use `StandardCharsets.UTF_8`.

-   Renamed `ArrangementRegistry` to `ArrangementPluginRegistry` for
    consistency with other plugin registry classes.

-   Added ability to set custom context menu items on the
    `SeletableLabel` class used in the Conversation View.

-   Moved resources for rendering pill buttons in `JavaFX` from the
    conversation view module to the visual support module so they can be
    used anywhere in the application.

-   Renamed `AlgorithmsRegistry` to `AlgorithmPluginRegistry` for
    consistency with other plugin registry classes.

-   Renamed references to plugins which extend
    `NetworkxCentralityPlugin,` `NetworkxImportancePlugin` and
    `NetworkxSimilarityPlugin` in the `AlgorithmPluginRegistry`. They
    are all now appended with `'_NX'` to differentiate them from java
    implementations of the same algorithms.

## Changes in February 2017

-   Added `CreateCompositesFromDominantNodesPlugin`.

-   Added `SetDrawFlagPlugin`.

-   Added `SetVibilityAboveThresholdPlugin` which can be used to toggle
    the visiblity status instead.

-   Added `VisibleAboveThresholdPlugin` which will update the draw flags
    based on whether the count of nodes has exceeded the threshold.

-   Added a new module called Core Graph Utilities.

-   Added
    `au.gov.asd.tac.constellation.graph.utilities.io.CopyGraphUtilities`.

-   Added
    `au.gov.asd.tac.constellation.graph.utilities.io.SaveGraphUtilities`.
    The method `saveGraphToTemporaryDirectory` can be used to save
    graphs in unit tests.

-   Added
    `au.gov.asd.tac.constellation.utilities.io.StringBuilderOutputStream`
    as a alternative to `java.io.StringWriter` which uses
    `StringBuilder` instead of `StringBuffer` as the underlying
    implementation. Using `StringBuilderOutputStream` in say
    `com.fasterxml.jackson.core.JsonFactory.createGenerator()` can avoid
    an `OutOfMemoryError`.

-   Fixed a bug where the graph visibility above threshold was no longer
    working.

-   Fixed a major bug with
    `GraphRecordStoreUtilities.getSelectedVerticesBatches()` where the
    selected nodes were not correctly being added to the Recordstore.

-   Moved
    `au.gov.asd.tac.constellation.schema.analyticschema.utilities.SubgraphUtilties`
    to `au.gov.asd.tac.constellation.graph.utilities.SubgraphUtilties`

-   Moved the `DeleteAllPlugin` and `DeleteSelectionPlugin` to
    `au.gov.asd.tac.constellation.core.delete`.

-   Moved the Dim plugins to `au.gov.asd.tac.constellation.core.dim` in
    the Core Functionality module.

-   Moved the `PermanentMergePlugin` to
    `au.gov.asd.tac.constellation.core.merge` in the Core Functionality
    module.

-   Removed `ArrangeInComponentGridPlugin` which was a duplicate of
    `ArrangeComponentsInGridPlugin`

-   Removed `ToggleVisibleAboveThresholdPlugin`.

-   Removed undo() and redo() methods from Graph. `GraphCommits` are
    tied to `UndoableEdit` objects, which are managed by a Swing
    `UndoManager`. The manager may call undo() or redo() on these edit
    objects at will, noting that they run asynchornously, because the
    EDT may not get a lock on the graph. No Future&lt;?&gt; to wait upon
    is available for these methods, meaning that it no longer makes
    sense to interact with the undo manager from the Graph in a
    programmatic way. Reimplementing these methods is desirable, but
    would require that something internal to CONSTELLATION code also
    keeps track of the `UndoableEdit` objects and has some way of
    knowing when a given edit has completed its undo/redo method.

-   Renamed `CorePluginRegistry.COPY_SELECTED_ELEMENTS` to
    `CorePluginRegistry.COPY_TO_NEW_GRAPH`.

-   Renamed `HLGraph` in the Core Graph module to `SGraph`.

-   Renamed `HLReadableGraph` in the Core Graph module to
    `SReadableGraph`.

-   Renamed `HLWritableGraph` in the Core Graph module to
    `SWritableGraph`.

-   Renamed composites package in the Core Functionality module to
    composite.

-   Renamed dialogs package in the Core Functionality module to dialog.

-   Renamed selection package in Core Arrangements to select.

-   Renamed the drawing package in the Core Functionality module to
    draw.

-   Renamed the view package in the Core Functionality module to
    display.

-   Updated the “visual\_state” attribute to be an attribute called
    “camera”, of type “camera”, that is a GRAPH rather than META
    attribute. A `SchemaUpdateProvider` and an `AttributeUpdateProvider`
    will automatically make this change when old graphs are loaded. To
    access the camera attribute, use `VisualConcept.Graph.CAMERA`.

    -   `GraphVisualAccess.getX(vertex)` already uses this pattern. Note
        that as with any default values in the `VisualDefault` class,
        these x,y,z defaults need to be respected when interacting with
        the `CONSTELLATION's` visualisation framework. Higher level
        plugins/views are free to do whatever makes sense in the absence
        of x,y,z attibutes (for example arrangements would probably just
        throw a plugin exception).

    -   In the absence of x, y, or z vertex attributes, the default
        visual values of these attributes are now considered to be equal
        to the id of the vertex. The correct pattern to get an x, y, z
        value in the application for visualisation purposes is:

    ``` java
    final int `xAttribute` = `VisualConcept.Vertex.X.get(readableGraph);`
    final float x = `xAttribute` != `Graph.NOT_FOUND` ? `readableGraph.getFloatValue(vertexId)` : `VisualDefaults.getDefaultX(vertexId);`
    ```

-   Updated `GraphVisualAccess` explicitly checks for null values of the
    Camera attribute on the graph and returns
    `VisualDefaults.DEFAULT_CAMERA` instead. Note that the Camera
    shouldn’t ever really be null, but as it is possible to set it
    programmatically (through scripting view), it is considered safer
    and more convenient to prevent the Visualisation framework itself
    from having to deal with null cameras.

## Changes in January 2017

### Major Changes to Rendering and Event Handling

-   `COSNTELLATION's` visualistion and event handling framework has been
    reimplemented from the ground up. Performance, stability,
    correctness, extensability, and the design concept underlying it
    have all been greatly improved. The user experience should remain
    mostly the same.

-   There is now a separation between three main components that were
    previously highly coupled: event handling, visualisation, and the
    graph. The class `VisualManager` handles all communication between
    these components.

-   `VisualProcessor` is an abstract base class for any component that
    provides a visualisation of the graph.

    -   `GLVisualProcessor` is an implementation which models the old
        open GL renderer.

    -   A lot of high level stuff in the GL Renderer has been rewritten
        as well, but low level stuff like the `Vector/Matrix` utility
        classes and the shaders themselves are mostly the same.

    -   A simpler lightweight renderer (using Swing for example) could
        be implemented with relative ease as a subclass of
        `VisualProcessor`.

-   `VisualAccess` is an interface that `VisualProcessors` must now use
    to access the graph. They are not allowed to have reference to the
    graph directly.

    -   `GraphVisualAccess` is the default implementation for
        CONSTELLATION graphs.

    -   Theoretically `VisualProcessors` could visualise other
        ‘graph-like’ data structures if they implement `VisualAccess`

-   `InteractionEventHandler` is an interface for responding to mouse
    and keyboard gestures (as generated by AWT) on a CONSTELLATION
    graph.

    -   `DefaultInteractionEventHandler` is the default implementation
        in CONSTELLATION. It contains code that performs a similar
        function to the event handling code that used to be in
        `GraphRenderer`.

    -   `VisualAnnotator` and `VisualInteraction` are two interfaces
        that `InteractionEventHandler` depends on in order to help it
        translate gestures into graph actions/visualisations.

    -   `InteractiveGLVisualProcessor` extends `GLVisualProcessor` to
        satisfy the `VisualAnnotator` and `VisualInteraction` interfaces
        so that the `DefaultInteractionEventHandler` can respond to
        gestures on CONSTELLATION graphs rendered in `OpenGL`.

-   Updates to a `VisualProcessor` from something like the event handler
    arrive in the form of `VisualChange` objects that are sent to a
    `VisualManager` (wrapped in `VisualOperations)`.

    -   The `VisualChange/VisualOperation` framework’s purpose is to
        allow components to update the visualisation of a graph
        efficiently and without having to commit their changes first.

    -   The previous `GraphRenderer` achieved this, but only by being
        highly coupled with a Graph, and it had lots of logical flaws in
        its processing model. The new framework is rigorous and stable
        by separating data from its visualisation.

    -   Whilst the event handler is the primary client of this model,
        other components could be written to take advantage of it.

    -   Animation has been rewritten to use this model. Previously they
        directly maniuplated specific buffers on the GL context, which
        meant they were highly coupled with the renderer, and could not
        be used by alterate visualisations.

-   A few features have been removed or now behave slightly differently:

    -   Animations are now slower on large graphs. They may be able to
        be optimised in the future but this is considered low priority.

    -   Some experimental animations have been removed.

    -   You can no longer interact with an animation. This may also be
        fixed in the future, but it would be require a decent amount of
        work and is currently low priority.

    -   Direction indicators no longer move when the mouse cursor moves
        (only when you rotate/pan the graph). They should be
        re-implemented as an animation, which would require a reasonably
        simple expansion of the animation framework to cater for
        utilising non-graph visual operations.

    -   Lines and nodes are no longer `Anti-Aliased`. The old method,
        however, was slow, deprecated and caused artifacts when AA was
        turned off in the graphics card settings. Graphs now render
        correctly regardless of the AA settings on the card (although
        currently enabling AA gives no visual improvement). `AAing` may
        be implemented in the future by multisampling the graph texture.

    -   On large graphs, the renderer will update slightly later than
        the rest of the views (when creating nodes etc.). The display
        always took (at least) this long to update, but other views used
        to wait. This may be tricky to fix, but is not considered
        critical.

    -   Note that whilst the graph will display that it is busy and
        prevent interaction during a write lock, the same will not occur
        during read locks. When a read lock is in progress, events will
        be queued and the display will not be updated until the read
        lock is released at which point all queued events will be
        processed in quick succession so that the event handler ‘catches
        up’. This effect can be seen by running “Experimental &gt; Five
        Second Read Lock” and then trying to rotate/pan the graph. While
        this looks bad in this instance, in practice due to the brevity
        of read locks (but also their potential to be obtained at any
        point in time during the possession of a write lock), holding up
        but not terminating the event handler’s main loop is the most
        sensible course of action.

-   Fixed all known memory leaks.

-   Fixed failing unit tests.

-   Fixed some dialogs fading to the back.

-   Fixed the Plugin Reporter from causing `JavaFX` to use up all the
    memory by removing `PluginReporterPane's` after they reach
    `MAXIMUM_REPORT_PANES`.

-   Fixed various bugs.

-   Renamed the Country utility class package name from countries to
    geo.

-   Reviewed and finalised icon set.

-   Updated the format when saving a graph file to use json objects for
    the color and the decorations attribute.

-   Double escaping strings in the decorations no longer occur.

## Changes in November 2016

-   Added `JMultiChoiceComboBox` class to the Core Utilities module.
    This class provides a Swing alternative to `JavaFX's`
    `MultiChoiceComboBox`.

-   Added `MarkerCache` class which manages markers on the Map View and
    can be looked up. This grants the Data Access View the ability to
    query locations from the Map View.

-   Added REST API functionality for `RecordStore,` static files and
    icons.

-   Added the ability to blend a color with an icon image on creation.

-   Added the ability to delete a vertex or transaction from a
    `GraphRecordStore` by setting the `DELETE_KEY` key.

-   Fixed the bug in `ValueInputPanes` which was causing old entry to
    appear after the text was modified.

    -   The recent values combo was updated when a plugin was run,
        causing its selection model to update, which in turn caused the
        parameter it was managing recent values for to change right at
        the point of plugin execution. Temporarily disabling the
        listener from Recent Values -&gt; Parameter whilst inside the
        `RecentValues` updating listener solved the problem.

-   Removed `FreezeGraphViewPreferencePlugin` because it is only a
    preference change and does not need to be a plugin.

-   Renamed get `GraphReadMethods.getAttributeLabel()` to
    `GraphReadMethods.getAttributeName()` for consistency.

-   Updated `GraphRecordStoreUtilities.getVertices()` to return
    singleton vertices.

-   Updated Python REST client which can now be downloaded.

-   Updated the majority of built-in icons available to Constellation to
    have a more flat, iconic style with transparent backgrounds. This
    makes the core icon set consistent and allows us to make better use
    of background icons for analytic purposes.

## Changes in October 2016

-   Added `LogAction` to show the CONSTELLATION logs to the user.

-   Added a “Support Package” menu item under help which zips the
    CONSTELLATION logs.

-   Added a `DataAccessState` object which currently saves the String
    parameter values in the “Gobal Parameters” section of the Data
    Access View when you press Go. This parameters are saved with the
    graph so that they can be loaded when the graph opens.

-   Added an option for `RecordStoreServlet` to return JSON suitable for
    `Pandas.DataFrame.from_items()`. The `DataFrame` JSON parser is much
    faster.

-   Added missing type qualifiers in `GraphRecordStoreUtilities`
    methods.

-   Added support back for attr\_list attribute type which were found in
    legacy graphs. The attr\_list attribute is converted to the
    currently supported Graph attributes in
    `SimpleSchemaV1UpdateProvider`.

-   Modified the `WritableGraph.flush()` method to take a boolean
    parameter indicating whether or not `GraphChangeListeners` will be
    notified.

    -   The use case for this is performing a series of quick updates on
        the graph that new `ReadableGraphs` need to be able to see, but
        that views don’t need to respond to - for example animations,
        event handling, etc. In this case, all views will still respond
        to the series of changes when commit() is called at the end of
        the `WritableGraph's` lifecycle.

-   Renamed `ParameterIO` to `ParameterIOUtilities`.

-   Updated `ConstellationDialog` to dispose when the `hideDialog` is
    called which should free up resources.

## Changes in September 2016

-   Added a new Map View based on the third party libraries `'Unfolding`
    Maps’ and `'Processing'`.

    -   Maps are rendered using `OpenGL` through Processing allowing for
        greater performance and flexibility in what can be drawn.

    -   Provides two-way interaction between the graph and the map by
        making use of the new generic top component framework.

    -   Provides ability to add custom maps by extending the
        `MapProvider` class.

    -   Provides an information overlay which displays the location of
        the mouse pointer, the current zoom level and a scale bar.

    -   Provides ability to place map providers in debug mode by
        overriding `MapProvider.isDebug`. This will extend the
        information overlay to also provide debug information.

    -   Provides support for point, line, polygon and multi markers.
        Shape-based markers can be added to the graph by inserting
        `GeoJSON` into the `'Geo.Shape'` attribute. You can build
        `GeoJSON` for `'Geohash'` type nodes using `Geohash.getGeoJSON`.

    -   Currently limited to rendering maps in the Web Mercator
        projection only.

-   Added `SchemaElementType` class as common base class for the
    `SchemaVertexType` and `SchemaTransactionType` classes.

-   Added a REST API. Initially this allows a `RecordStore` to be added
    to the active graph.

-   Added a `ScriptingAction` lookup to allow more actions to be added
    to the Scripting view Actions drop-down menu.

-   Fixed various bugs.

-   Renamed `FeedbackHandler` to `SupportHandler` and changed the menu
    name from “Feedback…” to “Support”

-   Renamed `IconManager.getIconObjects` to `IconManager.getIcons`.

-   Updated `SaveResultsFileWriter.writeRecordStore` to be memory
    efficient which fixes a `java.lang.OutOfMemoryError` exception and
    removed `SaveResultsFileWriter.write`.

-   Updated plugins to provide their own arrangements after being run by
    overriding `RecordStoreQueryPlugin.completionArrangement()`. By
    default any `RecordStoreQueryPlugin` will now finish with an Grid
    arrangement (which is fast). This is a breaking change which
    replaces `RecordStoreQueryPlugin.arrangeOnCompletion()`.

-   Updated some Alert dialogs to use the Netbeans `DialogDisplayer` API
    to enforce modality.

-   Updated the internal web server to listen on only the loopback
    address instead of all addresses, and has a default port instead of
    being dynamically assigned.

## Changes in August 2016

-   Added Analytic View v2 framework.

    -   Any plugin can now be used as an analytic using the
        `AnalyticPlugin` class.

    -   Pre-canned questions are now extensible using the
        `AnalyticQuestion` class.

    -   Both internal and graph visualisations are now extensible using
        the `InternalVisualisation` and `GraphVisualisation` classes
        respectively.

    -   Note that adding new analytics may require the definition of a
        new result type using the `AnalyticResult` class, as well as the
        construction of an `AnalyticTranslator` class to translate
        between your result and any visualisations you wish to enable.

-   Added `IntegerObjectAttributeDescription` to handle integer type
    attributes which could also be null.

-   Added generic `JavaFxTopComponent` and `ListeningTopComponent`
    classes to abstract away the creation of new views in CONSTELLATION.

-   Assigned names to common threads to assist with debugging.

-   Fixed various bugs.

-   Fixed various performance enhancements to type lookups.

-   Improved the type hierarchy used by the Analytic dominance
    calculator.

-   Moved `au.gov.asd.tac.constellation.graph.GraphChangeEvent` to
    `au.gov.asd.tac.constellation.graph.monitor.GraphChangeEvent`.

-   Moved `au.gov.asd.tac.constellation.graph.GraphChangeListener` to
    `au.gov.asd.tac.constellation.graph.monitor.GraphChangeListener`.

-   Moved utilities for interacting with schemas from the
    `SchemaFactory` class to the `SchemaFactoryUtilities` class.

-   Removed `SchemaFactory.getPosition` in favour of using a
    `ServiceProvider` position annotation.

-   Removed the `CoreExtFx` module.

-   Renamed `SimpleSchemaFactory.SIMPLE_SCHEMA_NAME` to
    `SimpleSchemaFactory.SIMPLE_SCHEMA_ID`.

-   Renamed arrow icons from UP to `ARROW_UP,` DOWN to `ARROW_DOWN` etc.

-   Replaced `ControlsFX` dialogs with `JDK's` Alert class.

-   Updated module short and long descriptions.

-   Updated platform to use Java8u92 and Netbeans 8.0.2

-   Updated regular expressions used for the Phone Number, Email `IPv6`
    Address, Country and Geohash types.

-   Updated various menu item positions.

## Changes in July 2016

-   Added “Templates” which allow users to save multiple custom
    visualisations. Templates are essentially constellation files in
    disguise - however only the graph attributes are saved, no graph
    element data.

    -   Menu items (including icons) have been added to allow easy
        creation of graphs from templates, saving templates, and
        management of templates.

    -   Management of templates allows templates to be deleted, and also
        set as the default graph to open when the user selects New Graph
        (or hits `control+N)`.

-   Added `HttpsUrlConnection` class, a builder pattern to create a
    `HttpsUrlConnection` with sensible defaults like using GZIP
    compression and the user agent string set to ‘CONSTELLATION’.

-   Added `HttpsUtilities` class, a utility class to safely retrieve
    streams from a `HttpsUrlConnection`.

-   Added `ObjectAttributeDescriptions` class which allows you to
    quickly define an attribute description for any attribute backed by
    a class extending Object.

-   Added a lot of Javadocs and fixed Javadoc warnings.

-   Added org.apache.poi and org.apache.commons.lang as dependencies.

-   Added the `GraphLabels` and Decorators classes for specifying labels
    and decorators on a graph.

-   Added the ability for graph attributes to provide an attribute
    merger so that you can decide what happens when attributes merge.

-   Fixed memory leak in Data Access View.

-   Fixed minor bugs relating to attributes, including correctly saving
    and loading default values for icon attributes, and fixing the
    previously non-functioning ‘set default value’ option when
    creating/modifying a new attribute in the attribute editor.

-   Fixed various bugs.

-   Moved some preferences from the `ApplicationPreferenceKeys` to
    `DebuggingPreferenceKeys`.

-   Removed ability to set default values for visual attributes through
    preferences in favour of the new template system. The changes have
    been explained in a what’s new entry to avoid user confusion.

-   Removed bespoke editors such as “Edit &gt; Labels” in favour of
    using the streamlined approach provided by the attribute editor.

-   Removed the `CorePluginGuide` module.

-   Renamed `VisualConcept.TransactionAttribute.COLOR_REFERENCE` to
    `VisualConcept.GraphAttribute.TRANSACTION_COLOR_REFERENCE`.

-   Renamed `VisualConcept.VertexAttribute.COLOR_REFERENCE` to
    `VisualConcept.GraphAttribute.NODE_COLOR_REFERENCE`.

-   Renamed all attribute name constants
    e.g. `HierarchicalState.ATTR_NAME` renamed to
    `HierarchicalState.ATTRIBUTE_NAME`.

-   Renamed package
    `au.gov.asd.tac.constellation.attributeeditor.handler` to
    `au.gov.asd.tac.constellation.attributeeditor.editors`.

-   Renamed package
    `au.gov.asd.tac.constellation.attributeeditor.handlerimplementation`
    to
    `au.gov.asd.tac.constellation.attributeeditor.editors.operations`.

-   Renamed the `PreferenceKeys` class to `ApplicationPreferenceKeys`.

-   Renamed the Rule class to `QualityControlRule`.

-   Updated `StringUtilities` class to streamline the serialisation of
    the reworked visual attributes such as labels and decorators.

-   Updated `UpdateProvider` class to convert from old graphs to new
    graphs have been included (meaning that the old graph labels and
    decorators framework still exists in a compatibility package).

-   Updated various menu item positions.

-   Updated visual attributes (and visual properties previously not
    exposed as attributes) so they can be used as regular graph
    attributes.

## Changes in June 2016

-   Fixed a dormant graph locking bug.

-   Fixed various bugs.

-   Improved Schema API.

    -   The way in which graph schemas are created and controlled within
        CONSTELLATION has been overhauled, resulting in a more
        consolidated, and overall simpler API.

    -   The most notable change is the introduction of “Schema Concepts”
        which collect related attributes, vertex types and transaction
        types into conceptual groups which can then be registered to a
        schema. Schema concepts will replace “Attribute Providers”,
        “Vertex Type Providers”, and “Transaction Type Providers” and
        are now hierarchical by default, making it easier to extend an
        existing concept.

    -   Other changes include the simplification of “Schema” and “Schema
        Factory”, and new utility classes for interacting with schema
        concepts, vertex types and transaction types. In addition to
        this, we also now have a new convention where schemas should no
        longer extend each other, but rather inheritance should be
        limited to schema concepts.

-   Improved performance of `IconManager` and added new icons,
    `BAGEL_BLUE,` `BAGEL_GREY` and CHART.

-   Improved the Scripting View API by adding support for LINK and EDGE
    types.

-   Moved the `WhatsNewProvider` from
    `au.gov.asd.tac.constellation.core.tutorial.whatsnew` to
    `au.gov.asd.tac.constellation.core.whatsnew`.

-   Updated `CoreImportExport` now using Apache Commons CSV to parse CSV
    files.

## Changes in May 2016

-   Added a new module called `CoreMapView` which contains the Map View
    framework.

-   Added versioning to attribute description classes.

-   Fixed various bugs.

-   Fixed a dormant graphics bug.

-   Improved the `Rule.executeRule` method by forcing it to take a copy
    of the graph.

-   Renamed the `ResetPlugin` class to `ResetViewPlugin`.

## Change in February 2016


-   Added an icons API so that developers can add custom icons
    programmatically using the `IconProvider` class.<|MERGE_RESOLUTION|>--- conflicted
+++ resolved
@@ -2,15 +2,15 @@
 
 ## Changes in July 2022
 
-<<<<<<< HEAD
 -   Updated `RestClient` so that `params` are passed as `List<Tuple<String, String>>`
     rather than `Map<String, String>` - this is to allow multiple parameters with
     the same name to be supplied, which is required for some endpoints. This
     change will break existing classes inheriting from `RestClient` if they are
     not modified to reflect the new parameter type.
-=======
--   Removed unused classes `FileChooser` from Core Graph File and `DataAccessResultsDirChooser` from Core Data Access View. Classes became unused in lieu of refactoring to utilize the class `FileChooser` in Core Utilities.
->>>>>>> ca6de3d6
+
+-   Removed unused classes `FileChooser` from Core Graph File and `DataAccessResultsDirChooser`
+    from Core Data Access View. Classes became unused in lieu of refactoring to utilize the class
+    `FileChooser` in Core Utilities.
 
 ## Changes in March 2022
 
