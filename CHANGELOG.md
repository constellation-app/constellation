# Constellation Changes

## 2020-04-01 Changes in April 2020
* Added search feature to Table View Column Selection.
* Added `functions.sh` to reuse common utility methods. This can be used by scripts related to Travis.
* Updated the container used to build Constellation on Travis to `11.3.1` which fixes the issue of no code coverage being reported in SonarQube.
* Updated the java source detected by SonarQube to check for Java 11.
* Removed the container image to build the NetBeans 8 version of Constellation.
* Added Layers view to the Experimental views tab.
<<<<<<< HEAD
=======
* Renamed `getTags()` in `GraphReport` to `getUTags()` to match field the function was getting. 
* Renamed `getChildReports()` in `PluginReport` to `getUChildReports()` to match field the function was getting.
* Renamed `equal()` in `NativeAttributeType` to `equalValue()` to avoid confusion with `Object.equals()`.
>>>>>>> 32e24dc4

## 2020-03-01 Changes in March 2020
* Added new module Core View Framework containing `AbstractTopComponent` and other related classes.
* Added new module Core Plugin Reporter to separate it from the plugin framework.
* Added new module Core Named Selections to break it out of Core Functionality.
* Added new module Core Analytic Calculator to separate it from the Scripting View.
* Fixed a logic bug with `GraphRendererDropTarget` preventing graph droppers from every running.
* Moved `VisualConcept` to the Core Visual Schema module.
* Moved `BBoxf` and `BBoxd` to the Core Visual Graph module.
* Moved `SimpleGraphOpener` and `SimpleGraphTopComponent` to the Core Graph Node module.
* Moved `VisualGraphOpener` and `VisualGraphTopComponent` to the Core Interactive Graph module.
* Removed the `build-zip` stage from Travis as it wasn't being used.
* Removed the Core Visual Support module by merging it with Core Utilities.
* Renamed base package of Core Visual Schema to `au.gov.asd.tac.constellation.graph.schema.visual`.
* Renamed base package of Core Analytic Schema to `au.gov.asd.tac.constellation.graph.schema.analytic`.
* Renamed base package of Core Plugin Framework to `au.gov.asd.tac.constellation.plugins`.
* Renamed base package of Core Algorithms to `au.gov.asd.tac.constellation.plugins.algorithms`.
* Renamed base package of Core Arrangements to `au.gov.asd.tac.constellation.plugins.arrangements`.
* Renamed base package of Core Import Export to `au.gov.asd.tac.constellation.plugins.importexport`.
* Updated Core Visual Schema with all attribute classes relevant to it.
* Updated Core Analytic Schema with all attribute classes relevant to it.
* Updated the Core Web Server module with a commplete rewrite regarding adding REST services.
* Updated the REST API with a major refactor.
* Updated the `README.MD` instructions to explain the NetBeans 11 installation workaround.
* Updated the Travis run image to use NetBeans 11.3 and include the workaround for NetBeans 11.

## 2020-02-01 Changes in February 2020
* Fixed a bug which now ensures that overriding a transaction direction using `GraphRecordStoreUtilities.DIRECTED_KEY` persists with the Type.
* Updated JOGL to 2.4.0 to assist in migration to JDK11. The new JOGL jars are hosted as third-party dependencies on GitHub until available on maven.
* Renamed `NodeGraphLabelsEditorFactory` to `VertexGraphLabelsEditorFactory`.
* Renamed `SupporPackageAction` to `SupportPackageAction` to fix a spelling typo.

## 2020-01-01 Changes in January 2020
* Added `LabelFontsOptionsPanel` to allow setting of fonts rendered on the graph through the UI.
* Added `ConstellationLabelFonts` interface to allow programmatic specification of default label fonts.

## 2019-12-01 Changes in December 2019
* Added method `suppressEvent(boolean, List<>)` to `PluginParameter` which allow setting of properties/options without firing change events.
* Moved `CoreUtilities` in the Core Functionality module to `PreferenceUtilites` in the Core Utilities module.
* Renamed `ArcgisMap` Provider to `EsriMapProvider`.
* Updated `EsriMapProvider` to support both regular tile-based services, as well as image export. This can be specified by overriding the new `getMapServerType` method.

## 2019-11-01 Changes in November 2019
* Remove deprecated jai libraries.

## 2019-10-01 Changes in October 2019
* Added `DevOpsNotificationPlugin` to Core Functionality to track messages from plugins for developers and administrators attention. This is only going to be useful if you have setup a `ConstellationLogger` that sends information to a database or elastic search.
* Fixed a bug with the Restful service caused by multiple servlet libraries used that created a clash.

## 2019-08-01 Changes in August 2019
* Added `BrandingUtilities` to Core Utilities to maintain the application name "Constellation".
    * You can set the command line argument `constellation.environment` with a label and it will appear in the title. For instance, this could be used to distinguish "Development", "QA" and "Production" versions.
* Added `PluginParameters.hasParameter()` to the Core Plugin Framework module as a convenient way to check if a parameter exists.
* Fixed a Null Pointer Exception when selecting Circle arrangements.
* Fixed the `GitHub` url used by Help -> Submit a ticket.
* Removed several unused dependencies, including JOGL, JTS, `OpenCSV,` Trove4j, `JScience,` and `XML-APIs`.
* Renamed `ConstellationLogger.ApplicationStart` to `ConstellationLogger.ApplicationStarted,` `ConstellationLogger.ApplicationStop` to `ConstellationLogger.ApplicationStopped,` `ConstellationLogger.PluginStart` to `ConstellationLogger.PluginStarted` and `ConstellationLogger.PluginStop` to `ConstellationLogger.PluginStopped`.
* Updated several dependencies to the latest versions, including Geotools, Jetty, Apache Commons, Jackson, `RSyntaxArea,` Google Guava, Apache POI, EJML, Processing, Jython, and `SwingX`.
* Updated `ConstellationLogger` with new methods `viewStarted,` `viewStopped` and `viewInfo` to support logging of Views.
* Updated `DefaultConstellationLogger` with a VERBOSE flag to switch between no-op and logging to standard out.
* Updated `AbstractTopComponent` to log when the view is opened, closed, showing, hidden, activated and deactivated.

## 2019-06-01 Changes in June 2019
* Added a `Content.URL` attribute to represent a URL link in the `ContentConcept`.
* Fixed a lot of compile warnings related to Java generics and `PluginParameters` usage.
* Removed `ConstellationSecurityProvider.getPriority` as it duplicated functionality of (and conflicted with) the lookup system.
* Removed `OldStringUtilities` and merged the required methods to `StringUtilities`.

## 2019-05-01 Changes in May 2019
* Fixed a bug with `SchemaVertexTypeUtilities` and `SchemaTransactionTypeUtilities` not respecting overridden types.
* Removed MODIFIED icon from `UserInterfaceIconProvider`.
* Removed STARS and CONSTELLATION icons from `AnalyticIconProvider`.
* Updated CHART icon in `AnalyticIconProvider`.
* Updated `RestClient` in the Core Utilities module with a minor refactor and support for posting bytes.
* Updated `SchemaFactory` with `getIconSymbol` and `getIconColor` methods to allow for more customisable icons. Graph icons will now be made up of a symbol on top of a colored square background much like how vertices on a graph are represented.
* Updated the font used by the renderer from Arial Unicode MS to Malgun Gothic due to licensing restrictions with the Arial font resulting it from no longer being installed on Windows by default.

## 2019-04-01 Changes in April 2019
* Renamed `NodeGraphLabelsAttributeDescription,` `NodeGraphLabelsAttributeInteraction,` and `NodeGraphLabelsIOProvider` to `VertexGraphLabelsAttributeDescription,` `VertexGraphLabelsAttributeInteraction,` and `VertexGraphLabelsIOProvider` for consistency.
* Updated the `SchemaAttribute.ensure()` method to create the attribute if it does not exist by default. This fixes a number of plugins that failed if the attribute was not defined.
* Updated `SimpleEditPlugin.edit()` method to be abstract as it doesn't make sense to have an edit plugin without any editing occurring.

## 2019-03-01 Changes in March 2019
* Added 23 new country flag icons.
* Added Arrange by Node Attribute to combine the function of Arrange by Group and Arrange by Layer into a single plugin.
* Added an `updateParameters` method to `au.gov.asd.tac.constellation.views.histogram.formats.BinFormatter` for Histogram View `BinFormatters` to use.
* Fixed how `ConstellationIcon` was building and caching icons and images resulting in a major performance improvement and reduced memory usage.
* Updated `Ctrl+Backspace` to do nothing so that pressing it in a text area on a docked window won't cause it to minimize.

## 2019-02-01 Changes in February 2019
* Added a new interface called `DataAccessPreQueryValidation` to check before running Data Access View queries.

## 2019-01-01 Changes in January 2019
* Added Enrichment to the `DataAccessPluginCoreType` class.
* Moved `au.gov.asd.tac.constellation.analyticview` to `au.gov.asd.tac.constellation.views.analyticview`.
* Moved `au.gov.asd.tac.constellation.attributeeditor` to `au.gov.asd.tac.constellation.views.attributeeditor`.
* Moved `au.gov.asd.tac.constellation.conversationview` to `au.gov.asd.tac.constellation.views.conversationview`.
* Moved `au.gov.asd.tac.constellation.core` to `au.gov.asd.tac.constellation.functionality`.
* Moved `au.gov.asd.tac.constellation.core.dependencies` to `au.gov.asd.tac.constellation.dependencies`.
* Moved `au.gov.asd.tac.constellation.dataaccess` to `au.gov.asd.tac.constellation.views.dataaccess`.
* Moved `au.gov.asd.tac.constellation.display` to `au.gov.asd.tac.constellation.visual.opengl`.
* Moved `au.gov.asd.tac.constellation.find` to `au.gov.asd.tac.constellation.views.find`.
* Moved `au.gov.asd.tac.constellation.histogram` to `au.gov.asd.tac.constellation.views.histogram`.
* Moved `au.gov.asd.tac.constellation.interactivegraph` to `au.gov.asd.tac.constellation.graph.interaction`.
* Moved `au.gov.asd.tac.constellation.mapview` to `au.gov.asd.tac.constellation.views.mapview`.
* Moved `au.gov.asd.tac.constellation.qualitycontrol` to `au.gov.asd.tac.constellation.views.qualitycontrol`.
* Moved `au.gov.asd.tac.constellation.scatterplot` to `au.gov.asd.tac.constellation.views.scatterplot`.
* Moved `au.gov.asd.tac.constellation.schemaview` to `au.gov.asd.tac.constellation.views.schemaview`.
* Moved `au.gov.asd.tac.constellation.scripting` to `au.gov.asd.tac.constellation.views.scripting`.
* Moved `au.gov.asd.tac.constellation.tableview` to `au.gov.asd.tac.constellation.views.tableview`.
* Moved `au.gov.asd.tac.constellation.timeline` to `au.gov.asd.tac.constellation.views.timeline`.
* Moved `au.gov.asd.tac.constellation.visualgraph` to `au.gov.asd.tac.constellation.graph.visual`.
* Moved `au.gov.asd.tac.constellation.visualsupport` to `au.gov.asd.tac.constellation.visual`.
* Moved `au.gov.asd.tac.constellation.webview` to `au.gov.asd.tac.constellation.views.webview`.
* Moved private classes that implemented `ParameterValue` to public classes to resolve the problem of not being able to set values from a script. These include `AnalyticAggregatorParameterValue,` `SpatialReferenceParameterValue,` `ElementTypeParameterValue` and `GraphAttributeParameterValue`.
* Renamed `Plugin.getOverriddenPlugin` to `Plugin.getOverriddenPlugins` in the Core Plugin Framework module which is a breaking change.
* Updated `GraphWriteMethods` to include a version of `addTransaction` that accepts a transaction ID.
* Updated `PermanentMergeAction` to run in it's own thread (rather than the EDT).
* Updated structure of Merge Transactions Plugin to allow for more merge by types.

## 2018-12-01 Changes in December 2018
* Added validation check to `Date-Time` Range Global Parameter in Data Access View.
* Added validation check to numeric parameters in plugins accessed from Data Access View.
* Added plugin `CopyCustomMarkersToGraph` to generate nodes on your graph from custom markers in the Map View.
* Fixed some performance issues in the conversation view.
* Updated `MarkerCache` with functions to build and style markers from the graph, allowing this functionality to be used outside of the Map View.
* Updated `MarkerUtilities` with `generateBoundingBox` method.
* Updated `ConstellationAbstractMarker` with `getRadius` method.

## 2018-11-01 Changes in November 2018
* Moved the `getOverriddenPlugin` method from the `DataAccessPlugin` class to the Plugin class. This technically allows the ability for any plugin to be overridden. Note that the current implementation pattern is to call a plugin from a registry and this would need to be modified before plugin calls from `PluginExecutor` could be overridden.
* Removed `MultiScoreResult` fromt he analytic view - all score based analytics now use `ScoreResult` and support multiple scores by default.
* Renamed `IconProvider` to `ConstellationIconProvider`
* Renamed `GlobalCoreParameters` to `CoreGlobalParameters`
* Renamed all plugin parameter id references from `\*_PARAMETER` to `\*_PARAMETER_ID`

## 2018-10-01 Changes in October 2018
* Added the `overridenType` property to `SchemaElementType,` and removed it from `SchemaVertexType` and `SchemaTransactionType`.
* Fixed a performance issue in `SchemaElementType.toString()` by pre computing the hierarchy on initialisation. `SchemaElementType.getHierachy()` is a slow method and was being called too many times. The performance improvement has made it about 1.7 times faster to load, save and work with graphs.
* Fixed the views that have not been upgraded to the new View Framework to have the font size applied to the Top Component on load.
* Updated `SchemaElementType.isSubTypeOf` to take overridden types into account.

## 2018-09-01 Changes in September 2018
* Added a new plugin to open a url in a browser called `OpenInBrowserPlugin` that is available in Core Functionality.
* Added a new plugin to send to an email client called `SendToEmailClientPlugin` that is available in Core Functionality.
* Renamed `SchemaAttribute.getFormatContext` to `SchemaAttribute.getFormat`.
* Updated `PlaceholderUtilities` with support for collapsing placeholders using the standard graph API.

## 2018-08-01 Changes in August 2018
* Added functionality to cache icons.
* Fixed a bug in the Analytic schema factory which was not correctly applying the schema rules to complete the vertex.
* Fixed a memory leak introduced by the `FPSRenderable` class.
* Fixed a performance issue with the Table View by moving work off the EDT.

## 2018-07-01 Changes in July 2018
* Added `AnalyticConcept.VertexType.USER_NAME`.
* Added Subdivision enum containing country subdivisions (currently incomplete).
* Added `TemporalFormattingUtilties` to the Core Utilities module.
* Added an `IpAddressUtilities` class to the Core Utilities module.
* Fixed a performance issue with `JDropDownMenu` in the Core Utilities module moving the `actionPerformed` work into its own thread.
* Fixed the spelling of public constants and comments that incorrectly spelt separator in various modules.
* Renamed `AnalyticConcept.VertexType.HOSTNAME` to `AnalyticConcept.VertexType.HOST_NAME`.
* Renamed `GeospatialUtilities` to Distance and moved `HaversineUtilities` to `Distance.Haversine`.
* Renamed `ShapeUtilities` to Shape, `MgrsUtilities` to Mgrs and `GeohashUtilities` to Geohash.
* Updated Country enum to align with the latest version of ISO 3166-1.
* Updated the copyright to Apache Version 2.0 with the Australian Signals Directorate being the License owner.

## 2018-06-01 Changes in June 2018
* Added a `RestClient.postWithJson()` to allow you to post your own json string in the Core Utilities module.
* Added plugins `CreateVertexTypePlugin` and `CreateTransactionTypePlugin` to allow REST clients to create custom types.
* Fixed `PluginParameters` to use `ColorValue` instead of Color. This caused a cascade of fixes in other classes.
* Fixed a bug with the spanning tree algorithm which was preventing it from creating a nraduis attribute.
* Renamed `ColorValue` to `ConstellationColor` to make it clearer what it should be used for and to avoid conflicts with external classes.
* Renamed `TemporalFormatting.DATE_TIME_FORMATTER` to `TemporalFormatting.UTC_DATE_TIME_FORMATTER` and `TemporalFormatting.DATE_TIME_WITH_MILLISECONDS_FORMATTER` to `TemporalFormatting.UTC_DATE_TIME_WITH_MILLISECONDS_FORMATTER` in the Core Utilities module. These `DateTimeFormatter` constants are now build using the `DateTimeFormatterBuilder` ensuring they convert dates to UTC correctly.
* Updated the support package generation to ignore the heapdump file as it is likely to be several gigabytes in size.

## 2018-05-01 Changes in May 2018
* Added `FilterPlugin` to the Core Data Access View module.
* Added `PasswordParameterType` into the Core Plugin Framework module. This change has also removed the capability of `StringParameterType` to support passwords.
* Added strict `DateTimeFormatter's` based on `DateTimeFormatter.ISO_INSTANT` to the `TemporalFormatting` class in Core Utilities.
* Fixed a performance issue by reducing the amount of "Find State" saves made to the graph as it's causing graph write lock contention for a trivial GUI state that will be already covered when you run a search, switch graphs or save the graph.
* Fixed an issue handling invalid Glyphs.
* Fixed some performance issues with the Map View.
* Removed deprecated methods being `PluginGraph.executePluginLater,` `PluginGraph.executePluginNow` and `PluginGraph.updateGraph`.
* Renamed Plugin.id to `Plugin.ID`
* Updated JOGL to 2.3.2 and Processing to 3.3.6 to resolve `OpenGL` issues with the Map view.
* Updated default node and transaction colors in order to ensure overlay colors stand out more.
* Updated default node z2 value.
* Updated password obfuscation to use a service lookup to get the key. To use it implement `PasswordKey` in the Core Security module.

## 2018-04-01 Changes in April 2018
* Added New Nebula into th `Experimental->Tools` menu
* Added an FPS counter `OpenGL` renderer that can be enabled from the Debug preference tab.
* Added new `MatrixUtilities` class for constructing useful matrices from a graph.
* Added simple icon shaders for rendering basic icons on the graph.
* Removed the REST API endpoints /forward (forwarding a request to another HTTP server), /resources (offering embedded web resources), and /static (serving resources from a specified local directory) have been removed.
* Renamed `ApplicationPreferenceKeys.DEFAULT_FREEZE_GRAPH_VIEW` to `ApplicationPreferenceKeys.FREEZE_GRAPH_VIEW_DEFAULT` in the Core Preferences module.
* Renamed `SharedDrawable.getIconShader` to `SharedDrawable.getVertexIconShader` to differentiate it from `SharedDrawable.getSimpleIconShader`.
* Updated Core Web Server code so the workings out of the web servlets into separate `\*Impl.java` classes. This makes the workings transport independent, in preparation for adding a `non-HTTP` transport. In theory, there should be no change in functionality.
* Updated the Core Web Server module to add a filesystem REST transport.
* Updated the constructor for Decorators to expect its parameters in a clockwise order: north-west, north-east, south-east, south-west.
* Updated the various `\*Preference` panels to follow and more of an MVC pattern.

## 2018-03-01 Changes in March 2018
* Added `FactColorTranslator` and `FactToSizeTranslator` to the Core Analytics View module.
* Added `FirstAnalyticPlugin` to the Core Analytics View module.
* Added `FirstFactAggregator` in the Core Analytics View module.
* Added a new attribute called `isLabel` to `SchemaAttribute` in the Core Graph Module with the intention of allowing the schema to decide if the attribute should appear as a `GraphLabel` on a vertex or transaction.
* Added a new `isLabel` and `isDecorator` attributes to `SchemaAttribute` with the intention of allowing the schema to decide if the attribute should appear as a `GraphLabel` or Decorator on a vertex or transaction.
* Added equivalent method to `SchemaAttribute` allowing you to compare with an Attribute object.
* Renamed `ClusterAggregator` to `FirstClusterAggregator` in the Core Analytics View module.
* Renamed `MultiScoreResult.getUniqueNames` to `MultiScoreResult.getUniqueScoreNames` in the Core Analytics View module.
* Renamed `MultiScoringAnalyticPlugin` to `MultiScoreAnalyticPlugin` in the Core Analytics View module.
* Renamed `PluginRegistry.getPluginNames` to `PluginRegistry.getPluginClassNames`.
* Renamed `ScoringAnalyticPlugin` to `ScoreAnalyticPlugin` in the Core Analytics View module.
* Renamed `getLabel` to `getName` and `getType` to `GetAttributeType` for the Attribute class.
* Renamed the get_pos(g) method to get_nx_pos(g) in the constellation_client provided with the REST API.
* `SchemaFactory.ensureAttribute` now takes a boolean specifying whether the attribute should be created even if it is not registered to that schema. Similarly, `SchemaAttribute.ensure` provides this option.

## 2018-02-01 Changes in February 2018
* Fixed memory leaks with the `ListeningTopComponent` and `TimelineTopComponent`.
* Renamed `COLOR_BLAZE` in the `CorePluginRegistry` to `ADD_CUSTOM_BLAZE`.
* Updated entries within the Tools and Experimental menu.
* Updated `ListeningTopComponent` to allow for the update and removal of change handlers.
    * `addAttributeChangeHandler` was renamed to `addAttributeValueChangeHandler`.
    * `addGlobalChangeHandler,` `addStructureChangeHandler,` `addAttributeCountChangeHandler` and `addAttributeValueChangeHandler` now return the Monitor objects associated with that handler.
    * `updateGlobalChangeHandler,` `updateStructureChangeHandler,` `updateAttributeCountChangeHandler` and `updateAttributeValueChangeHandler` have been added to allow modification to the behaviour of a handler.
    * `removeGlobalChangeHandler,` `removeStructureChangeHandler,` `removeAttributeCountChangeHandler` and `removeAttributeValueChangeHandler` have been added to allow removal of a handler.
    * `removeIgnoredEvent` has been added to allow removal of an ignored event.

## 2017-12-01 Changes in December 2017
* Added forward slash (/) to the list of special characters to escape in `LuceneUtilities` in the Core Utilities module.
* Removed extra `FindStatePlugin` calls from the `ColorCriteriaPanel` which will help reduce unnecessary write locks on the graph and reduce overall threads being forked.

## 2017-11-01 Changes in November 2017
* Added `MultiplexityAnalytic` and `WeightAnalytic` plugins and analytics.
* Added `SnaConcept.Transaction.MULTIPLEXITY` to the Core Algorithms module.
* Renamed `SnaConcept.GRAPH.GRAPH_DENSITY` to `SnaConcept.GRAPH.DENSITY` in the Core Algorithms module.

## 2017-10-01 Changes in October 2017
* Added `GraphNodePluginRegistry` in the Core Graph Node module.
* Added `JSingleChoiceComboBoxMenu` as a single choice alternative to `JMultiChoiceComboBoxMenu`.
* Added `LuceneUtilities` to the Core Utilities module.
* Added `SeparatorConstants` to the Core Utilities module.
* Added more attributes to `ContentConcept` in the Core Analytic Schema.
* Fixed a bug where the singleton type was not being used when loading a graph.
* Fixed a bug with the `WorkflowQueryPlugin` which was removing the graph attributes after a batched run completed.
* Moved `NewDefaultSchemaGraphAction` from the Core Simple Schema module to the Core Graph Node module.
* Moved `NewExperimentalSchemaGraphAction` from the Core Simple Schema module to the Core Graph Node module.
* Moved `NewSchemaGraphAction` from the Core Simple Schema module to the Core Graph Node module.
* Moved `au.gov.asd.tac.constellation.algorithms.geospatial.Geohash` in the Core Utilities module to `au.gov.asd.tac.constellation.utilities.geospatial.GeohashUtilities`
* Moved `au.gov.asd.tac.constellation.algorithms.geospatial.Haversine` in the Core Utilities module to `au.gov.asd.tac.constellation.utilities.geospatial.HaversineUtilities`
* Moved `au.gov.asd.tac.constellation.core.opener.SimpleGraphTopComponent` to `au.gov.asd.tac.constellation.core.visual.SimpleGraphTopComponent`.
* Moved `au.gov.asd.tac.constellation.core.visual.SaveAsAction` in the Core Functionality module to `au.gov.asd.tac.constellation.core.save.SaveAsAction`.
* Moved `au.gov.asd.tac.constellation.graph.file.GraphOpener` in the Core Graph File to `au.gov.asd.tac.constellation.graph.file.opener.GraphOpener`.
* Moved `au.gov.asd.tac.constellation.graph.file.autosave.AutosaveUtilities` in the Core Graph File module to `au.gov.asd.tac.constellation.graph.file.save.AutosaveUtilities`.
* Moved `au.gov.asd.tac.constellation.schema.simpleschema.plugins.LoadTemplatePlugin` from the Core Simple Schema to `au.gov.asd.tac.constellation.graph.node.templates.LoadTemplatePlugin` in the Core Graph Node module.
* Moved `au.gov.asd.tac.constellation.schema.simpleschema.plugins.ManageTemplatesAction` from the Core Simple Schema to `au.gov.asd.tac.constellation.graph.node.templates.ManageTemplatesAction` in the Core Graph Node module.
* Moved `au.gov.asd.tac.constellation.schema.simpleschema.plugins.ManageTemplatesPlugin` from the Core Simple Schema to `au.gov.asd.tac.constellation.graph.node.templates.ManageTemplatesPlugin` in the Core Graph Node module.
* Moved `au.gov.asd.tac.constellation.schema.simpleschema.plugins.SaveTemplateAction` from the Core Simple Schema to `au.gov.asd.tac.constellation.graph.node.templates.SaveTemplateAction` in the Core Graph Node module.
* Moved `au.gov.asd.tac.constellation.schema.simpleschema.plugins.SaveTemplatePlugin` from the Core Simple Schema to `au.gov.asd.tac.constellation.graph.node.templates.SaveTemplatePlugin` in the Core Graph Node module.
* Moved the base package in Core Simple Schema to `au.gov.asd.tac.constellation.schema.simpleschema`.
* Removed `GraphUtilitiesExtra` in the Core Graph Utilities module. The `GraphUtilitiesExtra.copyGraphToGraph` method to `CopyGraphUtilities`.
* Removed the experimental `WordGraphPlugin` in the Core Arrangements module.
* Renamed `ExtractFromContent` to `ExtractFromContentPlugin` in Core Data Access View.
* Renamed `JMultiChoiceDropDownMenu` to `JMultiChoiceComboBoxMenu`.
* Renamed `MergeNodes` to `MergeNodesPlugin` in Core Data Access View.
* Renamed `MergeTransactions` to `MergeTransactionsPlugin` in Core Data Access View.
* Renamed `PluginParameter.setLabel()` to `PluginParameter.setName()` to be more consistent with the remaining `API's`.
* Renamed `RemoveNodes` to `RemoveNodesPlugin` in Core Data Access View.
* Renamed `SchemaAttributeUtilities` in the `CoreGraphUtilities` to `AttributeUtilities`.
* Renamed `SelectAll` to `SelectAllPlugin` in Core Data Access View.
* Renamed `SelectTopN` to `SelectTopNPlugin` in Core Data Access View.
* Renamed Utilities to `GraphObjectUtilities` in the Core File module.
* Renamed the Core Simple Schema module to Core Visual Schema.
    * The new package name is `au.gov.asd.tac.constellation.schema.visualschema`.
* Renamed `SimpleSchemaFactory` to `VisualSchemaFactory`.
* Renamed `SchemaPluginRegistry` to `VisualSchemaPluginRegistry`.
* Updated all plugin parameters to build the parameter name via `PluginParameter.buildId()` which is declared as a constant ending in `_PARAMETER`.
* Updated all plugin parameters to make sure they have a name and description.
* Updated `ColorValue` so that colors can now only be retrieved using one of the `getColorValue(...)` methods. This is to ensure that named color values are always used where available.

## 2017-09-01 Changes in September 2017
* Added Auth and supporting classes which allows support for a username/password dialog.
* Added `BuildIconGraphAction` which allows you to construct a graph showcasing all the icons loaded in memory.
* Added `FILE_NAME` to `ContentConcept` in the Core Analytic Schema module.
* Added `ObfuscatedPassword` and supporting classes which allows for obfuscated passwords.
* Added `RecordStoreUtilities.fromCsv()` to the Core Graph Module.
* Moved all Graph IO classes to the Graph module and removed the Graph IO module.
* Moved `au.gov.asd.tac.constellation.schema.analyticschema.concept.ClusteringConcept` to `au.gov.asd.tac.constellation.algorithms.clustering.ClusteringConcept`.
* Moved `au.gov.asd.tac.constellation.schema.analyticschema.concept.SnaConcept` to `au.gov.asd.tac.constellation.algorithms.sna.SnaConcept` in the Core Alogorithms module.
* Moved some centrality plugins to `au.gov.asd.tac.constellation.algorithms.sna.centrality` in th Core Alogorithms module.
* Moved the social network analysis plugins into a new parent package `au.gov.asd.tac.constellation.algorithms.sna` in the Core Alogorithms module.
* Removed the Core Graph IO, Charts, Networkx, Remote and Integration Testing modules.
* Renamed `HierarchicalAttributeDescription` in the Core Algorithms module to `HierarchicalStateAttributeDescription`.
* Renamed the importexport.delimited.parsers package to importexport.delimited.translaor to accurately reflect what it stores
* Updated all modules to now depend on the minimum version used by `NetBeans` 8.2.
* Updated the `ControlsFx` library to version 8.40.13 so that it is compatible Java 8u144.
* Updated to `NetBeans` 8.2 and Java 8u144.

## 2017-08-01 Changes in August 2017
* Added new module Core Web Server to hold all the classes related to managing local web servers and the Constellation REST API.
* Added `ConstellationApiServlet` to abstract away the idea of checking a secret for each api call.
* Added `TypeServlet` to allow operations related to types in the Constellation REST API.
* Added `SchemaVertexTypeUtilities.getTypeOrBuildNew()` and `SchemaTransactionTypeUtilities.getTypeOrBuildNew()` to the Core Graph module.
* Added an `ImageConcept` to the Core Analytic Schema module.
* Fixed a bug with types serialisation. Types are now loaded exactly the way they were saved to the graph file by properly serialising types in `VertexTypeIOProvider` and `TransactionTypeIOProvider`.
* Renamed all `*Popup` classes that implement `ContextMenuProvider` to end in `*ContextMenu`.
* Removed `AnalyticVertexType` from the Core Analytic Schema module.
* Removed `ApplicationPreferenceKeys.SCRIPTING_LANGUAGE` and `ApplicationPreferenceKeys.SCRIPTING_LANGUAGE_DEFAULT` from the Core Preferences module as we have made a design choice to use Python as our scripting language.
* Removed the `topLevelType` attribute from `SchemaElementType` as it can be calculated.
* Updated `AnalyticConcept` to build types using `SchemaVertexType` and `SchemaTransactionType`.
* Updated `SchemaElementType` by removing the `setIncomplete()` method which means that Types are now immutable.
* Updated `SchemaVertexType` and `SchemaTransactionType` to be final. Any type object has to be either one of these which simplifies types.
* Updated the Content `ContentConcept` in the Core Analytic Schema module with more attributes.
* Updated the properties map in `SchemaElementType` to be a Map of String to String so that serialisation is simplified.

## 2017-07-01 Changes in July 2017
* Added ability to make `AnalyticPlugin` classes hidden from the Analytic View GUI using the `isVisible` method.
* Added imperial measurements and conversions to the Haversine class.
* Removed Map View v1 packages.
* Removed all networkx analytic plugins for which there are java replacements.
* Renamed `CorePluginRegistry.SELECT_ONE_NEIGHBOUR` to `CorePluginRegistry.SELECT_PENDANTS` in Core Functionality module.
* Renamed `FxStateIO` to `FxStateIOProvider` in the Core Table View module.
* Renamed `GeoUtilities` to `GeospatialUtilities`.
* Renamed `ImportExportRegistry` in the Core Import Export module to `ImportExportPluginRegistry`.
* Renamed `ShortestPathsFollowDirectionPlugin` to `DirectedShortestPathsPlugin`.
* Renamed `TableStateIO` to `TableStateIOProvider` in the Core Table View module.
* Renamed `TableStateTransactionIO` to `TableStateTransactionIOProvider` in the Core Table View module.
* Renamed `TableStateVertexIO` to `TableStateVertexIOProvider` in the Core Table View module.
* Renamed package `au.gov.asd.constellation.utilities.geo` to `au.gov.asd.constellation.utilities.geospatial`.
* Renamed the `ChangeSelection` plugin in the Data Access View module to `SelectAll`.
* Updated the Map View to allow for custom overlays by extending the `MapOverlay` class. The current info and tool overlays have been converted to this framework.
* Updated the `SchemaAttributeUtilities` class so that any schema attribute lookup requires a `GraphElementType` to be specified. This is to avoid dealing with conflicts where a vertex and transaction attribute with the same name exist.

## 2017-06-01 Changes in June 2017
* Fixed a bug detecting graphics card compatibility.
* Moved all `*AttributeUpdateProvider` classes in 'au.gov.asd.tac.constellation.graph.io.versioning' to 'au.gov.asd.tac.constellation.graph.io.providers.compatability'.
* Removed the `@Deprecated` tag for classes in *compatibility packages. These classes will need to remain to support backward compatibility and can not be deprecated. To avoid them being used a comment has been added at the top of each class.
* Renamed `AttrListAttributeDesciption` to `AttrListAttributeDesciptionV0` in the Core Graph module.
* Renamed `AttrListIOProvider` to `AttrListIOProviderV0` in the Core Graph IO module.
* Renamed `GraphLabel` to `GraphLabelV0` in the Core Visual Graph module.
* Renamed `GraphLabelsAndDecorators` to `GraphLabelsAndDecoratorsV0` in the Core Visual Graph module.
* Renamed `GraphLabelsAndDecoratorsIOProvider` to `GraphLabelsAndDecoratorsIOProviderV0` in the Core Visual Graph module.
* Renamed `LabelsAttributeDescription` to `LabelsAttributeDescriptionV0` in the Core Visual Graph module.
* Renamed package 'au.gov.asd.tac.constellation.schema.analyticschema.update' to 'au.gov.asd.tac.constellation.schema.analyticschema.compatibility'.
* Renamed package 'au.gov.asd.tac.constellation.schema.simpleschema.update' to 'au.gov.asd.tac.constellation.schema.simpleschema.compatibility'.

## 2017-05-01 Changes in May 2017
* Added `RawData.isEmpty()`.
* Added `ScoringAnalyticPlugin` and `MultiScoringAnalyticPlugin` to simplify the addition of analytics to the Analytic View for the case where the analytic simply needs to run a plugin and read the resulting scores.
* Added `SelectTopN` to the Data Access View module to select the top n nodes based on the transaction count and type.
* Added `TextPluginInteraction` in the Core Plugin Framework module that will be useful in unit tests.
* Added a `MultiScoreResult` result type to the Analytic View, as well as aggregators and translators allowing calculations and visualisation. This result type is designed to support any analytic which produces multiple scores as output.
* Added ability to override the foreground icon associated with a type by adding custom icons named the full hierarchy of that type.
* Fixed bugs with the `SimpleSchemaV*UpdateProvider` classes that caused the wrong icons to be set.
* Moved the `DEFAULT_FONT` constant from the `FontUtilities` class in Core Visual Support to `ApplicationPreferenceKeys` in Core Preferences.
* Removed `DebugUtilities` from the Core Preferences module as the convention is to use different `java.util.logging.Logger` levels.
* Removed `StringBuilderOutputStream` due to its implementation being fundamentally wrong. Using `ByteArrayOutputStream` and `toString(StandardCharsets.UTF_8.name())` is a better approach.
* Removed the representation() method in `SchemaElementType` and replaced it with the `getHierarchy` method which is now called by the `toString()` method in `SchemaElementType`.
    * When setting types in `RecordStore` objects, you should no longer use `getName()` it now returns the name of the type. Given `toString()` has been overridden, it will return the type's hierarchy as a string.
* Renamed `'getChoices'` (and similarly named methods) to `'getOptions'` and `'getChecked'` to `'getChoices'` in the `MultiChoiceParameterType` class.
* Renamed `'getChoices'` (and similarly named methods) to `'getOptions'` in the `SingleChoiceParameterType` class.
* Renamed `GenericTopComponent` to `AbstractTopComponent` in the Core Functionality module.
* Renamed package 'au.gov.asd.tac.constellation.core.composites' to 'au.gov.asd.tac.constellation.core.composite'.
* Renamed the `VisualConcept.VertexAttribute.UNIQUEID` attribute to `VisualConcept.VertexAttribute.IDENTIFIER`.
* Updated `XmlUtilities` to optionally handle XML namespaces. Namespaces can be enabled by setting the `'namespaceAware'` flag in the constructor for `XmlUtilities,` and then you can use any method suffixed with 'NS' to take advantage of namespaces.
* Updated all font references in CSS files to use em instead of px so that fonts scale based on the screen resolution.
* Updated how schema element types are stored in a .star file, where instead of the type name, the entire type hierarchy is now used. This is a backwards compatible change.
* Updated the `DataAccessPane` to factor in the category position along with the plugin's position which ensures that the favourites category is sorted similarly.
* Updated the implementation of the `resolveVertex` and `resolveTransaction` methods in the `AnalyticSchema` class to allow for hierarchical names specified by multiple types separated by the "." character.
* Updated the `SimpleSchemaV*UpdateProvider` and `AnalyticSchemaV*UpdateProvider` classes by rearranging the logic so that each update provider is now responsible to manage the update of the concept it uses first. That is for example, `SimpleSchema*UpdateProvider` handle's the label attribute whilst the `AnalyticSchema*UpdateProvider` handles updates to the Type attribute.
    * The update provider no longer runs a Complete With Schema
    * The responsibility of the `UpdateProviders` is to only handle mandatory changes that would otherwise break the graph to said change. It will be up to the graph's schema rules to update all elements on an old graph to be up to date with the latest look and feel. This can be done via Tools -> Complete with Schema or F5.

## 2017-04-01 Changes in April 2017
* Added `GeoUtilities.dmsToDd` to convert a `Degrees-Minute-Seconds` formatted geospatial coordinate to Decimal Degrees.
* Added `PrimaryKeyUtilities` to the Core Graph Utilities module.
* Added `SplitNodesPlugin` in the Core Data Access module.
* Added a compare graph feature available from the Tools menu.
* Added a new module called Core Integration Testing.
* Moved `GeoUtilities` from the Core Algorithms module to Core Utilities.
* Moved Tuple to the Core Utilities module.
* Removed the Core Charts module.

## 2017-03-01 Changes in March 2017
* Added `DownloadImageUtilities` to the Core Utilities module.
* Added `HttpsUtilities.readErrorStreamAndThrow` in the Core Utilities module to make reporting errors from services consistent.
* Added `IntegerObjectAttributeInteraction,` `LongAttributeInteraction` and `LongObjectAttributeInteraction` classes so that the corresponding attribute types are properly represented in the user interface.
* Added `LongObjectAttributeDescription` class for completeness.
* Added a "Start Jupyter notebook" capability.
* Added the ability to add plugins to your favourites in the Data Access View.
* Fixed a bug in `ConsolidatedDialog` that would not deselect correctly.
* Fixed a major performance issue where table view state updates where running on the EDT causing CONSTELLATION to lock up.
* Fixed a serious bug when extending Types and calling `VertexTypeAttributeDescription.getString()` causing a mis-representation of the type as a string. This was evident when retrieving the type value from a `RecordStore`. This is a temporary fix until the Types design is reviewed and possibly overhauled.
* Fixed bugs with quick search, advanced find and recent search queries.
* Renamed `AbstractCalculatorUtility` to `AbstractCalculatorUtilities` in the Core Scripting module.
* Renamed `ClipboardUtility` to `ClipboardUtilities` in the Core Functionality module.
* Renamed `ConsolidatedMultipleMatchesDialog` to `ConsolidatedDialog` in the Core Functionality module.
* Renamed `DebugUtility` to `DebugUtilities` in the Core Preferences module.
* Renamed `GraphUtil` to `GraphUtilities` in the Core Arrangements module.
* Renamed `SimpleStringUtilities` in the Core Utilities module to `StringUtilities` and added new functionality.
* Renamed `StringUtilities` in the Core Utilities module to `OldStringUtilities` and deprecated it.
* Updated `HttpsConnection` in the Core Utilities module to use the UTF-8 charset by default for application/json and application/xml content types.
* Updated all references to UTF-8 to use `StandardCharsets.UTF_8`.
* Renamed `ArrangementRegistry` to `ArrangementPluginRegistry` for consistency with other plugin registry classes.
* Added ability to set custom context menu items on the `SeletableLabel` class used in the Conversation View.
* Moved resources for rendering pill buttons in `JavaFX` from the conversation view module to the visual support module so they can be used anywhere in the application.
* Renamed `AlgorithmsRegistry` to `AlgorithmPluginRegistry` for consistency with other plugin registry classes.
* Renamed references to plugins which extend `NetworkxCentralityPlugin,` `NetworkxImportancePlugin` and `NetworkxSimilarityPlugin` in the `AlgorithmPluginRegistry`. They are all now appended with `'_NX'` to differentiate them from java implementations of the same algorithms.

## 2017-02-01 Changes in February 2017
* Added `CreateCompositesFromDominantNodesPlugin`.
* Added `SetDrawFlagPlugin`.
* Added `SetVibilityAboveThresholdPlugin` which can be used to toggle the visiblity status instead.
* Added `VisibleAboveThresholdPlugin` which will update the draw flags based on whether the count of nodes has exceeded the threshold.
* Added a new module called Core Graph Utilities.
* Added `au.gov.asd.tac.constellation.graph.utilities.io.CopyGraphUtilities`.
* Added `au.gov.asd.tac.constellation.graph.utilities.io.SaveGraphUtilities`. The method `saveGraphToTemporaryDirectory` can be used to save graphs in unit tests.
* Added `au.gov.asd.tac.constellation.utilities.io.StringBuilderOutputStream` as a alternative to `java.io.StringWriter` which uses `StringBuilder` instead of `StringBuffer` as the underlying implementation. Using `StringBuilderOutputStream` in say `com.fasterxml.jackson.core.JsonFactory.createGenerator()` can avoid an `OutOfMemoryError`.
* Fixed a bug where the graph visibility above threshold was no longer working.
* Fixed a major bug with `GraphRecordStoreUtilities.getSelectedVerticesBatches()` where the selected nodes were not correctly being added to the Recordstore.
* Moved `au.gov.asd.tac.constellation.schema.analyticschema.utilities.SubgraphUtilties` to `au.gov.asd.tac.constellation.graph.utilities.SubgraphUtilties`
* Moved the `DeleteAllPlugin` and `DeleteSelectionPlugin` to `au.gov.asd.tac.constellation.core.delete`.
* Moved the Dim plugins to `au.gov.asd.tac.constellation.core.dim` in the Core Functionality module.
* Moved the `PermanentMergePlugin` to `au.gov.asd.tac.constellation.core.merge` in the Core Functionality module.
* Removed `ArrangeInComponentGridPlugin` which was a duplicate of `ArrangeComponentsInGridPlugin`
* Removed `ToggleVisibleAboveThresholdPlugin`.
* Removed undo() and redo() methods from Graph. `GraphCommits` are tied to `UndoableEdit` objects, which are managed by a Swing `UndoManager`. The manager may call undo() or redo() on these edit objects at will, noting that they run asynchornously, because the EDT may not get a lock on the graph. No Future<?> to wait upon is available for these methods, meaning that it no longer makes sense to interact with the undo manager from the Graph in a programmatic way. Reimplementing these methods is desirable, but would require that something internal to CONSTELLATION code also keeps track of the `UndoableEdit` objects and has some way of knowing when a given edit has completed its undo/redo method.
* Renamed `CorePluginRegistry.COPY_SELECTED_ELEMENTS` to `CorePluginRegistry.COPY_TO_NEW_GRAPH`.
* Renamed `HLGraph` in the Core Graph module to `SGraph`.
* Renamed `HLReadableGraph` in the Core Graph module to `SReadableGraph`.
* Renamed `HLWritableGraph` in the Core Graph module to `SWritableGraph`.
* Renamed composites package in the Core Functionality module to composite.
* Renamed dialogs package in the Core Functionality module to dialog.
* Renamed selection package in Core Arrangements to select.
* Renamed the drawing package in the Core Functionality module to draw.
* Renamed the view package in the Core Functionality module to display.
* Updated the "visual_state" attribute to be an attribute called "camera", of type "camera", that is a GRAPH rather than META attribute. A `SchemaUpdateProvider` and an `AttributeUpdateProvider` will automatically make this change when old graphs are loaded. To access the camera attribute, use `VisualConcept.Graph.CAMERA`.
    * `GraphVisualAccess.getX(vertex)` already uses this pattern. Note that as with any default values in the `VisualDefault` class, these x,y,z defaults need to be respected when interacting with the `CONSTELLATION's` visualisation framework. Higher level plugins/views are free to do whatever makes sense in the absence of x,y,z attibutes (for example arrangements would probably just throw a plugin exception).
    * In the absence of x, y, or z vertex attributes, the default visual values of these attributes are now considered to be equal to the id of the vertex. The correct pattern to get an x, y, z value in the application for visualisation purposes is:
```java
final int `xAttribute` = `VisualConcept.Vertex.X.get(readableGraph);`
final float x = `xAttribute` != `Graph.NOT_FOUND` ? `readableGraph.getFloatValue(vertexId)` : `VisualDefaults.getDefaultX(vertexId);`
```
* Updated `GraphVisualAccess` explicitly checks for null values of the Camera attribute on the graph and returns `VisualDefaults.DEFAULT_CAMERA` instead. Note that the Camera shouldn't ever really be null, but as it is possible to set it programmatically (through scripting view), it is considered safer and more convenient to prevent the Visualisation framework itself from having to deal with null cameras.

## 2017-01-01 Changes in January 2017
### Major Changes to Rendering and Event Handling
* `COSNTELLATION's` visualistion and event handling framework has been reimplemented from the ground up. Performance, stability, correctness, extensability, and the design concept underlying it have all been greatly improved. The user experience should remain mostly the same.
* There is now a separation between three main components that were previously highly coupled: event handling, visualisation, and the graph. The class `VisualManager` handles all communication between these components.
* `VisualProcessor` is an abstract base class for any component that provides a visualisation of the graph.
    * `GLVisualProcessor` is an implementation which models the old open GL renderer.
    * A lot of high level stuff in the GL Renderer has been rewritten as well, but low level stuff like the `Vector/Matrix` utility classes and the shaders themselves are mostly the same.
    * A simpler lightweight renderer (using Swing for example) could be implemented with relative ease as a subclass of `VisualProcessor`.
* `VisualAccess` is an interface that `VisualProcessors` must now use to access the graph. They are not allowed to have reference to the graph directly.
    * `GraphVisualAccess` is the default implementation for CONSTELLATION graphs.
    * Theoretically `VisualProcessors` could visualise other 'graph-like' data structures if they implement `VisualAccess`
* `InteractionEventHandler` is an interface for responding to mouse and keyboard gestures (as generated by AWT) on a CONSTELLATION graph.
    * `DefaultInteractionEventHandler` is the default implementation in CONSTELLATION. It contains code that performs a similar function to the event handling code that used to be in `GraphRenderer`.
    * `VisualAnnotator` and `VisualInteraction` are two interfaces that `InteractionEventHandler` depends on in order to help it translate gestures into graph actions/visualisations.
    * `InteractiveGLVisualProcessor` extends `GLVisualProcessor` to satisfy the `VisualAnnotator` and `VisualInteraction` interfaces so that the `DefaultInteractionEventHandler` can respond to gestures on CONSTELLATION graphs rendered in `OpenGL`.
* Updates to a `VisualProcessor` from something like the event handler arrive in the form of `VisualChange` objects that are sent to a `VisualManager` (wrapped in `VisualOperations)`.
    * The `VisualChange/VisualOperation` framework's purpose is to allow components to update the visualisation of a graph efficiently and without having to commit their changes first.
    * The previous `GraphRenderer` achieved this, but only by being highly coupled with a Graph, and it had lots of logical flaws in its processing model. The new framework is rigorous and stable by separating data from its visualisation.
    * Whilst the event handler is the primary client of this model, other components could be written to take advantage of it.
    * Animation has been rewritten to use this model. Previously they directly maniuplated specific buffers on the GL context, which meant they were highly coupled with the renderer, and could not be used by alterate visualisations.
* A few features have been removed or now behave slightly differently:
    * Animations are now slower on large graphs. They may be able to be optimised in the future but this is considered low priority.
    * Some experimental animations have been removed.
    * You can no longer interact with an animation. This may also be fixed in the future, but it would be require a decent amount of work and is currently low priority.
    * Direction indicators no longer move when the mouse cursor moves (only when you rotate/pan the graph). They should be re-implemented as an animation, which would require a reasonably simple expansion of the animation framework to cater for utilising non-graph visual operations.
    * Lines and nodes are no longer `Anti-Aliased`. The old method, however, was slow, deprecated and caused artifacts when AA was turned off in the graphics card settings. Graphs now render correctly regardless of the AA settings on the card (although currently enabling AA gives no visual improvement). `AAing` may be implemented in the future by multisampling the graph texture.
    * On large graphs, the renderer will update slightly later than the rest of the views (when creating nodes etc.). The display always took (at least) this long to update, but other views used to wait. This may be tricky to fix, but is not considered critical.
    * Note that whilst the graph will display that it is busy and prevent interaction during a write lock, the same will not occur during read locks. When a read lock is in progress, events will be queued and the display will not be updated until the read lock is released at which point all queued events will be processed in quick succession so that the event handler 'catches up'. This effect can be seen by running "Experimental > Five Second Read Lock" and then trying to rotate/pan the graph. While this looks bad in this instance, in practice due to the brevity of read locks (but also their potential to be obtained at any point in time during the possession of a write lock), holding up but not terminating the event handler's main loop is the most sensible course of action.
* Fixed all known memory leaks.
* Fixed failing unit tests.
* Fixed some dialogs fading to the back.
* Fixed the Plugin Reporter from causing `JavaFX` to use up all the memory by removing `PluginReporterPane's` after they reach `MAXIMUM_REPORT_PANES`.
* Fixed various bugs.
* Renamed the Country utility class package name from countries to geo.
* Reviewed and finalised icon set.
* Updated the format when saving a graph file to use json objects for the color and the decorations attribute.
* Double escaping strings in the decorations no longer occur.

## 2016-11-01 Changes in November 2016
* Added `JMultiChoiceComboBox` class to the Core Utilities module. This class provides a Swing alternative to `JavaFX's` `MultiChoiceComboBox`.
* Added `MarkerCache` class which manages markers on the Map View and can be looked up. This grants the Data Access View the ability to query locations from the Map View.
* Added REST API functionality for `RecordStore,` static files and icons.
* Added the ability to blend a color with an icon image on creation.
* Added the ability to delete a vertex or transaction from a `GraphRecordStore` by setting the `DELETE_KEY` key.
* Fixed the bug in `ValueInputPanes` which was causing old entry to appear after the text was modified.
    * The recent values combo was updated when a plugin was run, causing its selection model to update, which in turn caused the parameter it was managing recent values for to change right at the point of plugin execution. Temporarily disabling the listener from Recent Values -> Parameter whilst inside the `RecentValues` updating listener solved the problem.
* Removed `FreezeGraphViewPreferencePlugin` because it is only a preference change and does not need to be a plugin.
* Renamed get `GraphReadMethods.getAttributeLabel()` to `GraphReadMethods.getAttributeName()` for consistency.
* Updated `GraphRecordStoreUtilities.getVertices()` to return singleton vertices.
* Updated Python REST client which can now be downloaded.
* Updated the majority of built-in icons available to Constellation to have a more flat, iconic style with transparent backgrounds. This makes the core icon set consistent and allows us to make better use of background icons for analytic purposes.

## 2016-10-01 Changes in October 2016
* Added `LogAction` to show the CONSTELLATION logs to the user.
* Added a "Support Package" menu item under help which zips the CONSTELLATION logs.
* Added a `DataAccessState` object which currently saves the String parameter values in the "Gobal Parameters" section of the Data Access View when you press Go. This parameters are saved with the graph so that they can be loaded when the graph opens.
* Added an option for `RecordStoreServlet` to return JSON suitable for `Pandas.DataFrame.from_items()`. The `DataFrame` JSON parser is much faster.
* Added missing type qualifiers in `GraphRecordStoreUtilities` methods.
* Added support back for attr_list attribute type which were found in legacy graphs. The attr_list attribute is converted to the currently supported Graph attributes in `SimpleSchemaV1UpdateProvider`.
* Modified the `WritableGraph.flush()` method to take a boolean parameter indicating whether or not `GraphChangeListeners` will be notified.
    * The use case for this is performing a series of quick updates on the graph that new `ReadableGraphs` need to be able to see, but that views don't need to respond to - for example animations, event handling, etc. In this case, all views will still respond to the series of changes when commit() is called at the end of the `WritableGraph's` lifecycle.
* Renamed `ParameterIO` to `ParameterIOUtilities`.
* Updated `ConstellationDialog` to dispose when the `hideDialog` is called which should free up resources.

## 2016-09-01 Changes in September 2016
* Added a new Map View based on the third party libraries `'Unfolding` Maps' and `'Processing'`.
    * Maps are rendered using `OpenGL` through Processing allowing for greater performance and flexibility in what can be drawn.
    * Provides two-way interaction between the graph and the map by making use of the new generic top component framework.
    * Provides ability to add custom maps by extending the `MapProvider` class.
    * Provides an information overlay which displays the location of the mouse pointer, the current zoom level and a scale bar.
    * Provides ability to place map providers in debug mode by overriding `MapProvider.isDebug`. This will extend the information overlay to also provide debug information.
    * Provides support for point, line, polygon and multi markers. Shape-based markers can be added to the graph by inserting `GeoJSON` into the `'Geo.Shape'` attribute. You can build `GeoJSON` for `'Geohash'` type nodes using `Geohash.getGeoJSON`.
    * Currently limited to rendering maps in the Web Mercator projection only.
* Added `SchemaElementType` class as common base class for the `SchemaVertexType` and `SchemaTransactionType` classes.
* Added a REST API. Initially this allows a `RecordStore` to be added to the active graph.
* Added a `ScriptingAction` lookup to allow more actions to be added to the Scripting view Actions drop-down menu.
* Fixed various bugs.
* Renamed `FeedbackHandler` to `SupportHandler` and changed the menu name from "Feedback..." to "Support"
* Renamed `IconManager.getIconObjects` to `IconManager.getIcons`.
* Updated `SaveResultsFileWriter.writeRecordStore` to be memory efficient which fixes a `java.lang.OutOfMemoryError` exception and removed `SaveResultsFileWriter.write`.
* Updated plugins to provide their own arrangements after being run by overriding `RecordStoreQueryPlugin.completionArrangement()`. By default any `RecordStoreQueryPlugin` will now finish with an Grid arrangement (which is fast). This is a breaking change which replaces `RecordStoreQueryPlugin.arrangeOnCompletion()`.
* Updated some Alert dialogs to use the Netbeans `DialogDisplayer` API to enforce modality.
* Updated the internal web server to listen on only the loopback address instead of all addresses, and has a default port instead of being dynamically assigned.

## 2016-08-01 Changes in August 2016
* Added Analytic View v2 framework.
    * Any plugin can now be used as an analytic using the `AnalyticPlugin` class.
    * Pre-canned questions are now extensible using the `AnalyticQuestion` class.
    * Both internal and graph visualisations are now extensible using the `InternalVisualisation` and `GraphVisualisation` classes respectively.
    * Note that adding new analytics may require the definition of a new result type using the `AnalyticResult` class, as well as the construction of an `AnalyticTranslator` class to translate between your result and any visualisations you wish to enable.
* Added `IntegerObjectAttributeDescription` to handle integer type attributes which could also be null.
* Added generic `JavaFxTopComponent` and `ListeningTopComponent` classes to abstract away the creation of new views in CONSTELLATION.
* Assigned names to common threads to assist with debugging.
* Fixed various bugs.
* Fixed various performance enhancements to type lookups.
* Improved the type hierarchy used by the Analytic dominance calculator.
* Moved `au.gov.asd.tac.constellation.graph.GraphChangeEvent` to `au.gov.asd.tac.constellation.graph.monitor.GraphChangeEvent`.
* Moved `au.gov.asd.tac.constellation.graph.GraphChangeListener` to `au.gov.asd.tac.constellation.graph.monitor.GraphChangeListener`.
* Moved utilities for interacting with schemas from the `SchemaFactory` class to the `SchemaFactoryUtilities` class.
* Removed `SchemaFactory.getPosition` in favour of using a `ServiceProvider` position annotation.
* Removed the `CoreExtFx` module.
* Renamed `SimpleSchemaFactory.SIMPLE_SCHEMA_NAME` to `SimpleSchemaFactory.SIMPLE_SCHEMA_ID`.
* Renamed arrow icons from UP to `ARROW_UP,` DOWN to `ARROW_DOWN` etc.
* Replaced `ControlsFX` dialogs with `JDK's` Alert class.
* Updated module short and long descriptions.
* Updated platform to use Java8u92 and Netbeans 8.0.2
* Updated regular expressions used for the Phone Number, Email `IPv6` Address, Country and Geohash types.
* Updated various menu item positions.

## 2016-07-01 Changes in July 2016
* Added "Templates" which allow users to save multiple custom visualisations. Templates are essentially constellation files in disguise - however only the graph attributes are saved, no graph element data.
    * Menu items (including icons) have been added to allow easy creation of graphs from templates, saving templates, and management of templates.
    * Management of templates allows templates to be deleted, and also set as the default graph to open when the user selects New Graph (or hits `control+N)`.
* Added `HttpsUrlConnection` class, a builder pattern to create a `HttpsUrlConnection` with sensible defaults like using GZIP compression and the user agent string set to 'CONSTELLATION'.
* Added `HttpsUtilities` class, a utility class to safely retrieve streams from a `HttpsUrlConnection`.
* Added `ObjectAttributeDescriptions` class which allows you to quickly define an attribute description for any attribute backed by a class extending Object.
* Added a lot of Javadocs and fixed Javadoc warnings.
* Added org.apache.poi and org.apache.commons.lang as dependencies.
* Added the `GraphLabels` and Decorators classes for specifying labels and decorators on a graph.
* Added the ability for graph attributes to provide an attribute merger so that you can decide what happens when attributes merge.
* Fixed memory leak in Data Access View.
* Fixed minor bugs relating to attributes, including correctly saving and loading default values for icon attributes, and fixing the previously non-functioning 'set default value' option when creating/modifying a new attribute in the attribute editor.
* Fixed various bugs.
* Moved some preferences from the `ApplicationPreferenceKeys` to `DebuggingPreferenceKeys`.
* Removed ability to set default values for visual attributes through preferences in favour of the new template system. The changes have been explained in a what's new entry to avoid user confusion.
* Removed bespoke editors such as "Edit > Labels" in favour of using the streamlined approach provided by the attribute editor.
* Removed the `CorePluginGuide` module.
* Renamed `VisualConcept.TransactionAttribute.COLOR_REFERENCE` to `VisualConcept.GraphAttribute.TRANSACTION_COLOR_REFERENCE`.
* Renamed `VisualConcept.VertexAttribute.COLOR_REFERENCE` to `VisualConcept.GraphAttribute.NODE_COLOR_REFERENCE`.
* Renamed all attribute name constants e.g. `HierarchicalState.ATTR_NAME` renamed to `HierarchicalState.ATTRIBUTE_NAME`.
* Renamed package `au.gov.asd.tac.constellation.attributeeditor.handler` to `au.gov.asd.tac.constellation.attributeeditor.editors`.
* Renamed package `au.gov.asd.tac.constellation.attributeeditor.handlerimplementation` to `au.gov.asd.tac.constellation.attributeeditor.editors.operations`.
* Renamed the `PreferenceKeys` class to `ApplicationPreferenceKeys`.
* Renamed the Rule class to `QualityControlRule`.
* Updated `StringUtilities` class to streamline the serialisation of the reworked visual attributes such as labels and decorators.
* Updated `UpdateProvider` class to convert from old graphs to new graphs have been included (meaning that the old graph labels and decorators framework still exists in a compatibility package).
* Updated various menu item positions.
* Updated visual attributes (and visual properties previously not exposed as attributes) so they can be used as regular graph attributes.

## 2016-06-01 Changes in June 2016
* Fixed a dormant graph locking bug.
* Fixed various bugs.
* Improved Schema API.
    * The way in which graph schemas are created and controlled within CONSTELLATION has been overhauled, resulting in a more consolidated, and overall simpler API.
    * The most notable change is the introduction of "Schema Concepts" which collect related attributes, vertex types and transaction types into conceptual groups which can then be registered to a schema. Schema concepts will replace "Attribute Providers", "Vertex Type Providers", and "Transaction Type Providers" and are now hierarchical by default, making it easier to extend an existing concept.
    * Other changes include the simplification of "Schema" and "Schema Factory", and new utility classes for interacting with schema concepts, vertex types and transaction types. In addition to this, we also now have a new convention where schemas should no longer extend each other, but rather inheritance should be limited to schema concepts.
* Improved performance of `IconManager` and added new icons, `BAGEL_BLUE,` `BAGEL_GREY` and CHART.
* Improved the Scripting View API by adding support for LINK and EDGE types.
* Moved the `WhatsNewProvider` from `au.gov.asd.tac.constellation.core.tutorial.whatsnew` to `au.gov.asd.tac.constellation.core.whatsnew`.
* Updated `CoreImportExport` now using Apache Commons CSV to parse CSV files.

## 2016-05-01 Changes in May 2016
* Added a new module called `CoreMapView` which contains the Map View framework.
* Added versioning to attribute description classes.
* Fixed various bugs.
* Fixed a dormant graphics bug.
* Improved the `Rule.executeRule` method by forcing it to take a copy of the graph.
* Renamed the `ResetPlugin` class to `ResetViewPlugin`.

## 2016-02-01 Change in February 2016
* Added an icons API so that developers can add custom icons programmatically using the `IconProvider` class.<|MERGE_RESOLUTION|>--- conflicted
+++ resolved
@@ -7,12 +7,9 @@
 * Updated the java source detected by SonarQube to check for Java 11.
 * Removed the container image to build the NetBeans 8 version of Constellation.
 * Added Layers view to the Experimental views tab.
-<<<<<<< HEAD
-=======
-* Renamed `getTags()` in `GraphReport` to `getUTags()` to match field the function was getting. 
+* Renamed `getTags()` in `GraphReport` to `getUTags()` to match field the function was getting.
 * Renamed `getChildReports()` in `PluginReport` to `getUChildReports()` to match field the function was getting.
 * Renamed `equal()` in `NativeAttributeType` to `equalValue()` to avoid confusion with `Object.equals()`.
->>>>>>> 32e24dc4
 
 ## 2020-03-01 Changes in March 2020
 * Added new module Core View Framework containing `AbstractTopComponent` and other related classes.
