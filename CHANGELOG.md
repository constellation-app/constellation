# Constellation Changes

## Changes in September 2021

<<<<<<< HEAD
-   Added a preference to choose between viewing the help documentation offline,
    or online. 

-   Removed JavaHelp and replaced it with the new help system.
=======
-   Updated Core Import Export summary text to provide more information. To
    achieve this, added `definitionName` parameter to `ImportDefinition`
    constructor and paneName parameter to `RunPane` constructor. Updated 
    displaySummaryAlert` within `ImportDelimitedPlugin` class to take additional
    parameters. The combination of these changes allows a more meaningful
    summary dialog post delimited file import.
>>>>>>> 03d33a20

-   Updated `processImport` in `ImportController` to a `void` method given the
    return type `List<File>` previously defined was not being used.
    
-   Removed unused `localized` parameter from the signature of the `locate()`
    method in `ConstellationInstalledFileLocator`.

-   Fixed `setRotationMatrix` in `Matrix44d` as it was previously placing 
    rotation values in the wrong value positions.

## Changes in August 2021

-   Added `updateTagsFiltersAvailable`, `updateSelectedTagsCombo`,
    `updateTagsFilters`, `updateAutoNotesDisplayed` and `getTagsFilters` to
    `NotesViewPane` to control the tags filters used in the check combo box
    to update the Auto Notes filters.

-   Removed `ArrangeByGroupPlugin`, `ArrangeByGroupAction`,
    `ArrangeByLayerPlugin`, and `ArrangeByLayerAction` as Arrange By
    Group and Arrange by Layer are superseded by Arrange by Node Attribute.

-   Update `setFilters` in `NotesViewPane` to include the Auto Notes filters.

-   Update to `readObject` and `writeObject` in `NotesViewStateIoProvider`
    to include Plugin Reporter tags in each Auto Note when they are written
    to the graph file.

## Changes in July 2021

-   Update to Quality Control category names and colours in
    `QualityControlEvent` to be easier to understand.

-   Update to `openEdit`, `updateNotesUI`, `createNote` and the constructor in
    `NotesViewPane` to include variables to hold what graph elements are
    selected and applied to the note. Also included a right click context menu
    option for user created notes.

-   Added `updateSelectedElements`, `addToSelectedElements` and
    `removeFromSelectedElements to `NotesViewPane` to allow for modification of
    the selected elements applied to user notes.

## Changes in June 2021

-   Changed `ImportTableColumn.validate` and `importexport/RunPane.validate`
    functions return type from `void` to `boolean`.

-   Removed `PreferenceUtilites.isGraphViewFrozen()` and related files
    as this feature has been superseded by the Pin nodes feature.
    Plugins no longer need a special check to see if the graph is
    frozen or pinned as this is covered by the arrangement framework.

## Changes in May 2021

-   Update `ProjectUpdater` to sort jars in `project.xml` consistently
    between Windows and Linux.

-   Remove the file type being added to dependency jars as it counts
    towards the limited class path length in Windows.

-   Added `displayAlert()` and `displayLargeAlert()` to NotifyDisplayer
    within `CoreUtilities`. They can be used to display alerts without
    and with `TextArea` elements respectively.

-   Updated `CoreImportExportPlugins` more specifically `Delimited` and
    `JDBC` packages. Common code was put into a common class to remove
    duplication. Many classes now extend the parent class for concrete
    implementations.

-   Removed `QualityControlViewPane.getLookup()` as it was not needed.

-   Removed the file type being added to dependency jars as it counts
    towards the limited class path length in Windows.

-   Updated `ProjectUpdater` to sort jars in `project.xml` consistently
    between Windows and Linux.

## Changes in April 2021

-   Added `FourTuple` to the Core Utilities module.

## Changes in March 2021

-   Added `hasLowLevelTag()` to `PluginReport` classes to check whether
    a plugin has a "LOW LEVEL" tag specified.

-   Added Keyboard Shortcut to Scatter Plot View. Shortcut is
    Ctrl-Shift-O

-   Updated all state reading and writing plugins to have a “LOW LEVEL”
    tag.

## Changes in January 2021

-   Moved a number of classes out of
    `au.gov.asd.tac.constellation.plugins.importexport.delimited` and
    `au.gov.asd.tac.constellation.plugins.importexport.jdbc` into the
    base package to help remove duplicate classes.

-   Converted the Tutorial Page into a What’s New page for displaying
    changes in Constellation.

## Changes in November 2020

-   Added `RecentGraphScreenshotUtilities` to manage taking screenshots
    of graphs to be used by the Welcome tab.

-   Added `createReadAttributeObject()` to `GraphReadMethods`.

-   Added `createWriteAttributeObject()` to `GraphWriteMethods`.

-   Added `createReadObject()` and `createWriteObject()` in
    `AttributeDescription`.

-   Added a number of classes to `CoreGraphFramework` to support the
    layers view.

-   Added `ConnectionGlyphStream`, `ConnectionGlyphSteamContext`,
    `NodeGlyphStream`, `NodeGlyphStreamContext` and `GlyphStreamContext`
    classes.

-   Moved Layers View Shortcuts from
    `au.gov.asd.tac.constellation.views.layers.utilities` to
    `au.gov.asd.tac.constellation.views.layers.shortcut`

-   Removed `setCurrentContext()`, `addGlyph()` and `newLine()` from
    `ConnectionLabelBatcher` and `NodeLabelBatcher`.

-   Removed `LayersViewShortcuts` and added associated functionality to
    `LayersViewPane`.

-   Updated `renderTextAsLigatures()`, `newLine()`, and `addGlyph()`
    from `GraphManager` and `GraphManager.GlyphStream` to take
    additional parameter of type GlyphStreamContext

-   Updated `ConnectionLabelBatcher` and `NodeLabelBatcher` to no longer
    implement `GraphManager.GlyphStream`.

-   Updated `setCurrentConnection()` and `nextParallelConnection()` in
    `ConnectionLabelBatcher` to take an extra parameter of type
    `ConnectionGlyphStreamContext`.

-   Updated `ConnectionLabelBatcher.bufferLabel()` to take extra
    parameters.

-   Updated `NodeLabelBatcher.fillTopLabels()` to take different
    parameters.

-   Updated `bufferTopLabel()` and `bufferBottomLabel()` in
    `NodeLabelBatcher` to take an extra parameter of type
    `NodeGlyphStream`.

-   Updated `getTableData()` and `exportToCsv()` in `TableViewUtilities`
    to take an extra parameter of type `Pagination`.

-   Updated `TableViewUtilities.exportToExcel()` to take additional
    parameters.

-   Updated `TableViewUtilities.ExportToExcelFile.writeRecords()` to
    take additional parameter of type `int`.

-   Updated `LAYER_MASK_SELECTED` and `LAYER_MASK` attributes to be of
    type `Long` instead of `Integer`.

-   Updated constructor for `LayersViewStateWriter`.

-   Updated parameters for `setLayers()` and `updateLayers()` in
    `LayersViewPane`.

## Changes in August 2020

-   Updated `DefaultPluginInteraction` and `PluginParameters` to unfocus
    the Ok button from the plugin swing dialog if there is a multi-line
    string parameter so that enter can be used in the parameter.

-   Added a feature to the Histogram View to copy values from selected
    histogram bars using ctrl+c or a right-click context menu.

-   Added Delimited File Importer to work inside of a view. UI
    improvements and various bugfixes with checkbox changes.

-   Added utility methods to `ConstellationColor` which assist with
    getting inverse colors.

## Changes in July 2020

-   Added `AnalyticSchemaV4UpdateProvider` to upgrade
    `SchemaVertexType`s that have changed.

-   Added utility class `NotifyDisplayer` and static method
    `NotifyDisplayer#display` for use when displaying a
    `NotifyDescriptor` message box.

-   Fixed a bug exporting Glyph Textures to the wrong location if the
    folder path had a period.

-   Updated `QualityControlAutoVetter` to improve performance by using a
    `SimpleReadPlugin` internally.

-   Updated the Quality Control View so that it is multi-threaded and no
    longer runs on the EDT.

-   Removed the Attribute Calculator.

## Changes in June 2020

-   Added `LayerConcept` to group all of the layer mask and layer
    visibility attributes together.

-   Moved the creation of `QUERY_NAME_PARAMETER` and
    `DATETIME_RANGE_PARAMETER` within `CoreGlobalParameters` and can be
    accessed by direct reference;
    i.e. `CoreGlobalParameters.QUERY_NAME_PARAMETERS`.

## Changes in May 2020

-   Added feedback for delimiter import.

-   Added basic support for MacOS.

-   Added `ProjectUpdater` which will manage adding dependencies to the
    `project.xml` file.

    -   The `ivy.xml` file is now located at
        `CoreDependencies/src/ivy.xml`.

    -   The `ivysettings.xml` file is now located at
        `ProjectUpdater/src/ivysettings.xml`.

-   Fixed a label rendering bug on MacOS.

-   Fixed a DPI scaling bug on MacOS and Windows.

-   Fixed a bug effecting the histogram scrolling.

-   Fixed a bug preventing v1 graphs from being open.

-   Moved `ImmutableObjectCache`, `IntHashSet` and `Timer` from the
    Graph Framework module to the Utilities module.

-   Removed deprecated methods from the graph API -
    `Graph#getWritableGraphOnEDT`, `Graph#undo`, `Graph#redo` and
    `GraphWriteMethods#addAttribute`.

-   Removed `GraphUtilites` from the Graph Framework module as it was
    unused.

-   Updated ReadableGraph to allow use with the try-with-resources
    pattern.

-   Updated ImportController’s processImport function to return the list
    of files it has imported.

-   Updated parameter types for `OverviewPanel.setExtentPOV()` from
    longs to doubles.

-   Updated the `constellationapplication/netbeans-runner` docker image
    to `11.3.2` to include `python3` so that automation can be done via
    the `build-zip.sh` script in
    `constellation-app/constellation-applications`

## Changes in April 2020

-   Added search feature to Table View Column Selection.

-   Fixed the mouse controls of the Map View to be consistent with the
    graph view.

-   Fixed a bug that caused custom markers to disappear

## Changes in April 2020

-   Fixed the mouse controls of the Map View to be consistent with the
    graph view.

-   Fixed a bug that caused custom markers to disappear

-   Added search feature to Table View Column Selection.

-   Added `functions.sh` to reuse common utility methods. This can be
    used by scripts related to Travis.

-   Added Layers view to the Experimental views tab.

-   Added `RenderablePriority` enum to `GLRenderable` to house the
    constants that sat in that class.

-   Added `VisualPriority` enum to `VisualOperation` to house the
    constants that sat in that class.

-   Added `DoubleAttributeDescription`, `DoubleAttributeInteraction`,
    `DoubleEditorFactory` and `DoubleIOProvider` to support high
    precision numbers in attributes.

-   Added `DoubleObjectAttributeDescription`,
    `DoubleObjectAttributeInteraction`, `DoubleObjectEditorFactory` and
    `DoubleObjectIOProvider` as a nullable alternative to the double
    attribute type.

-   Added `ShortAttributeDescription`, `ShortAttributeInteraction`,
    `ShortEditorFactory` and `ShortIOProvider` to support numbers with
    lower memory usage in attributes.

-   Added `ShortObjectAttributeDescription`,
    `ShortObjectAttributeInteraction`, `ShortObjectEditorFactory` and
    `ShortObjectIOProvider` as a nullable alternative to the short
    attribute type.

-   Added `ByteAttributeDescription`, `ByteAttributeInteraction`,
    `ByteEditorFactory` and `ByteIOProvider` to support numbers with
    lower memory usage in attributes.

-   Added `ByteObjectAttributeDescription`,
    `ByteObjectAttributeInteraction`, `ByteObjectEditorFactory` and
    `ByteObjectIOProvider` as a nullable alternative to the byte
    attribute type.

-   Added `obfuscate()` to `PasswordObfuscator`.

-   Removed the container image to build the NetBeans 8 version of
    Constellation.

-   Removed `getSearchString()`,
    canBeImported()`and`ordering()`from`AttributeDescription\` and any
    implementing classes.

-   Removed `datetime` parameter from `makeDateTimesEven()` in
    `ZonedDateTimeAxis` as this was not needed.

-   Removed `boxBlurF()` and `boxBlurFF()` from `GaussianBlur` as their
    implementation was simple enough to be added straight to where they
    called from.

-   Renamed `getTags()` in `GraphReport` to `getUTags()` to match field
    the function was getting.

-   Renamed `getChildReports()` in `PluginReport` to
    `getUChildReports()` to match field the function was getting.

-   Renamed `equal()` in `NativeAttributeType` to `equalValue()` to
    avoid confusion with `Object.equals()`.

-   Renamed `PasswordKey` to `PasswordSecret` and added `getIV()` to the
    class.

-   Renamed `DefaultPasswordKey` to `DefaultPasswordSecret` to mirror
    above change.

-   Updated the container used to build Constellation on Travis to
    `11.3.1` which fixes the issue of no code coverage being reported in
    SonarQube.

-   Updated the java source detected by SonarQube to check for Java 11.

-   Updated `build.xml` and `.travis\build-zip.sh` with support for
    MacOSX and a temporary hardcoding of version numbers.

-   Updated `deobfuscate()` in `PasswordDeobfuscator` to now return a
    String instead of a CharSequence.

## Changes in March 2020

-   Added `AnalyticSchemaPluginRegistry` to Core Analytic Schema

-   Added new module Core Attribute Calculator to separate it from the
    Scripting View.

-   Added new module Core Named Selections to break it out of Core
    Functionality.

-   Added new module Core Plugin Reporter to separate it from the plugin
    framework.

-   Added new module Core View Framework containing
    `AbstractTopComponent` and other related classes.

-   Added `VisualGraphPluginRegistry` to Core Visual Graph

-   Fixed a logic bug with `GraphRendererDropTarget` preventing graph
    droppers from every running.

-   Moved `AnalyticIconProvider` to
    `au.gov.asd.tac.constellation.utilities.icon`.

-   Moved a number of plugins out of Core Functionality into other
    modules to better reflect their purpose.

-   Moved `AttributeSelectionPanel` to Core Graph Utilities module.

-   Moved `BBoxf` and `BBoxd` to the Core Visual Graph module.

-   Moved `CharacterIconProvider` to
    `au.gov.asd.tac.constellation.utilities.icon`.

-   Moved `ConstellationColor` to
    `au.gov.asd.tac.constellation.utilities.color`.

-   Moved `ConstellationIcon` to
    `au.gov.asd.tac.constellation.utilities.icon`.

-   Moved `ConstellationViewsConcept` to
    `au.gov.asd.tac.constellation.graph.schema.concept.SchemaConcept`.

-   Moved `DragAction` to Core Visual Graph module.

-   Moved `SchemaAttribute` to
    `au.gov.asd.tac.constellation.graph.schema.attribute`.

-   Moved `SchemaConcept` to
    `au.gov.asd.tac.constellation.graph.schema.concept`.

-   Moved `SchemaTransactionType` to
    `au.gov.asd.tac.constellation.graph.schema.type`.

-   Moved `SchemaVertexType` to
    `au.gov.asd.tac.constellation.graph.schema.type`.

-   Moved `SimpleGraphOpener` and `SimpleGraphTopComponent` to the Core
    Graph Node module.

-   Moved `UserInterfaceIconProvider` to
    `au.gov.asd.tac.constellation.utilities.icon`.

-   Moved `VisualConcept` to the Core Visual Schema module located at
    `au.gov.asd.tac.constellation.graph.schema.visual.concept`.

-   Moved `VisualGraphOpener` and `VisualGraphTopComponent` to the Core
    Interactive Graph module.

-   Moved `VisualManager` to
    `au.gov.asd.tac.constellation.utilities.visual`.

-   Removed the `build-zip` stage from Travis as it wasn’t being used.

-   Removed the Core Visual Support module by merging it with Core
    Utilities.

-   Renamed base package of Core Algorithms to
    `au.gov.asd.tac.constellation.plugins.algorithms`.

-   Renamed base package of Core Analytic Schema to
    `au.gov.asd.tac.constellation.graph.schema.analytic`.

-   Renamed base package of Core Arrangements to
    `au.gov.asd.tac.constellation.plugins.arrangements`.

-   Renamed base package of Core Import Export to
    `au.gov.asd.tac.constellation.plugins.importexport`.

-   Renamed base package of Core Plugin Framework to
    `au.gov.asd.tac.constellation.plugins`.

-   Renamed base package of Core Visual Schema to
    `au.gov.asd.tac.constellation.graph.schema.visual`.

-   Renamed `Decorators` to `VertexDecorators` and moved to Core Visual
    Schema module.

-   Renamed `InteractivePluginRegsitry` to
    `InteractiveGraphPluginRegistry`.

-   Renamed `IoProgressHandle` to `HandleIoProgress`.

-   Updated Core Analytic Schema with all attribute classes relevant to
    it.

-   Updated Core Visual Schema with all attribute classes relevant to
    it.

-   Updated the Core Web Server module with a complete rewrite regarding
    adding REST services.

-   Updated the `README.MD` instructions to explain the NetBeans 11
    installation workaround.

-   Updated the REST API with a major refactor.

-   Updated the Travis run image to use NetBeans 11.3 and include the
    workaround for NetBeans 11.

## Changes in February 2020

-   Fixed a bug which now ensures that overriding a transaction
    direction using `GraphRecordStoreUtilities.DIRECTED_KEY` persists
    with the Type.

-   Updated JOGL to 2.4.0 to assist in migration to JDK11. The new JOGL
    jars are hosted as third-party dependencies on GitHub until
    available on maven.

-   Renamed `NodeGraphLabelsEditorFactory` to
    `VertexGraphLabelsEditorFactory`.

-   Renamed `SupporPackageAction` to `SupportPackageAction` to fix a
    spelling typo.

## Changes in January 2020

-   Added `LabelFontsOptionsPanel` to allow setting of fonts rendered on
    the graph through the UI.

-   Added `ConstellationLabelFonts` interface to allow programmatic
    specification of default label fonts.

## Changes in December 2019

-   Added method `suppressEvent(boolean, List<>)` to `PluginParameter`
    which allow setting of properties/options without firing change
    events.

-   Moved `CoreUtilities` in the Core Functionality module to
    `PreferenceUtilites` in the Core Utilities module.

-   Renamed `ArcgisMap` Provider to `EsriMapProvider`.

-   Updated `EsriMapProvider` to support both regular tile-based
    services, as well as image export. This can be specified by
    overriding the new `getMapServerType` method.

## Changes in November 2019

-   Remove deprecated jai libraries.

## Changes in October 2019

-   Added `DevOpsNotificationPlugin` to Core Functionality to track
    messages from plugins for developers and administrators attention.
    This is only going to be useful if you have setup a
    `ConstellationLogger` that sends information to a database or
    elastic search.

-   Fixed a bug with the Restful service caused by multiple servlet
    libraries used that created a clash.

## Changes in August 2019

-   Added `BrandingUtilities` to Core Utilities to maintain the
    application name “Constellation”.

    -   You can set the command line argument
        `constellation.environment` with a label and it will appear in
        the title. For instance, this could be used to distinguish
        “Development”, “QA” and “Production” versions.

-   Added `PluginParameters.hasParameter()` to the Core Plugin Framework
    module as a convenient way to check if a parameter exists.

-   Fixed a Null Pointer Exception when selecting Circle arrangements.

-   Fixed the `GitHub` url used by Help -&gt; Submit a Ticket.

-   Removed several unused dependencies, including JOGL, JTS, `OpenCSV,`
    Trove4j, `JScience,` and `XML-APIs`.

-   Renamed `ConstellationLogger.ApplicationStart` to
    `ConstellationLogger.ApplicationStarted,`
    `ConstellationLogger.ApplicationStop` to
    `ConstellationLogger.ApplicationStopped,`
    `ConstellationLogger.PluginStart` to
    `ConstellationLogger.PluginStarted` and
    `ConstellationLogger.PluginStop` to
    `ConstellationLogger.PluginStopped`.

-   Updated several dependencies to the latest versions, including
    Geotools, Jetty, Apache Commons, Jackson, `RSyntaxArea,` Google
    Guava, Apache POI, EJML, Processing, Jython, and `SwingX`.

-   Updated `ConstellationLogger` with new methods `viewStarted,`
    `viewStopped` and `viewInfo` to support logging of Views.

-   Updated `DefaultConstellationLogger` with a VERBOSE flag to switch
    between no-op and logging to standard out.

-   Updated `AbstractTopComponent` to log when the view is opened,
    closed, showing, hidden, activated and deactivated.

## Changes in June 2019

-   Added a `Content.URL` attribute to represent a URL link in the
    `ContentConcept`.

-   Fixed a lot of compile warnings related to Java generics and
    `PluginParameters` usage.

-   Removed `ConstellationSecurityProvider.getPriority` as it duplicated
    functionality of (and conflicted with) the lookup system.

-   Removed `OldStringUtilities` and merged the required methods to
    `StringUtilities`.

## Changes in May 2019

-   Fixed a bug with `SchemaVertexTypeUtilities` and
    `SchemaTransactionTypeUtilities` not respecting overridden types.

-   Removed MODIFIED icon from `UserInterfaceIconProvider`.

-   Removed STARS and CONSTELLATION icons from `AnalyticIconProvider`.

-   Updated CHART icon in `AnalyticIconProvider`.

-   Updated `RestClient` in the Core Utilities module with a minor
    refactor and support for posting bytes.

-   Updated `SchemaFactory` with `getIconSymbol` and `getIconColor`
    methods to allow for more customisable icons. Graph icons will now
    be made up of a symbol on top of a colored square background much
    like how vertices on a graph are represented.

-   Updated the font used by the renderer from Arial Unicode MS to
    Malgun Gothic due to licensing restrictions with the Arial font
    resulting it from no longer being installed on Windows by default.

## Changes in April 2019

-   Renamed `NodeGraphLabelsAttributeDescription,`
    `NodeGraphLabelsAttributeInteraction,` and
    `NodeGraphLabelsIOProvider` to
    `VertexGraphLabelsAttributeDescription,`
    `VertexGraphLabelsAttributeInteraction,` and
    `VertexGraphLabelsIOProvider` for consistency.

-   Updated the `SchemaAttribute.ensure()` method to create the
    attribute if it does not exist by default. This fixes a number of
    plugins that failed if the attribute was not defined.

-   Updated `SimpleEditPlugin.edit()` method to be abstract as it
    doesn’t make sense to have an edit plugin without any editing
    occurring.

## Changes in March 2019

-   Added 23 new country flag icons.

-   Added Arrange by Node Attribute to combine the function of Arrange
    by Group and Arrange by Layer into a single plugin.

-   Added an `updateParameters` method to
    `au.gov.asd.tac.constellation.views.histogram.formats.BinFormatter`
    for Histogram View `BinFormatters` to use.

-   Fixed how `ConstellationIcon` was building and caching icons and
    images resulting in a major performance improvement and reduced
    memory usage.

-   Updated `Ctrl+Backspace` to do nothing so that pressing it in a text
    area on a docked window won’t cause it to minimize.

## Changes in February 2019

-   Added a new interface called `DataAccessPreQueryValidation` to check
    before running Data Access View queries.

## Changes in January 2019

-   Added Enrichment to the `DataAccessPluginCoreType` class.

-   Moved `au.gov.asd.tac.constellation.analyticview` to
    `au.gov.asd.tac.constellation.views.analyticview`.

-   Moved `au.gov.asd.tac.constellation.attributeeditor` to
    `au.gov.asd.tac.constellation.views.attributeeditor`.

-   Moved `au.gov.asd.tac.constellation.conversationview` to
    `au.gov.asd.tac.constellation.views.conversationview`.

-   Moved `au.gov.asd.tac.constellation.core` to
    `au.gov.asd.tac.constellation.functionality`.

-   Moved `au.gov.asd.tac.constellation.core.dependencies` to
    `au.gov.asd.tac.constellation.dependencies`.

-   Moved `au.gov.asd.tac.constellation.dataaccess` to
    `au.gov.asd.tac.constellation.views.dataaccess`.

-   Moved `au.gov.asd.tac.constellation.display` to
    `au.gov.asd.tac.constellation.visual.opengl`.

-   Moved `au.gov.asd.tac.constellation.find` to
    `au.gov.asd.tac.constellation.views.find`.

-   Moved `au.gov.asd.tac.constellation.histogram` to
    `au.gov.asd.tac.constellation.views.histogram`.

-   Moved `au.gov.asd.tac.constellation.interactivegraph` to
    `au.gov.asd.tac.constellation.graph.interaction`.

-   Moved `au.gov.asd.tac.constellation.mapview` to
    `au.gov.asd.tac.constellation.views.mapview`.

-   Moved `au.gov.asd.tac.constellation.qualitycontrol` to
    `au.gov.asd.tac.constellation.views.qualitycontrol`.

-   Moved `au.gov.asd.tac.constellation.scatterplot` to
    `au.gov.asd.tac.constellation.views.scatterplot`.

-   Moved `au.gov.asd.tac.constellation.schemaview` to
    `au.gov.asd.tac.constellation.views.schemaview`.

-   Moved `au.gov.asd.tac.constellation.scripting` to
    `au.gov.asd.tac.constellation.views.scripting`.

-   Moved `au.gov.asd.tac.constellation.tableview` to
    `au.gov.asd.tac.constellation.views.tableview`.

-   Moved `au.gov.asd.tac.constellation.timeline` to
    `au.gov.asd.tac.constellation.views.timeline`.

-   Moved `au.gov.asd.tac.constellation.visualgraph` to
    `au.gov.asd.tac.constellation.graph.visual`.

-   Moved `au.gov.asd.tac.constellation.visualsupport` to
    `au.gov.asd.tac.constellation.visual`.

-   Moved `au.gov.asd.tac.constellation.webview` to
    `au.gov.asd.tac.constellation.views.webview`.

-   Moved private classes that implemented `ParameterValue` to public
    classes to resolve the problem of not being able to set values from
    a script. These include `AnalyticAggregatorParameterValue,`
    `SpatialReferenceParameterValue,` `ElementTypeParameterValue` and
    `GraphAttributeParameterValue`.

-   Renamed `Plugin.getOverriddenPlugin` to
    `Plugin.getOverriddenPlugins` in the Core Plugin Framework module
    which is a breaking change.

-   Updated `GraphWriteMethods` to include a version of `addTransaction`
    that accepts a transaction ID.

-   Updated `PermanentMergeAction` to run in it’s own thread (rather
    than the EDT).

-   Updated structure of Merge Transactions Plugin to allow for more
    merge by types.

## Changes in December 2018

-   Added validation check to `Date-Time` Range Global Parameter in Data
    Access View.

-   Added validation check to numeric parameters in plugins accessed
    from Data Access View.

-   Added plugin `CopyCustomMarkersToGraph` to generate nodes on your
    graph from custom markers in the Map View.

-   Fixed some performance issues in the conversation view.

-   Updated `MarkerCache` with functions to build and style markers from
    the graph, allowing this functionality to be used outside of the Map
    View.

-   Updated `MarkerUtilities` with `generateBoundingBox` method.

-   Updated `ConstellationAbstractMarker` with `getRadius` method.

## Changes in November 2018

-   Moved the `getOverriddenPlugin` method from the `DataAccessPlugin`
    class to the Plugin class. This technically allows the ability for
    any plugin to be overridden. Note that the current implementation
    pattern is to call a plugin from a registry and this would need to
    be modified before plugin calls from `PluginExecutor` could be
    overridden.

-   Removed `MultiScoreResult` fromt he analytic view - all score based
    analytics now use `ScoreResult` and support multiple scores by
    default.

-   Renamed `IconProvider` to `ConstellationIconProvider`

-   Renamed `GlobalCoreParameters` to `CoreGlobalParameters`

-   Renamed all plugin parameter id references from `\*_PARAMETER` to
    `\*_PARAMETER_ID`

## Changes in October 2018

-   Added the `overridenType` property to `SchemaElementType,` and
    removed it from `SchemaVertexType` and `SchemaTransactionType`.

-   Fixed a performance issue in `SchemaElementType.toString()` by pre
    computing the hierarchy on initialisation.
    `SchemaElementType.getHierachy()` is a slow method and was being
    called too many times. The performance improvement has made it about
    1.7 times faster to load, save and work with graphs.

-   Fixed the views that have not been upgraded to the new View
    Framework to have the font size applied to the Top Component on
    load.

-   Updated `SchemaElementType.isSubTypeOf` to take overridden types
    into account.

## Changes in September 2018

-   Added a new plugin to open a url in a browser called
    `OpenInBrowserPlugin` that is available in Core Functionality.

-   Added a new plugin to send to an email client called
    `SendToEmailClientPlugin` that is available in Core Functionality.

-   Renamed `SchemaAttribute.getFormatContext` to
    `SchemaAttribute.getFormat`.

-   Updated `PlaceholderUtilities` with support for collapsing
    placeholders using the standard graph API.

## Changes in August 2018

-   Added functionality to cache icons.

-   Fixed a bug in the Analytic schema factory which was not correctly
    applying the schema rules to complete the vertex.

-   Fixed a memory leak introduced by the `FPSRenderable` class.

-   Fixed a performance issue with the Table View by moving work off the
    EDT.

## Changes in July 2018

-   Added `AnalyticConcept.VertexType.USER_NAME`.

-   Added Subdivision enum containing country subdivisions (currently
    incomplete).

-   Added `TemporalFormattingUtilties` to the Core Utilities module.

-   Added an `IpAddressUtilities` class to the Core Utilities module.

-   Fixed a performance issue with `JDropDownMenu` in the Core Utilities
    module moving the `actionPerformed` work into its own thread.

-   Fixed the spelling of public constants and comments that incorrectly
    spelt separator in various modules.

-   Renamed `AnalyticConcept.VertexType.HOSTNAME` to
    `AnalyticConcept.VertexType.HOST_NAME`.

-   Renamed `GeospatialUtilities` to Distance and moved
    `HaversineUtilities` to `Distance.Haversine`.

-   Renamed `ShapeUtilities` to Shape, `MgrsUtilities` to Mgrs and
    `GeohashUtilities` to Geohash.

-   Updated Country enum to align with the latest version of ISO 3166-1.

-   Updated the copyright to Apache Version 2.0 with the Australian
    Signals Directorate being the License owner.

## Changes in June 2018

-   Added a `RestClient.postWithJson()` to allow you to post your own
    json string in the Core Utilities module.

-   Added plugins `CreateVertexTypePlugin` and
    `CreateTransactionTypePlugin` to allow REST clients to create custom
    types.

-   Fixed `PluginParameters` to use `ColorValue` instead of Color. This
    caused a cascade of fixes in other classes.

-   Fixed a bug with the spanning tree algorithm which was preventing it
    from creating a nraduis attribute.

-   Renamed `ColorValue` to `ConstellationColor` to make it clearer what
    it should be used for and to avoid conflicts with external classes.

-   Renamed `TemporalFormatting.DATE_TIME_FORMATTER` to
    `TemporalFormatting.UTC_DATE_TIME_FORMATTER` and
    `TemporalFormatting.DATE_TIME_WITH_MILLISECONDS_FORMATTER` to
    `TemporalFormatting.UTC_DATE_TIME_WITH_MILLISECONDS_FORMATTER` in
    the Core Utilities module. These `DateTimeFormatter` constants are
    now build using the `DateTimeFormatterBuilder` ensuring they convert
    dates to UTC correctly.

-   Updated the support package generation to ignore the heapdump file
    as it is likely to be several gigabytes in size.

## Changes in May 2018

-   Added `FilterPlugin` to the Core Data Access View module.

-   Added `PasswordParameterType` into the Core Plugin Framework module.
    This change has also removed the capability of `StringParameterType`
    to support passwords.

-   Added strict `DateTimeFormatter's` based on
    `DateTimeFormatter.ISO_INSTANT` to the `TemporalFormatting` class in
    Core Utilities.

-   Fixed a performance issue by reducing the amount of “Find State”
    saves made to the graph as it’s causing graph write lock contention
    for a trivial GUI state that will be already covered when you run a
    search, switch graphs or save the graph.

-   Fixed an issue handling invalid Glyphs.

-   Fixed some performance issues with the Map View.

-   Removed deprecated methods being `PluginGraph.executePluginLater,`
    `PluginGraph.executePluginNow` and `PluginGraph.updateGraph`.

-   Renamed Plugin.id to `Plugin.ID`

-   Updated JOGL to 2.3.2 and Processing to 3.3.6 to resolve `OpenGL`
    issues with the Map view.

-   Updated default node and transaction colors in order to ensure
    overlay colors stand out more.

-   Updated default node z2 value.

-   Updated password obfuscation to use a service lookup to get the key.
    To use it implement `PasswordKey` in the Core Security module.

## Changes in April 2018

-   Added New Nebula into th `Experimental->Tools` menu

-   Added an FPS counter `OpenGL` renderer that can be enabled from the
    Debug preference tab.

-   Added new `MatrixUtilities` class for constructing useful matrices
    from a graph.

-   Added simple icon shaders for rendering basic icons on the graph.

-   Removed the REST API endpoints /forward (forwarding a request to
    another HTTP server), /resources (offering embedded web resources),
    and /static (serving resources from a specified local directory)
    have been removed.

-   Renamed `ApplicationPreferenceKeys.DEFAULT_FREEZE_GRAPH_VIEW` to
    `ApplicationPreferenceKeys.FREEZE_GRAPH_VIEW_DEFAULT` in the Core
    Preferences module.

-   Renamed `SharedDrawable.getIconShader` to
    `SharedDrawable.getVertexIconShader` to differentiate it from
    `SharedDrawable.getSimpleIconShader`.

-   Updated Core Web Server code so the workings out of the web servlets
    into separate `\*Impl.java` classes. This makes the workings
    transport independent, in preparation for adding a `non-HTTP`
    transport. In theory, there should be no change in functionality.

-   Updated the Core Web Server module to add a filesystem REST
    transport.

-   Updated the constructor for Decorators to expect its parameters in a
    clockwise order: north-west, north-east, south-east, south-west.

-   Updated the various `\*Preference` panels to follow and more of an
    MVC pattern.

## Changes in March 2018

-   Added `FactColorTranslator` and `FactToSizeTranslator` to the Core
    Analytics View module.

-   Added `FirstAnalyticPlugin` to the Core Analytics View module.

-   Added `FirstFactAggregator` in the Core Analytics View module.

-   Added a new attribute called `isLabel` to `SchemaAttribute` in the
    Core Graph Module with the intention of allowing the schema to
    decide if the attribute should appear as a `GraphLabel` on a vertex
    or transaction.

-   Added a new `isLabel` and `isDecorator` attributes to
    `SchemaAttribute` with the intention of allowing the schema to
    decide if the attribute should appear as a `GraphLabel` or Decorator
    on a vertex or transaction.

-   Added equivalent method to `SchemaAttribute` allowing you to compare
    with an Attribute object.

-   Renamed `ClusterAggregator` to `FirstClusterAggregator` in the Core
    Analytics View module.

-   Renamed `MultiScoreResult.getUniqueNames` to
    `MultiScoreResult.getUniqueScoreNames` in the Core Analytics View
    module.

-   Renamed `MultiScoringAnalyticPlugin` to `MultiScoreAnalyticPlugin`
    in the Core Analytics View module.

-   Renamed `PluginRegistry.getPluginNames` to
    `PluginRegistry.getPluginClassNames`.

-   Renamed `ScoringAnalyticPlugin` to `ScoreAnalyticPlugin` in the Core
    Analytics View module.

-   Renamed `getLabel` to `getName` and `getType` to `GetAttributeType`
    for the Attribute class.

-   Renamed the get\_pos(g) method to get\_nx\_pos(g) in the
    constellation\_client provided with the REST API.

-   `SchemaFactory.ensureAttribute` now takes a boolean specifying
    whether the attribute should be created even if it is not registered
    to that schema. Similarly, `SchemaAttribute.ensure` provides this
    option.

## Changes in February 2018

-   Fixed memory leaks with the `ListeningTopComponent` and
    `TimelineTopComponent`.

-   Renamed `COLOR_BLAZE` in the `CorePluginRegistry` to
    `ADD_CUSTOM_BLAZE`.

-   Updated entries within the Tools and Experimental menu.

-   Updated `ListeningTopComponent` to allow for the update and removal
    of change handlers.

    -   `addAttributeChangeHandler` was renamed to
        `addAttributeValueChangeHandler`.

    -   `addGlobalChangeHandler,` `addStructureChangeHandler,`
        `addAttributeCountChangeHandler` and
        `addAttributeValueChangeHandler` now return the Monitor objects
        associated with that handler.

    -   `updateGlobalChangeHandler,` `updateStructureChangeHandler,`
        `updateAttributeCountChangeHandler` and
        `updateAttributeValueChangeHandler` have been added to allow
        modification to the behaviour of a handler.

    -   `removeGlobalChangeHandler,` `removeStructureChangeHandler,`
        `removeAttributeCountChangeHandler` and
        `removeAttributeValueChangeHandler` have been added to allow
        removal of a handler.

    -   `removeIgnoredEvent` has been added to allow removal of an
        ignored event.

## Changes in December 2017

-   Added forward slash (/) to the list of special characters to escape
    in `LuceneUtilities` in the Core Utilities module.

-   Removed extra `FindStatePlugin` calls from the `ColorCriteriaPanel`
    which will help reduce unnecessary write locks on the graph and
    reduce overall threads being forked.

## Changes in November 2017

-   Added `MultiplexityAnalytic` and `WeightAnalytic` plugins and
    analytics.

-   Added `SnaConcept.Transaction.MULTIPLEXITY` to the Core Algorithms
    module.

-   Renamed `SnaConcept.GRAPH.GRAPH_DENSITY` to
    `SnaConcept.GRAPH.DENSITY` in the Core Algorithms module.

## Changes in October 2017

-   Added `GraphNodePluginRegistry` in the Core Graph Node module.

-   Added `JSingleChoiceComboBoxMenu` as a single choice alternative to
    `JMultiChoiceComboBoxMenu`.

-   Added `LuceneUtilities` to the Core Utilities module.

-   Added `SeparatorConstants` to the Core Utilities module.

-   Added more attributes to `ContentConcept` in the Core Analytic
    Schema.

-   Fixed a bug where the singleton type was not being used when loading
    a graph.

-   Fixed a bug with the `WorkflowQueryPlugin` which was removing the
    graph attributes after a batched run completed.

-   Moved `NewDefaultSchemaGraphAction` from the Core Simple Schema
    module to the Core Graph Node module.

-   Moved `NewExperimentalSchemaGraphAction` from the Core Simple Schema
    module to the Core Graph Node module.

-   Moved `NewSchemaGraphAction` from the Core Simple Schema module to
    the Core Graph Node module.

-   Moved `au.gov.asd.tac.constellation.algorithms.geospatial.Geohash`
    in the Core Utilities module to
    `au.gov.asd.tac.constellation.utilities.geospatial.GeohashUtilities`

-   Moved `au.gov.asd.tac.constellation.algorithms.geospatial.Haversine`
    in the Core Utilities module to
    `au.gov.asd.tac.constellation.utilities.geospatial.HaversineUtilities`

-   Moved
    `au.gov.asd.tac.constellation.core.opener.SimpleGraphTopComponent`
    to
    `au.gov.asd.tac.constellation.core.visual.SimpleGraphTopComponent`.

-   Moved `au.gov.asd.tac.constellation.core.visual.SaveAsAction` in the
    Core Functionality module to
    `au.gov.asd.tac.constellation.core.save.SaveAsAction`.

-   Moved `au.gov.asd.tac.constellation.graph.file.GraphOpener` in the
    Core Graph File to
    `au.gov.asd.tac.constellation.graph.file.opener.GraphOpener`.

-   Moved
    `au.gov.asd.tac.constellation.graph.file.autosave.AutosaveUtilities`
    in the Core Graph File module to
    `au.gov.asd.tac.constellation.graph.file.save.AutosaveUtilities`.

-   Moved
    `au.gov.asd.tac.constellation.schema.simpleschema.plugins.LoadTemplatePlugin`
    from the Core Simple Schema to
    `au.gov.asd.tac.constellation.graph.node.templates.LoadTemplatePlugin`
    in the Core Graph Node module.

-   Moved
    `au.gov.asd.tac.constellation.schema.simpleschema.plugins.ManageTemplatesAction`
    from the Core Simple Schema to
    `au.gov.asd.tac.constellation.graph.node.templates.ManageTemplatesAction`
    in the Core Graph Node module.

-   Moved
    `au.gov.asd.tac.constellation.schema.simpleschema.plugins.ManageTemplatesPlugin`
    from the Core Simple Schema to
    `au.gov.asd.tac.constellation.graph.node.templates.ManageTemplatesPlugin`
    in the Core Graph Node module.

-   Moved
    `au.gov.asd.tac.constellation.schema.simpleschema.plugins.SaveTemplateAction`
    from the Core Simple Schema to
    `au.gov.asd.tac.constellation.graph.node.templates.SaveTemplateAction`
    in the Core Graph Node module.

-   Moved
    `au.gov.asd.tac.constellation.schema.simpleschema.plugins.SaveTemplatePlugin`
    from the Core Simple Schema to
    `au.gov.asd.tac.constellation.graph.node.templates.SaveTemplatePlugin`
    in the Core Graph Node module.

-   Moved the base package in Core Simple Schema to
    `au.gov.asd.tac.constellation.schema.simpleschema`.

-   Removed `GraphUtilitiesExtra` in the Core Graph Utilities module.
    The `GraphUtilitiesExtra.copyGraphToGraph` method to
    `CopyGraphUtilities`.

-   Removed the experimental `WordGraphPlugin` in the Core Arrangements
    module.

-   Renamed `ExtractFromContent` to `ExtractFromContentPlugin` in Core
    Data Access View.

-   Renamed `JMultiChoiceDropDownMenu` to `JMultiChoiceComboBoxMenu`.

-   Renamed `MergeNodes` to `MergeNodesPlugin` in Core Data Access View.

-   Renamed `MergeTransactions` to `MergeTransactionsPlugin` in Core
    Data Access View.

-   Renamed `PluginParameter.setLabel()` to `PluginParameter.setName()`
    to be more consistent with the remaining `API's`.

-   Renamed `RemoveNodes` to `RemoveNodesPlugin` in Core Data Access
    View.

-   Renamed `SchemaAttributeUtilities` in the `CoreGraphUtilities` to
    `AttributeUtilities`.

-   Renamed `SelectAll` to `SelectAllPlugin` in Core Data Access View.

-   Renamed `SelectTopN` to `SelectTopNPlugin` in Core Data Access View.

-   Renamed Utilities to `GraphObjectUtilities` in the Core File module.

-   Renamed the Core Simple Schema module to Core Visual Schema.

    -   The new package name is
        `au.gov.asd.tac.constellation.schema.visualschema`.

-   Renamed `SimpleSchemaFactory` to `VisualSchemaFactory`.

-   Renamed `SchemaPluginRegistry` to `VisualSchemaPluginRegistry`.

-   Updated all plugin parameters to build the parameter name via
    `PluginParameter.buildId()` which is declared as a constant ending
    in `_PARAMETER`.

-   Updated all plugin parameters to make sure they have a name and
    description.

-   Updated `ColorValue` so that colors can now only be retrieved using
    one of the `getColorValue(...)` methods. This is to ensure that
    named color values are always used where available.

## Changes in September 2017

-   Added Auth and supporting classes which allows support for a
    username/password dialog.

-   Added `BuildIconGraphAction` which allows you to construct a graph
    showcasing all the icons loaded in memory.

-   Added `FILE_NAME` to `ContentConcept` in the Core Analytic Schema
    module.

-   Added `ObfuscatedPassword` and supporting classes which allows for
    obfuscated passwords.

-   Added `RecordStoreUtilities.fromCsv()` to the Core Graph Module.

-   Moved all Graph IO classes to the Graph module and removed the Graph
    IO module.

-   Moved
    `au.gov.asd.tac.constellation.schema.analyticschema.concept.ClusteringConcept`
    to
    `au.gov.asd.tac.constellation.algorithms.clustering.ClusteringConcept`.

-   Moved
    `au.gov.asd.tac.constellation.schema.analyticschema.concept.SnaConcept`
    to `au.gov.asd.tac.constellation.algorithms.sna.SnaConcept` in the
    Core Alogorithms module.

-   Moved some centrality plugins to
    `au.gov.asd.tac.constellation.algorithms.sna.centrality` in th Core
    Alogorithms module.

-   Moved the social network analysis plugins into a new parent package
    `au.gov.asd.tac.constellation.algorithms.sna` in the Core
    Alogorithms module.

-   Removed the Core Graph IO, Charts, Networkx, Remote and Integration
    Testing modules.

-   Renamed `HierarchicalAttributeDescription` in the Core Algorithms
    module to `HierarchicalStateAttributeDescription`.

-   Renamed the importexport.delimited.parsers package to
    importexport.delimited.translaor to accurately reflect what it
    stores

-   Updated all modules to now depend on the minimum version used by
    `NetBeans` 8.2.

-   Updated the `ControlsFx` library to version 8.40.13 so that it is
    compatible Java 8u144.

-   Updated to `NetBeans` 8.2 and Java 8u144.

## Changes in August 2017

-   Added new module Core Web Server to hold all the classes related to
    managing local web servers and the Constellation REST API.

-   Added `ConstellationApiServlet` to abstract away the idea of
    checking a secret for each api call.

-   Added `TypeServlet` to allow operations related to types in the
    Constellation REST API.

-   Added `SchemaVertexTypeUtilities.getTypeOrBuildNew()` and
    `SchemaTransactionTypeUtilities.getTypeOrBuildNew()` to the Core
    Graph module.

-   Added an `ImageConcept` to the Core Analytic Schema module.

-   Fixed a bug with types serialisation. Types are now loaded exactly
    the way they were saved to the graph file by properly serialising
    types in `VertexTypeIOProvider` and `TransactionTypeIOProvider`.

-   Renamed all `*Popup` classes that implement `ContextMenuProvider` to
    end in `*ContextMenu`.

-   Removed `AnalyticVertexType` from the Core Analytic Schema module.

-   Removed `ApplicationPreferenceKeys.SCRIPTING_LANGUAGE` and
    `ApplicationPreferenceKeys.SCRIPTING_LANGUAGE_DEFAULT` from the Core
    Preferences module as we have made a design choice to use Python as
    our scripting language.

-   Removed the `topLevelType` attribute from `SchemaElementType` as it
    can be calculated.

-   Updated `AnalyticConcept` to build types using `SchemaVertexType`
    and `SchemaTransactionType`.

-   Updated `SchemaElementType` by removing the `setIncomplete()` method
    which means that Types are now immutable.

-   Updated `SchemaVertexType` and `SchemaTransactionType` to be final.
    Any type object has to be either one of these which simplifies
    types.

-   Updated the Content `ContentConcept` in the Core Analytic Schema
    module with more attributes.

-   Updated the properties map in `SchemaElementType` to be a Map of
    String to String so that serialisation is simplified.

## Changes in July 2017

-   Added ability to make `AnalyticPlugin` classes hidden from the
    Analytic View GUI using the `isVisible` method.

-   Added imperial measurements and conversions to the Haversine class.

-   Removed Map View v1 packages.

-   Removed all networkx analytic plugins for which there are java
    replacements.

-   Renamed `CorePluginRegistry.SELECT_ONE_NEIGHBOUR` to
    `CorePluginRegistry.SELECT_PENDANTS` in Core Functionality module.

-   Renamed `FxStateIO` to `FxStateIOProvider` in the Core Table View
    module.

-   Renamed `GeoUtilities` to `GeospatialUtilities`.

-   Renamed `ImportExportRegistry` in the Core Import Export module to
    `ImportExportPluginRegistry`.

-   Renamed `ShortestPathsFollowDirectionPlugin` to
    `DirectedShortestPathsPlugin`.

-   Renamed `TableStateIO` to `TableStateIOProvider` in the Core Table
    View module.

-   Renamed `TableStateTransactionIO` to
    `TableStateTransactionIOProvider` in the Core Table View module.

-   Renamed `TableStateVertexIO` to `TableStateVertexIOProvider` in the
    Core Table View module.

-   Renamed package `au.gov.asd.constellation.utilities.geo` to
    `au.gov.asd.constellation.utilities.geospatial`.

-   Renamed the `ChangeSelection` plugin in the Data Access View module
    to `SelectAll`.

-   Updated the Map View to allow for custom overlays by extending the
    `MapOverlay` class. The current info and tool overlays have been
    converted to this framework.

-   Updated the `SchemaAttributeUtilities` class so that any schema
    attribute lookup requires a `GraphElementType` to be specified. This
    is to avoid dealing with conflicts where a vertex and transaction
    attribute with the same name exist.

## Changes in June 2017

-   Fixed a bug detecting graphics card compatibility.

-   Moved all `*AttributeUpdateProvider` classes in
    ‘au.gov.asd.tac.constellation.graph.io.versioning’ to
    ‘au.gov.asd.tac.constellation.graph.io.providers.compatability’.

-   Removed the `@Deprecated` tag for classes in \*compatibility
    packages. These classes will need to remain to support backward
    compatibility and can not be deprecated. To avoid them being used a
    comment has been added at the top of each class.

-   Renamed `AttrListAttributeDesciption` to
    `AttrListAttributeDesciptionV0` in the Core Graph module.

-   Renamed `AttrListIOProvider` to `AttrListIOProviderV0` in the Core
    Graph IO module.

-   Renamed `GraphLabel` to `GraphLabelV0` in the Core Visual Graph
    module.

-   Renamed `GraphLabelsAndDecorators` to `GraphLabelsAndDecoratorsV0`
    in the Core Visual Graph module.

-   Renamed `GraphLabelsAndDecoratorsIOProvider` to
    `GraphLabelsAndDecoratorsIOProviderV0` in the Core Visual Graph
    module.

-   Renamed `LabelsAttributeDescription` to
    `LabelsAttributeDescriptionV0` in the Core Visual Graph module.

-   Renamed package
    ‘au.gov.asd.tac.constellation.schema.analyticschema.update’ to
    ‘au.gov.asd.tac.constellation.schema.analyticschema.compatibility’.

-   Renamed package
    ‘au.gov.asd.tac.constellation.schema.simpleschema.update’ to
    ‘au.gov.asd.tac.constellation.schema.simpleschema.compatibility’.

## Changes in May 2017

-   Added `RawData.isEmpty()`.

-   Added `ScoringAnalyticPlugin` and `MultiScoringAnalyticPlugin` to
    simplify the addition of analytics to the Analytic View for the case
    where the analytic simply needs to run a plugin and read the
    resulting scores.

-   Added `SelectTopN` to the Data Access View module to select the top
    n nodes based on the transaction count and type.

-   Added `TextPluginInteraction` in the Core Plugin Framework module
    that will be useful in unit tests.

-   Added a `MultiScoreResult` result type to the Analytic View, as well
    as aggregators and translators allowing calculations and
    visualisation. This result type is designed to support any analytic
    which produces multiple scores as output.

-   Added ability to override the foreground icon associated with a type
    by adding custom icons named the full hierarchy of that type.

-   Fixed bugs with the `SimpleSchemaV*UpdateProvider` classes that
    caused the wrong icons to be set.

-   Moved the `DEFAULT_FONT` constant from the `FontUtilities` class in
    Core Visual Support to `ApplicationPreferenceKeys` in Core
    Preferences.

-   Removed `DebugUtilities` from the Core Preferences module as the
    convention is to use different `java.util.logging.Logger` levels.

-   Removed `StringBuilderOutputStream` due to its implementation being
    fundamentally wrong. Using `ByteArrayOutputStream` and
    `toString(StandardCharsets.UTF_8.name())` is a better approach.

-   Removed the representation() method in `SchemaElementType` and
    replaced it with the `getHierarchy` method which is now called by
    the `toString()` method in `SchemaElementType`.

    -   When setting types in `RecordStore` objects, you should no
        longer use `getName()` it now returns the name of the type.
        Given `toString()` has been overridden, it will return the
        type’s hierarchy as a string.

-   Renamed `'getChoices'` (and similarly named methods) to
    `'getOptions'` and `'getChecked'` to `'getChoices'` in the
    `MultiChoiceParameterType` class.

-   Renamed `'getChoices'` (and similarly named methods) to
    `'getOptions'` in the `SingleChoiceParameterType` class.

-   Renamed `GenericTopComponent` to `AbstractTopComponent` in the Core
    Functionality module.

-   Renamed package ‘au.gov.asd.tac.constellation.core.composites’ to
    ‘au.gov.asd.tac.constellation.core.composite’.

-   Renamed the `VisualConcept.VertexAttribute.UNIQUEID` attribute to
    `VisualConcept.VertexAttribute.IDENTIFIER`.

-   Updated `XmlUtilities` to optionally handle XML namespaces.
    Namespaces can be enabled by setting the `'namespaceAware'` flag in
    the constructor for `XmlUtilities,` and then you can use any method
    suffixed with ‘NS’ to take advantage of namespaces.

-   Updated all font references in CSS files to use em instead of px so
    that fonts scale based on the screen resolution.

-   Updated how schema element types are stored in a .star file, where
    instead of the type name, the entire type hierarchy is now used.
    This is a backwards compatible change.

-   Updated the `DataAccessPane` to factor in the category position
    along with the plugin’s position which ensures that the favourites
    category is sorted similarly.

-   Updated the implementation of the `resolveVertex` and
    `resolveTransaction` methods in the `AnalyticSchema` class to allow
    for hierarchical names specified by multiple types separated by the
    “.” character.

-   Updated the `SimpleSchemaV*UpdateProvider` and
    `AnalyticSchemaV*UpdateProvider` classes by rearranging the logic so
    that each update provider is now responsible to manage the update of
    the concept it uses first. That is for example,
    `SimpleSchema*UpdateProvider` handle’s the label attribute whilst
    the `AnalyticSchema*UpdateProvider` handles updates to the Type
    attribute.

    -   The update provider no longer runs a Complete With Schema

    -   The responsibility of the `UpdateProviders` is to only handle
        mandatory changes that would otherwise break the graph to said
        change. It will be up to the graph’s schema rules to update all
        elements on an old graph to be up to date with the latest look
        and feel. This can be done via Tools -&gt; Complete with Schema
        or F5.

## Changes in April 2017

-   Added `GeoUtilities.dmsToDd` to convert a `Degrees-Minute-Seconds`
    formatted geospatial coordinate to Decimal Degrees.

-   Added `PrimaryKeyUtilities` to the Core Graph Utilities module.

-   Added `SplitNodesPlugin` in the Core Data Access module.

-   Added a compare graph feature available from the Tools menu.

-   Added a new module called Core Integration Testing.

-   Moved `GeoUtilities` from the Core Algorithms module to Core
    Utilities.

-   Moved Tuple to the Core Utilities module.

-   Removed the Core Charts module.

## Changes in March 2017

-   Added `DownloadImageUtilities` to the Core Utilities module.

-   Added `HttpsUtilities.readErrorStreamAndThrow` in the Core Utilities
    module to make reporting errors from services consistent.

-   Added `IntegerObjectAttributeInteraction,`
    `LongAttributeInteraction` and `LongObjectAttributeInteraction`
    classes so that the corresponding attribute types are properly
    represented in the user interface.

-   Added `LongObjectAttributeDescription` class for completeness.

-   Added a “Start Jupyter notebook” capability.

-   Added the ability to add plugins to your favourites in the Data
    Access View.

-   Fixed a bug in `ConsolidatedDialog` that would not deselect
    correctly.

-   Fixed a major performance issue where table view state updates where
    running on the EDT causing CONSTELLATION to lock up.

-   Fixed a serious bug when extending Types and calling
    `VertexTypeAttributeDescription.getString()` causing a
    mis-representation of the type as a string. This was evident when
    retrieving the type value from a `RecordStore`. This is a temporary
    fix until the Types design is reviewed and possibly overhauled.

-   Fixed bugs with quick search, advanced find and recent search
    queries.

-   Renamed `AbstractCalculatorUtility` to `AbstractCalculatorUtilities`
    in the Core Scripting module.

-   Renamed `ClipboardUtility` to `ClipboardUtilities` in the Core
    Functionality module.

-   Renamed `ConsolidatedMultipleMatchesDialog` to `ConsolidatedDialog`
    in the Core Functionality module.

-   Renamed `DebugUtility` to `DebugUtilities` in the Core Preferences
    module.

-   Renamed `GraphUtil` to `GraphUtilities` in the Core Arrangements
    module.

-   Renamed `SimpleStringUtilities` in the Core Utilities module to
    `StringUtilities` and added new functionality.

-   Renamed `StringUtilities` in the Core Utilities module to
    `OldStringUtilities` and deprecated it.

-   Updated `HttpsConnection` in the Core Utilities module to use the
    UTF-8 charset by default for application/json and application/xml
    content types.

-   Updated all references to UTF-8 to use `StandardCharsets.UTF_8`.

-   Renamed `ArrangementRegistry` to `ArrangementPluginRegistry` for
    consistency with other plugin registry classes.

-   Added ability to set custom context menu items on the
    `SeletableLabel` class used in the Conversation View.

-   Moved resources for rendering pill buttons in `JavaFX` from the
    conversation view module to the visual support module so they can be
    used anywhere in the application.

-   Renamed `AlgorithmsRegistry` to `AlgorithmPluginRegistry` for
    consistency with other plugin registry classes.

-   Renamed references to plugins which extend
    `NetworkxCentralityPlugin,` `NetworkxImportancePlugin` and
    `NetworkxSimilarityPlugin` in the `AlgorithmPluginRegistry`. They
    are all now appended with `'_NX'` to differentiate them from java
    implementations of the same algorithms.

## Changes in February 2017

-   Added `CreateCompositesFromDominantNodesPlugin`.

-   Added `SetDrawFlagPlugin`.

-   Added `SetVibilityAboveThresholdPlugin` which can be used to toggle
    the visiblity status instead.

-   Added `VisibleAboveThresholdPlugin` which will update the draw flags
    based on whether the count of nodes has exceeded the threshold.

-   Added a new module called Core Graph Utilities.

-   Added
    `au.gov.asd.tac.constellation.graph.utilities.io.CopyGraphUtilities`.

-   Added
    `au.gov.asd.tac.constellation.graph.utilities.io.SaveGraphUtilities`.
    The method `saveGraphToTemporaryDirectory` can be used to save
    graphs in unit tests.

-   Added
    `au.gov.asd.tac.constellation.utilities.io.StringBuilderOutputStream`
    as a alternative to `java.io.StringWriter` which uses
    `StringBuilder` instead of `StringBuffer` as the underlying
    implementation. Using `StringBuilderOutputStream` in say
    `com.fasterxml.jackson.core.JsonFactory.createGenerator()` can avoid
    an `OutOfMemoryError`.

-   Fixed a bug where the graph visibility above threshold was no longer
    working.

-   Fixed a major bug with
    `GraphRecordStoreUtilities.getSelectedVerticesBatches()` where the
    selected nodes were not correctly being added to the Recordstore.

-   Moved
    `au.gov.asd.tac.constellation.schema.analyticschema.utilities.SubgraphUtilties`
    to `au.gov.asd.tac.constellation.graph.utilities.SubgraphUtilties`

-   Moved the `DeleteAllPlugin` and `DeleteSelectionPlugin` to
    `au.gov.asd.tac.constellation.core.delete`.

-   Moved the Dim plugins to `au.gov.asd.tac.constellation.core.dim` in
    the Core Functionality module.

-   Moved the `PermanentMergePlugin` to
    `au.gov.asd.tac.constellation.core.merge` in the Core Functionality
    module.

-   Removed `ArrangeInComponentGridPlugin` which was a duplicate of
    `ArrangeComponentsInGridPlugin`

-   Removed `ToggleVisibleAboveThresholdPlugin`.

-   Removed undo() and redo() methods from Graph. `GraphCommits` are
    tied to `UndoableEdit` objects, which are managed by a Swing
    `UndoManager`. The manager may call undo() or redo() on these edit
    objects at will, noting that they run asynchornously, because the
    EDT may not get a lock on the graph. No Future&lt;?&gt; to wait upon
    is available for these methods, meaning that it no longer makes
    sense to interact with the undo manager from the Graph in a
    programmatic way. Reimplementing these methods is desirable, but
    would require that something internal to CONSTELLATION code also
    keeps track of the `UndoableEdit` objects and has some way of
    knowing when a given edit has completed its undo/redo method.

-   Renamed `CorePluginRegistry.COPY_SELECTED_ELEMENTS` to
    `CorePluginRegistry.COPY_TO_NEW_GRAPH`.

-   Renamed `HLGraph` in the Core Graph module to `SGraph`.

-   Renamed `HLReadableGraph` in the Core Graph module to
    `SReadableGraph`.

-   Renamed `HLWritableGraph` in the Core Graph module to
    `SWritableGraph`.

-   Renamed composites package in the Core Functionality module to
    composite.

-   Renamed dialogs package in the Core Functionality module to dialog.

-   Renamed selection package in Core Arrangements to select.

-   Renamed the drawing package in the Core Functionality module to
    draw.

-   Renamed the view package in the Core Functionality module to
    display.

-   Updated the “visual\_state” attribute to be an attribute called
    “camera”, of type “camera”, that is a GRAPH rather than META
    attribute. A `SchemaUpdateProvider` and an `AttributeUpdateProvider`
    will automatically make this change when old graphs are loaded. To
    access the camera attribute, use `VisualConcept.Graph.CAMERA`.

    -   `GraphVisualAccess.getX(vertex)` already uses this pattern. Note
        that as with any default values in the `VisualDefault` class,
        these x,y,z defaults need to be respected when interacting with
        the `CONSTELLATION's` visualisation framework. Higher level
        plugins/views are free to do whatever makes sense in the absence
        of x,y,z attibutes (for example arrangements would probably just
        throw a plugin exception).

    -   In the absence of x, y, or z vertex attributes, the default
        visual values of these attributes are now considered to be equal
        to the id of the vertex. The correct pattern to get an x, y, z
        value in the application for visualisation purposes is:

    ``` java
    final int `xAttribute` = `VisualConcept.Vertex.X.get(readableGraph);`
    final float x = `xAttribute` != `Graph.NOT_FOUND` ? `readableGraph.getFloatValue(vertexId)` : `VisualDefaults.getDefaultX(vertexId);`
    ```

-   Updated `GraphVisualAccess` explicitly checks for null values of the
    Camera attribute on the graph and returns
    `VisualDefaults.DEFAULT_CAMERA` instead. Note that the Camera
    shouldn’t ever really be null, but as it is possible to set it
    programmatically (through scripting view), it is considered safer
    and more convenient to prevent the Visualisation framework itself
    from having to deal with null cameras.

## Changes in January 2017

### Major Changes to Rendering and Event Handling

-   `COSNTELLATION's` visualistion and event handling framework has been
    reimplemented from the ground up. Performance, stability,
    correctness, extensability, and the design concept underlying it
    have all been greatly improved. The user experience should remain
    mostly the same.

-   There is now a separation between three main components that were
    previously highly coupled: event handling, visualisation, and the
    graph. The class `VisualManager` handles all communication between
    these components.

-   `VisualProcessor` is an abstract base class for any component that
    provides a visualisation of the graph.

    -   `GLVisualProcessor` is an implementation which models the old
        open GL renderer.

    -   A lot of high level stuff in the GL Renderer has been rewritten
        as well, but low level stuff like the `Vector/Matrix` utility
        classes and the shaders themselves are mostly the same.

    -   A simpler lightweight renderer (using Swing for example) could
        be implemented with relative ease as a subclass of
        `VisualProcessor`.

-   `VisualAccess` is an interface that `VisualProcessors` must now use
    to access the graph. They are not allowed to have reference to the
    graph directly.

    -   `GraphVisualAccess` is the default implementation for
        CONSTELLATION graphs.

    -   Theoretically `VisualProcessors` could visualise other
        ‘graph-like’ data structures if they implement `VisualAccess`

-   `InteractionEventHandler` is an interface for responding to mouse
    and keyboard gestures (as generated by AWT) on a CONSTELLATION
    graph.

    -   `DefaultInteractionEventHandler` is the default implementation
        in CONSTELLATION. It contains code that performs a similar
        function to the event handling code that used to be in
        `GraphRenderer`.

    -   `VisualAnnotator` and `VisualInteraction` are two interfaces
        that `InteractionEventHandler` depends on in order to help it
        translate gestures into graph actions/visualisations.

    -   `InteractiveGLVisualProcessor` extends `GLVisualProcessor` to
        satisfy the `VisualAnnotator` and `VisualInteraction` interfaces
        so that the `DefaultInteractionEventHandler` can respond to
        gestures on CONSTELLATION graphs rendered in `OpenGL`.

-   Updates to a `VisualProcessor` from something like the event handler
    arrive in the form of `VisualChange` objects that are sent to a
    `VisualManager` (wrapped in `VisualOperations)`.

    -   The `VisualChange/VisualOperation` framework’s purpose is to
        allow components to update the visualisation of a graph
        efficiently and without having to commit their changes first.

    -   The previous `GraphRenderer` achieved this, but only by being
        highly coupled with a Graph, and it had lots of logical flaws in
        its processing model. The new framework is rigorous and stable
        by separating data from its visualisation.

    -   Whilst the event handler is the primary client of this model,
        other components could be written to take advantage of it.

    -   Animation has been rewritten to use this model. Previously they
        directly maniuplated specific buffers on the GL context, which
        meant they were highly coupled with the renderer, and could not
        be used by alterate visualisations.

-   A few features have been removed or now behave slightly differently:

    -   Animations are now slower on large graphs. They may be able to
        be optimised in the future but this is considered low priority.

    -   Some experimental animations have been removed.

    -   You can no longer interact with an animation. This may also be
        fixed in the future, but it would be require a decent amount of
        work and is currently low priority.

    -   Direction indicators no longer move when the mouse cursor moves
        (only when you rotate/pan the graph). They should be
        re-implemented as an animation, which would require a reasonably
        simple expansion of the animation framework to cater for
        utilising non-graph visual operations.

    -   Lines and nodes are no longer `Anti-Aliased`. The old method,
        however, was slow, deprecated and caused artifacts when AA was
        turned off in the graphics card settings. Graphs now render
        correctly regardless of the AA settings on the card (although
        currently enabling AA gives no visual improvement). `AAing` may
        be implemented in the future by multisampling the graph texture.

    -   On large graphs, the renderer will update slightly later than
        the rest of the views (when creating nodes etc.). The display
        always took (at least) this long to update, but other views used
        to wait. This may be tricky to fix, but is not considered
        critical.

    -   Note that whilst the graph will display that it is busy and
        prevent interaction during a write lock, the same will not occur
        during read locks. When a read lock is in progress, events will
        be queued and the display will not be updated until the read
        lock is released at which point all queued events will be
        processed in quick succession so that the event handler ‘catches
        up’. This effect can be seen by running “Experimental &gt; Five
        Second Read Lock” and then trying to rotate/pan the graph. While
        this looks bad in this instance, in practice due to the brevity
        of read locks (but also their potential to be obtained at any
        point in time during the possession of a write lock), holding up
        but not terminating the event handler’s main loop is the most
        sensible course of action.

-   Fixed all known memory leaks.

-   Fixed failing unit tests.

-   Fixed some dialogs fading to the back.

-   Fixed the Plugin Reporter from causing `JavaFX` to use up all the
    memory by removing `PluginReporterPane's` after they reach
    `MAXIMUM_REPORT_PANES`.

-   Fixed various bugs.

-   Renamed the Country utility class package name from countries to
    geo.

-   Reviewed and finalised icon set.

-   Updated the format when saving a graph file to use json objects for
    the color and the decorations attribute.

-   Double escaping strings in the decorations no longer occur.

## Changes in November 2016

-   Added `JMultiChoiceComboBox` class to the Core Utilities module.
    This class provides a Swing alternative to `JavaFX's`
    `MultiChoiceComboBox`.

-   Added `MarkerCache` class which manages markers on the Map View and
    can be looked up. This grants the Data Access View the ability to
    query locations from the Map View.

-   Added REST API functionality for `RecordStore,` static files and
    icons.

-   Added the ability to blend a color with an icon image on creation.

-   Added the ability to delete a vertex or transaction from a
    `GraphRecordStore` by setting the `DELETE_KEY` key.

-   Fixed the bug in `ValueInputPanes` which was causing old entry to
    appear after the text was modified.

    -   The recent values combo was updated when a plugin was run,
        causing its selection model to update, which in turn caused the
        parameter it was managing recent values for to change right at
        the point of plugin execution. Temporarily disabling the
        listener from Recent Values -&gt; Parameter whilst inside the
        `RecentValues` updating listener solved the problem.

-   Removed `FreezeGraphViewPreferencePlugin` because it is only a
    preference change and does not need to be a plugin.

-   Renamed get `GraphReadMethods.getAttributeLabel()` to
    `GraphReadMethods.getAttributeName()` for consistency.

-   Updated `GraphRecordStoreUtilities.getVertices()` to return
    singleton vertices.

-   Updated Python REST client which can now be downloaded.

-   Updated the majority of built-in icons available to Constellation to
    have a more flat, iconic style with transparent backgrounds. This
    makes the core icon set consistent and allows us to make better use
    of background icons for analytic purposes.

## Changes in October 2016

-   Added `LogAction` to show the CONSTELLATION logs to the user.

-   Added a “Support Package” menu item under help which zips the
    CONSTELLATION logs.

-   Added a `DataAccessState` object which currently saves the String
    parameter values in the “Gobal Parameters” section of the Data
    Access View when you press Go. This parameters are saved with the
    graph so that they can be loaded when the graph opens.

-   Added an option for `RecordStoreServlet` to return JSON suitable for
    `Pandas.DataFrame.from_items()`. The `DataFrame` JSON parser is much
    faster.

-   Added missing type qualifiers in `GraphRecordStoreUtilities`
    methods.

-   Added support back for attr\_list attribute type which were found in
    legacy graphs. The attr\_list attribute is converted to the
    currently supported Graph attributes in
    `SimpleSchemaV1UpdateProvider`.

-   Modified the `WritableGraph.flush()` method to take a boolean
    parameter indicating whether or not `GraphChangeListeners` will be
    notified.

    -   The use case for this is performing a series of quick updates on
        the graph that new `ReadableGraphs` need to be able to see, but
        that views don’t need to respond to - for example animations,
        event handling, etc. In this case, all views will still respond
        to the series of changes when commit() is called at the end of
        the `WritableGraph's` lifecycle.

-   Renamed `ParameterIO` to `ParameterIOUtilities`.

-   Updated `ConstellationDialog` to dispose when the `hideDialog` is
    called which should free up resources.

## Changes in September 2016

-   Added a new Map View based on the third party libraries `'Unfolding`
    Maps’ and `'Processing'`.

    -   Maps are rendered using `OpenGL` through Processing allowing for
        greater performance and flexibility in what can be drawn.

    -   Provides two-way interaction between the graph and the map by
        making use of the new generic top component framework.

    -   Provides ability to add custom maps by extending the
        `MapProvider` class.

    -   Provides an information overlay which displays the location of
        the mouse pointer, the current zoom level and a scale bar.

    -   Provides ability to place map providers in debug mode by
        overriding `MapProvider.isDebug`. This will extend the
        information overlay to also provide debug information.

    -   Provides support for point, line, polygon and multi markers.
        Shape-based markers can be added to the graph by inserting
        `GeoJSON` into the `'Geo.Shape'` attribute. You can build
        `GeoJSON` for `'Geohash'` type nodes using `Geohash.getGeoJSON`.

    -   Currently limited to rendering maps in the Web Mercator
        projection only.

-   Added `SchemaElementType` class as common base class for the
    `SchemaVertexType` and `SchemaTransactionType` classes.

-   Added a REST API. Initially this allows a `RecordStore` to be added
    to the active graph.

-   Added a `ScriptingAction` lookup to allow more actions to be added
    to the Scripting view Actions drop-down menu.

-   Fixed various bugs.

-   Renamed `FeedbackHandler` to `SupportHandler` and changed the menu
    name from “Feedback…” to “Support”

-   Renamed `IconManager.getIconObjects` to `IconManager.getIcons`.

-   Updated `SaveResultsFileWriter.writeRecordStore` to be memory
    efficient which fixes a `java.lang.OutOfMemoryError` exception and
    removed `SaveResultsFileWriter.write`.

-   Updated plugins to provide their own arrangements after being run by
    overriding `RecordStoreQueryPlugin.completionArrangement()`. By
    default any `RecordStoreQueryPlugin` will now finish with an Grid
    arrangement (which is fast). This is a breaking change which
    replaces `RecordStoreQueryPlugin.arrangeOnCompletion()`.

-   Updated some Alert dialogs to use the Netbeans `DialogDisplayer` API
    to enforce modality.

-   Updated the internal web server to listen on only the loopback
    address instead of all addresses, and has a default port instead of
    being dynamically assigned.

## Changes in August 2016

-   Added Analytic View v2 framework.

    -   Any plugin can now be used as an analytic using the
        `AnalyticPlugin` class.

    -   Pre-canned questions are now extensible using the
        `AnalyticQuestion` class.

    -   Both internal and graph visualisations are now extensible using
        the `InternalVisualisation` and `GraphVisualisation` classes
        respectively.

    -   Note that adding new analytics may require the definition of a
        new result type using the `AnalyticResult` class, as well as the
        construction of an `AnalyticTranslator` class to translate
        between your result and any visualisations you wish to enable.

-   Added `IntegerObjectAttributeDescription` to handle integer type
    attributes which could also be null.

-   Added generic `JavaFxTopComponent` and `ListeningTopComponent`
    classes to abstract away the creation of new views in CONSTELLATION.

-   Assigned names to common threads to assist with debugging.

-   Fixed various bugs.

-   Fixed various performance enhancements to type lookups.

-   Improved the type hierarchy used by the Analytic dominance
    calculator.

-   Moved `au.gov.asd.tac.constellation.graph.GraphChangeEvent` to
    `au.gov.asd.tac.constellation.graph.monitor.GraphChangeEvent`.

-   Moved `au.gov.asd.tac.constellation.graph.GraphChangeListener` to
    `au.gov.asd.tac.constellation.graph.monitor.GraphChangeListener`.

-   Moved utilities for interacting with schemas from the
    `SchemaFactory` class to the `SchemaFactoryUtilities` class.

-   Removed `SchemaFactory.getPosition` in favour of using a
    `ServiceProvider` position annotation.

-   Removed the `CoreExtFx` module.

-   Renamed `SimpleSchemaFactory.SIMPLE_SCHEMA_NAME` to
    `SimpleSchemaFactory.SIMPLE_SCHEMA_ID`.

-   Renamed arrow icons from UP to `ARROW_UP,` DOWN to `ARROW_DOWN` etc.

-   Replaced `ControlsFX` dialogs with `JDK's` Alert class.

-   Updated module short and long descriptions.

-   Updated platform to use Java8u92 and Netbeans 8.0.2

-   Updated regular expressions used for the Phone Number, Email `IPv6`
    Address, Country and Geohash types.

-   Updated various menu item positions.

## Changes in July 2016

-   Added “Templates” which allow users to save multiple custom
    visualisations. Templates are essentially constellation files in
    disguise - however only the graph attributes are saved, no graph
    element data.

    -   Menu items (including icons) have been added to allow easy
        creation of graphs from templates, saving templates, and
        management of templates.

    -   Management of templates allows templates to be deleted, and also
        set as the default graph to open when the user selects New Graph
        (or hits `control+N)`.

-   Added `HttpsUrlConnection` class, a builder pattern to create a
    `HttpsUrlConnection` with sensible defaults like using GZIP
    compression and the user agent string set to ‘CONSTELLATION’.

-   Added `HttpsUtilities` class, a utility class to safely retrieve
    streams from a `HttpsUrlConnection`.

-   Added `ObjectAttributeDescriptions` class which allows you to
    quickly define an attribute description for any attribute backed by
    a class extending Object.

-   Added a lot of Javadocs and fixed Javadoc warnings.

-   Added org.apache.poi and org.apache.commons.lang as dependencies.

-   Added the `GraphLabels` and Decorators classes for specifying labels
    and decorators on a graph.

-   Added the ability for graph attributes to provide an attribute
    merger so that you can decide what happens when attributes merge.

-   Fixed memory leak in Data Access View.

-   Fixed minor bugs relating to attributes, including correctly saving
    and loading default values for icon attributes, and fixing the
    previously non-functioning ‘set default value’ option when
    creating/modifying a new attribute in the attribute editor.

-   Fixed various bugs.

-   Moved some preferences from the `ApplicationPreferenceKeys` to
    `DebuggingPreferenceKeys`.

-   Removed ability to set default values for visual attributes through
    preferences in favour of the new template system. The changes have
    been explained in a what’s new entry to avoid user confusion.

-   Removed bespoke editors such as “Edit &gt; Labels” in favour of
    using the streamlined approach provided by the attribute editor.

-   Removed the `CorePluginGuide` module.

-   Renamed `VisualConcept.TransactionAttribute.COLOR_REFERENCE` to
    `VisualConcept.GraphAttribute.TRANSACTION_COLOR_REFERENCE`.

-   Renamed `VisualConcept.VertexAttribute.COLOR_REFERENCE` to
    `VisualConcept.GraphAttribute.NODE_COLOR_REFERENCE`.

-   Renamed all attribute name constants
    e.g. `HierarchicalState.ATTR_NAME` renamed to
    `HierarchicalState.ATTRIBUTE_NAME`.

-   Renamed package
    `au.gov.asd.tac.constellation.attributeeditor.handler` to
    `au.gov.asd.tac.constellation.attributeeditor.editors`.

-   Renamed package
    `au.gov.asd.tac.constellation.attributeeditor.handlerimplementation`
    to
    `au.gov.asd.tac.constellation.attributeeditor.editors.operations`.

-   Renamed the `PreferenceKeys` class to `ApplicationPreferenceKeys`.

-   Renamed the Rule class to `QualityControlRule`.

-   Updated `StringUtilities` class to streamline the serialisation of
    the reworked visual attributes such as labels and decorators.

-   Updated `UpdateProvider` class to convert from old graphs to new
    graphs have been included (meaning that the old graph labels and
    decorators framework still exists in a compatibility package).

-   Updated various menu item positions.

-   Updated visual attributes (and visual properties previously not
    exposed as attributes) so they can be used as regular graph
    attributes.

## Changes in June 2016

-   Fixed a dormant graph locking bug.

-   Fixed various bugs.

-   Improved Schema API.

    -   The way in which graph schemas are created and controlled within
        CONSTELLATION has been overhauled, resulting in a more
        consolidated, and overall simpler API.

    -   The most notable change is the introduction of “Schema Concepts”
        which collect related attributes, vertex types and transaction
        types into conceptual groups which can then be registered to a
        schema. Schema concepts will replace “Attribute Providers”,
        “Vertex Type Providers”, and “Transaction Type Providers” and
        are now hierarchical by default, making it easier to extend an
        existing concept.

    -   Other changes include the simplification of “Schema” and “Schema
        Factory”, and new utility classes for interacting with schema
        concepts, vertex types and transaction types. In addition to
        this, we also now have a new convention where schemas should no
        longer extend each other, but rather inheritance should be
        limited to schema concepts.

-   Improved performance of `IconManager` and added new icons,
    `BAGEL_BLUE,` `BAGEL_GREY` and CHART.

-   Improved the Scripting View API by adding support for LINK and EDGE
    types.

-   Moved the `WhatsNewProvider` from
    `au.gov.asd.tac.constellation.core.tutorial.whatsnew` to
    `au.gov.asd.tac.constellation.core.whatsnew`.

-   Updated `CoreImportExport` now using Apache Commons CSV to parse CSV
    files.

## Changes in May 2016

-   Added a new module called `CoreMapView` which contains the Map View
    framework.

-   Added versioning to attribute description classes.

-   Fixed various bugs.

-   Fixed a dormant graphics bug.

-   Improved the `Rule.executeRule` method by forcing it to take a copy
    of the graph.

-   Renamed the `ResetPlugin` class to `ResetViewPlugin`.

## Change in February 2016


-   Added an icons API so that developers can add custom icons
    programmatically using the `IconProvider` class.<|MERGE_RESOLUTION|>--- conflicted
+++ resolved
@@ -2,19 +2,17 @@
 
 ## Changes in September 2021
 
-<<<<<<< HEAD
 -   Added a preference to choose between viewing the help documentation offline,
     or online. 
 
 -   Removed JavaHelp and replaced it with the new help system.
-=======
+
 -   Updated Core Import Export summary text to provide more information. To
     achieve this, added `definitionName` parameter to `ImportDefinition`
     constructor and paneName parameter to `RunPane` constructor. Updated 
     displaySummaryAlert` within `ImportDelimitedPlugin` class to take additional
     parameters. The combination of these changes allows a more meaningful
     summary dialog post delimited file import.
->>>>>>> 03d33a20
 
 -   Updated `processImport` in `ImportController` to a `void` method given the
     return type `List<File>` previously defined was not being used.
