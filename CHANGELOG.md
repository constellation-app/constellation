--- conflicted
+++ resolved
@@ -2,14 +2,12 @@
 
 ## Changes in October 2021
 
-<<<<<<< HEAD
--   Removed `RecentFilesWelcomePage` and moved functionality between 
-    `RecentFiles` and `WelcomeViewPane`
-=======
 -   Added a file chooser utility to core utilities. This provides a template
     for opening file choosers. It protects against common mistakes that may
     cause issues on different platforms.
->>>>>>> 25880719
+
+-   Removed `RecentFilesWelcomePage` and moved functionality between 
+    `RecentFiles` and `WelcomeViewPane`
 
 ## Changes in September 2021
 
