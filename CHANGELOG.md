# Constellation Changes

<<<<<<< HEAD
## 2020-05-01 Changes in May 2020
* Fixed a bug effecting the histogram scrolling
=======
## 2020-04-01 Changes in April 2020
* Added search feature to Table View Column Selection.
* Added `functions.sh` to reuse common utility methods. This can be used by scripts related to Travis.
* Added Layers view to the Experimental views tab.
* Updated the container used to build Constellation on Travis to `11.3.1` which fixes the issue of no code coverage being reported in SonarQube.
* Updated the java source detected by SonarQube to check for Java 11.
* Removed the container image to build the NetBeans 8 version of Constellation.
* Added Layers view to the Experimental views tab.
* Renamed `getTags()` in `GraphReport` to `getUTags()` to match field the function was getting.
* Renamed `getChildReports()` in `PluginReport` to `getUChildReports()` to match field the function was getting.
* Renamed `equal()` in `NativeAttributeType` to `equalValue()` to avoid confusion with `Object.equals()`.
* Updated `build.xml` and `.travis\build-zip.sh` with support for MacOSX and a temporary hardcoding of version numbers.
* Removed `datetime` parameter from `makeDateTimesEven()` in `ZonedDateTimeAxis` as this was not needed.
* Removed `boxBlurF()` and `boxBlurFF()` from `GaussianBlur` as their implementation was simple enough to be added straight to where they called from. 
* Added `RenderablePriority` enum to `GLRenderable` to house the constants that sat in that class
* Added `VisualPriority` enum to `VisualOperation` to house the constants that sat in that class
>>>>>>> ab4461fd

## 2020-03-01 Changes in March 2020
* Added new module Core View Framework containing `AbstractTopComponent` and other related classes.
* Added new module Core Plugin Reporter to separate it from the plugin framework.
* Added new module Core Named Selections to break it out of Core Functionality.
* Added new module Core Analytic Calculator to separate it from the Scripting View.
* Fixed a logic bug with `GraphRendererDropTarget` preventing graph droppers from every running.
* Moved `VisualConcept` to the Core Visual Schema module.
* Moved `BBoxf` and `BBoxd` to the Core Visual Graph module.
* Moved `SimpleGraphOpener` and `SimpleGraphTopComponent` to the Core Graph Node module.
* Moved `VisualGraphOpener` and `VisualGraphTopComponent` to the Core Interactive Graph module.
* Removed the `build-zip` stage from Travis as it wasn't being used.
* Removed the Core Visual Support module by merging it with Core Utilities.
* Renamed base package of Core Visual Schema to `au.gov.asd.tac.constellation.graph.schema.visual`.
* Renamed base package of Core Analytic Schema to `au.gov.asd.tac.constellation.graph.schema.analytic`.
* Renamed base package of Core Plugin Framework to `au.gov.asd.tac.constellation.plugins`.
* Renamed base package of Core Algorithms to `au.gov.asd.tac.constellation.plugins.algorithms`.
* Renamed base package of Core Arrangements to `au.gov.asd.tac.constellation.plugins.arrangements`.
* Renamed base package of Core Import Export to `au.gov.asd.tac.constellation.plugins.importexport`.
* Updated Core Visual Schema with all attribute classes relevant to it.
* Updated Core Analytic Schema with all attribute classes relevant to it.
* Updated the Core Web Server module with a commplete rewrite regarding adding REST services.
* Updated the REST API with a major refactor.
* Updated the `README.MD` instructions to explain the NetBeans 11 installation workaround.
* Updated the Travis run image to use NetBeans 11.3 and include the workaround for NetBeans 11.

## 2020-02-01 Changes in February 2020
* Fixed a bug which now ensures that overriding a transaction direction using `GraphRecordStoreUtilities.DIRECTED_KEY` persists with the Type.
* Updated JOGL to 2.4.0 to assist in migration to JDK11. The new JOGL jars are hosted as third-party dependencies on GitHub until available on maven.
* Renamed `NodeGraphLabelsEditorFactory` to `VertexGraphLabelsEditorFactory`.
* Renamed `SupporPackageAction` to `SupportPackageAction` to fix a spelling typo.

## 2020-01-01 Changes in January 2020
* Added `LabelFontsOptionsPanel` to allow setting of fonts rendered on the graph through the UI.
* Added `ConstellationLabelFonts` interface to allow programmatic specification of default label fonts.

## 2019-12-01 Changes in December 2019
* Added method `suppressEvent(boolean, List<>)` to `PluginParameter` which allow setting of properties/options without firing change events.
* Moved `CoreUtilities` in the Core Functionality module to `PreferenceUtilites` in the Core Utilities module.
* Renamed `ArcgisMap` Provider to `EsriMapProvider`.
* Updated `EsriMapProvider` to support both regular tile-based services, as well as image export. This can be specified by overriding the new `getMapServerType` method.

## 2019-11-01 Changes in November 2019
* Remove deprecated jai libraries.

## 2019-10-01 Changes in October 2019
* Added `DevOpsNotificationPlugin` to Core Functionality to track messages from plugins for developers and administrators attention. This is only going to be useful if you have setup a `ConstellationLogger` that sends information to a database or elastic search.
* Fixed a bug with the Restful service caused by multiple servlet libraries used that created a clash.

## 2019-08-01 Changes in August 2019
* Added `BrandingUtilities` to Core Utilities to maintain the application name "Constellation".
    * You can set the command line argument `constellation.environment` with a label and it will appear in the title. For instance, this could be used to distinguish "Development", "QA" and "Production" versions.
* Added `PluginParameters.hasParameter()` to the Core Plugin Framework module as a convenient way to check if a parameter exists.
* Fixed a Null Pointer Exception when selecting Circle arrangements.
* Fixed the `GitHub` url used by Help -> Submit a ticket.
* Removed several unused dependencies, including JOGL, JTS, `OpenCSV,` Trove4j, `JScience,` and `XML-APIs`.
* Renamed `ConstellationLogger.ApplicationStart` to `ConstellationLogger.ApplicationStarted,` `ConstellationLogger.ApplicationStop` to `ConstellationLogger.ApplicationStopped,` `ConstellationLogger.PluginStart` to `ConstellationLogger.PluginStarted` and `ConstellationLogger.PluginStop` to `ConstellationLogger.PluginStopped`.
* Updated several dependencies to the latest versions, including Geotools, Jetty, Apache Commons, Jackson, `RSyntaxArea,` Google Guava, Apache POI, EJML, Processing, Jython, and `SwingX`.
* Updated `ConstellationLogger` with new methods `viewStarted,` `viewStopped` and `viewInfo` to support logging of Views.
* Updated `DefaultConstellationLogger` with a VERBOSE flag to switch between no-op and logging to standard out.
* Updated `AbstractTopComponent` to log when the view is opened, closed, showing, hidden, activated and deactivated.

## 2019-06-01 Changes in June 2019
* Added a `Content.URL` attribute to represent a URL link in the `ContentConcept`.
* Fixed a lot of compile warnings related to Java generics and `PluginParameters` usage.
* Removed `ConstellationSecurityProvider.getPriority` as it duplicated functionality of (and conflicted with) the lookup system.
* Removed `OldStringUtilities` and merged the required methods to `StringUtilities`.

## 2019-05-01 Changes in May 2019
* Fixed a bug with `SchemaVertexTypeUtilities` and `SchemaTransactionTypeUtilities` not respecting overridden types.
* Removed MODIFIED icon from `UserInterfaceIconProvider`.
* Removed STARS and CONSTELLATION icons from `AnalyticIconProvider`.
* Updated CHART icon in `AnalyticIconProvider`.
* Updated `RestClient` in the Core Utilities module with a minor refactor and support for posting bytes.
* Updated `SchemaFactory` with `getIconSymbol` and `getIconColor` methods to allow for more customisable icons. Graph icons will now be made up of a symbol on top of a colored square background much like how vertices on a graph are represented.
* Updated the font used by the renderer from Arial Unicode MS to Malgun Gothic due to licensing restrictions with the Arial font resulting it from no longer being installed on Windows by default.

## 2019-04-01 Changes in April 2019
* Renamed `NodeGraphLabelsAttributeDescription,` `NodeGraphLabelsAttributeInteraction,` and `NodeGraphLabelsIOProvider` to `VertexGraphLabelsAttributeDescription,` `VertexGraphLabelsAttributeInteraction,` and `VertexGraphLabelsIOProvider` for consistency.
* Updated the `SchemaAttribute.ensure()` method to create the attribute if it does not exist by default. This fixes a number of plugins that failed if the attribute was not defined.
* Updated `SimpleEditPlugin.edit()` method to be abstract as it doesn't make sense to have an edit plugin without any editing occurring.

## 2019-03-01 Changes in March 2019
* Added 23 new country flag icons.
* Added Arrange by Node Attribute to combine the function of Arrange by Group and Arrange by Layer into a single plugin.
* Added an `updateParameters` method to `au.gov.asd.tac.constellation.views.histogram.formats.BinFormatter` for Histogram View `BinFormatters` to use.
* Fixed how `ConstellationIcon` was building and caching icons and images resulting in a major performance improvement and reduced memory usage.
* Updated `Ctrl+Backspace` to do nothing so that pressing it in a text area on a docked window won't cause it to minimize.

## 2019-02-01 Changes in February 2019
* Added a new interface called `DataAccessPreQueryValidation` to check before running Data Access View queries.

## 2019-01-01 Changes in January 2019
* Added Enrichment to the `DataAccessPluginCoreType` class.
* Moved `au.gov.asd.tac.constellation.analyticview` to `au.gov.asd.tac.constellation.views.analyticview`.
* Moved `au.gov.asd.tac.constellation.attributeeditor` to `au.gov.asd.tac.constellation.views.attributeeditor`.
* Moved `au.gov.asd.tac.constellation.conversationview` to `au.gov.asd.tac.constellation.views.conversationview`.
* Moved `au.gov.asd.tac.constellation.core` to `au.gov.asd.tac.constellation.functionality`.
* Moved `au.gov.asd.tac.constellation.core.dependencies` to `au.gov.asd.tac.constellation.dependencies`.
* Moved `au.gov.asd.tac.constellation.dataaccess` to `au.gov.asd.tac.constellation.views.dataaccess`.
* Moved `au.gov.asd.tac.constellation.display` to `au.gov.asd.tac.constellation.visual.opengl`.
* Moved `au.gov.asd.tac.constellation.find` to `au.gov.asd.tac.constellation.views.find`.
* Moved `au.gov.asd.tac.constellation.histogram` to `au.gov.asd.tac.constellation.views.histogram`.
* Moved `au.gov.asd.tac.constellation.interactivegraph` to `au.gov.asd.tac.constellation.graph.interaction`.
* Moved `au.gov.asd.tac.constellation.mapview` to `au.gov.asd.tac.constellation.views.mapview`.
* Moved `au.gov.asd.tac.constellation.qualitycontrol` to `au.gov.asd.tac.constellation.views.qualitycontrol`.
* Moved `au.gov.asd.tac.constellation.scatterplot` to `au.gov.asd.tac.constellation.views.scatterplot`.
* Moved `au.gov.asd.tac.constellation.schemaview` to `au.gov.asd.tac.constellation.views.schemaview`.
* Moved `au.gov.asd.tac.constellation.scripting` to `au.gov.asd.tac.constellation.views.scripting`.
* Moved `au.gov.asd.tac.constellation.tableview` to `au.gov.asd.tac.constellation.views.tableview`.
* Moved `au.gov.asd.tac.constellation.timeline` to `au.gov.asd.tac.constellation.views.timeline`.
* Moved `au.gov.asd.tac.constellation.visualgraph` to `au.gov.asd.tac.constellation.graph.visual`.
* Moved `au.gov.asd.tac.constellation.visualsupport` to `au.gov.asd.tac.constellation.visual`.
* Moved `au.gov.asd.tac.constellation.webview` to `au.gov.asd.tac.constellation.views.webview`.
* Moved private classes that implemented `ParameterValue` to public classes to resolve the problem of not being able to set values from a script. These include `AnalyticAggregatorParameterValue,` `SpatialReferenceParameterValue,` `ElementTypeParameterValue` and `GraphAttributeParameterValue`.
* Renamed `Plugin.getOverriddenPlugin` to `Plugin.getOverriddenPlugins` in the Core Plugin Framework module which is a breaking change.
* Updated `GraphWriteMethods` to include a version of `addTransaction` that accepts a transaction ID.
* Updated `PermanentMergeAction` to run in it's own thread (rather than the EDT).
* Updated structure of Merge Transactions Plugin to allow for more merge by types.

## 2018-12-01 Changes in December 2018
* Added validation check to `Date-Time` Range Global Parameter in Data Access View.
* Added validation check to numeric parameters in plugins accessed from Data Access View.
* Added plugin `CopyCustomMarkersToGraph` to generate nodes on your graph from custom markers in the Map View.
* Fixed some performance issues in the conversation view.
* Updated `MarkerCache` with functions to build and style markers from the graph, allowing this functionality to be used outside of the Map View.
* Updated `MarkerUtilities` with `generateBoundingBox` method.
* Updated `ConstellationAbstractMarker` with `getRadius` method.

## 2018-11-01 Changes in November 2018
* Moved the `getOverriddenPlugin` method from the `DataAccessPlugin` class to the Plugin class. This technically allows the ability for any plugin to be overridden. Note that the current implementation pattern is to call a plugin from a registry and this would need to be modified before plugin calls from `PluginExecutor` could be overridden.
* Removed `MultiScoreResult` fromt he analytic view - all score based analytics now use `ScoreResult` and support multiple scores by default.
* Renamed `IconProvider` to `ConstellationIconProvider`
* Renamed `GlobalCoreParameters` to `CoreGlobalParameters`
* Renamed all plugin parameter id references from `\*_PARAMETER` to `\*_PARAMETER_ID`

## 2018-10-01 Changes in October 2018
* Added the `overridenType` property to `SchemaElementType,` and removed it from `SchemaVertexType` and `SchemaTransactionType`.
* Fixed a performance issue in `SchemaElementType.toString()` by pre computing the hierarchy on initialisation. `SchemaElementType.getHierachy()` is a slow method and was being called too many times. The performance improvement has made it about 1.7 times faster to load, save and work with graphs.
* Fixed the views that have not been upgraded to the new View Framework to have the font size applied to the Top Component on load.
* Updated `SchemaElementType.isSubTypeOf` to take overridden types into account.

## 2018-09-01 Changes in September 2018
* Added a new plugin to open a url in a browser called `OpenInBrowserPlugin` that is available in Core Functionality.
* Added a new plugin to send to an email client called `SendToEmailClientPlugin` that is available in Core Functionality.
* Renamed `SchemaAttribute.getFormatContext` to `SchemaAttribute.getFormat`.
* Updated `PlaceholderUtilities` with support for collapsing placeholders using the standard graph API.

## 2018-08-01 Changes in August 2018
* Added functionality to cache icons.
* Fixed a bug in the Analytic schema factory which was not correctly applying the schema rules to complete the vertex.
* Fixed a memory leak introduced by the `FPSRenderable` class.
* Fixed a performance issue with the Table View by moving work off the EDT.

## 2018-07-01 Changes in July 2018
* Added `AnalyticConcept.VertexType.USER_NAME`.
* Added Subdivision enum containing country subdivisions (currently incomplete).
* Added `TemporalFormattingUtilties` to the Core Utilities module.
* Added an `IpAddressUtilities` class to the Core Utilities module.
* Fixed a performance issue with `JDropDownMenu` in the Core Utilities module moving the `actionPerformed` work into its own thread.
* Fixed the spelling of public constants and comments that incorrectly spelt separator in various modules.
* Renamed `AnalyticConcept.VertexType.HOSTNAME` to `AnalyticConcept.VertexType.HOST_NAME`.
* Renamed `GeospatialUtilities` to Distance and moved `HaversineUtilities` to `Distance.Haversine`.
* Renamed `ShapeUtilities` to Shape, `MgrsUtilities` to Mgrs and `GeohashUtilities` to Geohash.
* Updated Country enum to align with the latest version of ISO 3166-1.
* Updated the copyright to Apache Version 2.0 with the Australian Signals Directorate being the License owner.

## 2018-06-01 Changes in June 2018
* Added a `RestClient.postWithJson()` to allow you to post your own json string in the Core Utilities module.
* Added plugins `CreateVertexTypePlugin` and `CreateTransactionTypePlugin` to allow REST clients to create custom types.
* Fixed `PluginParameters` to use `ColorValue` instead of Color. This caused a cascade of fixes in other classes.
* Fixed a bug with the spanning tree algorithm which was preventing it from creating a nraduis attribute.
* Renamed `ColorValue` to `ConstellationColor` to make it clearer what it should be used for and to avoid conflicts with external classes.
* Renamed `TemporalFormatting.DATE_TIME_FORMATTER` to `TemporalFormatting.UTC_DATE_TIME_FORMATTER` and `TemporalFormatting.DATE_TIME_WITH_MILLISECONDS_FORMATTER` to `TemporalFormatting.UTC_DATE_TIME_WITH_MILLISECONDS_FORMATTER` in the Core Utilities module. These `DateTimeFormatter` constants are now build using the `DateTimeFormatterBuilder` ensuring they convert dates to UTC correctly.
* Updated the support package generation to ignore the heapdump file as it is likely to be several gigabytes in size.

## 2018-05-01 Changes in May 2018
* Added `FilterPlugin` to the Core Data Access View module.
* Added `PasswordParameterType` into the Core Plugin Framework module. This change has also removed the capability of `StringParameterType` to support passwords.
* Added strict `DateTimeFormatter's` based on `DateTimeFormatter.ISO_INSTANT` to the `TemporalFormatting` class in Core Utilities.
* Fixed a performance issue by reducing the amount of "Find State" saves made to the graph as it's causing graph write lock contention for a trivial GUI state that will be already covered when you run a search, switch graphs or save the graph.
* Fixed an issue handling invalid Glyphs.
* Fixed some performance issues with the Map View.
* Removed deprecated methods being `PluginGraph.executePluginLater,` `PluginGraph.executePluginNow` and `PluginGraph.updateGraph`.
* Renamed Plugin.id to `Plugin.ID`
* Updated JOGL to 2.3.2 and Processing to 3.3.6 to resolve `OpenGL` issues with the Map view.
* Updated default node and transaction colors in order to ensure overlay colors stand out more.
* Updated default node z2 value.
* Updated password obfuscation to use a service lookup to get the key. To use it implement `PasswordKey` in the Core Security module.

## 2018-04-01 Changes in April 2018
* Added New Nebula into th `Experimental->Tools` menu
* Added an FPS counter `OpenGL` renderer that can be enabled from the Debug preference tab.
* Added new `MatrixUtilities` class for constructing useful matrices from a graph.
* Added simple icon shaders for rendering basic icons on the graph.
* Removed the REST API endpoints /forward (forwarding a request to another HTTP server), /resources (offering embedded web resources), and /static (serving resources from a specified local directory) have been removed.
* Renamed `ApplicationPreferenceKeys.DEFAULT_FREEZE_GRAPH_VIEW` to `ApplicationPreferenceKeys.FREEZE_GRAPH_VIEW_DEFAULT` in the Core Preferences module.
* Renamed `SharedDrawable.getIconShader` to `SharedDrawable.getVertexIconShader` to differentiate it from `SharedDrawable.getSimpleIconShader`.
* Updated Core Web Server code so the workings out of the web servlets into separate `\*Impl.java` classes. This makes the workings transport independent, in preparation for adding a `non-HTTP` transport. In theory, there should be no change in functionality.
* Updated the Core Web Server module to add a filesystem REST transport.
* Updated the constructor for Decorators to expect its parameters in a clockwise order: north-west, north-east, south-east, south-west.
* Updated the various `\*Preference` panels to follow and more of an MVC pattern.

## 2018-03-01 Changes in March 2018
* Added `FactColorTranslator` and `FactToSizeTranslator` to the Core Analytics View module.
* Added `FirstAnalyticPlugin` to the Core Analytics View module.
* Added `FirstFactAggregator` in the Core Analytics View module.
* Added a new attribute called `isLabel` to `SchemaAttribute` in the Core Graph Module with the intention of allowing the schema to decide if the attribute should appear as a `GraphLabel` on a vertex or transaction.
* Added a new `isLabel` and `isDecorator` attributes to `SchemaAttribute` with the intention of allowing the schema to decide if the attribute should appear as a `GraphLabel` or Decorator on a vertex or transaction.
* Added equivalent method to `SchemaAttribute` allowing you to compare with an Attribute object.
* Renamed `ClusterAggregator` to `FirstClusterAggregator` in the Core Analytics View module.
* Renamed `MultiScoreResult.getUniqueNames` to `MultiScoreResult.getUniqueScoreNames` in the Core Analytics View module.
* Renamed `MultiScoringAnalyticPlugin` to `MultiScoreAnalyticPlugin` in the Core Analytics View module.
* Renamed `PluginRegistry.getPluginNames` to `PluginRegistry.getPluginClassNames`.
* Renamed `ScoringAnalyticPlugin` to `ScoreAnalyticPlugin` in the Core Analytics View module.
* Renamed `getLabel` to `getName` and `getType` to `GetAttributeType` for the Attribute class.
* Renamed the get_pos(g) method to get_nx_pos(g) in the constellation_client provided with the REST API.
* `SchemaFactory.ensureAttribute` now takes a boolean specifying whether the attribute should be created even if it is not registered to that schema. Similarly, `SchemaAttribute.ensure` provides this option.

## 2018-02-01 Changes in February 2018
* Fixed memory leaks with the `ListeningTopComponent` and `TimelineTopComponent`.
* Renamed `COLOR_BLAZE` in the `CorePluginRegistry` to `ADD_CUSTOM_BLAZE`.
* Updated entries within the Tools and Experimental menu.
* Updated `ListeningTopComponent` to allow for the update and removal of change handlers.
    * `addAttributeChangeHandler` was renamed to `addAttributeValueChangeHandler`.
    * `addGlobalChangeHandler,` `addStructureChangeHandler,` `addAttributeCountChangeHandler` and `addAttributeValueChangeHandler` now return the Monitor objects associated with that handler.
    * `updateGlobalChangeHandler,` `updateStructureChangeHandler,` `updateAttributeCountChangeHandler` and `updateAttributeValueChangeHandler` have been added to allow modification to the behaviour of a handler.
    * `removeGlobalChangeHandler,` `removeStructureChangeHandler,` `removeAttributeCountChangeHandler` and `removeAttributeValueChangeHandler` have been added to allow removal of a handler.
    * `removeIgnoredEvent` has been added to allow removal of an ignored event.

## 2017-12-01 Changes in December 2017
* Added forward slash (/) to the list of special characters to escape in `LuceneUtilities` in the Core Utilities module.
* Removed extra `FindStatePlugin` calls from the `ColorCriteriaPanel` which will help reduce unnecessary write locks on the graph and reduce overall threads being forked.

## 2017-11-01 Changes in November 2017
* Added `MultiplexityAnalytic` and `WeightAnalytic` plugins and analytics.
* Added `SnaConcept.Transaction.MULTIPLEXITY` to the Core Algorithms module.
* Renamed `SnaConcept.GRAPH.GRAPH_DENSITY` to `SnaConcept.GRAPH.DENSITY` in the Core Algorithms module.

## 2017-10-01 Changes in October 2017
* Added `GraphNodePluginRegistry` in the Core Graph Node module.
* Added `JSingleChoiceComboBoxMenu` as a single choice alternative to `JMultiChoiceComboBoxMenu`.
* Added `LuceneUtilities` to the Core Utilities module.
* Added `SeparatorConstants` to the Core Utilities module.
* Added more attributes to `ContentConcept` in the Core Analytic Schema.
* Fixed a bug where the singleton type was not being used when loading a graph.
* Fixed a bug with the `WorkflowQueryPlugin` which was removing the graph attributes after a batched run completed.
* Moved `NewDefaultSchemaGraphAction` from the Core Simple Schema module to the Core Graph Node module.
* Moved `NewExperimentalSchemaGraphAction` from the Core Simple Schema module to the Core Graph Node module.
* Moved `NewSchemaGraphAction` from the Core Simple Schema module to the Core Graph Node module.
* Moved `au.gov.asd.tac.constellation.algorithms.geospatial.Geohash` in the Core Utilities module to `au.gov.asd.tac.constellation.utilities.geospatial.GeohashUtilities`
* Moved `au.gov.asd.tac.constellation.algorithms.geospatial.Haversine` in the Core Utilities module to `au.gov.asd.tac.constellation.utilities.geospatial.HaversineUtilities`
* Moved `au.gov.asd.tac.constellation.core.opener.SimpleGraphTopComponent` to `au.gov.asd.tac.constellation.core.visual.SimpleGraphTopComponent`.
* Moved `au.gov.asd.tac.constellation.core.visual.SaveAsAction` in the Core Functionality module to `au.gov.asd.tac.constellation.core.save.SaveAsAction`.
* Moved `au.gov.asd.tac.constellation.graph.file.GraphOpener` in the Core Graph File to `au.gov.asd.tac.constellation.graph.file.opener.GraphOpener`.
* Moved `au.gov.asd.tac.constellation.graph.file.autosave.AutosaveUtilities` in the Core Graph File module to `au.gov.asd.tac.constellation.graph.file.save.AutosaveUtilities`.
* Moved `au.gov.asd.tac.constellation.schema.simpleschema.plugins.LoadTemplatePlugin` from the Core Simple Schema to `au.gov.asd.tac.constellation.graph.node.templates.LoadTemplatePlugin` in the Core Graph Node module.
* Moved `au.gov.asd.tac.constellation.schema.simpleschema.plugins.ManageTemplatesAction` from the Core Simple Schema to `au.gov.asd.tac.constellation.graph.node.templates.ManageTemplatesAction` in the Core Graph Node module.
* Moved `au.gov.asd.tac.constellation.schema.simpleschema.plugins.ManageTemplatesPlugin` from the Core Simple Schema to `au.gov.asd.tac.constellation.graph.node.templates.ManageTemplatesPlugin` in the Core Graph Node module.
* Moved `au.gov.asd.tac.constellation.schema.simpleschema.plugins.SaveTemplateAction` from the Core Simple Schema to `au.gov.asd.tac.constellation.graph.node.templates.SaveTemplateAction` in the Core Graph Node module.
* Moved `au.gov.asd.tac.constellation.schema.simpleschema.plugins.SaveTemplatePlugin` from the Core Simple Schema to `au.gov.asd.tac.constellation.graph.node.templates.SaveTemplatePlugin` in the Core Graph Node module.
* Moved the base package in Core Simple Schema to `au.gov.asd.tac.constellation.schema.simpleschema`.
* Removed `GraphUtilitiesExtra` in the Core Graph Utilities module. The `GraphUtilitiesExtra.copyGraphToGraph` method to `CopyGraphUtilities`.
* Removed the experimental `WordGraphPlugin` in the Core Arrangements module.
* Renamed `ExtractFromContent` to `ExtractFromContentPlugin` in Core Data Access View.
* Renamed `JMultiChoiceDropDownMenu` to `JMultiChoiceComboBoxMenu`.
* Renamed `MergeNodes` to `MergeNodesPlugin` in Core Data Access View.
* Renamed `MergeTransactions` to `MergeTransactionsPlugin` in Core Data Access View.
* Renamed `PluginParameter.setLabel()` to `PluginParameter.setName()` to be more consistent with the remaining `API's`.
* Renamed `RemoveNodes` to `RemoveNodesPlugin` in Core Data Access View.
* Renamed `SchemaAttributeUtilities` in the `CoreGraphUtilities` to `AttributeUtilities`.
* Renamed `SelectAll` to `SelectAllPlugin` in Core Data Access View.
* Renamed `SelectTopN` to `SelectTopNPlugin` in Core Data Access View.
* Renamed Utilities to `GraphObjectUtilities` in the Core File module.
* Renamed the Core Simple Schema module to Core Visual Schema.
    * The new package name is `au.gov.asd.tac.constellation.schema.visualschema`.
* Renamed `SimpleSchemaFactory` to `VisualSchemaFactory`.
* Renamed `SchemaPluginRegistry` to `VisualSchemaPluginRegistry`.
* Updated all plugin parameters to build the parameter name via `PluginParameter.buildId()` which is declared as a constant ending in `_PARAMETER`.
* Updated all plugin parameters to make sure they have a name and description.
* Updated `ColorValue` so that colors can now only be retrieved using one of the `getColorValue(...)` methods. This is to ensure that named color values are always used where available.

## 2017-09-01 Changes in September 2017
* Added Auth and supporting classes which allows support for a username/password dialog.
* Added `BuildIconGraphAction` which allows you to construct a graph showcasing all the icons loaded in memory.
* Added `FILE_NAME` to `ContentConcept` in the Core Analytic Schema module.
* Added `ObfuscatedPassword` and supporting classes which allows for obfuscated passwords.
* Added `RecordStoreUtilities.fromCsv()` to the Core Graph Module.
* Moved all Graph IO classes to the Graph module and removed the Graph IO module.
* Moved `au.gov.asd.tac.constellation.schema.analyticschema.concept.ClusteringConcept` to `au.gov.asd.tac.constellation.algorithms.clustering.ClusteringConcept`.
* Moved `au.gov.asd.tac.constellation.schema.analyticschema.concept.SnaConcept` to `au.gov.asd.tac.constellation.algorithms.sna.SnaConcept` in the Core Alogorithms module.
* Moved some centrality plugins to `au.gov.asd.tac.constellation.algorithms.sna.centrality` in th Core Alogorithms module.
* Moved the social network analysis plugins into a new parent package `au.gov.asd.tac.constellation.algorithms.sna` in the Core Alogorithms module.
* Removed the Core Graph IO, Charts, Networkx, Remote and Integration Testing modules.
* Renamed `HierarchicalAttributeDescription` in the Core Algorithms module to `HierarchicalStateAttributeDescription`.
* Renamed the importexport.delimited.parsers package to importexport.delimited.translaor to accurately reflect what it stores
* Updated all modules to now depend on the minimum version used by `NetBeans` 8.2.
* Updated the `ControlsFx` library to version 8.40.13 so that it is compatible Java 8u144.
* Updated to `NetBeans` 8.2 and Java 8u144.

## 2017-08-01 Changes in August 2017
* Added new module Core Web Server to hold all the classes related to managing local web servers and the Constellation REST API.
* Added `ConstellationApiServlet` to abstract away the idea of checking a secret for each api call.
* Added `TypeServlet` to allow operations related to types in the Constellation REST API.
* Added `SchemaVertexTypeUtilities.getTypeOrBuildNew()` and `SchemaTransactionTypeUtilities.getTypeOrBuildNew()` to the Core Graph module.
* Added an `ImageConcept` to the Core Analytic Schema module.
* Fixed a bug with types serialisation. Types are now loaded exactly the way they were saved to the graph file by properly serialising types in `VertexTypeIOProvider` and `TransactionTypeIOProvider`.
* Renamed all `*Popup` classes that implement `ContextMenuProvider` to end in `*ContextMenu`.
* Removed `AnalyticVertexType` from the Core Analytic Schema module.
* Removed `ApplicationPreferenceKeys.SCRIPTING_LANGUAGE` and `ApplicationPreferenceKeys.SCRIPTING_LANGUAGE_DEFAULT` from the Core Preferences module as we have made a design choice to use Python as our scripting language.
* Removed the `topLevelType` attribute from `SchemaElementType` as it can be calculated.
* Updated `AnalyticConcept` to build types using `SchemaVertexType` and `SchemaTransactionType`.
* Updated `SchemaElementType` by removing the `setIncomplete()` method which means that Types are now immutable.
* Updated `SchemaVertexType` and `SchemaTransactionType` to be final. Any type object has to be either one of these which simplifies types.
* Updated the Content `ContentConcept` in the Core Analytic Schema module with more attributes.
* Updated the properties map in `SchemaElementType` to be a Map of String to String so that serialisation is simplified.

## 2017-07-01 Changes in July 2017
* Added ability to make `AnalyticPlugin` classes hidden from the Analytic View GUI using the `isVisible` method.
* Added imperial measurements and conversions to the Haversine class.
* Removed Map View v1 packages.
* Removed all networkx analytic plugins for which there are java replacements.
* Renamed `CorePluginRegistry.SELECT_ONE_NEIGHBOUR` to `CorePluginRegistry.SELECT_PENDANTS` in Core Functionality module.
* Renamed `FxStateIO` to `FxStateIOProvider` in the Core Table View module.
* Renamed `GeoUtilities` to `GeospatialUtilities`.
* Renamed `ImportExportRegistry` in the Core Import Export module to `ImportExportPluginRegistry`.
* Renamed `ShortestPathsFollowDirectionPlugin` to `DirectedShortestPathsPlugin`.
* Renamed `TableStateIO` to `TableStateIOProvider` in the Core Table View module.
* Renamed `TableStateTransactionIO` to `TableStateTransactionIOProvider` in the Core Table View module.
* Renamed `TableStateVertexIO` to `TableStateVertexIOProvider` in the Core Table View module.
* Renamed package `au.gov.asd.constellation.utilities.geo` to `au.gov.asd.constellation.utilities.geospatial`.
* Renamed the `ChangeSelection` plugin in the Data Access View module to `SelectAll`.
* Updated the Map View to allow for custom overlays by extending the `MapOverlay` class. The current info and tool overlays have been converted to this framework.
* Updated the `SchemaAttributeUtilities` class so that any schema attribute lookup requires a `GraphElementType` to be specified. This is to avoid dealing with conflicts where a vertex and transaction attribute with the same name exist.

## 2017-06-01 Changes in June 2017
* Fixed a bug detecting graphics card compatibility.
* Moved all `*AttributeUpdateProvider` classes in 'au.gov.asd.tac.constellation.graph.io.versioning' to 'au.gov.asd.tac.constellation.graph.io.providers.compatability'.
* Removed the `@Deprecated` tag for classes in *compatibility packages. These classes will need to remain to support backward compatibility and can not be deprecated. To avoid them being used a comment has been added at the top of each class.
* Renamed `AttrListAttributeDesciption` to `AttrListAttributeDesciptionV0` in the Core Graph module.
* Renamed `AttrListIOProvider` to `AttrListIOProviderV0` in the Core Graph IO module.
* Renamed `GraphLabel` to `GraphLabelV0` in the Core Visual Graph module.
* Renamed `GraphLabelsAndDecorators` to `GraphLabelsAndDecoratorsV0` in the Core Visual Graph module.
* Renamed `GraphLabelsAndDecoratorsIOProvider` to `GraphLabelsAndDecoratorsIOProviderV0` in the Core Visual Graph module.
* Renamed `LabelsAttributeDescription` to `LabelsAttributeDescriptionV0` in the Core Visual Graph module.
* Renamed package 'au.gov.asd.tac.constellation.schema.analyticschema.update' to 'au.gov.asd.tac.constellation.schema.analyticschema.compatibility'.
* Renamed package 'au.gov.asd.tac.constellation.schema.simpleschema.update' to 'au.gov.asd.tac.constellation.schema.simpleschema.compatibility'.

## 2017-05-01 Changes in May 2017
* Added `RawData.isEmpty()`.
* Added `ScoringAnalyticPlugin` and `MultiScoringAnalyticPlugin` to simplify the addition of analytics to the Analytic View for the case where the analytic simply needs to run a plugin and read the resulting scores.
* Added `SelectTopN` to the Data Access View module to select the top n nodes based on the transaction count and type.
* Added `TextPluginInteraction` in the Core Plugin Framework module that will be useful in unit tests.
* Added a `MultiScoreResult` result type to the Analytic View, as well as aggregators and translators allowing calculations and visualisation. This result type is designed to support any analytic which produces multiple scores as output.
* Added ability to override the foreground icon associated with a type by adding custom icons named the full hierarchy of that type.
* Fixed bugs with the `SimpleSchemaV*UpdateProvider` classes that caused the wrong icons to be set.
* Moved the `DEFAULT_FONT` constant from the `FontUtilities` class in Core Visual Support to `ApplicationPreferenceKeys` in Core Preferences.
* Removed `DebugUtilities` from the Core Preferences module as the convention is to use different `java.util.logging.Logger` levels.
* Removed `StringBuilderOutputStream` due to its implementation being fundamentally wrong. Using `ByteArrayOutputStream` and `toString(StandardCharsets.UTF_8.name())` is a better approach.
* Removed the representation() method in `SchemaElementType` and replaced it with the `getHierarchy` method which is now called by the `toString()` method in `SchemaElementType`.
    * When setting types in `RecordStore` objects, you should no longer use `getName()` it now returns the name of the type. Given `toString()` has been overridden, it will return the type's hierarchy as a string.
* Renamed `'getChoices'` (and similarly named methods) to `'getOptions'` and `'getChecked'` to `'getChoices'` in the `MultiChoiceParameterType` class.
* Renamed `'getChoices'` (and similarly named methods) to `'getOptions'` in the `SingleChoiceParameterType` class.
* Renamed `GenericTopComponent` to `AbstractTopComponent` in the Core Functionality module.
* Renamed package 'au.gov.asd.tac.constellation.core.composites' to 'au.gov.asd.tac.constellation.core.composite'.
* Renamed the `VisualConcept.VertexAttribute.UNIQUEID` attribute to `VisualConcept.VertexAttribute.IDENTIFIER`.
* Updated `XmlUtilities` to optionally handle XML namespaces. Namespaces can be enabled by setting the `'namespaceAware'` flag in the constructor for `XmlUtilities,` and then you can use any method suffixed with 'NS' to take advantage of namespaces.
* Updated all font references in CSS files to use em instead of px so that fonts scale based on the screen resolution.
* Updated how schema element types are stored in a .star file, where instead of the type name, the entire type hierarchy is now used. This is a backwards compatible change.
* Updated the `DataAccessPane` to factor in the category position along with the plugin's position which ensures that the favourites category is sorted similarly.
* Updated the implementation of the `resolveVertex` and `resolveTransaction` methods in the `AnalyticSchema` class to allow for hierarchical names specified by multiple types separated by the "." character.
* Updated the `SimpleSchemaV*UpdateProvider` and `AnalyticSchemaV*UpdateProvider` classes by rearranging the logic so that each update provider is now responsible to manage the update of the concept it uses first. That is for example, `SimpleSchema*UpdateProvider` handle's the label attribute whilst the `AnalyticSchema*UpdateProvider` handles updates to the Type attribute.
    * The update provider no longer runs a Complete With Schema
    * The responsibility of the `UpdateProviders` is to only handle mandatory changes that would otherwise break the graph to said change. It will be up to the graph's schema rules to update all elements on an old graph to be up to date with the latest look and feel. This can be done via Tools -> Complete with Schema or F5.

## 2017-04-01 Changes in April 2017
* Added `GeoUtilities.dmsToDd` to convert a `Degrees-Minute-Seconds` formatted geospatial coordinate to Decimal Degrees.
* Added `PrimaryKeyUtilities` to the Core Graph Utilities module.
* Added `SplitNodesPlugin` in the Core Data Access module.
* Added a compare graph feature available from the Tools menu.
* Added a new module called Core Integration Testing.
* Moved `GeoUtilities` from the Core Algorithms module to Core Utilities.
* Moved Tuple to the Core Utilities module.
* Removed the Core Charts module.

## 2017-03-01 Changes in March 2017
* Added `DownloadImageUtilities` to the Core Utilities module.
* Added `HttpsUtilities.readErrorStreamAndThrow` in the Core Utilities module to make reporting errors from services consistent.
* Added `IntegerObjectAttributeInteraction,` `LongAttributeInteraction` and `LongObjectAttributeInteraction` classes so that the corresponding attribute types are properly represented in the user interface.
* Added `LongObjectAttributeDescription` class for completeness.
* Added a "Start Jupyter notebook" capability.
* Added the ability to add plugins to your favourites in the Data Access View.
* Fixed a bug in `ConsolidatedDialog` that would not deselect correctly.
* Fixed a major performance issue where table view state updates where running on the EDT causing CONSTELLATION to lock up.
* Fixed a serious bug when extending Types and calling `VertexTypeAttributeDescription.getString()` causing a mis-representation of the type as a string. This was evident when retrieving the type value from a `RecordStore`. This is a temporary fix until the Types design is reviewed and possibly overhauled.
* Fixed bugs with quick search, advanced find and recent search queries.
* Renamed `AbstractCalculatorUtility` to `AbstractCalculatorUtilities` in the Core Scripting module.
* Renamed `ClipboardUtility` to `ClipboardUtilities` in the Core Functionality module.
* Renamed `ConsolidatedMultipleMatchesDialog` to `ConsolidatedDialog` in the Core Functionality module.
* Renamed `DebugUtility` to `DebugUtilities` in the Core Preferences module.
* Renamed `GraphUtil` to `GraphUtilities` in the Core Arrangements module.
* Renamed `SimpleStringUtilities` in the Core Utilities module to `StringUtilities` and added new functionality.
* Renamed `StringUtilities` in the Core Utilities module to `OldStringUtilities` and deprecated it.
* Updated `HttpsConnection` in the Core Utilities module to use the UTF-8 charset by default for application/json and application/xml content types.
* Updated all references to UTF-8 to use `StandardCharsets.UTF_8`.
* Renamed `ArrangementRegistry` to `ArrangementPluginRegistry` for consistency with other plugin registry classes.
* Added ability to set custom context menu items on the `SeletableLabel` class used in the Conversation View.
* Moved resources for rendering pill buttons in `JavaFX` from the conversation view module to the visual support module so they can be used anywhere in the application.
* Renamed `AlgorithmsRegistry` to `AlgorithmPluginRegistry` for consistency with other plugin registry classes.
* Renamed references to plugins which extend `NetworkxCentralityPlugin,` `NetworkxImportancePlugin` and `NetworkxSimilarityPlugin` in the `AlgorithmPluginRegistry`. They are all now appended with `'_NX'` to differentiate them from java implementations of the same algorithms.

## 2017-02-01 Changes in February 2017
* Added `CreateCompositesFromDominantNodesPlugin`.
* Added `SetDrawFlagPlugin`.
* Added `SetVibilityAboveThresholdPlugin` which can be used to toggle the visiblity status instead.
* Added `VisibleAboveThresholdPlugin` which will update the draw flags based on whether the count of nodes has exceeded the threshold.
* Added a new module called Core Graph Utilities.
* Added `au.gov.asd.tac.constellation.graph.utilities.io.CopyGraphUtilities`.
* Added `au.gov.asd.tac.constellation.graph.utilities.io.SaveGraphUtilities`. The method `saveGraphToTemporaryDirectory` can be used to save graphs in unit tests.
* Added `au.gov.asd.tac.constellation.utilities.io.StringBuilderOutputStream` as a alternative to `java.io.StringWriter` which uses `StringBuilder` instead of `StringBuffer` as the underlying implementation. Using `StringBuilderOutputStream` in say `com.fasterxml.jackson.core.JsonFactory.createGenerator()` can avoid an `OutOfMemoryError`.
* Fixed a bug where the graph visibility above threshold was no longer working.
* Fixed a major bug with `GraphRecordStoreUtilities.getSelectedVerticesBatches()` where the selected nodes were not correctly being added to the Recordstore.
* Moved `au.gov.asd.tac.constellation.schema.analyticschema.utilities.SubgraphUtilties` to `au.gov.asd.tac.constellation.graph.utilities.SubgraphUtilties`
* Moved the `DeleteAllPlugin` and `DeleteSelectionPlugin` to `au.gov.asd.tac.constellation.core.delete`.
* Moved the Dim plugins to `au.gov.asd.tac.constellation.core.dim` in the Core Functionality module.
* Moved the `PermanentMergePlugin` to `au.gov.asd.tac.constellation.core.merge` in the Core Functionality module.
* Removed `ArrangeInComponentGridPlugin` which was a duplicate of `ArrangeComponentsInGridPlugin`
* Removed `ToggleVisibleAboveThresholdPlugin`.
* Removed undo() and redo() methods from Graph. `GraphCommits` are tied to `UndoableEdit` objects, which are managed by a Swing `UndoManager`. The manager may call undo() or redo() on these edit objects at will, noting that they run asynchornously, because the EDT may not get a lock on the graph. No Future<?> to wait upon is available for these methods, meaning that it no longer makes sense to interact with the undo manager from the Graph in a programmatic way. Reimplementing these methods is desirable, but would require that something internal to CONSTELLATION code also keeps track of the `UndoableEdit` objects and has some way of knowing when a given edit has completed its undo/redo method.
* Renamed `CorePluginRegistry.COPY_SELECTED_ELEMENTS` to `CorePluginRegistry.COPY_TO_NEW_GRAPH`.
* Renamed `HLGraph` in the Core Graph module to `SGraph`.
* Renamed `HLReadableGraph` in the Core Graph module to `SReadableGraph`.
* Renamed `HLWritableGraph` in the Core Graph module to `SWritableGraph`.
* Renamed composites package in the Core Functionality module to composite.
* Renamed dialogs package in the Core Functionality module to dialog.
* Renamed selection package in Core Arrangements to select.
* Renamed the drawing package in the Core Functionality module to draw.
* Renamed the view package in the Core Functionality module to display.
* Updated the "visual_state" attribute to be an attribute called "camera", of type "camera", that is a GRAPH rather than META attribute. A `SchemaUpdateProvider` and an `AttributeUpdateProvider` will automatically make this change when old graphs are loaded. To access the camera attribute, use `VisualConcept.Graph.CAMERA`.
    * `GraphVisualAccess.getX(vertex)` already uses this pattern. Note that as with any default values in the `VisualDefault` class, these x,y,z defaults need to be respected when interacting with the `CONSTELLATION's` visualisation framework. Higher level plugins/views are free to do whatever makes sense in the absence of x,y,z attibutes (for example arrangements would probably just throw a plugin exception).
    * In the absence of x, y, or z vertex attributes, the default visual values of these attributes are now considered to be equal to the id of the vertex. The correct pattern to get an x, y, z value in the application for visualisation purposes is:
```java
final int `xAttribute` = `VisualConcept.Vertex.X.get(readableGraph);`
final float x = `xAttribute` != `Graph.NOT_FOUND` ? `readableGraph.getFloatValue(vertexId)` : `VisualDefaults.getDefaultX(vertexId);`
```
* Updated `GraphVisualAccess` explicitly checks for null values of the Camera attribute on the graph and returns `VisualDefaults.DEFAULT_CAMERA` instead. Note that the Camera shouldn't ever really be null, but as it is possible to set it programmatically (through scripting view), it is considered safer and more convenient to prevent the Visualisation framework itself from having to deal with null cameras.

## 2017-01-01 Changes in January 2017
### Major Changes to Rendering and Event Handling
* `COSNTELLATION's` visualistion and event handling framework has been reimplemented from the ground up. Performance, stability, correctness, extensability, and the design concept underlying it have all been greatly improved. The user experience should remain mostly the same.
* There is now a separation between three main components that were previously highly coupled: event handling, visualisation, and the graph. The class `VisualManager` handles all communication between these components.
* `VisualProcessor` is an abstract base class for any component that provides a visualisation of the graph.
    * `GLVisualProcessor` is an implementation which models the old open GL renderer.
    * A lot of high level stuff in the GL Renderer has been rewritten as well, but low level stuff like the `Vector/Matrix` utility classes and the shaders themselves are mostly the same.
    * A simpler lightweight renderer (using Swing for example) could be implemented with relative ease as a subclass of `VisualProcessor`.
* `VisualAccess` is an interface that `VisualProcessors` must now use to access the graph. They are not allowed to have reference to the graph directly.
    * `GraphVisualAccess` is the default implementation for CONSTELLATION graphs.
    * Theoretically `VisualProcessors` could visualise other 'graph-like' data structures if they implement `VisualAccess`
* `InteractionEventHandler` is an interface for responding to mouse and keyboard gestures (as generated by AWT) on a CONSTELLATION graph.
    * `DefaultInteractionEventHandler` is the default implementation in CONSTELLATION. It contains code that performs a similar function to the event handling code that used to be in `GraphRenderer`.
    * `VisualAnnotator` and `VisualInteraction` are two interfaces that `InteractionEventHandler` depends on in order to help it translate gestures into graph actions/visualisations.
    * `InteractiveGLVisualProcessor` extends `GLVisualProcessor` to satisfy the `VisualAnnotator` and `VisualInteraction` interfaces so that the `DefaultInteractionEventHandler` can respond to gestures on CONSTELLATION graphs rendered in `OpenGL`.
* Updates to a `VisualProcessor` from something like the event handler arrive in the form of `VisualChange` objects that are sent to a `VisualManager` (wrapped in `VisualOperations)`.
    * The `VisualChange/VisualOperation` framework's purpose is to allow components to update the visualisation of a graph efficiently and without having to commit their changes first.
    * The previous `GraphRenderer` achieved this, but only by being highly coupled with a Graph, and it had lots of logical flaws in its processing model. The new framework is rigorous and stable by separating data from its visualisation.
    * Whilst the event handler is the primary client of this model, other components could be written to take advantage of it.
    * Animation has been rewritten to use this model. Previously they directly maniuplated specific buffers on the GL context, which meant they were highly coupled with the renderer, and could not be used by alterate visualisations.
* A few features have been removed or now behave slightly differently:
    * Animations are now slower on large graphs. They may be able to be optimised in the future but this is considered low priority.
    * Some experimental animations have been removed.
    * You can no longer interact with an animation. This may also be fixed in the future, but it would be require a decent amount of work and is currently low priority.
    * Direction indicators no longer move when the mouse cursor moves (only when you rotate/pan the graph). They should be re-implemented as an animation, which would require a reasonably simple expansion of the animation framework to cater for utilising non-graph visual operations.
    * Lines and nodes are no longer `Anti-Aliased`. The old method, however, was slow, deprecated and caused artifacts when AA was turned off in the graphics card settings. Graphs now render correctly regardless of the AA settings on the card (although currently enabling AA gives no visual improvement). `AAing` may be implemented in the future by multisampling the graph texture.
    * On large graphs, the renderer will update slightly later than the rest of the views (when creating nodes etc.). The display always took (at least) this long to update, but other views used to wait. This may be tricky to fix, but is not considered critical.
    * Note that whilst the graph will display that it is busy and prevent interaction during a write lock, the same will not occur during read locks. When a read lock is in progress, events will be queued and the display will not be updated until the read lock is released at which point all queued events will be processed in quick succession so that the event handler 'catches up'. This effect can be seen by running "Experimental > Five Second Read Lock" and then trying to rotate/pan the graph. While this looks bad in this instance, in practice due to the brevity of read locks (but also their potential to be obtained at any point in time during the possession of a write lock), holding up but not terminating the event handler's main loop is the most sensible course of action.
* Fixed all known memory leaks.
* Fixed failing unit tests.
* Fixed some dialogs fading to the back.
* Fixed the Plugin Reporter from causing `JavaFX` to use up all the memory by removing `PluginReporterPane's` after they reach `MAXIMUM_REPORT_PANES`.
* Fixed various bugs.
* Renamed the Country utility class package name from countries to geo.
* Reviewed and finalised icon set.
* Updated the format when saving a graph file to use json objects for the color and the decorations attribute.
* Double escaping strings in the decorations no longer occur.

## 2016-11-01 Changes in November 2016
* Added `JMultiChoiceComboBox` class to the Core Utilities module. This class provides a Swing alternative to `JavaFX's` `MultiChoiceComboBox`.
* Added `MarkerCache` class which manages markers on the Map View and can be looked up. This grants the Data Access View the ability to query locations from the Map View.
* Added REST API functionality for `RecordStore,` static files and icons.
* Added the ability to blend a color with an icon image on creation.
* Added the ability to delete a vertex or transaction from a `GraphRecordStore` by setting the `DELETE_KEY` key.
* Fixed the bug in `ValueInputPanes` which was causing old entry to appear after the text was modified.
    * The recent values combo was updated when a plugin was run, causing its selection model to update, which in turn caused the parameter it was managing recent values for to change right at the point of plugin execution. Temporarily disabling the listener from Recent Values -> Parameter whilst inside the `RecentValues` updating listener solved the problem.
* Removed `FreezeGraphViewPreferencePlugin` because it is only a preference change and does not need to be a plugin.
* Renamed get `GraphReadMethods.getAttributeLabel()` to `GraphReadMethods.getAttributeName()` for consistency.
* Updated `GraphRecordStoreUtilities.getVertices()` to return singleton vertices.
* Updated Python REST client which can now be downloaded.
* Updated the majority of built-in icons available to Constellation to have a more flat, iconic style with transparent backgrounds. This makes the core icon set consistent and allows us to make better use of background icons for analytic purposes.

## 2016-10-01 Changes in October 2016
* Added `LogAction` to show the CONSTELLATION logs to the user.
* Added a "Support Package" menu item under help which zips the CONSTELLATION logs.
* Added a `DataAccessState` object which currently saves the String parameter values in the "Gobal Parameters" section of the Data Access View when you press Go. This parameters are saved with the graph so that they can be loaded when the graph opens.
* Added an option for `RecordStoreServlet` to return JSON suitable for `Pandas.DataFrame.from_items()`. The `DataFrame` JSON parser is much faster.
* Added missing type qualifiers in `GraphRecordStoreUtilities` methods.
* Added support back for attr_list attribute type which were found in legacy graphs. The attr_list attribute is converted to the currently supported Graph attributes in `SimpleSchemaV1UpdateProvider`.
* Modified the `WritableGraph.flush()` method to take a boolean parameter indicating whether or not `GraphChangeListeners` will be notified.
    * The use case for this is performing a series of quick updates on the graph that new `ReadableGraphs` need to be able to see, but that views don't need to respond to - for example animations, event handling, etc. In this case, all views will still respond to the series of changes when commit() is called at the end of the `WritableGraph's` lifecycle.
* Renamed `ParameterIO` to `ParameterIOUtilities`.
* Updated `ConstellationDialog` to dispose when the `hideDialog` is called which should free up resources.

## 2016-09-01 Changes in September 2016
* Added a new Map View based on the third party libraries `'Unfolding` Maps' and `'Processing'`.
    * Maps are rendered using `OpenGL` through Processing allowing for greater performance and flexibility in what can be drawn.
    * Provides two-way interaction between the graph and the map by making use of the new generic top component framework.
    * Provides ability to add custom maps by extending the `MapProvider` class.
    * Provides an information overlay which displays the location of the mouse pointer, the current zoom level and a scale bar.
    * Provides ability to place map providers in debug mode by overriding `MapProvider.isDebug`. This will extend the information overlay to also provide debug information.
    * Provides support for point, line, polygon and multi markers. Shape-based markers can be added to the graph by inserting `GeoJSON` into the `'Geo.Shape'` attribute. You can build `GeoJSON` for `'Geohash'` type nodes using `Geohash.getGeoJSON`.
    * Currently limited to rendering maps in the Web Mercator projection only.
* Added `SchemaElementType` class as common base class for the `SchemaVertexType` and `SchemaTransactionType` classes.
* Added a REST API. Initially this allows a `RecordStore` to be added to the active graph.
* Added a `ScriptingAction` lookup to allow more actions to be added to the Scripting view Actions drop-down menu.
* Fixed various bugs.
* Renamed `FeedbackHandler` to `SupportHandler` and changed the menu name from "Feedback..." to "Support"
* Renamed `IconManager.getIconObjects` to `IconManager.getIcons`.
* Updated `SaveResultsFileWriter.writeRecordStore` to be memory efficient which fixes a `java.lang.OutOfMemoryError` exception and removed `SaveResultsFileWriter.write`.
* Updated plugins to provide their own arrangements after being run by overriding `RecordStoreQueryPlugin.completionArrangement()`. By default any `RecordStoreQueryPlugin` will now finish with an Grid arrangement (which is fast). This is a breaking change which replaces `RecordStoreQueryPlugin.arrangeOnCompletion()`.
* Updated some Alert dialogs to use the Netbeans `DialogDisplayer` API to enforce modality.
* Updated the internal web server to listen on only the loopback address instead of all addresses, and has a default port instead of being dynamically assigned.

## 2016-08-01 Changes in August 2016
* Added Analytic View v2 framework.
    * Any plugin can now be used as an analytic using the `AnalyticPlugin` class.
    * Pre-canned questions are now extensible using the `AnalyticQuestion` class.
    * Both internal and graph visualisations are now extensible using the `InternalVisualisation` and `GraphVisualisation` classes respectively.
    * Note that adding new analytics may require the definition of a new result type using the `AnalyticResult` class, as well as the construction of an `AnalyticTranslator` class to translate between your result and any visualisations you wish to enable.
* Added `IntegerObjectAttributeDescription` to handle integer type attributes which could also be null.
* Added generic `JavaFxTopComponent` and `ListeningTopComponent` classes to abstract away the creation of new views in CONSTELLATION.
* Assigned names to common threads to assist with debugging.
* Fixed various bugs.
* Fixed various performance enhancements to type lookups.
* Improved the type hierarchy used by the Analytic dominance calculator.
* Moved `au.gov.asd.tac.constellation.graph.GraphChangeEvent` to `au.gov.asd.tac.constellation.graph.monitor.GraphChangeEvent`.
* Moved `au.gov.asd.tac.constellation.graph.GraphChangeListener` to `au.gov.asd.tac.constellation.graph.monitor.GraphChangeListener`.
* Moved utilities for interacting with schemas from the `SchemaFactory` class to the `SchemaFactoryUtilities` class.
* Removed `SchemaFactory.getPosition` in favour of using a `ServiceProvider` position annotation.
* Removed the `CoreExtFx` module.
* Renamed `SimpleSchemaFactory.SIMPLE_SCHEMA_NAME` to `SimpleSchemaFactory.SIMPLE_SCHEMA_ID`.
* Renamed arrow icons from UP to `ARROW_UP,` DOWN to `ARROW_DOWN` etc.
* Replaced `ControlsFX` dialogs with `JDK's` Alert class.
* Updated module short and long descriptions.
* Updated platform to use Java8u92 and Netbeans 8.0.2
* Updated regular expressions used for the Phone Number, Email `IPv6` Address, Country and Geohash types.
* Updated various menu item positions.

## 2016-07-01 Changes in July 2016
* Added "Templates" which allow users to save multiple custom visualisations. Templates are essentially constellation files in disguise - however only the graph attributes are saved, no graph element data.
    * Menu items (including icons) have been added to allow easy creation of graphs from templates, saving templates, and management of templates.
    * Management of templates allows templates to be deleted, and also set as the default graph to open when the user selects New Graph (or hits `control+N)`.
* Added `HttpsUrlConnection` class, a builder pattern to create a `HttpsUrlConnection` with sensible defaults like using GZIP compression and the user agent string set to 'CONSTELLATION'.
* Added `HttpsUtilities` class, a utility class to safely retrieve streams from a `HttpsUrlConnection`.
* Added `ObjectAttributeDescriptions` class which allows you to quickly define an attribute description for any attribute backed by a class extending Object.
* Added a lot of Javadocs and fixed Javadoc warnings.
* Added org.apache.poi and org.apache.commons.lang as dependencies.
* Added the `GraphLabels` and Decorators classes for specifying labels and decorators on a graph.
* Added the ability for graph attributes to provide an attribute merger so that you can decide what happens when attributes merge.
* Fixed memory leak in Data Access View.
* Fixed minor bugs relating to attributes, including correctly saving and loading default values for icon attributes, and fixing the previously non-functioning 'set default value' option when creating/modifying a new attribute in the attribute editor.
* Fixed various bugs.
* Moved some preferences from the `ApplicationPreferenceKeys` to `DebuggingPreferenceKeys`.
* Removed ability to set default values for visual attributes through preferences in favour of the new template system. The changes have been explained in a what's new entry to avoid user confusion.
* Removed bespoke editors such as "Edit > Labels" in favour of using the streamlined approach provided by the attribute editor.
* Removed the `CorePluginGuide` module.
* Renamed `VisualConcept.TransactionAttribute.COLOR_REFERENCE` to `VisualConcept.GraphAttribute.TRANSACTION_COLOR_REFERENCE`.
* Renamed `VisualConcept.VertexAttribute.COLOR_REFERENCE` to `VisualConcept.GraphAttribute.NODE_COLOR_REFERENCE`.
* Renamed all attribute name constants e.g. `HierarchicalState.ATTR_NAME` renamed to `HierarchicalState.ATTRIBUTE_NAME`.
* Renamed package `au.gov.asd.tac.constellation.attributeeditor.handler` to `au.gov.asd.tac.constellation.attributeeditor.editors`.
* Renamed package `au.gov.asd.tac.constellation.attributeeditor.handlerimplementation` to `au.gov.asd.tac.constellation.attributeeditor.editors.operations`.
* Renamed the `PreferenceKeys` class to `ApplicationPreferenceKeys`.
* Renamed the Rule class to `QualityControlRule`.
* Updated `StringUtilities` class to streamline the serialisation of the reworked visual attributes such as labels and decorators.
* Updated `UpdateProvider` class to convert from old graphs to new graphs have been included (meaning that the old graph labels and decorators framework still exists in a compatibility package).
* Updated various menu item positions.
* Updated visual attributes (and visual properties previously not exposed as attributes) so they can be used as regular graph attributes.

## 2016-06-01 Changes in June 2016
* Fixed a dormant graph locking bug.
* Fixed various bugs.
* Improved Schema API.
    * The way in which graph schemas are created and controlled within CONSTELLATION has been overhauled, resulting in a more consolidated, and overall simpler API.
    * The most notable change is the introduction of "Schema Concepts" which collect related attributes, vertex types and transaction types into conceptual groups which can then be registered to a schema. Schema concepts will replace "Attribute Providers", "Vertex Type Providers", and "Transaction Type Providers" and are now hierarchical by default, making it easier to extend an existing concept.
    * Other changes include the simplification of "Schema" and "Schema Factory", and new utility classes for interacting with schema concepts, vertex types and transaction types. In addition to this, we also now have a new convention where schemas should no longer extend each other, but rather inheritance should be limited to schema concepts.
* Improved performance of `IconManager` and added new icons, `BAGEL_BLUE,` `BAGEL_GREY` and CHART.
* Improved the Scripting View API by adding support for LINK and EDGE types.
* Moved the `WhatsNewProvider` from `au.gov.asd.tac.constellation.core.tutorial.whatsnew` to `au.gov.asd.tac.constellation.core.whatsnew`.
* Updated `CoreImportExport` now using Apache Commons CSV to parse CSV files.

## 2016-05-01 Changes in May 2016
* Added a new module called `CoreMapView` which contains the Map View framework.
* Added versioning to attribute description classes.
* Fixed various bugs.
* Fixed a dormant graphics bug.
* Improved the `Rule.executeRule` method by forcing it to take a copy of the graph.
* Renamed the `ResetPlugin` class to `ResetViewPlugin`.

## 2016-02-01 Change in February 2016
* Added an icons API so that developers can add custom icons programmatically using the `IconProvider` class.<|MERGE_RESOLUTION|>--- conflicted
+++ resolved
@@ -1,9 +1,8 @@
 # Constellation Changes
 
-<<<<<<< HEAD
 ## 2020-05-01 Changes in May 2020
 * Fixed a bug effecting the histogram scrolling
-=======
+
 ## 2020-04-01 Changes in April 2020
 * Added search feature to Table View Column Selection.
 * Added `functions.sh` to reuse common utility methods. This can be used by scripts related to Travis.
@@ -20,7 +19,7 @@
 * Removed `boxBlurF()` and `boxBlurFF()` from `GaussianBlur` as their implementation was simple enough to be added straight to where they called from. 
 * Added `RenderablePriority` enum to `GLRenderable` to house the constants that sat in that class
 * Added `VisualPriority` enum to `VisualOperation` to house the constants that sat in that class
->>>>>>> ab4461fd
+
 
 ## 2020-03-01 Changes in March 2020
 * Added new module Core View Framework containing `AbstractTopComponent` and other related classes.
