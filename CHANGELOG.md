--- conflicted
+++ resolved
@@ -1,14 +1,13 @@
 # Constellation Changes
 
-<<<<<<< HEAD
-## Changes in August 2024
+## Changes in November 2024
 -   Refactored MenuBaseAction to disable graph dependant menu items when primary graph is ambiguous.
 -   Refactored animation framework to update graph attributes and hold write locks for minimal durations to enable graph interction.
 -   Created Color Warp Animation
 -   Enhanced Fly through and Direction Indicators Aniation
 -   Created Graph Motion Attribute
 -   Created Animation setting to disable animations for low power machines.
-=======
+
 ## Changes in October 2024
 - Added the ability to set of Table View default columns by implementing `TableDefaultColumns` and using lookup.
 - Improved Table View to now default to primary key columns for Show Default Columns and new graphs.
@@ -19,7 +18,6 @@
 -   Renamed `DeSelectBlazesAction` and `DeSelectBlazesPlugin` to `DeselectBlazesAction` and `DeselectBlazesPlugin`.
 -   Updated `BlazeUtilities.colorDialog` to return just a ConstellationColor.
 -   Updated both `SavePreset` functions in `BlazeUtilities` to accept a `ConstellationColor` instead of a `java.awt.Color` based on use.
->>>>>>> 6bb3d458
 
 ## Changes in July 2024
 -   Moved hashmod package from Core Graph Utilities to Core Import Export Plugins as a more appropriate module.
