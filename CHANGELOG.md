# Constellation Changes

## Changes in October 2021

-   Added `isRequired` in `PluginParameter` with a getter and a setter, which 
    can be used to configure the required plugin parameters to mark as `*required`
  	in the swagger.

-   Removed the `keepAlive` method from `HttpsConnection` as it is not the 
    method to enable HTTP keep-alive for `HttpURLConnection`. `keepAlive` is 
    turned on by default and is controlled using the `http.keepalive` VM
    argument.

-   Added a file chooser utility to core utilities. This provides a template
    for opening file choosers. It protects against common mistakes that may
    cause issues on different platforms.

-   Changed `DataAccessPluginType` from an abstract class to an interface.

<<<<<<< HEAD
-   Changed the access of some of the constants in `DirectedShortestPathsPlugin` 
    to private since they weren't being used elsewhere. 

-   Removed `RecentFilesWelcomePage` and moved functionality between 
    `RecentFiles` and `WelcomeViewPane`
=======
-   Renamed `au.gov.asd.tac.constellation.views.dataaccess.state.DataAccessPreferenceKeys`
    to `au.gov.asd.tac.constellation.views.dataaccess.utilities.DataAccessPreferenceUtilities`

-   Renamed `tableview2` package to `tableview` now that it is the primary table
>>>>>>> 7eaaf866

-   Removed `RecentFilesWelcomePage` and moved functionality between
    `RecentFiles` and `WelcomeViewPane`

-   Renamed `ShortestPathsFollowDirectionAction` to `DirectedShortestPathsAction`
    to align with the plugin it calls.

-   Renamed constants in `DirectedShortestPathsPlugin` with VERTEX in name to 
    have NODE instead.

## Changes in September 2021

-   Added a preference to choose between viewing the help documentation offline,
    or online.

-   Fixed `setRotationMatrix` in `Matrix44d` as it was previously placing 
    rotation values in the wrong value positions.
    
-   Moved `DataAccessPlugin`, `DataAccessPluginCoreType`, `DataAccessPluginRegistry
    and `DataAccessPluginType` from `au.gov.asd.tac.constellation.views.dataaccess`
    to `au.gov.asd.tac.constellation.views.dataaccess.plugins`.

-   Removed JavaHelp and replaced it with the new help system.

-   Removed unused `localized` parameter from the signature of the `locate()`
    method in `ConstellationInstalledFileLocator`.

-   Removed all the unused `*Action.java` classes from
    `au.gov.asd.tac.constellation.plugins.algorithms.sna`.

-   Renamed `PreferenceUtilites` to `PreferenceUtilities` to fix the typo.

-   Updated Core Import Export summary text to provide more information. To
    achieve this, added `definitionName` parameter to `ImportDefinition`
    constructor and paneName parameter to `RunPane` constructor. Updated
    displaySummaryAlert` within `ImportDelimitedPlugin` class to take additional
    parameters. The combination of these changes allows a more meaningful
    summary dialog post delimited file import.

-   Updated `processImport` in `ImportController` to a `void` method given the
    return type `List<File>` previously defined was not being used.

## Changes in August 2021

-   Added `updateTagsFiltersAvailable`, `updateSelectedTagsCombo`,
    `updateTagsFilters`, `updateAutoNotesDisplayed` and `getTagsFilters` to
    `NotesViewPane` to control the tags filters used in the check combo box
    to update the Auto Notes filters.

-   Removed `ArrangeByGroupPlugin`, `ArrangeByGroupAction`,
    `ArrangeByLayerPlugin`, and `ArrangeByLayerAction` as Arrange By
    Group and Arrange by Layer are superseded by Arrange by Node Attribute.

-   Update `setFilters` in `NotesViewPane` to include the Auto Notes filters.

-   Update to `readObject` and `writeObject` in `NotesViewStateIoProvider`
    to include Plugin Reporter tags in each Auto Note when they are written
    to the graph file.

## Changes in July 2021

-   Update to Quality Control category names and colours in
    `QualityControlEvent` to be easier to understand.

-   Update to `openEdit`, `updateNotesUI`, `createNote` and the constructor in
    `NotesViewPane` to include variables to hold what graph elements are
    selected and applied to the note. Also included a right click context menu
    option for user created notes.

-   Added `updateSelectedElements`, `addToSelectedElements` and
    `removeFromSelectedElements to `NotesViewPane` to allow for modification of
    the selected elements applied to user notes.

## Changes in June 2021

-   Changed `ImportTableColumn.validate` and `importexport/RunPane.validate`
    functions return type from `void` to `boolean`.

-   Removed `PreferenceUtilites.isGraphViewFrozen()` and related files
    as this feature has been superseded by the Pin nodes feature.
    Plugins no longer need a special check to see if the graph is
    frozen or pinned as this is covered by the arrangement framework.

## Changes in May 2021

-   Update `ProjectUpdater` to sort jars in `project.xml` consistently
    between Windows and Linux.

-   Remove the file type being added to dependency jars as it counts
    towards the limited class path length in Windows.

-   Added `displayAlert()` and `displayLargeAlert()` to NotifyDisplayer
    within `CoreUtilities`. They can be used to display alerts without
    and with `TextArea` elements respectively.

-   Updated `CoreImportExportPlugins` more specifically `Delimited` and
    `JDBC` packages. Common code was put into a common class to remove
    duplication. Many classes now extend the parent class for concrete
    implementations.

-   Removed `QualityControlViewPane.getLookup()` as it was not needed.

-   Removed the file type being added to dependency jars as it counts
    towards the limited class path length in Windows.

-   Updated `ProjectUpdater` to sort jars in `project.xml` consistently
    between Windows and Linux.

## Changes in April 2021

-   Added `FourTuple` to the Core Utilities module.

## Changes in March 2021

-   Added `hasLowLevelTag()` to `PluginReport` classes to check whether
    a plugin has a "LOW LEVEL" tag specified.

-   Added Keyboard Shortcut to Scatter Plot View. Shortcut is
    Ctrl-Shift-O

-   Updated all state reading and writing plugins to have a “LOW LEVEL”
    tag.

## Changes in January 2021

-   Moved a number of classes out of
    `au.gov.asd.tac.constellation.plugins.importexport.delimited` and
    `au.gov.asd.tac.constellation.plugins.importexport.jdbc` into the
    base package to help remove duplicate classes.

-   Converted the Tutorial Page into a What’s New page for displaying
    changes in Constellation.

## Changes in November 2020

-   Added `RecentGraphScreenshotUtilities` to manage taking screenshots
    of graphs to be used by the Welcome tab.

-   Added `createReadAttributeObject()` to `GraphReadMethods`.

-   Added `createWriteAttributeObject()` to `GraphWriteMethods`.

-   Added `createReadObject()` and `createWriteObject()` in
    `AttributeDescription`.

-   Added a number of classes to `CoreGraphFramework` to support the
    layers view.

-   Added `ConnectionGlyphStream`, `ConnectionGlyphSteamContext`,
    `NodeGlyphStream`, `NodeGlyphStreamContext` and `GlyphStreamContext`
    classes.

-   Moved Layers View Shortcuts from
    `au.gov.asd.tac.constellation.views.layers.utilities` to
    `au.gov.asd.tac.constellation.views.layers.shortcut`

-   Removed `setCurrentContext()`, `addGlyph()` and `newLine()` from
    `ConnectionLabelBatcher` and `NodeLabelBatcher`.

-   Removed `LayersViewShortcuts` and added associated functionality to
    `LayersViewPane`.

-   Updated `renderTextAsLigatures()`, `newLine()`, and `addGlyph()`
    from `GraphManager` and `GraphManager.GlyphStream` to take
    additional parameter of type GlyphStreamContext

-   Updated `ConnectionLabelBatcher` and `NodeLabelBatcher` to no longer
    implement `GraphManager.GlyphStream`.

-   Updated `setCurrentConnection()` and `nextParallelConnection()` in
    `ConnectionLabelBatcher` to take an extra parameter of type
    `ConnectionGlyphStreamContext`.

-   Updated `ConnectionLabelBatcher.bufferLabel()` to take extra
    parameters.

-   Updated `NodeLabelBatcher.fillTopLabels()` to take different
    parameters.

-   Updated `bufferTopLabel()` and `bufferBottomLabel()` in
    `NodeLabelBatcher` to take an extra parameter of type
    `NodeGlyphStream`.

-   Updated `getTableData()` and `exportToCsv()` in `TableViewUtilities`
    to take an extra parameter of type `Pagination`.

-   Updated `TableViewUtilities.exportToExcel()` to take additional
    parameters.

-   Updated `TableViewUtilities.ExportToExcelFile.writeRecords()` to
    take additional parameter of type `int`.

-   Updated `LAYER_MASK_SELECTED` and `LAYER_MASK` attributes to be of
    type `Long` instead of `Integer`.

-   Updated constructor for `LayersViewStateWriter`.

-   Updated parameters for `setLayers()` and `updateLayers()` in
    `LayersViewPane`.

## Changes in August 2020

-   Updated `DefaultPluginInteraction` and `PluginParameters` to unfocus
    the Ok button from the plugin swing dialog if there is a multi-line
    string parameter so that enter can be used in the parameter.

-   Added a feature to the Histogram View to copy values from selected
    histogram bars using ctrl+c or a right-click context menu.

-   Added Delimited File Importer to work inside of a view. UI
    improvements and various bugfixes with checkbox changes.

-   Added utility methods to `ConstellationColor` which assist with
    getting inverse colors.

## Changes in July 2020

-   Added `AnalyticSchemaV4UpdateProvider` to upgrade
    `SchemaVertexType`s that have changed.

-   Added utility class `NotifyDisplayer` and static method
    `NotifyDisplayer#display` for use when displaying a
    `NotifyDescriptor` message box.

-   Fixed a bug exporting Glyph Textures to the wrong location if the
    folder path had a period.

-   Updated `QualityControlAutoVetter` to improve performance by using a
    `SimpleReadPlugin` internally.

-   Updated the Quality Control View so that it is multi-threaded and no
    longer runs on the EDT.

-   Removed the Attribute Calculator.

## Changes in June 2020

-   Added `LayerConcept` to group all of the layer mask and layer
    visibility attributes together.

-   Moved the creation of `QUERY_NAME_PARAMETER` and
    `DATETIME_RANGE_PARAMETER` within `CoreGlobalParameters` and can be
    accessed by direct reference;
    i.e. `CoreGlobalParameters.QUERY_NAME_PARAMETERS`.

## Changes in May 2020

-   Added feedback for delimiter import.

-   Added basic support for MacOS.

-   Added `ProjectUpdater` which will manage adding dependencies to the
    `project.xml` file.

    -   The `ivy.xml` file is now located at
        `CoreDependencies/src/ivy.xml`.

    -   The `ivysettings.xml` file is now located at
        `ProjectUpdater/src/ivysettings.xml`.

-   Fixed a label rendering bug on MacOS.

-   Fixed a DPI scaling bug on MacOS and Windows.

-   Fixed a bug effecting the histogram scrolling.

-   Fixed a bug preventing v1 graphs from being open.

-   Moved `ImmutableObjectCache`, `IntHashSet` and `Timer` from the
    Graph Framework module to the Utilities module.

-   Removed deprecated methods from the graph API -
    `Graph#getWritableGraphOnEDT`, `Graph#undo`, `Graph#redo` and
    `GraphWriteMethods#addAttribute`.

-   Removed `GraphUtilites` from the Graph Framework module as it was
    unused.

-   Updated ReadableGraph to allow use with the try-with-resources
    pattern.

-   Updated ImportController’s processImport function to return the list
    of files it has imported.

-   Updated parameter types for `OverviewPanel.setExtentPOV()` from
    longs to doubles.

-   Updated the `constellationapplication/netbeans-runner` docker image
    to `11.3.2` to include `python3` so that automation can be done via
    the `build-zip.sh` script in
    `constellation-app/constellation-applications`

## Changes in April 2020

-   Added search feature to Table View Column Selection.

-   Fixed the mouse controls of the Map View to be consistent with the
    graph view.

-   Fixed a bug that caused custom markers to disappear

## Changes in April 2020

-   Fixed the mouse controls of the Map View to be consistent with the
    graph view.

-   Fixed a bug that caused custom markers to disappear

-   Added search feature to Table View Column Selection.

-   Added `functions.sh` to reuse common utility methods. This can be
    used by scripts related to Travis.

-   Added Layers view to the Experimental views tab.

-   Added `RenderablePriority` enum to `GLRenderable` to house the
    constants that sat in that class.

-   Added `VisualPriority` enum to `VisualOperation` to house the
    constants that sat in that class.

-   Added `DoubleAttributeDescription`, `DoubleAttributeInteraction`,
    `DoubleEditorFactory` and `DoubleIOProvider` to support high
    precision numbers in attributes.

-   Added `DoubleObjectAttributeDescription`,
    `DoubleObjectAttributeInteraction`, `DoubleObjectEditorFactory` and
    `DoubleObjectIOProvider` as a nullable alternative to the double
    attribute type.

-   Added `ShortAttributeDescription`, `ShortAttributeInteraction`,
    `ShortEditorFactory` and `ShortIOProvider` to support numbers with
    lower memory usage in attributes.

-   Added `ShortObjectAttributeDescription`,
    `ShortObjectAttributeInteraction`, `ShortObjectEditorFactory` and
    `ShortObjectIOProvider` as a nullable alternative to the short
    attribute type.

-   Added `ByteAttributeDescription`, `ByteAttributeInteraction`,
    `ByteEditorFactory` and `ByteIOProvider` to support numbers with
    lower memory usage in attributes.

-   Added `ByteObjectAttributeDescription`,
    `ByteObjectAttributeInteraction`, `ByteObjectEditorFactory` and
    `ByteObjectIOProvider` as a nullable alternative to the byte
    attribute type.

-   Added `obfuscate()` to `PasswordObfuscator`.

-   Removed the container image to build the NetBeans 8 version of
    Constellation.

-   Removed `getSearchString()`,
    canBeImported()`and`ordering()`from`AttributeDescription\` and any
    implementing classes.

-   Removed `datetime` parameter from `makeDateTimesEven()` in
    `ZonedDateTimeAxis` as this was not needed.

-   Removed `boxBlurF()` and `boxBlurFF()` from `GaussianBlur` as their
    implementation was simple enough to be added straight to where they
    called from.

-   Renamed `getTags()` in `GraphReport` to `getUTags()` to match field
    the function was getting.

-   Renamed `getChildReports()` in `PluginReport` to
    `getUChildReports()` to match field the function was getting.

-   Renamed `equal()` in `NativeAttributeType` to `equalValue()` to
    avoid confusion with `Object.equals()`.

-   Renamed `PasswordKey` to `PasswordSecret` and added `getIV()` to the
    class.

-   Renamed `DefaultPasswordKey` to `DefaultPasswordSecret` to mirror
    above change.

-   Updated the container used to build Constellation on Travis to
    `11.3.1` which fixes the issue of no code coverage being reported in
    SonarQube.

-   Updated the java source detected by SonarQube to check for Java 11.

-   Updated `build.xml` and `.travis\build-zip.sh` with support for
    MacOSX and a temporary hardcoding of version numbers.

-   Updated `deobfuscate()` in `PasswordDeobfuscator` to now return a
    String instead of a CharSequence.

## Changes in March 2020

-   Added `AnalyticSchemaPluginRegistry` to Core Analytic Schema

-   Added new module Core Attribute Calculator to separate it from the
    Scripting View.

-   Added new module Core Named Selections to break it out of Core
    Functionality.

-   Added new module Core Plugin Reporter to separate it from the plugin
    framework.

-   Added new module Core View Framework containing
    `AbstractTopComponent` and other related classes.

-   Added `VisualGraphPluginRegistry` to Core Visual Graph

-   Fixed a logic bug with `GraphRendererDropTarget` preventing graph
    droppers from every running.

-   Moved `AnalyticIconProvider` to
    `au.gov.asd.tac.constellation.utilities.icon`.

-   Moved a number of plugins out of Core Functionality into other
    modules to better reflect their purpose.

-   Moved `AttributeSelectionPanel` to Core Graph Utilities module.

-   Moved `BBoxf` and `BBoxd` to the Core Visual Graph module.

-   Moved `CharacterIconProvider` to
    `au.gov.asd.tac.constellation.utilities.icon`.

-   Moved `ConstellationColor` to
    `au.gov.asd.tac.constellation.utilities.color`.

-   Moved `ConstellationIcon` to
    `au.gov.asd.tac.constellation.utilities.icon`.

-   Moved `ConstellationViewsConcept` to
    `au.gov.asd.tac.constellation.graph.schema.concept.SchemaConcept`.

-   Moved `DragAction` to Core Visual Graph module.

-   Moved `SchemaAttribute` to
    `au.gov.asd.tac.constellation.graph.schema.attribute`.

-   Moved `SchemaConcept` to
    `au.gov.asd.tac.constellation.graph.schema.concept`.

-   Moved `SchemaTransactionType` to
    `au.gov.asd.tac.constellation.graph.schema.type`.

-   Moved `SchemaVertexType` to
    `au.gov.asd.tac.constellation.graph.schema.type`.

-   Moved `SimpleGraphOpener` and `SimpleGraphTopComponent` to the Core
    Graph Node module.

-   Moved `UserInterfaceIconProvider` to
    `au.gov.asd.tac.constellation.utilities.icon`.

-   Moved `VisualConcept` to the Core Visual Schema module located at
    `au.gov.asd.tac.constellation.graph.schema.visual.concept`.

-   Moved `VisualGraphOpener` and `VisualGraphTopComponent` to the Core
    Interactive Graph module.

-   Moved `VisualManager` to
    `au.gov.asd.tac.constellation.utilities.visual`.

-   Removed the `build-zip` stage from Travis as it wasn’t being used.

-   Removed the Core Visual Support module by merging it with Core
    Utilities.

-   Renamed base package of Core Algorithms to
    `au.gov.asd.tac.constellation.plugins.algorithms`.

-   Renamed base package of Core Analytic Schema to
    `au.gov.asd.tac.constellation.graph.schema.analytic`.

-   Renamed base package of Core Arrangements to
    `au.gov.asd.tac.constellation.plugins.arrangements`.

-   Renamed base package of Core Import Export to
    `au.gov.asd.tac.constellation.plugins.importexport`.

-   Renamed base package of Core Plugin Framework to
    `au.gov.asd.tac.constellation.plugins`.

-   Renamed base package of Core Visual Schema to
    `au.gov.asd.tac.constellation.graph.schema.visual`.

-   Renamed `Decorators` to `VertexDecorators` and moved to Core Visual
    Schema module.

-   Renamed `InteractivePluginRegsitry` to
    `InteractiveGraphPluginRegistry`.

-   Renamed `IoProgressHandle` to `HandleIoProgress`.

-   Updated Core Analytic Schema with all attribute classes relevant to
    it.

-   Updated Core Visual Schema with all attribute classes relevant to
    it.

-   Updated the Core Web Server module with a complete rewrite regarding
    adding REST services.

-   Updated the `README.MD` instructions to explain the NetBeans 11
    installation workaround.

-   Updated the REST API with a major refactor.

-   Updated the Travis run image to use NetBeans 11.3 and include the
    workaround for NetBeans 11.

## Changes in February 2020

-   Fixed a bug which now ensures that overriding a transaction
    direction using `GraphRecordStoreUtilities.DIRECTED_KEY` persists
    with the Type.

-   Updated JOGL to 2.4.0 to assist in migration to JDK11. The new JOGL
    jars are hosted as third-party dependencies on GitHub until
    available on maven.

-   Renamed `NodeGraphLabelsEditorFactory` to
    `VertexGraphLabelsEditorFactory`.

-   Renamed `SupporPackageAction` to `SupportPackageAction` to fix a
    spelling typo.

## Changes in January 2020

-   Added `LabelFontsOptionsPanel` to allow setting of fonts rendered on
    the graph through the UI.

-   Added `ConstellationLabelFonts` interface to allow programmatic
    specification of default label fonts.

## Changes in December 2019

-   Added method `suppressEvent(boolean, List<>)` to `PluginParameter`
    which allow setting of properties/options without firing change
    events.

-   Moved `CoreUtilities` in the Core Functionality module to
    `PreferenceUtilites` in the Core Utilities module.

-   Renamed `ArcgisMap` Provider to `EsriMapProvider`.

-   Updated `EsriMapProvider` to support both regular tile-based
    services, as well as image export. This can be specified by
    overriding the new `getMapServerType` method.

## Changes in November 2019

-   Remove deprecated jai libraries.

## Changes in October 2019

-   Added `DevOpsNotificationPlugin` to Core Functionality to track
    messages from plugins for developers and administrators attention.
    This is only going to be useful if you have setup a
    `ConstellationLogger` that sends information to a database or
    elastic search.

-   Fixed a bug with the Restful service caused by multiple servlet
    libraries used that created a clash.

## Changes in August 2019

-   Added `BrandingUtilities` to Core Utilities to maintain the
    application name “Constellation”.

    -   You can set the command line argument
        `constellation.environment` with a label and it will appear in
        the title. For instance, this could be used to distinguish
        “Development”, “QA” and “Production” versions.

-   Added `PluginParameters.hasParameter()` to the Core Plugin Framework
    module as a convenient way to check if a parameter exists.

-   Fixed a Null Pointer Exception when selecting Circle arrangements.

-   Fixed the `GitHub` url used by Help -&gt; Submit a Ticket.

-   Removed several unused dependencies, including JOGL, JTS, `OpenCSV,`
    Trove4j, `JScience,` and `XML-APIs`.

-   Renamed `ConstellationLogger.ApplicationStart` to
    `ConstellationLogger.ApplicationStarted,`
    `ConstellationLogger.ApplicationStop` to
    `ConstellationLogger.ApplicationStopped,`
    `ConstellationLogger.PluginStart` to
    `ConstellationLogger.PluginStarted` and
    `ConstellationLogger.PluginStop` to
    `ConstellationLogger.PluginStopped`.

-   Updated several dependencies to the latest versions, including
    Geotools, Jetty, Apache Commons, Jackson, `RSyntaxArea,` Google
    Guava, Apache POI, EJML, Processing, Jython, and `SwingX`.

-   Updated `ConstellationLogger` with new methods `viewStarted,`
    `viewStopped` and `viewInfo` to support logging of Views.

-   Updated `DefaultConstellationLogger` with a VERBOSE flag to switch
    between no-op and logging to standard out.

-   Updated `AbstractTopComponent` to log when the view is opened,
    closed, showing, hidden, activated and deactivated.

## Changes in June 2019

-   Added a `Content.URL` attribute to represent a URL link in the
    `ContentConcept`.

-   Fixed a lot of compile warnings related to Java generics and
    `PluginParameters` usage.

-   Removed `ConstellationSecurityProvider.getPriority` as it duplicated
    functionality of (and conflicted with) the lookup system.

-   Removed `OldStringUtilities` and merged the required methods to
    `StringUtilities`.

## Changes in May 2019

-   Fixed a bug with `SchemaVertexTypeUtilities` and
    `SchemaTransactionTypeUtilities` not respecting overridden types.

-   Removed MODIFIED icon from `UserInterfaceIconProvider`.

-   Removed STARS and CONSTELLATION icons from `AnalyticIconProvider`.

-   Updated CHART icon in `AnalyticIconProvider`.

-   Updated `RestClient` in the Core Utilities module with a minor
    refactor and support for posting bytes.

-   Updated `SchemaFactory` with `getIconSymbol` and `getIconColor`
    methods to allow for more customisable icons. Graph icons will now
    be made up of a symbol on top of a colored square background much
    like how vertices on a graph are represented.

-   Updated the font used by the renderer from Arial Unicode MS to
    Malgun Gothic due to licensing restrictions with the Arial font
    resulting it from no longer being installed on Windows by default.

## Changes in April 2019

-   Renamed `NodeGraphLabelsAttributeDescription,`
    `NodeGraphLabelsAttributeInteraction,` and
    `NodeGraphLabelsIOProvider` to
    `VertexGraphLabelsAttributeDescription,`
    `VertexGraphLabelsAttributeInteraction,` and
    `VertexGraphLabelsIOProvider` for consistency.

-   Updated the `SchemaAttribute.ensure()` method to create the
    attribute if it does not exist by default. This fixes a number of
    plugins that failed if the attribute was not defined.

-   Updated `SimpleEditPlugin.edit()` method to be abstract as it
    doesn’t make sense to have an edit plugin without any editing
    occurring.

## Changes in March 2019

-   Added 23 new country flag icons.

-   Added Arrange by Node Attribute to combine the function of Arrange
    by Group and Arrange by Layer into a single plugin.

-   Added an `updateParameters` method to
    `au.gov.asd.tac.constellation.views.histogram.formats.BinFormatter`
    for Histogram View `BinFormatters` to use.

-   Fixed how `ConstellationIcon` was building and caching icons and
    images resulting in a major performance improvement and reduced
    memory usage.

-   Updated `Ctrl+Backspace` to do nothing so that pressing it in a text
    area on a docked window won’t cause it to minimize.

## Changes in February 2019

-   Added a new interface called `DataAccessPreQueryValidation` to check
    before running Data Access View queries.

## Changes in January 2019

-   Added Enrichment to the `DataAccessPluginCoreType` class.

-   Moved `au.gov.asd.tac.constellation.analyticview` to
    `au.gov.asd.tac.constellation.views.analyticview`.

-   Moved `au.gov.asd.tac.constellation.attributeeditor` to
    `au.gov.asd.tac.constellation.views.attributeeditor`.

-   Moved `au.gov.asd.tac.constellation.conversationview` to
    `au.gov.asd.tac.constellation.views.conversationview`.

-   Moved `au.gov.asd.tac.constellation.core` to
    `au.gov.asd.tac.constellation.functionality`.

-   Moved `au.gov.asd.tac.constellation.core.dependencies` to
    `au.gov.asd.tac.constellation.dependencies`.

-   Moved `au.gov.asd.tac.constellation.dataaccess` to
    `au.gov.asd.tac.constellation.views.dataaccess`.

-   Moved `au.gov.asd.tac.constellation.display` to
    `au.gov.asd.tac.constellation.visual.opengl`.

-   Moved `au.gov.asd.tac.constellation.find` to
    `au.gov.asd.tac.constellation.views.find`.

-   Moved `au.gov.asd.tac.constellation.histogram` to
    `au.gov.asd.tac.constellation.views.histogram`.

-   Moved `au.gov.asd.tac.constellation.interactivegraph` to
    `au.gov.asd.tac.constellation.graph.interaction`.

-   Moved `au.gov.asd.tac.constellation.mapview` to
    `au.gov.asd.tac.constellation.views.mapview`.

-   Moved `au.gov.asd.tac.constellation.qualitycontrol` to
    `au.gov.asd.tac.constellation.views.qualitycontrol`.

-   Moved `au.gov.asd.tac.constellation.scatterplot` to
    `au.gov.asd.tac.constellation.views.scatterplot`.

-   Moved `au.gov.asd.tac.constellation.schemaview` to
    `au.gov.asd.tac.constellation.views.schemaview`.

-   Moved `au.gov.asd.tac.constellation.scripting` to
    `au.gov.asd.tac.constellation.views.scripting`.

-   Moved `au.gov.asd.tac.constellation.tableview` to
    `au.gov.asd.tac.constellation.views.tableview`.

-   Moved `au.gov.asd.tac.constellation.timeline` to
    `au.gov.asd.tac.constellation.views.timeline`.

-   Moved `au.gov.asd.tac.constellation.visualgraph` to
    `au.gov.asd.tac.constellation.graph.visual`.

-   Moved `au.gov.asd.tac.constellation.visualsupport` to
    `au.gov.asd.tac.constellation.visual`.

-   Moved `au.gov.asd.tac.constellation.webview` to
    `au.gov.asd.tac.constellation.views.webview`.

-   Moved private classes that implemented `ParameterValue` to public
    classes to resolve the problem of not being able to set values from
    a script. These include `AnalyticAggregatorParameterValue,`
    `SpatialReferenceParameterValue,` `ElementTypeParameterValue` and
    `GraphAttributeParameterValue`.

-   Renamed `Plugin.getOverriddenPlugin` to
    `Plugin.getOverriddenPlugins` in the Core Plugin Framework module
    which is a breaking change.

-   Updated `GraphWriteMethods` to include a version of `addTransaction`
    that accepts a transaction ID.

-   Updated `PermanentMergeAction` to run in it’s own thread (rather
    than the EDT).

-   Updated structure of Merge Transactions Plugin to allow for more
    merge by types.

## Changes in December 2018

-   Added validation check to `Date-Time` Range Global Parameter in Data
    Access View.

-   Added validation check to numeric parameters in plugins accessed
    from Data Access View.

-   Added plugin `CopyCustomMarkersToGraph` to generate nodes on your
    graph from custom markers in the Map View.

-   Fixed some performance issues in the conversation view.

-   Updated `MarkerCache` with functions to build and style markers from
    the graph, allowing this functionality to be used outside of the Map
    View.

-   Updated `MarkerUtilities` with `generateBoundingBox` method.

-   Updated `ConstellationAbstractMarker` with `getRadius` method.

## Changes in November 2018

-   Moved the `getOverriddenPlugin` method from the `DataAccessPlugin`
    class to the Plugin class. This technically allows the ability for
    any plugin to be overridden. Note that the current implementation
    pattern is to call a plugin from a registry and this would need to
    be modified before plugin calls from `PluginExecutor` could be
    overridden.

-   Removed `MultiScoreResult` fromt he analytic view - all score based
    analytics now use `ScoreResult` and support multiple scores by
    default.

-   Renamed `IconProvider` to `ConstellationIconProvider`

-   Renamed `GlobalCoreParameters` to `CoreGlobalParameters`

-   Renamed all plugin parameter id references from `\*_PARAMETER` to
    `\*_PARAMETER_ID`

## Changes in October 2018

-   Added the `overridenType` property to `SchemaElementType,` and
    removed it from `SchemaVertexType` and `SchemaTransactionType`.

-   Fixed a performance issue in `SchemaElementType.toString()` by pre
    computing the hierarchy on initialisation.
    `SchemaElementType.getHierachy()` is a slow method and was being
    called too many times. The performance improvement has made it about
    1.7 times faster to load, save and work with graphs.

-   Fixed the views that have not been upgraded to the new View
    Framework to have the font size applied to the Top Component on
    load.

-   Updated `SchemaElementType.isSubTypeOf` to take overridden types
    into account.

## Changes in September 2018

-   Added a new plugin to open a url in a browser called
    `OpenInBrowserPlugin` that is available in Core Functionality.

-   Added a new plugin to send to an email client called
    `SendToEmailClientPlugin` that is available in Core Functionality.

-   Renamed `SchemaAttribute.getFormatContext` to
    `SchemaAttribute.getFormat`.

-   Updated `PlaceholderUtilities` with support for collapsing
    placeholders using the standard graph API.

## Changes in August 2018

-   Added functionality to cache icons.

-   Fixed a bug in the Analytic schema factory which was not correctly
    applying the schema rules to complete the vertex.

-   Fixed a memory leak introduced by the `FPSRenderable` class.

-   Fixed a performance issue with the Table View by moving work off the
    EDT.

## Changes in July 2018

-   Added `AnalyticConcept.VertexType.USER_NAME`.

-   Added Subdivision enum containing country subdivisions (currently
    incomplete).

-   Added `TemporalFormattingUtilties` to the Core Utilities module.

-   Added an `IpAddressUtilities` class to the Core Utilities module.

-   Fixed a performance issue with `JDropDownMenu` in the Core Utilities
    module moving the `actionPerformed` work into its own thread.

-   Fixed the spelling of public constants and comments that incorrectly
    spelt separator in various modules.

-   Renamed `AnalyticConcept.VertexType.HOSTNAME` to
    `AnalyticConcept.VertexType.HOST_NAME`.

-   Renamed `GeospatialUtilities` to Distance and moved
    `HaversineUtilities` to `Distance.Haversine`.

-   Renamed `ShapeUtilities` to Shape, `MgrsUtilities` to Mgrs and
    `GeohashUtilities` to Geohash.

-   Updated Country enum to align with the latest version of ISO 3166-1.

-   Updated the copyright to Apache Version 2.0 with the Australian
    Signals Directorate being the License owner.

## Changes in June 2018

-   Added a `RestClient.postWithJson()` to allow you to post your own
    json string in the Core Utilities module.

-   Added plugins `CreateVertexTypePlugin` and
    `CreateTransactionTypePlugin` to allow REST clients to create custom
    types.

-   Fixed `PluginParameters` to use `ColorValue` instead of Color. This
    caused a cascade of fixes in other classes.

-   Fixed a bug with the spanning tree algorithm which was preventing it
    from creating a nraduis attribute.

-   Renamed `ColorValue` to `ConstellationColor` to make it clearer what
    it should be used for and to avoid conflicts with external classes.

-   Renamed `TemporalFormatting.DATE_TIME_FORMATTER` to
    `TemporalFormatting.UTC_DATE_TIME_FORMATTER` and
    `TemporalFormatting.DATE_TIME_WITH_MILLISECONDS_FORMATTER` to
    `TemporalFormatting.UTC_DATE_TIME_WITH_MILLISECONDS_FORMATTER` in
    the Core Utilities module. These `DateTimeFormatter` constants are
    now build using the `DateTimeFormatterBuilder` ensuring they convert
    dates to UTC correctly.

-   Updated the support package generation to ignore the heapdump file
    as it is likely to be several gigabytes in size.

## Changes in May 2018

-   Added `FilterPlugin` to the Core Data Access View module.

-   Added `PasswordParameterType` into the Core Plugin Framework module.
    This change has also removed the capability of `StringParameterType`
    to support passwords.

-   Added strict `DateTimeFormatter's` based on
    `DateTimeFormatter.ISO_INSTANT` to the `TemporalFormatting` class in
    Core Utilities.

-   Fixed a performance issue by reducing the amount of “Find State”
    saves made to the graph as it’s causing graph write lock contention
    for a trivial GUI state that will be already covered when you run a
    search, switch graphs or save the graph.

-   Fixed an issue handling invalid Glyphs.

-   Fixed some performance issues with the Map View.

-   Removed deprecated methods being `PluginGraph.executePluginLater,`
    `PluginGraph.executePluginNow` and `PluginGraph.updateGraph`.

-   Renamed Plugin.id to `Plugin.ID`

-   Updated JOGL to 2.3.2 and Processing to 3.3.6 to resolve `OpenGL`
    issues with the Map view.

-   Updated default node and transaction colors in order to ensure
    overlay colors stand out more.

-   Updated default node z2 value.

-   Updated password obfuscation to use a service lookup to get the key.
    To use it implement `PasswordKey` in the Core Security module.

## Changes in April 2018

-   Added New Nebula into th `Experimental->Tools` menu

-   Added an FPS counter `OpenGL` renderer that can be enabled from the
    Debug preference tab.

-   Added new `MatrixUtilities` class for constructing useful matrices
    from a graph.

-   Added simple icon shaders for rendering basic icons on the graph.

-   Removed the REST API endpoints /forward (forwarding a request to
    another HTTP server), /resources (offering embedded web resources),
    and /static (serving resources from a specified local directory)
    have been removed.

-   Renamed `ApplicationPreferenceKeys.DEFAULT_FREEZE_GRAPH_VIEW` to
    `ApplicationPreferenceKeys.FREEZE_GRAPH_VIEW_DEFAULT` in the Core
    Preferences module.

-   Renamed `SharedDrawable.getIconShader` to
    `SharedDrawable.getVertexIconShader` to differentiate it from
    `SharedDrawable.getSimpleIconShader`.

-   Updated Core Web Server code so the workings out of the web servlets
    into separate `\*Impl.java` classes. This makes the workings
    transport independent, in preparation for adding a `non-HTTP`
    transport. In theory, there should be no change in functionality.

-   Updated the Core Web Server module to add a filesystem REST
    transport.

-   Updated the constructor for Decorators to expect its parameters in a
    clockwise order: north-west, north-east, south-east, south-west.

-   Updated the various `\*Preference` panels to follow and more of an
    MVC pattern.

## Changes in March 2018

-   Added `FactColorTranslator` and `FactToSizeTranslator` to the Core
    Analytics View module.

-   Added `FirstAnalyticPlugin` to the Core Analytics View module.

-   Added `FirstFactAggregator` in the Core Analytics View module.

-   Added a new attribute called `isLabel` to `SchemaAttribute` in the
    Core Graph Module with the intention of allowing the schema to
    decide if the attribute should appear as a `GraphLabel` on a vertex
    or transaction.

-   Added a new `isLabel` and `isDecorator` attributes to
    `SchemaAttribute` with the intention of allowing the schema to
    decide if the attribute should appear as a `GraphLabel` or Decorator
    on a vertex or transaction.

-   Added equivalent method to `SchemaAttribute` allowing you to compare
    with an Attribute object.

-   Renamed `ClusterAggregator` to `FirstClusterAggregator` in the Core
    Analytics View module.

-   Renamed `MultiScoreResult.getUniqueNames` to
    `MultiScoreResult.getUniqueScoreNames` in the Core Analytics View
    module.

-   Renamed `MultiScoringAnalyticPlugin` to `MultiScoreAnalyticPlugin`
    in the Core Analytics View module.

-   Renamed `PluginRegistry.getPluginNames` to
    `PluginRegistry.getPluginClassNames`.

-   Renamed `ScoringAnalyticPlugin` to `ScoreAnalyticPlugin` in the Core
    Analytics View module.

-   Renamed `getLabel` to `getName` and `getType` to `GetAttributeType`
    for the Attribute class.

-   Renamed the get\_pos(g) method to get\_nx\_pos(g) in the
    constellation\_client provided with the REST API.

-   `SchemaFactory.ensureAttribute` now takes a boolean specifying
    whether the attribute should be created even if it is not registered
    to that schema. Similarly, `SchemaAttribute.ensure` provides this
    option.

## Changes in February 2018

-   Fixed memory leaks with the `ListeningTopComponent` and
    `TimelineTopComponent`.

-   Renamed `COLOR_BLAZE` in the `CorePluginRegistry` to
    `ADD_CUSTOM_BLAZE`.

-   Updated entries within the Tools and Experimental menu.

-   Updated `ListeningTopComponent` to allow for the update and removal
    of change handlers.

    -   `addAttributeChangeHandler` was renamed to
        `addAttributeValueChangeHandler`.

    -   `addGlobalChangeHandler,` `addStructureChangeHandler,`
        `addAttributeCountChangeHandler` and
        `addAttributeValueChangeHandler` now return the Monitor objects
        associated with that handler.

    -   `updateGlobalChangeHandler,` `updateStructureChangeHandler,`
        `updateAttributeCountChangeHandler` and
        `updateAttributeValueChangeHandler` have been added to allow
        modification to the behaviour of a handler.

    -   `removeGlobalChangeHandler,` `removeStructureChangeHandler,`
        `removeAttributeCountChangeHandler` and
        `removeAttributeValueChangeHandler` have been added to allow
        removal of a handler.

    -   `removeIgnoredEvent` has been added to allow removal of an
        ignored event.

## Changes in December 2017

-   Added forward slash (/) to the list of special characters to escape
    in `LuceneUtilities` in the Core Utilities module.

-   Removed extra `FindStatePlugin` calls from the `ColorCriteriaPanel`
    which will help reduce unnecessary write locks on the graph and
    reduce overall threads being forked.

## Changes in November 2017

-   Added `MultiplexityAnalytic` and `WeightAnalytic` plugins and
    analytics.

-   Added `SnaConcept.Transaction.MULTIPLEXITY` to the Core Algorithms
    module.

-   Renamed `SnaConcept.GRAPH.GRAPH_DENSITY` to
    `SnaConcept.GRAPH.DENSITY` in the Core Algorithms module.

## Changes in October 2017

-   Added `GraphNodePluginRegistry` in the Core Graph Node module.

-   Added `JSingleChoiceComboBoxMenu` as a single choice alternative to
    `JMultiChoiceComboBoxMenu`.

-   Added `LuceneUtilities` to the Core Utilities module.

-   Added `SeparatorConstants` to the Core Utilities module.

-   Added more attributes to `ContentConcept` in the Core Analytic
    Schema.

-   Fixed a bug where the singleton type was not being used when loading
    a graph.

-   Fixed a bug with the `WorkflowQueryPlugin` which was removing the
    graph attributes after a batched run completed.

-   Moved `NewDefaultSchemaGraphAction` from the Core Simple Schema
    module to the Core Graph Node module.

-   Moved `NewExperimentalSchemaGraphAction` from the Core Simple Schema
    module to the Core Graph Node module.

-   Moved `NewSchemaGraphAction` from the Core Simple Schema module to
    the Core Graph Node module.

-   Moved `au.gov.asd.tac.constellation.algorithms.geospatial.Geohash`
    in the Core Utilities module to
    `au.gov.asd.tac.constellation.utilities.geospatial.GeohashUtilities`

-   Moved `au.gov.asd.tac.constellation.algorithms.geospatial.Haversine`
    in the Core Utilities module to
    `au.gov.asd.tac.constellation.utilities.geospatial.HaversineUtilities`

-   Moved
    `au.gov.asd.tac.constellation.core.opener.SimpleGraphTopComponent`
    to
    `au.gov.asd.tac.constellation.core.visual.SimpleGraphTopComponent`.

-   Moved `au.gov.asd.tac.constellation.core.visual.SaveAsAction` in the
    Core Functionality module to
    `au.gov.asd.tac.constellation.core.save.SaveAsAction`.

-   Moved `au.gov.asd.tac.constellation.graph.file.GraphOpener` in the
    Core Graph File to
    `au.gov.asd.tac.constellation.graph.file.opener.GraphOpener`.

-   Moved
    `au.gov.asd.tac.constellation.graph.file.autosave.AutosaveUtilities`
    in the Core Graph File module to
    `au.gov.asd.tac.constellation.graph.file.save.AutosaveUtilities`.

-   Moved
    `au.gov.asd.tac.constellation.schema.simpleschema.plugins.LoadTemplatePlugin`
    from the Core Simple Schema to
    `au.gov.asd.tac.constellation.graph.node.templates.LoadTemplatePlugin`
    in the Core Graph Node module.

-   Moved
    `au.gov.asd.tac.constellation.schema.simpleschema.plugins.ManageTemplatesAction`
    from the Core Simple Schema to
    `au.gov.asd.tac.constellation.graph.node.templates.ManageTemplatesAction`
    in the Core Graph Node module.

-   Moved
    `au.gov.asd.tac.constellation.schema.simpleschema.plugins.ManageTemplatesPlugin`
    from the Core Simple Schema to
    `au.gov.asd.tac.constellation.graph.node.templates.ManageTemplatesPlugin`
    in the Core Graph Node module.

-   Moved
    `au.gov.asd.tac.constellation.schema.simpleschema.plugins.SaveTemplateAction`
    from the Core Simple Schema to
    `au.gov.asd.tac.constellation.graph.node.templates.SaveTemplateAction`
    in the Core Graph Node module.

-   Moved
    `au.gov.asd.tac.constellation.schema.simpleschema.plugins.SaveTemplatePlugin`
    from the Core Simple Schema to
    `au.gov.asd.tac.constellation.graph.node.templates.SaveTemplatePlugin`
    in the Core Graph Node module.

-   Moved the base package in Core Simple Schema to
    `au.gov.asd.tac.constellation.schema.simpleschema`.

-   Removed `GraphUtilitiesExtra` in the Core Graph Utilities module.
    The `GraphUtilitiesExtra.copyGraphToGraph` method to
    `CopyGraphUtilities`.

-   Removed the experimental `WordGraphPlugin` in the Core Arrangements
    module.

-   Renamed `ExtractFromContent` to `ExtractFromContentPlugin` in Core
    Data Access View.

-   Renamed `JMultiChoiceDropDownMenu` to `JMultiChoiceComboBoxMenu`.

-   Renamed `MergeNodes` to `MergeNodesPlugin` in Core Data Access View.

-   Renamed `MergeTransactions` to `MergeTransactionsPlugin` in Core
    Data Access View.

-   Renamed `PluginParameter.setLabel()` to `PluginParameter.setName()`
    to be more consistent with the remaining `API's`.

-   Renamed `RemoveNodes` to `RemoveNodesPlugin` in Core Data Access
    View.

-   Renamed `SchemaAttributeUtilities` in the `CoreGraphUtilities` to
    `AttributeUtilities`.

-   Renamed `SelectAll` to `SelectAllPlugin` in Core Data Access View.

-   Renamed `SelectTopN` to `SelectTopNPlugin` in Core Data Access View.

-   Renamed Utilities to `GraphObjectUtilities` in the Core File module.

-   Renamed the Core Simple Schema module to Core Visual Schema.

    -   The new package name is
        `au.gov.asd.tac.constellation.schema.visualschema`.

-   Renamed `SimpleSchemaFactory` to `VisualSchemaFactory`.

-   Renamed `SchemaPluginRegistry` to `VisualSchemaPluginRegistry`.

-   Updated all plugin parameters to build the parameter name via
    `PluginParameter.buildId()` which is declared as a constant ending
    in `_PARAMETER`.

-   Updated all plugin parameters to make sure they have a name and
    description.

-   Updated `ColorValue` so that colors can now only be retrieved using
    one of the `getColorValue(...)` methods. This is to ensure that
    named color values are always used where available.

## Changes in September 2017

-   Added Auth and supporting classes which allows support for a
    username/password dialog.

-   Added `BuildIconGraphAction` which allows you to construct a graph
    showcasing all the icons loaded in memory.

-   Added `FILE_NAME` to `ContentConcept` in the Core Analytic Schema
    module.

-   Added `ObfuscatedPassword` and supporting classes which allows for
    obfuscated passwords.

-   Added `RecordStoreUtilities.fromCsv()` to the Core Graph Module.

-   Moved all Graph IO classes to the Graph module and removed the Graph
    IO module.

-   Moved
    `au.gov.asd.tac.constellation.schema.analyticschema.concept.ClusteringConcept`
    to
    `au.gov.asd.tac.constellation.algorithms.clustering.ClusteringConcept`.

-   Moved
    `au.gov.asd.tac.constellation.schema.analyticschema.concept.SnaConcept`
    to `au.gov.asd.tac.constellation.algorithms.sna.SnaConcept` in the
    Core Alogorithms module.

-   Moved some centrality plugins to
    `au.gov.asd.tac.constellation.algorithms.sna.centrality` in th Core
    Alogorithms module.

-   Moved the social network analysis plugins into a new parent package
    `au.gov.asd.tac.constellation.algorithms.sna` in the Core
    Alogorithms module.

-   Removed the Core Graph IO, Charts, Networkx, Remote and Integration
    Testing modules.

-   Renamed `HierarchicalAttributeDescription` in the Core Algorithms
    module to `HierarchicalStateAttributeDescription`.

-   Renamed the importexport.delimited.parsers package to
    importexport.delimited.translaor to accurately reflect what it
    stores

-   Updated all modules to now depend on the minimum version used by
    `NetBeans` 8.2.

-   Updated the `ControlsFx` library to version 8.40.13 so that it is
    compatible Java 8u144.

-   Updated to `NetBeans` 8.2 and Java 8u144.

## Changes in August 2017

-   Added new module Core Web Server to hold all the classes related to
    managing local web servers and the Constellation REST API.

-   Added `ConstellationApiServlet` to abstract away the idea of
    checking a secret for each api call.

-   Added `TypeServlet` to allow operations related to types in the
    Constellation REST API.

-   Added `SchemaVertexTypeUtilities.getTypeOrBuildNew()` and
    `SchemaTransactionTypeUtilities.getTypeOrBuildNew()` to the Core
    Graph module.

-   Added an `ImageConcept` to the Core Analytic Schema module.

-   Fixed a bug with types serialisation. Types are now loaded exactly
    the way they were saved to the graph file by properly serialising
    types in `VertexTypeIOProvider` and `TransactionTypeIOProvider`.

-   Renamed all `*Popup` classes that implement `ContextMenuProvider` to
    end in `*ContextMenu`.

-   Removed `AnalyticVertexType` from the Core Analytic Schema module.

-   Removed `ApplicationPreferenceKeys.SCRIPTING_LANGUAGE` and
    `ApplicationPreferenceKeys.SCRIPTING_LANGUAGE_DEFAULT` from the Core
    Preferences module as we have made a design choice to use Python as
    our scripting language.

-   Removed the `topLevelType` attribute from `SchemaElementType` as it
    can be calculated.

-   Updated `AnalyticConcept` to build types using `SchemaVertexType`
    and `SchemaTransactionType`.

-   Updated `SchemaElementType` by removing the `setIncomplete()` method
    which means that Types are now immutable.

-   Updated `SchemaVertexType` and `SchemaTransactionType` to be final.
    Any type object has to be either one of these which simplifies
    types.

-   Updated the Content `ContentConcept` in the Core Analytic Schema
    module with more attributes.

-   Updated the properties map in `SchemaElementType` to be a Map of
    String to String so that serialisation is simplified.

## Changes in July 2017

-   Added ability to make `AnalyticPlugin` classes hidden from the
    Analytic View GUI using the `isVisible` method.

-   Added imperial measurements and conversions to the Haversine class.

-   Removed Map View v1 packages.

-   Removed all networkx analytic plugins for which there are java
    replacements.

-   Renamed `CorePluginRegistry.SELECT_ONE_NEIGHBOUR` to
    `CorePluginRegistry.SELECT_PENDANTS` in Core Functionality module.

-   Renamed `FxStateIO` to `FxStateIOProvider` in the Core Table View
    module.

-   Renamed `GeoUtilities` to `GeospatialUtilities`.

-   Renamed `ImportExportRegistry` in the Core Import Export module to
    `ImportExportPluginRegistry`.

-   Renamed `ShortestPathsFollowDirectionPlugin` to
    `DirectedShortestPathsPlugin`.

-   Renamed `TableStateIO` to `TableStateIOProvider` in the Core Table
    View module.

-   Renamed `TableStateTransactionIO` to
    `TableStateTransactionIOProvider` in the Core Table View module.

-   Renamed `TableStateVertexIO` to `TableStateVertexIOProvider` in the
    Core Table View module.

-   Renamed package `au.gov.asd.constellation.utilities.geo` to
    `au.gov.asd.constellation.utilities.geospatial`.

-   Renamed the `ChangeSelection` plugin in the Data Access View module
    to `SelectAll`.

-   Updated the Map View to allow for custom overlays by extending the
    `MapOverlay` class. The current info and tool overlays have been
    converted to this framework.

-   Updated the `SchemaAttributeUtilities` class so that any schema
    attribute lookup requires a `GraphElementType` to be specified. This
    is to avoid dealing with conflicts where a vertex and transaction
    attribute with the same name exist.

## Changes in June 2017

-   Fixed a bug detecting graphics card compatibility.

-   Moved all `*AttributeUpdateProvider` classes in
    ‘au.gov.asd.tac.constellation.graph.io.versioning’ to
    ‘au.gov.asd.tac.constellation.graph.io.providers.compatability’.

-   Removed the `@Deprecated` tag for classes in \*compatibility
    packages. These classes will need to remain to support backward
    compatibility and can not be deprecated. To avoid them being used a
    comment has been added at the top of each class.

-   Renamed `AttrListAttributeDesciption` to
    `AttrListAttributeDesciptionV0` in the Core Graph module.

-   Renamed `AttrListIOProvider` to `AttrListIOProviderV0` in the Core
    Graph IO module.

-   Renamed `GraphLabel` to `GraphLabelV0` in the Core Visual Graph
    module.

-   Renamed `GraphLabelsAndDecorators` to `GraphLabelsAndDecoratorsV0`
    in the Core Visual Graph module.

-   Renamed `GraphLabelsAndDecoratorsIOProvider` to
    `GraphLabelsAndDecoratorsIOProviderV0` in the Core Visual Graph
    module.

-   Renamed `LabelsAttributeDescription` to
    `LabelsAttributeDescriptionV0` in the Core Visual Graph module.

-   Renamed package
    ‘au.gov.asd.tac.constellation.schema.analyticschema.update’ to
    ‘au.gov.asd.tac.constellation.schema.analyticschema.compatibility’.

-   Renamed package
    ‘au.gov.asd.tac.constellation.schema.simpleschema.update’ to
    ‘au.gov.asd.tac.constellation.schema.simpleschema.compatibility’.

## Changes in May 2017

-   Added `RawData.isEmpty()`.

-   Added `ScoringAnalyticPlugin` and `MultiScoringAnalyticPlugin` to
    simplify the addition of analytics to the Analytic View for the case
    where the analytic simply needs to run a plugin and read the
    resulting scores.

-   Added `SelectTopN` to the Data Access View module to select the top
    n nodes based on the transaction count and type.

-   Added `TextPluginInteraction` in the Core Plugin Framework module
    that will be useful in unit tests.

-   Added a `MultiScoreResult` result type to the Analytic View, as well
    as aggregators and translators allowing calculations and
    visualisation. This result type is designed to support any analytic
    which produces multiple scores as output.

-   Added ability to override the foreground icon associated with a type
    by adding custom icons named the full hierarchy of that type.

-   Fixed bugs with the `SimpleSchemaV*UpdateProvider` classes that
    caused the wrong icons to be set.

-   Moved the `DEFAULT_FONT` constant from the `FontUtilities` class in
    Core Visual Support to `ApplicationPreferenceKeys` in Core
    Preferences.

-   Removed `DebugUtilities` from the Core Preferences module as the
    convention is to use different `java.util.logging.Logger` levels.

-   Removed `StringBuilderOutputStream` due to its implementation being
    fundamentally wrong. Using `ByteArrayOutputStream` and
    `toString(StandardCharsets.UTF_8.name())` is a better approach.

-   Removed the representation() method in `SchemaElementType` and
    replaced it with the `getHierarchy` method which is now called by
    the `toString()` method in `SchemaElementType`.

    -   When setting types in `RecordStore` objects, you should no
        longer use `getName()` it now returns the name of the type.
        Given `toString()` has been overridden, it will return the
        type’s hierarchy as a string.

-   Renamed `'getChoices'` (and similarly named methods) to
    `'getOptions'` and `'getChecked'` to `'getChoices'` in the
    `MultiChoiceParameterType` class.

-   Renamed `'getChoices'` (and similarly named methods) to
    `'getOptions'` in the `SingleChoiceParameterType` class.

-   Renamed `GenericTopComponent` to `AbstractTopComponent` in the Core
    Functionality module.

-   Renamed package ‘au.gov.asd.tac.constellation.core.composites’ to
    ‘au.gov.asd.tac.constellation.core.composite’.

-   Renamed the `VisualConcept.VertexAttribute.UNIQUEID` attribute to
    `VisualConcept.VertexAttribute.IDENTIFIER`.

-   Updated `XmlUtilities` to optionally handle XML namespaces.
    Namespaces can be enabled by setting the `'namespaceAware'` flag in
    the constructor for `XmlUtilities,` and then you can use any method
    suffixed with ‘NS’ to take advantage of namespaces.

-   Updated all font references in CSS files to use em instead of px so
    that fonts scale based on the screen resolution.

-   Updated how schema element types are stored in a .star file, where
    instead of the type name, the entire type hierarchy is now used.
    This is a backwards compatible change.

-   Updated the `DataAccessPane` to factor in the category position
    along with the plugin’s position which ensures that the favourites
    category is sorted similarly.

-   Updated the implementation of the `resolveVertex` and
    `resolveTransaction` methods in the `AnalyticSchema` class to allow
    for hierarchical names specified by multiple types separated by the
    “.” character.

-   Updated the `SimpleSchemaV*UpdateProvider` and
    `AnalyticSchemaV*UpdateProvider` classes by rearranging the logic so
    that each update provider is now responsible to manage the update of
    the concept it uses first. That is for example,
    `SimpleSchema*UpdateProvider` handle’s the label attribute whilst
    the `AnalyticSchema*UpdateProvider` handles updates to the Type
    attribute.

    -   The update provider no longer runs a Complete With Schema

    -   The responsibility of the `UpdateProviders` is to only handle
        mandatory changes that would otherwise break the graph to said
        change. It will be up to the graph’s schema rules to update all
        elements on an old graph to be up to date with the latest look
        and feel. This can be done via Tools -&gt; Complete with Schema
        or F5.

## Changes in April 2017

-   Added `GeoUtilities.dmsToDd` to convert a `Degrees-Minute-Seconds`
    formatted geospatial coordinate to Decimal Degrees.

-   Added `PrimaryKeyUtilities` to the Core Graph Utilities module.

-   Added `SplitNodesPlugin` in the Core Data Access module.

-   Added a compare graph feature available from the Tools menu.

-   Added a new module called Core Integration Testing.

-   Moved `GeoUtilities` from the Core Algorithms module to Core
    Utilities.

-   Moved Tuple to the Core Utilities module.

-   Removed the Core Charts module.

## Changes in March 2017

-   Added `DownloadImageUtilities` to the Core Utilities module.

-   Added `HttpsUtilities.readErrorStreamAndThrow` in the Core Utilities
    module to make reporting errors from services consistent.

-   Added `IntegerObjectAttributeInteraction,`
    `LongAttributeInteraction` and `LongObjectAttributeInteraction`
    classes so that the corresponding attribute types are properly
    represented in the user interface.

-   Added `LongObjectAttributeDescription` class for completeness.

-   Added a “Start Jupyter notebook” capability.

-   Added the ability to add plugins to your favourites in the Data
    Access View.

-   Fixed a bug in `ConsolidatedDialog` that would not deselect
    correctly.

-   Fixed a major performance issue where table view state updates where
    running on the EDT causing CONSTELLATION to lock up.

-   Fixed a serious bug when extending Types and calling
    `VertexTypeAttributeDescription.getString()` causing a
    mis-representation of the type as a string. This was evident when
    retrieving the type value from a `RecordStore`. This is a temporary
    fix until the Types design is reviewed and possibly overhauled.

-   Fixed bugs with quick search, advanced find and recent search
    queries.

-   Renamed `AbstractCalculatorUtility` to `AbstractCalculatorUtilities`
    in the Core Scripting module.

-   Renamed `ClipboardUtility` to `ClipboardUtilities` in the Core
    Functionality module.

-   Renamed `ConsolidatedMultipleMatchesDialog` to `ConsolidatedDialog`
    in the Core Functionality module.

-   Renamed `DebugUtility` to `DebugUtilities` in the Core Preferences
    module.

-   Renamed `GraphUtil` to `GraphUtilities` in the Core Arrangements
    module.

-   Renamed `SimpleStringUtilities` in the Core Utilities module to
    `StringUtilities` and added new functionality.

-   Renamed `StringUtilities` in the Core Utilities module to
    `OldStringUtilities` and deprecated it.

-   Updated `HttpsConnection` in the Core Utilities module to use the
    UTF-8 charset by default for application/json and application/xml
    content types.

-   Updated all references to UTF-8 to use `StandardCharsets.UTF_8`.

-   Renamed `ArrangementRegistry` to `ArrangementPluginRegistry` for
    consistency with other plugin registry classes.

-   Added ability to set custom context menu items on the
    `SeletableLabel` class used in the Conversation View.

-   Moved resources for rendering pill buttons in `JavaFX` from the
    conversation view module to the visual support module so they can be
    used anywhere in the application.

-   Renamed `AlgorithmsRegistry` to `AlgorithmPluginRegistry` for
    consistency with other plugin registry classes.

-   Renamed references to plugins which extend
    `NetworkxCentralityPlugin,` `NetworkxImportancePlugin` and
    `NetworkxSimilarityPlugin` in the `AlgorithmPluginRegistry`. They
    are all now appended with `'_NX'` to differentiate them from java
    implementations of the same algorithms.

## Changes in February 2017

-   Added `CreateCompositesFromDominantNodesPlugin`.

-   Added `SetDrawFlagPlugin`.

-   Added `SetVibilityAboveThresholdPlugin` which can be used to toggle
    the visiblity status instead.

-   Added `VisibleAboveThresholdPlugin` which will update the draw flags
    based on whether the count of nodes has exceeded the threshold.

-   Added a new module called Core Graph Utilities.

-   Added
    `au.gov.asd.tac.constellation.graph.utilities.io.CopyGraphUtilities`.

-   Added
    `au.gov.asd.tac.constellation.graph.utilities.io.SaveGraphUtilities`.
    The method `saveGraphToTemporaryDirectory` can be used to save
    graphs in unit tests.

-   Added
    `au.gov.asd.tac.constellation.utilities.io.StringBuilderOutputStream`
    as a alternative to `java.io.StringWriter` which uses
    `StringBuilder` instead of `StringBuffer` as the underlying
    implementation. Using `StringBuilderOutputStream` in say
    `com.fasterxml.jackson.core.JsonFactory.createGenerator()` can avoid
    an `OutOfMemoryError`.

-   Fixed a bug where the graph visibility above threshold was no longer
    working.

-   Fixed a major bug with
    `GraphRecordStoreUtilities.getSelectedVerticesBatches()` where the
    selected nodes were not correctly being added to the Recordstore.

-   Moved
    `au.gov.asd.tac.constellation.schema.analyticschema.utilities.SubgraphUtilties`
    to `au.gov.asd.tac.constellation.graph.utilities.SubgraphUtilties`

-   Moved the `DeleteAllPlugin` and `DeleteSelectionPlugin` to
    `au.gov.asd.tac.constellation.core.delete`.

-   Moved the Dim plugins to `au.gov.asd.tac.constellation.core.dim` in
    the Core Functionality module.

-   Moved the `PermanentMergePlugin` to
    `au.gov.asd.tac.constellation.core.merge` in the Core Functionality
    module.

-   Removed `ArrangeInComponentGridPlugin` which was a duplicate of
    `ArrangeComponentsInGridPlugin`

-   Removed `ToggleVisibleAboveThresholdPlugin`.

-   Removed undo() and redo() methods from Graph. `GraphCommits` are
    tied to `UndoableEdit` objects, which are managed by a Swing
    `UndoManager`. The manager may call undo() or redo() on these edit
    objects at will, noting that they run asynchornously, because the
    EDT may not get a lock on the graph. No Future&lt;?&gt; to wait upon
    is available for these methods, meaning that it no longer makes
    sense to interact with the undo manager from the Graph in a
    programmatic way. Reimplementing these methods is desirable, but
    would require that something internal to CONSTELLATION code also
    keeps track of the `UndoableEdit` objects and has some way of
    knowing when a given edit has completed its undo/redo method.

-   Renamed `CorePluginRegistry.COPY_SELECTED_ELEMENTS` to
    `CorePluginRegistry.COPY_TO_NEW_GRAPH`.

-   Renamed `HLGraph` in the Core Graph module to `SGraph`.

-   Renamed `HLReadableGraph` in the Core Graph module to
    `SReadableGraph`.

-   Renamed `HLWritableGraph` in the Core Graph module to
    `SWritableGraph`.

-   Renamed composites package in the Core Functionality module to
    composite.

-   Renamed dialogs package in the Core Functionality module to dialog.

-   Renamed selection package in Core Arrangements to select.

-   Renamed the drawing package in the Core Functionality module to
    draw.

-   Renamed the view package in the Core Functionality module to
    display.

-   Updated the “visual\_state” attribute to be an attribute called
    “camera”, of type “camera”, that is a GRAPH rather than META
    attribute. A `SchemaUpdateProvider` and an `AttributeUpdateProvider`
    will automatically make this change when old graphs are loaded. To
    access the camera attribute, use `VisualConcept.Graph.CAMERA`.

    -   `GraphVisualAccess.getX(vertex)` already uses this pattern. Note
        that as with any default values in the `VisualDefault` class,
        these x,y,z defaults need to be respected when interacting with
        the `CONSTELLATION's` visualisation framework. Higher level
        plugins/views are free to do whatever makes sense in the absence
        of x,y,z attibutes (for example arrangements would probably just
        throw a plugin exception).

    -   In the absence of x, y, or z vertex attributes, the default
        visual values of these attributes are now considered to be equal
        to the id of the vertex. The correct pattern to get an x, y, z
        value in the application for visualisation purposes is:

    ``` java
    final int `xAttribute` = `VisualConcept.Vertex.X.get(readableGraph);`
    final float x = `xAttribute` != `Graph.NOT_FOUND` ? `readableGraph.getFloatValue(vertexId)` : `VisualDefaults.getDefaultX(vertexId);`
    ```

-   Updated `GraphVisualAccess` explicitly checks for null values of the
    Camera attribute on the graph and returns
    `VisualDefaults.DEFAULT_CAMERA` instead. Note that the Camera
    shouldn’t ever really be null, but as it is possible to set it
    programmatically (through scripting view), it is considered safer
    and more convenient to prevent the Visualisation framework itself
    from having to deal with null cameras.

## Changes in January 2017

### Major Changes to Rendering and Event Handling

-   `COSNTELLATION's` visualistion and event handling framework has been
    reimplemented from the ground up. Performance, stability,
    correctness, extensability, and the design concept underlying it
    have all been greatly improved. The user experience should remain
    mostly the same.

-   There is now a separation between three main components that were
    previously highly coupled: event handling, visualisation, and the
    graph. The class `VisualManager` handles all communication between
    these components.

-   `VisualProcessor` is an abstract base class for any component that
    provides a visualisation of the graph.

    -   `GLVisualProcessor` is an implementation which models the old
        open GL renderer.

    -   A lot of high level stuff in the GL Renderer has been rewritten
        as well, but low level stuff like the `Vector/Matrix` utility
        classes and the shaders themselves are mostly the same.

    -   A simpler lightweight renderer (using Swing for example) could
        be implemented with relative ease as a subclass of
        `VisualProcessor`.

-   `VisualAccess` is an interface that `VisualProcessors` must now use
    to access the graph. They are not allowed to have reference to the
    graph directly.

    -   `GraphVisualAccess` is the default implementation for
        CONSTELLATION graphs.

    -   Theoretically `VisualProcessors` could visualise other
        ‘graph-like’ data structures if they implement `VisualAccess`

-   `InteractionEventHandler` is an interface for responding to mouse
    and keyboard gestures (as generated by AWT) on a CONSTELLATION
    graph.

    -   `DefaultInteractionEventHandler` is the default implementation
        in CONSTELLATION. It contains code that performs a similar
        function to the event handling code that used to be in
        `GraphRenderer`.

    -   `VisualAnnotator` and `VisualInteraction` are two interfaces
        that `InteractionEventHandler` depends on in order to help it
        translate gestures into graph actions/visualisations.

    -   `InteractiveGLVisualProcessor` extends `GLVisualProcessor` to
        satisfy the `VisualAnnotator` and `VisualInteraction` interfaces
        so that the `DefaultInteractionEventHandler` can respond to
        gestures on CONSTELLATION graphs rendered in `OpenGL`.

-   Updates to a `VisualProcessor` from something like the event handler
    arrive in the form of `VisualChange` objects that are sent to a
    `VisualManager` (wrapped in `VisualOperations)`.

    -   The `VisualChange/VisualOperation` framework’s purpose is to
        allow components to update the visualisation of a graph
        efficiently and without having to commit their changes first.

    -   The previous `GraphRenderer` achieved this, but only by being
        highly coupled with a Graph, and it had lots of logical flaws in
        its processing model. The new framework is rigorous and stable
        by separating data from its visualisation.

    -   Whilst the event handler is the primary client of this model,
        other components could be written to take advantage of it.

    -   Animation has been rewritten to use this model. Previously they
        directly maniuplated specific buffers on the GL context, which
        meant they were highly coupled with the renderer, and could not
        be used by alterate visualisations.

-   A few features have been removed or now behave slightly differently:

    -   Animations are now slower on large graphs. They may be able to
        be optimised in the future but this is considered low priority.

    -   Some experimental animations have been removed.

    -   You can no longer interact with an animation. This may also be
        fixed in the future, but it would be require a decent amount of
        work and is currently low priority.

    -   Direction indicators no longer move when the mouse cursor moves
        (only when you rotate/pan the graph). They should be
        re-implemented as an animation, which would require a reasonably
        simple expansion of the animation framework to cater for
        utilising non-graph visual operations.

    -   Lines and nodes are no longer `Anti-Aliased`. The old method,
        however, was slow, deprecated and caused artifacts when AA was
        turned off in the graphics card settings. Graphs now render
        correctly regardless of the AA settings on the card (although
        currently enabling AA gives no visual improvement). `AAing` may
        be implemented in the future by multisampling the graph texture.

    -   On large graphs, the renderer will update slightly later than
        the rest of the views (when creating nodes etc.). The display
        always took (at least) this long to update, but other views used
        to wait. This may be tricky to fix, but is not considered
        critical.

    -   Note that whilst the graph will display that it is busy and
        prevent interaction during a write lock, the same will not occur
        during read locks. When a read lock is in progress, events will
        be queued and the display will not be updated until the read
        lock is released at which point all queued events will be
        processed in quick succession so that the event handler ‘catches
        up’. This effect can be seen by running “Experimental &gt; Five
        Second Read Lock” and then trying to rotate/pan the graph. While
        this looks bad in this instance, in practice due to the brevity
        of read locks (but also their potential to be obtained at any
        point in time during the possession of a write lock), holding up
        but not terminating the event handler’s main loop is the most
        sensible course of action.

-   Fixed all known memory leaks.

-   Fixed failing unit tests.

-   Fixed some dialogs fading to the back.

-   Fixed the Plugin Reporter from causing `JavaFX` to use up all the
    memory by removing `PluginReporterPane's` after they reach
    `MAXIMUM_REPORT_PANES`.

-   Fixed various bugs.

-   Renamed the Country utility class package name from countries to
    geo.

-   Reviewed and finalised icon set.

-   Updated the format when saving a graph file to use json objects for
    the color and the decorations attribute.

-   Double escaping strings in the decorations no longer occur.

## Changes in November 2016

-   Added `JMultiChoiceComboBox` class to the Core Utilities module.
    This class provides a Swing alternative to `JavaFX's`
    `MultiChoiceComboBox`.

-   Added `MarkerCache` class which manages markers on the Map View and
    can be looked up. This grants the Data Access View the ability to
    query locations from the Map View.

-   Added REST API functionality for `RecordStore,` static files and
    icons.

-   Added the ability to blend a color with an icon image on creation.

-   Added the ability to delete a vertex or transaction from a
    `GraphRecordStore` by setting the `DELETE_KEY` key.

-   Fixed the bug in `ValueInputPanes` which was causing old entry to
    appear after the text was modified.

    -   The recent values combo was updated when a plugin was run,
        causing its selection model to update, which in turn caused the
        parameter it was managing recent values for to change right at
        the point of plugin execution. Temporarily disabling the
        listener from Recent Values -&gt; Parameter whilst inside the
        `RecentValues` updating listener solved the problem.

-   Removed `FreezeGraphViewPreferencePlugin` because it is only a
    preference change and does not need to be a plugin.

-   Renamed get `GraphReadMethods.getAttributeLabel()` to
    `GraphReadMethods.getAttributeName()` for consistency.

-   Updated `GraphRecordStoreUtilities.getVertices()` to return
    singleton vertices.

-   Updated Python REST client which can now be downloaded.

-   Updated the majority of built-in icons available to Constellation to
    have a more flat, iconic style with transparent backgrounds. This
    makes the core icon set consistent and allows us to make better use
    of background icons for analytic purposes.

## Changes in October 2016

-   Added `LogAction` to show the CONSTELLATION logs to the user.

-   Added a “Support Package” menu item under help which zips the
    CONSTELLATION logs.

-   Added a `DataAccessState` object which currently saves the String
    parameter values in the “Gobal Parameters” section of the Data
    Access View when you press Go. This parameters are saved with the
    graph so that they can be loaded when the graph opens.

-   Added an option for `RecordStoreServlet` to return JSON suitable for
    `Pandas.DataFrame.from_items()`. The `DataFrame` JSON parser is much
    faster.

-   Added missing type qualifiers in `GraphRecordStoreUtilities`
    methods.

-   Added support back for attr\_list attribute type which were found in
    legacy graphs. The attr\_list attribute is converted to the
    currently supported Graph attributes in
    `SimpleSchemaV1UpdateProvider`.

-   Modified the `WritableGraph.flush()` method to take a boolean
    parameter indicating whether or not `GraphChangeListeners` will be
    notified.

    -   The use case for this is performing a series of quick updates on
        the graph that new `ReadableGraphs` need to be able to see, but
        that views don’t need to respond to - for example animations,
        event handling, etc. In this case, all views will still respond
        to the series of changes when commit() is called at the end of
        the `WritableGraph's` lifecycle.

-   Renamed `ParameterIO` to `ParameterIOUtilities`.

-   Updated `ConstellationDialog` to dispose when the `hideDialog` is
    called which should free up resources.

## Changes in September 2016

-   Added a new Map View based on the third party libraries `'Unfolding`
    Maps’ and `'Processing'`.

    -   Maps are rendered using `OpenGL` through Processing allowing for
        greater performance and flexibility in what can be drawn.

    -   Provides two-way interaction between the graph and the map by
        making use of the new generic top component framework.

    -   Provides ability to add custom maps by extending the
        `MapProvider` class.

    -   Provides an information overlay which displays the location of
        the mouse pointer, the current zoom level and a scale bar.

    -   Provides ability to place map providers in debug mode by
        overriding `MapProvider.isDebug`. This will extend the
        information overlay to also provide debug information.

    -   Provides support for point, line, polygon and multi markers.
        Shape-based markers can be added to the graph by inserting
        `GeoJSON` into the `'Geo.Shape'` attribute. You can build
        `GeoJSON` for `'Geohash'` type nodes using `Geohash.getGeoJSON`.

    -   Currently limited to rendering maps in the Web Mercator
        projection only.

-   Added `SchemaElementType` class as common base class for the
    `SchemaVertexType` and `SchemaTransactionType` classes.

-   Added a REST API. Initially this allows a `RecordStore` to be added
    to the active graph.

-   Added a `ScriptingAction` lookup to allow more actions to be added
    to the Scripting view Actions drop-down menu.

-   Fixed various bugs.

-   Renamed `FeedbackHandler` to `SupportHandler` and changed the menu
    name from “Feedback…” to “Support”

-   Renamed `IconManager.getIconObjects` to `IconManager.getIcons`.

-   Updated `SaveResultsFileWriter.writeRecordStore` to be memory
    efficient which fixes a `java.lang.OutOfMemoryError` exception and
    removed `SaveResultsFileWriter.write`.

-   Updated plugins to provide their own arrangements after being run by
    overriding `RecordStoreQueryPlugin.completionArrangement()`. By
    default any `RecordStoreQueryPlugin` will now finish with an Grid
    arrangement (which is fast). This is a breaking change which
    replaces `RecordStoreQueryPlugin.arrangeOnCompletion()`.

-   Updated some Alert dialogs to use the Netbeans `DialogDisplayer` API
    to enforce modality.

-   Updated the internal web server to listen on only the loopback
    address instead of all addresses, and has a default port instead of
    being dynamically assigned.

## Changes in August 2016

-   Added Analytic View v2 framework.

    -   Any plugin can now be used as an analytic using the
        `AnalyticPlugin` class.

    -   Pre-canned questions are now extensible using the
        `AnalyticQuestion` class.

    -   Both internal and graph visualisations are now extensible using
        the `InternalVisualisation` and `GraphVisualisation` classes
        respectively.

    -   Note that adding new analytics may require the definition of a
        new result type using the `AnalyticResult` class, as well as the
        construction of an `AnalyticTranslator` class to translate
        between your result and any visualisations you wish to enable.

-   Added `IntegerObjectAttributeDescription` to handle integer type
    attributes which could also be null.

-   Added generic `JavaFxTopComponent` and `ListeningTopComponent`
    classes to abstract away the creation of new views in CONSTELLATION.

-   Assigned names to common threads to assist with debugging.

-   Fixed various bugs.

-   Fixed various performance enhancements to type lookups.

-   Improved the type hierarchy used by the Analytic dominance
    calculator.

-   Moved `au.gov.asd.tac.constellation.graph.GraphChangeEvent` to
    `au.gov.asd.tac.constellation.graph.monitor.GraphChangeEvent`.

-   Moved `au.gov.asd.tac.constellation.graph.GraphChangeListener` to
    `au.gov.asd.tac.constellation.graph.monitor.GraphChangeListener`.

-   Moved utilities for interacting with schemas from the
    `SchemaFactory` class to the `SchemaFactoryUtilities` class.

-   Removed `SchemaFactory.getPosition` in favour of using a
    `ServiceProvider` position annotation.

-   Removed the `CoreExtFx` module.

-   Renamed `SimpleSchemaFactory.SIMPLE_SCHEMA_NAME` to
    `SimpleSchemaFactory.SIMPLE_SCHEMA_ID`.

-   Renamed arrow icons from UP to `ARROW_UP,` DOWN to `ARROW_DOWN` etc.

-   Replaced `ControlsFX` dialogs with `JDK's` Alert class.

-   Updated module short and long descriptions.

-   Updated platform to use Java8u92 and Netbeans 8.0.2

-   Updated regular expressions used for the Phone Number, Email `IPv6`
    Address, Country and Geohash types.

-   Updated various menu item positions.

## Changes in July 2016

-   Added “Templates” which allow users to save multiple custom
    visualisations. Templates are essentially constellation files in
    disguise - however only the graph attributes are saved, no graph
    element data.

    -   Menu items (including icons) have been added to allow easy
        creation of graphs from templates, saving templates, and
        management of templates.

    -   Management of templates allows templates to be deleted, and also
        set as the default graph to open when the user selects New Graph
        (or hits `control+N)`.

-   Added `HttpsUrlConnection` class, a builder pattern to create a
    `HttpsUrlConnection` with sensible defaults like using GZIP
    compression and the user agent string set to ‘CONSTELLATION’.

-   Added `HttpsUtilities` class, a utility class to safely retrieve
    streams from a `HttpsUrlConnection`.

-   Added `ObjectAttributeDescriptions` class which allows you to
    quickly define an attribute description for any attribute backed by
    a class extending Object.

-   Added a lot of Javadocs and fixed Javadoc warnings.

-   Added org.apache.poi and org.apache.commons.lang as dependencies.

-   Added the `GraphLabels` and Decorators classes for specifying labels
    and decorators on a graph.

-   Added the ability for graph attributes to provide an attribute
    merger so that you can decide what happens when attributes merge.

-   Fixed memory leak in Data Access View.

-   Fixed minor bugs relating to attributes, including correctly saving
    and loading default values for icon attributes, and fixing the
    previously non-functioning ‘set default value’ option when
    creating/modifying a new attribute in the attribute editor.

-   Fixed various bugs.

-   Moved some preferences from the `ApplicationPreferenceKeys` to
    `DebuggingPreferenceKeys`.

-   Removed ability to set default values for visual attributes through
    preferences in favour of the new template system. The changes have
    been explained in a what’s new entry to avoid user confusion.

-   Removed bespoke editors such as “Edit &gt; Labels” in favour of
    using the streamlined approach provided by the attribute editor.

-   Removed the `CorePluginGuide` module.

-   Renamed `VisualConcept.TransactionAttribute.COLOR_REFERENCE` to
    `VisualConcept.GraphAttribute.TRANSACTION_COLOR_REFERENCE`.

-   Renamed `VisualConcept.VertexAttribute.COLOR_REFERENCE` to
    `VisualConcept.GraphAttribute.NODE_COLOR_REFERENCE`.

-   Renamed all attribute name constants
    e.g. `HierarchicalState.ATTR_NAME` renamed to
    `HierarchicalState.ATTRIBUTE_NAME`.

-   Renamed package
    `au.gov.asd.tac.constellation.attributeeditor.handler` to
    `au.gov.asd.tac.constellation.attributeeditor.editors`.

-   Renamed package
    `au.gov.asd.tac.constellation.attributeeditor.handlerimplementation`
    to
    `au.gov.asd.tac.constellation.attributeeditor.editors.operations`.

-   Renamed the `PreferenceKeys` class to `ApplicationPreferenceKeys`.

-   Renamed the Rule class to `QualityControlRule`.

-   Updated `StringUtilities` class to streamline the serialisation of
    the reworked visual attributes such as labels and decorators.

-   Updated `UpdateProvider` class to convert from old graphs to new
    graphs have been included (meaning that the old graph labels and
    decorators framework still exists in a compatibility package).

-   Updated various menu item positions.

-   Updated visual attributes (and visual properties previously not
    exposed as attributes) so they can be used as regular graph
    attributes.

## Changes in June 2016

-   Fixed a dormant graph locking bug.

-   Fixed various bugs.

-   Improved Schema API.

    -   The way in which graph schemas are created and controlled within
        CONSTELLATION has been overhauled, resulting in a more
        consolidated, and overall simpler API.

    -   The most notable change is the introduction of “Schema Concepts”
        which collect related attributes, vertex types and transaction
        types into conceptual groups which can then be registered to a
        schema. Schema concepts will replace “Attribute Providers”,
        “Vertex Type Providers”, and “Transaction Type Providers” and
        are now hierarchical by default, making it easier to extend an
        existing concept.

    -   Other changes include the simplification of “Schema” and “Schema
        Factory”, and new utility classes for interacting with schema
        concepts, vertex types and transaction types. In addition to
        this, we also now have a new convention where schemas should no
        longer extend each other, but rather inheritance should be
        limited to schema concepts.

-   Improved performance of `IconManager` and added new icons,
    `BAGEL_BLUE,` `BAGEL_GREY` and CHART.

-   Improved the Scripting View API by adding support for LINK and EDGE
    types.

-   Moved the `WhatsNewProvider` from
    `au.gov.asd.tac.constellation.core.tutorial.whatsnew` to
    `au.gov.asd.tac.constellation.core.whatsnew`.

-   Updated `CoreImportExport` now using Apache Commons CSV to parse CSV
    files.

## Changes in May 2016

-   Added a new module called `CoreMapView` which contains the Map View
    framework.

-   Added versioning to attribute description classes.

-   Fixed various bugs.

-   Fixed a dormant graphics bug.

-   Improved the `Rule.executeRule` method by forcing it to take a copy
    of the graph.

-   Renamed the `ResetPlugin` class to `ResetViewPlugin`.

## Change in February 2016


-   Added an icons API so that developers can add custom icons
    programmatically using the `IconProvider` class.<|MERGE_RESOLUTION|>--- conflicted
+++ resolved
@@ -17,18 +17,13 @@
 
 -   Changed `DataAccessPluginType` from an abstract class to an interface.
 
-<<<<<<< HEAD
 -   Changed the access of some of the constants in `DirectedShortestPathsPlugin` 
     to private since they weren't being used elsewhere. 
 
--   Removed `RecentFilesWelcomePage` and moved functionality between 
-    `RecentFiles` and `WelcomeViewPane`
-=======
 -   Renamed `au.gov.asd.tac.constellation.views.dataaccess.state.DataAccessPreferenceKeys`
     to `au.gov.asd.tac.constellation.views.dataaccess.utilities.DataAccessPreferenceUtilities`
 
 -   Renamed `tableview2` package to `tableview` now that it is the primary table
->>>>>>> 7eaaf866
 
 -   Removed `RecentFilesWelcomePage` and moved functionality between
     `RecentFiles` and `WelcomeViewPane`
