# CONSTELLATION Changes

## 2020-03-01 Changes in March 2020
<<<<<<< HEAD
* Core Web Server module rewritten to add REST services; the REST API has changed.
* Added new module Core View Framework containing AbstractTopComponent and other related classes.
=======
* Added new module Core View Framework containing `AbstractTopComponent` and other related classes.
>>>>>>> f2b40dc7
* Added new module Core Plugin Reporter to separate it from the plugin framework.
* Added new module Core Named Selections to break it out of Core Functionality.
* Added new module Core Analytic Calculator to separate it from the Scripting View.
* Fixed a logic bug with `GraphRendererDropTarget` preventing graph droppers from every running.
* Moved `VisualConcept` to the Core Visual Schema module.
* Moved `BBoxf` and `BBoxd` to the Core Visual Graph module.
* Moved `SimpleGraphOpener` and `SimpleGraphTopComponent` to the Core Graph Node module.
* Moved `VisualGraphOpener` and `VisualGraphTopComponent` to the Core Interactive Graph module.
* Removed the `build-zip` stage from Travis as it wasn't being used.
* Removed the Core Visual Support module by merging it with Core Utilities.
* Renamed base package of Core Visual Schema to `au.gov.asd.tac.constellation.graph.schema.visual`.
* Renamed base package of Core Analytic Schema to `au.gov.asd.tac.constellation.graph.schema.analytic`.
* Renamed base package of Core Plugin Framework to `au.gov.asd.tac.constellation.plugins`.
* Renamed base package of Core Algorithms to `au.gov.asd.tac.constellation.plugins.algorithms`.
* Renamed base package of Core Arrangements to `au.gov.asd.tac.constellation.plugins.arrangements`.
* Renamed base package of Core Import Export to `au.gov.asd.tac.constellation.plugins.importexport`.
* Updated Core Visual Schema with all attribute classes relevant to it.
* Updated Core Analytic Schema with all attribute classes relevant to it.
* Updated the `README.MD` instructions to explain the NetBeans 11 installation workaround.
* Updated the Travis run image to use NetBeans 11.3 and include the workaround for NetBeans 11.

## 2020-02-01 Changes in February 2020
* Fixed a bug which now ensures that overriding a transaction direction using `GraphRecordStoreUtilities.DIRECTED_KEY` persists with the Type.
* Updated JOGL to 2.4.0 to assist in migration to JDK11. The new JOGL jars are hosted as third-party dependencies on GitHub until available on maven.
* Renamed `NodeGraphLabelsEditorFactory` to `VertexGraphLabelsEditorFactory`.
* Renamed `SupporPackageAction` to `SupportPackageAction` to fix a spelling typo.

## 2020-01-01 Changes in January 2020
* Added `LabelFontsOptionsPanel` to allow setting of fonts rendered on the graph through the UI.
* Added `ConstellationLabelFonts` interface to allow programmatic specification of default label fonts.

## 2019-12-01 Changes in December 2019
* Added method `suppressEvent(boolean, List<>)` to `PluginParameter` which allow setting of properties/options without firing change events.
* Moved `CoreUtilities` in the Core Functionality module to `PreferenceUtilites` in the Core Utilities module.
* Renamed `ArcgisMap` Provider to `EsriMapProvider`.
* Updated `EsriMapProvider` to support both regular tile-based services, as well as image export. This can be specified by overriding the new `getMapServerType` method.

## 2019-11-01 Changes in November 2019
* Remove deprecated jai libraries.

## 2019-10-01 Changes in October 2019
* Added `DevOpsNotificationPlugin` to Core Functionality to track messages from plugins for developers and administrators attention. This is only going to be useful if you have setup a `ConstellationLogger` that sends information to a database or elastic search.
* Fixed a bug with the Restful service caused by multiple servlet libraries used that created a clash.

## 2019-08-01 Changes in August 2019
* Added `BrandingUtilities` to Core Utilities to maintain the application name "Constellation".
    * You can set the command line argument `constellation.environment` with a label and it will appear in the title. For instance, this could be used to distinguish "Development", "QA" and "Production" versions.
* Added `PluginParameters.hasParameter()` to the Core Plugin Framework module as a convenient way to check if a parameter exists.
* Fixed a Null Pointer Exception when selecting Circle arrangements.
* Fixed the `GitHub` url used by Help -> Submit a ticket.
* Removed several unused dependencies, including JOGL, JTS, `OpenCSV,` Trove4j, `JScience,` and `XML-APIs`.
* Renamed `ConstellationLogger.ApplicationStart` to `ConstellationLogger.ApplicationStarted,` `ConstellationLogger.ApplicationStop` to `ConstellationLogger.ApplicationStopped,` `ConstellationLogger.PluginStart` to `ConstellationLogger.PluginStarted` and `ConstellationLogger.PluginStop` to `ConstellationLogger.PluginStopped`.
* Updated several dependencies to the latest versions, including Geotools, Jetty, Apache Commons, Jackson, `RSyntaxArea,` Google Guava, Apache POI, EJML, Processing, Jython, and `SwingX`.
* Updated `ConstellationLogger` with new methods `viewStarted,` `viewStopped` and `viewInfo` to support logging of Views.
* Updated `DefaultConstellationLogger` with a VERBOSE flag to switch between no-op and logging to standard out.
* Updated `AbstractTopComponent` to log when the view is opened, closed, showing, hidden, activated and deactivated.

## 2019-06-01 Changes in June 2019
* Added a `Content.URL` attribute to represent a URL link in the `ContentConcept`.
* Fixed a lot of compile warnings related to Java generics and `PluginParameters` usage.
* Removed `ConstellationSecurityProvider.getPriority` as it duplicated functionality of (and conflicted with) the lookup system.
* Removed `OldStringUtilities` and merged the required methods to `StringUtilities`.

## 2019-05-01 Changes in May 2019
* Fixed a bug with `SchemaVertexTypeUtilities` and `SchemaTransactionTypeUtilities` not respecting overridden types.
* Removed MODIFIED icon from `UserInterfaceIconProvider`.
* Removed STARS and CONSTELLATION icons from `AnalyticIconProvider`.
* Updated CHART icon in `AnalyticIconProvider`.
* Updated `RestClient` in the Core Utilities module with a minor refactor and support for posting bytes.
* Updated `SchemaFactory` with `getIconSymbol` and `getIconColor` methods to allow for more customisable icons. Graph icons will now be made up of a symbol on top of a colored square background much like how vertices on a graph are represented.
* Updated the font used by the renderer from Arial Unicode MS to Malgun Gothic due to licensing restrictions with the Arial font resulting it from no longer being installed on Windows by default.

## 2019-04-01 Changes in April 2019
* Renamed `NodeGraphLabelsAttributeDescription,` `NodeGraphLabelsAttributeInteraction,` and `NodeGraphLabelsIOProvider` to `VertexGraphLabelsAttributeDescription,` `VertexGraphLabelsAttributeInteraction,` and `VertexGraphLabelsIOProvider` for consistency.
* Updated the `SchemaAttribute.ensure()` method to create the attribute if it does not exist by default. This fixes a number of plugins that failed if the attribute was not defined.
* Updated `SimpleEditPlugin.edit()` method to be abstract as it doesn't make sense to have an edit plugin without any editing occurring.

## 2019-03-01 Changes in March 2019
* Added 23 new country flag icons.
* Added Arrange by Node Attribute to combine the function of Arrange by Group and Arrange by Layer into a single plugin.
* Added an `updateParameters` method to `au.gov.asd.tac.constellation.views.histogram.formats.BinFormatter` for Histogram View `BinFormatters` to use.
* Fixed how `ConstellationIcon` was building and caching icons and images resulting in a major performance improvement and reduced memory usage.
* Updated `Ctrl+Backspace` to do nothing so that pressing it in a text area on a docked window won't cause it to minimize.

## 2019-02-01 Changes in February 2019
* Added a new interface called `DataAccessPreQueryValidation` to check before running Data Access View queries.

## 2019-01-01 Changes in January 2019
* Added Enrichment to the `DataAccessPluginCoreType` class.
* Moved `au.gov.asd.tac.constellation.analyticview` to `au.gov.asd.tac.constellation.views.analyticview`.
* Moved `au.gov.asd.tac.constellation.attributeeditor` to `au.gov.asd.tac.constellation.views.attributeeditor`.
* Moved `au.gov.asd.tac.constellation.conversationview` to `au.gov.asd.tac.constellation.views.conversationview`.
* Moved `au.gov.asd.tac.constellation.core` to `au.gov.asd.tac.constellation.functionality`.
* Moved `au.gov.asd.tac.constellation.core.dependencies` to `au.gov.asd.tac.constellation.dependencies`.
* Moved `au.gov.asd.tac.constellation.dataaccess` to `au.gov.asd.tac.constellation.views.dataaccess`.
* Moved `au.gov.asd.tac.constellation.display` to `au.gov.asd.tac.constellation.visual.opengl`.
* Moved `au.gov.asd.tac.constellation.find` to `au.gov.asd.tac.constellation.views.find`.
* Moved `au.gov.asd.tac.constellation.histogram` to `au.gov.asd.tac.constellation.views.histogram`.
* Moved `au.gov.asd.tac.constellation.interactivegraph` to `au.gov.asd.tac.constellation.graph.interaction`.
* Moved `au.gov.asd.tac.constellation.mapview` to `au.gov.asd.tac.constellation.views.mapview`.
* Moved `au.gov.asd.tac.constellation.qualitycontrol` to `au.gov.asd.tac.constellation.views.qualitycontrol`.
* Moved `au.gov.asd.tac.constellation.scatterplot` to `au.gov.asd.tac.constellation.views.scatterplot`.
* Moved `au.gov.asd.tac.constellation.schemaview` to `au.gov.asd.tac.constellation.views.schemaview`.
* Moved `au.gov.asd.tac.constellation.scripting` to `au.gov.asd.tac.constellation.views.scripting`.
* Moved `au.gov.asd.tac.constellation.tableview` to `au.gov.asd.tac.constellation.views.tableview`.
* Moved `au.gov.asd.tac.constellation.timeline` to `au.gov.asd.tac.constellation.views.timeline`.
* Moved `au.gov.asd.tac.constellation.visualgraph` to `au.gov.asd.tac.constellation.graph.visual`.
* Moved `au.gov.asd.tac.constellation.visualsupport` to `au.gov.asd.tac.constellation.visual`.
* Moved `au.gov.asd.tac.constellation.webview` to `au.gov.asd.tac.constellation.views.webview`.
* Moved private classes that implemented `ParameterValue` to public classes to resolve the problem of not being able to set values from a script. These include `AnalyticAggregatorParameterValue,` `SpatialReferenceParameterValue,` `ElementTypeParameterValue` and `GraphAttributeParameterValue`.
* Renamed `Plugin.getOverriddenPlugin` to `Plugin.getOverriddenPlugins` in the Core Plugin Framework module which is a breaking change.
* Updated `GraphWriteMethods` to include a version of `addTransaction` that accepts a transaction ID.
* Updated `PermanentMergeAction` to run in it's own thread (rather than the EDT).
* Updated structure of Merge Transactions Plugin to allow for more merge by types.

## 2018-12-01 Changes in December 2018
* Added validation check to `Date-Time` Range Global Parameter in Data Access View.
* Added validation check to numeric parameters in plugins accessed from Data Access View.
* Added plugin `CopyCustomMarkersToGraph` to generate nodes on your graph from custom markers in the Map View.
* Fixed some performance issues in the conversation view.
* Updated `MarkerCache` with functions to build and style markers from the graph, allowing this functionality to be used outside of the Map View.
* Updated `MarkerUtilities` with `generateBoundingBox` method.
* Updated `ConstellationAbstractMarker` with `getRadius` method.

## 2018-11-01 Changes in November 2018
* Moved the `getOverriddenPlugin` method from the `DataAccessPlugin` class to the Plugin class. This technically allows the ability for any plugin to be overridden. Note that the current implementation pattern is to call a plugin from a registry and this would need to be modified before plugin calls from `PluginExecutor` could be overridden.
* Removed `MultiScoreResult` fromt he analytic view - all score based analytics now use `ScoreResult` and support multiple scores by default.
* Renamed `IconProvider` to `ConstellationIconProvider`
* Renamed `GlobalCoreParameters` to `CoreGlobalParameters`
* Renamed all plugin parameter id references from `\*_PARAMETER` to `\*_PARAMETER_ID`

## 2018-10-01 Changes in October 2018
* Added the `overridenType` property to `SchemaElementType,` and removed it from `SchemaVertexType` and `SchemaTransactionType`.
* Fixed a performance issue in `SchemaElementType.toString()` by pre computing the hierarchy on initialisation. `SchemaElementType.getHierachy()` is a slow method and was being called too many times. The performance improvement has made it about 1.7 times faster to load, save and work with graphs.
* Fixed the views that have not been upgraded to the new View Framework to have the font size applied to the Top Component on load.
* Updated `SchemaElementType.isSubTypeOf` to take overridden types into account.

## 2018-09-01 Changes in September 2018
* Added a new plugin to open a url in a browser called `OpenInBrowserPlugin` that is available in Core Functionality.
* Added a new plugin to send to an email client called `SendToEmailClientPlugin` that is available in Core Functionality.
* Renamed `SchemaAttribute.getFormatContext` to `SchemaAttribute.getFormat`.
* Updated `PlaceholderUtilities` with support for collapsing placeholders using the standard graph API.

## 2018-08-01 Changes in August 2018
* Added functionality to cache icons.
* Fixed a bug in the Analytic schema factory which was not correctly applying the schema rules to complete the vertex.
* Fixed a memory leak introduced by the `FPSRenderable` class.
* Fixed a performance issue with the Table View by moving work off the EDT.

## 2018-07-01 Changes in July 2018
* Added `AnalyticConcept.VertexType.USER_NAME`.
* Added Subdivision enum containing country subdivisions (currently incomplete).
* Added `TemporalFormattingUtilties` to the Core Utilities module.
* Added an `IpAddressUtilities` class to the Core Utilities module.
* Fixed a performance issue with `JDropDownMenu` in the Core Utilities module moving the `actionPerformed` work into its own thread.
* Fixed the spelling of public constants and comments that incorrectly spelt separator in various modules.
* Renamed `AnalyticConcept.VertexType.HOSTNAME` to `AnalyticConcept.VertexType.HOST_NAME`.
* Renamed `GeospatialUtilities` to Distance and moved `HaversineUtilities` to `Distance.Haversine`.
* Renamed `ShapeUtilities` to Shape, `MgrsUtilities` to Mgrs and `GeohashUtilities` to Geohash.
* Updated Country enum to align with the latest version of ISO 3166-1.
* Updated the copyright to Apache Version 2.0 with the Australian Signals Directorate being the License owner.

## 2018-06-01 Changes in June 2018
* Added a `RestClient.postWithJson()` to allow you to post your own json string in the Core Utilities module.
* Added plugins `CreateVertexTypePlugin` and `CreateTransactionTypePlugin` to allow REST clients to create custom types.
* Fixed `PluginParameters` to use `ColorValue` instead of Color. This caused a cascade of fixes in other classes.
* Fixed a bug with the spanning tree algorithm which was preventing it from creating a nraduis attribute.
* Renamed `ColorValue` to `ConstellationColor` to make it clearer what it should be used for and to avoid conflicts with external classes.
* Renamed `TemporalFormatting.DATE_TIME_FORMATTER` to `TemporalFormatting.UTC_DATE_TIME_FORMATTER` and `TemporalFormatting.DATE_TIME_WITH_MILLISECONDS_FORMATTER` to `TemporalFormatting.UTC_DATE_TIME_WITH_MILLISECONDS_FORMATTER` in the Core Utilities module. These `DateTimeFormatter` constants are now build using the `DateTimeFormatterBuilder` ensuring they convert dates to UTC correctly.
* Updated the support package generation to ignore the heapdump file as it is likely to be several gigabytes in size.

## 2018-05-01 Changes in May 2018
* Added `FilterPlugin` to the Core Data Access View module.
* Added `PasswordParameterType` into the Core Plugin Framework module. This change has also removed the capability of `StringParameterType` to support passwords.
* Added strict `DateTimeFormatter's` based on `DateTimeFormatter.ISO_INSTANT` to the `TemporalFormatting` class in Core Utilities.
* Fixed a performance issue by reducing the amount of "Find State" saves made to the graph as it's causing graph write lock contention for a trivial GUI state that will be already covered when you run a search, switch graphs or save the graph.
* Fixed an issue handling invalid Glyphs.
* Fixed some performance issues with the Map View.
* Removed deprecated methods being `PluginGraph.executePluginLater,` `PluginGraph.executePluginNow` and `PluginGraph.updateGraph`.
* Renamed Plugin.id to `Plugin.ID`
* Updated JOGL to 2.3.2 and Processing to 3.3.6 to resolve `OpenGL` issues with the Map view.
* Updated default node and transaction colors in order to ensure overlay colors stand out more.
* Updated default node z2 value.
* Updated password obfuscation to use a service lookup to get the key. To use it implement `PasswordKey` in the Core Security module.

## 2018-04-01 Changes in April 2018
* Added New Nebula into th `Experimental->Tools` menu
* Added an FPS counter `OpenGL` renderer that can be enabled from the Debug preference tab.
* Added new `MatrixUtilities` class for constructing useful matrices from a graph.
* Added simple icon shaders for rendering basic icons on the graph.
* Removed the REST API endpoints /forward (forwarding a request to another HTTP server), /resources (offering embedded web resources), and /static (serving resources from a specified local directory) have been removed.
* Renamed `ApplicationPreferenceKeys.DEFAULT_FREEZE_GRAPH_VIEW` to `ApplicationPreferenceKeys.FREEZE_GRAPH_VIEW_DEFAULT` in the Core Preferences module.
* Renamed `SharedDrawable.getIconShader` to `SharedDrawable.getVertexIconShader` to differentiate it from `SharedDrawable.getSimpleIconShader`.
* Updated Core Web Server code so the workings out of the web servlets into separate `\*Impl.java` classes. This makes the workings transport independent, in preparation for adding a `non-HTTP` transport. In theory, there should be no change in functionality.
* Updated the Core Web Server module to add a filesystem REST transport.
* Updated the constructor for Decorators to expect its parameters in a clockwise order: north-west, north-east, south-east, south-west.
* Updated the various `\*Preference` panels to follow and more of an MVC pattern.

## 2018-03-01 Changes in March 2018
* Added `FactColorTranslator` and `FactToSizeTranslator` to the Core Analytics View module.
* Added `FirstAnalyticPlugin` to the Core Analytics View module.
* Added `FirstFactAggregator` in the Core Analytics View module.
* Added a new attribute called `isLabel` to `SchemaAttribute` in the Core Graph Module with the intention of allowing the schema to decide if the attribute should appear as a `GraphLabel` on a vertex or transaction.
* Added a new `isLabel` and `isDecorator` attributes to `SchemaAttribute` with the intention of allowing the schema to decide if the attribute should appear as a `GraphLabel` or Decorator on a vertex or transaction.
* Added equivalent method to `SchemaAttribute` allowing you to compare with an Attribute object.
* Renamed `ClusterAggregator` to `FirstClusterAggregator` in the Core Analytics View module.
* Renamed `MultiScoreResult.getUniqueNames` to `MultiScoreResult.getUniqueScoreNames` in the Core Analytics View module.
* Renamed `MultiScoringAnalyticPlugin` to `MultiScoreAnalyticPlugin` in the Core Analytics View module.
* Renamed `PluginRegistry.getPluginNames` to `PluginRegistry.getPluginClassNames`.
* Renamed `ScoringAnalyticPlugin` to `ScoreAnalyticPlugin` in the Core Analytics View module.
* Renamed `getLabel` to `getName` and `getType` to `GetAttributeType` for the Attribute class.
* Renamed the get_pos(g) method to get_nx_pos(g) in the constellation_client provided with the REST API.
* `SchemaFactory.ensureAttribute` now takes a boolean specifying whether the attribute should be created even if it is not registered to that schema. Similarly, `SchemaAttribute.ensure` provides this option.

## 2018-02-01 Changes in February 2018
* Fixed memory leaks with the `ListeningTopComponent` and `TimelineTopComponent`.
* Renamed `COLOR_BLAZE` in the `CorePluginRegistry` to `ADD_CUSTOM_BLAZE`.
* Updated entries within the Tools and Experimental menu.
* Updated `ListeningTopComponent` to allow for the update and removal of change handlers.
    * `addAttributeChangeHandler` was renamed to `addAttributeValueChangeHandler`.
    * `addGlobalChangeHandler,` `addStructureChangeHandler,` `addAttributeCountChangeHandler` and `addAttributeValueChangeHandler` now return the Monitor objects associated with that handler.
    * `updateGlobalChangeHandler,` `updateStructureChangeHandler,` `updateAttributeCountChangeHandler` and `updateAttributeValueChangeHandler` have been added to allow modification to the behaviour of a handler.
    * `removeGlobalChangeHandler,` `removeStructureChangeHandler,` `removeAttributeCountChangeHandler` and `removeAttributeValueChangeHandler` have been added to allow removal of a handler.
    * `removeIgnoredEvent` has been added to allow removal of an ignored event.

## 2017-12-01 Changes in December 2017
* Added forward slash (/) to the list of special characters to escape in `LuceneUtilities` in the Core Utilities module.
* Removed extra `FindStatePlugin` calls from the `ColorCriteriaPanel` which will help reduce unnecessary write locks on the graph and reduce overall threads being forked.

## 2017-11-01 Changes in November 2017
* Added `MultiplexityAnalytic` and `WeightAnalytic` plugins and analytics.
* Added `SnaConcept.Transaction.MULTIPLEXITY` to the Core Algorithms module.
* Renamed `SnaConcept.GRAPH.GRAPH_DENSITY` to `SnaConcept.GRAPH.DENSITY` in the Core Algorithms module.

## 2017-10-01 Changes in October 2017
* Added `GraphNodePluginRegistry` in the Core Graph Node module.
* Added `JSingleChoiceComboBoxMenu` as a single choice alternative to `JMultiChoiceComboBoxMenu`.
* Added `LuceneUtilities` to the Core Utilities module.
* Added `SeparatorConstants` to the Core Utilities module.
* Added more attributes to `ContentConcept` in the Core Analytic Schema.
* Fixed a bug where the singleton type was not being used when loading a graph.
* Fixed a bug with the `WorkflowQueryPlugin` which was removing the graph attributes after a batched run completed.
* Moved `NewDefaultSchemaGraphAction` from the Core Simple Schema module to the Core Graph Node module.
* Moved `NewExperimentalSchemaGraphAction` from the Core Simple Schema module to the Core Graph Node module.
* Moved `NewSchemaGraphAction` from the Core Simple Schema module to the Core Graph Node module.
* Moved `au.gov.asd.tac.constellation.algorithms.geospatial.Geohash` in the Core Utilities module to `au.gov.asd.tac.constellation.utilities.geospatial.GeohashUtilities`
* Moved `au.gov.asd.tac.constellation.algorithms.geospatial.Haversine` in the Core Utilities module to `au.gov.asd.tac.constellation.utilities.geospatial.HaversineUtilities`
* Moved `au.gov.asd.tac.constellation.core.opener.SimpleGraphTopComponent` to `au.gov.asd.tac.constellation.core.visual.SimpleGraphTopComponent`.
* Moved `au.gov.asd.tac.constellation.core.visual.SaveAsAction` in the Core Functionality module to `au.gov.asd.tac.constellation.core.save.SaveAsAction`.
* Moved `au.gov.asd.tac.constellation.graph.file.GraphOpener` in the Core Graph File to `au.gov.asd.tac.constellation.graph.file.opener.GraphOpener`.
* Moved `au.gov.asd.tac.constellation.graph.file.autosave.AutosaveUtilities` in the Core Graph File module to `au.gov.asd.tac.constellation.graph.file.save.AutosaveUtilities`.
* Moved `au.gov.asd.tac.constellation.schema.simpleschema.plugins.LoadTemplatePlugin` from the Core Simple Schema to `au.gov.asd.tac.constellation.graph.node.templates.LoadTemplatePlugin` in the Core Graph Node module.
* Moved `au.gov.asd.tac.constellation.schema.simpleschema.plugins.ManageTemplatesAction` from the Core Simple Schema to `au.gov.asd.tac.constellation.graph.node.templates.ManageTemplatesAction` in the Core Graph Node module.
* Moved `au.gov.asd.tac.constellation.schema.simpleschema.plugins.ManageTemplatesPlugin` from the Core Simple Schema to `au.gov.asd.tac.constellation.graph.node.templates.ManageTemplatesPlugin` in the Core Graph Node module.
* Moved `au.gov.asd.tac.constellation.schema.simpleschema.plugins.SaveTemplateAction` from the Core Simple Schema to `au.gov.asd.tac.constellation.graph.node.templates.SaveTemplateAction` in the Core Graph Node module.
* Moved `au.gov.asd.tac.constellation.schema.simpleschema.plugins.SaveTemplatePlugin` from the Core Simple Schema to `au.gov.asd.tac.constellation.graph.node.templates.SaveTemplatePlugin` in the Core Graph Node module.
* Moved the base package in Core Simple Schema to `au.gov.asd.tac.constellation.schema.simpleschema`.
* Removed `GraphUtilitiesExtra` in the Core Graph Utilities module. The `GraphUtilitiesExtra.copyGraphToGraph` method to `CopyGraphUtilities`.
* Removed the experimental `WordGraphPlugin` in the Core Arrangements module.
* Renamed `ExtractFromContent` to `ExtractFromContentPlugin` in Core Data Access View.
* Renamed `JMultiChoiceDropDownMenu` to `JMultiChoiceComboBoxMenu`.
* Renamed `MergeNodes` to `MergeNodesPlugin` in Core Data Access View.
* Renamed `MergeTransactions` to `MergeTransactionsPlugin` in Core Data Access View.
* Renamed `PluginParameter.setLabel()` to `PluginParameter.setName()` to be more consistent with the remaining `API's`.
* Renamed `RemoveNodes` to `RemoveNodesPlugin` in Core Data Access View.
* Renamed `SchemaAttributeUtilities` in the `CoreGraphUtilities` to `AttributeUtilities`.
* Renamed `SelectAll` to `SelectAllPlugin` in Core Data Access View.
* Renamed `SelectTopN` to `SelectTopNPlugin` in Core Data Access View.
* Renamed Utilities to `GraphObjectUtilities` in the Core File module.
* Renamed the Core Simple Schema module to Core Visual Schema.
    * The new package name is `au.gov.asd.tac.constellation.schema.visualschema`.
* Renamed `SimpleSchemaFactory` to `VisualSchemaFactory`.
* Renamed `SchemaPluginRegistry` to `VisualSchemaPluginRegistry`.
* Updated all plugin parameters to build the parameter name via `PluginParameter.buildId()` which is declared as a constant ending in `_PARAMETER`.
* Updated all plugin parameters to make sure they have a name and description.
* Updated `ColorValue` so that colors can now only be retrieved using one of the `getColorValue(...)` methods. This is to ensure that named color values are always used where available.

## 2017-09-01 Changes in September 2017
* Added Auth and supporting classes which allows support for a username/password dialog.
* Added `BuildIconGraphAction` which allows you to construct a graph showcasing all the icons loaded in memory.
* Added `FILE_NAME` to `ContentConcept` in the Core Analytic Schema module.
* Added `ObfuscatedPassword` and supporting classes which allows for obfuscated passwords.
* Added `RecordStoreUtilities.fromCsv()` to the Core Graph Module.
* Moved all Graph IO classes to the Graph module and removed the Graph IO module.
* Moved `au.gov.asd.tac.constellation.schema.analyticschema.concept.ClusteringConcept` to `au.gov.asd.tac.constellation.algorithms.clustering.ClusteringConcept`.
* Moved `au.gov.asd.tac.constellation.schema.analyticschema.concept.SnaConcept` to `au.gov.asd.tac.constellation.algorithms.sna.SnaConcept` in the Core Alogorithms module.
* Moved some centrality plugins to `au.gov.asd.tac.constellation.algorithms.sna.centrality` in th Core Alogorithms module.
* Moved the social network analysis plugins into a new parent package `au.gov.asd.tac.constellation.algorithms.sna` in the Core Alogorithms module.
* Removed the Core Graph IO, Charts, Networkx, Remote and Integration Testing modules.
* Renamed `HierarchicalAttributeDescription` in the Core Algorithms module to `HierarchicalStateAttributeDescription`.
* Renamed the importexport.delimited.parsers package to importexport.delimited.translaor to accurately reflect what it stores
* Updated all modules to now depend on the minimum version used by `NetBeans` 8.2.
* Updated the `ControlsFx` library to version 8.40.13 so that it is compatible Java 8u144.
* Updated to `NetBeans` 8.2 and Java 8u144.

## 2017-08-01 Changes in August 2017
* Added new module Core Web Server to hold all the classes related to managing local web servers and the Constellation REST API.
* Added `ConstellationApiServlet` to abstract away the idea of checking a secret for each api call.
* Added `TypeServlet` to allow operations related to types in the Constellation REST API.
* Added `SchemaVertexTypeUtilities.getTypeOrBuildNew()` and `SchemaTransactionTypeUtilities.getTypeOrBuildNew()` to the Core Graph module.
* Added an `ImageConcept` to the Core Analytic Schema module.
* Fixed a bug with types serialisation. Types are now loaded exactly the way they were saved to the graph file by properly serialising types in `VertexTypeIOProvider` and `TransactionTypeIOProvider`.
* Renamed all `*Popup` classes that implement `ContextMenuProvider` to end in `*ContextMenu`.
* Removed `AnalyticVertexType` from the Core Analytic Schema module.
* Removed `ApplicationPreferenceKeys.SCRIPTING_LANGUAGE` and `ApplicationPreferenceKeys.SCRIPTING_LANGUAGE_DEFAULT` from the Core Preferences module as we have made a design choice to use Python as our scripting language.
* Removed the `topLevelType` attribute from `SchemaElementType` as it can be calculated.
* Updated `AnalyticConcept` to build types using `SchemaVertexType` and `SchemaTransactionType`.
* Updated `SchemaElementType` by removing the `setIncomplete()` method which means that Types are now immutable.
* Updated `SchemaVertexType` and `SchemaTransactionType` to be final. Any type object has to be either one of these which simplifies types.
* Updated the Content `ContentConcept` in the Core Analytic Schema module with more attributes.
* Updated the properties map in `SchemaElementType` to be a Map of String to String so that serialisation is simplified.

## 2017-07-01 Changes in July 2017
* Added ability to make `AnalyticPlugin` classes hidden from the Analytic View GUI using the `isVisible` method.
* Added imperial measurements and conversions to the Haversine class.
* Removed Map View v1 packages.
* Removed all networkx analytic plugins for which there are java replacements.
* Renamed `CorePluginRegistry.SELECT_ONE_NEIGHBOUR` to `CorePluginRegistry.SELECT_PENDANTS` in Core Functionality module.
* Renamed `FxStateIO` to `FxStateIOProvider` in the Core Table View module.
* Renamed `GeoUtilities` to `GeospatialUtilities`.
* Renamed `ImportExportRegistry` in the Core Import Export module to `ImportExportPluginRegistry`.
* Renamed `ShortestPathsFollowDirectionPlugin` to `DirectedShortestPathsPlugin`.
* Renamed `TableStateIO` to `TableStateIOProvider` in the Core Table View module.
* Renamed `TableStateTransactionIO` to `TableStateTransactionIOProvider` in the Core Table View module.
* Renamed `TableStateVertexIO` to `TableStateVertexIOProvider` in the Core Table View module.
* Renamed package `au.gov.asd.constellation.utilities.geo` to `au.gov.asd.constellation.utilities.geospatial`.
* Renamed the `ChangeSelection` plugin in the Data Access View module to `SelectAll`.
* Updated the Map View to allow for custom overlays by extending the `MapOverlay` class. The current info and tool overlays have been converted to this framework.
* Updated the `SchemaAttributeUtilities` class so that any schema attribute lookup requires a `GraphElementType` to be specified. This is to avoid dealing with conflicts where a vertex and transaction attribute with the same name exist.

## 2017-06-01 Changes in June 2017
* Fixed a bug detecting graphics card compatibility.
* Moved all `*AttributeUpdateProvider` classes in 'au.gov.asd.tac.constellation.graph.io.versioning' to 'au.gov.asd.tac.constellation.graph.io.providers.compatability'.
* Removed the `@Deprecated` tag for classes in *compatibility packages. These classes will need to remain to support backward compatibility and can not be deprecated. To avoid them being used a comment has been added at the top of each class.
* Renamed `AttrListAttributeDesciption` to `AttrListAttributeDesciptionV0` in the Core Graph module.
* Renamed `AttrListIOProvider` to `AttrListIOProviderV0` in the Core Graph IO module.
* Renamed `GraphLabel` to `GraphLabelV0` in the Core Visual Graph module.
* Renamed `GraphLabelsAndDecorators` to `GraphLabelsAndDecoratorsV0` in the Core Visual Graph module.
* Renamed `GraphLabelsAndDecoratorsIOProvider` to `GraphLabelsAndDecoratorsIOProviderV0` in the Core Visual Graph module.
* Renamed `LabelsAttributeDescription` to `LabelsAttributeDescriptionV0` in the Core Visual Graph module.
* Renamed package 'au.gov.asd.tac.constellation.schema.analyticschema.update' to 'au.gov.asd.tac.constellation.schema.analyticschema.compatibility'.
* Renamed package 'au.gov.asd.tac.constellation.schema.simpleschema.update' to 'au.gov.asd.tac.constellation.schema.simpleschema.compatibility'.

## 2017-05-01 Changes in May 2017
* Added `RawData.isEmpty()`.
* Added `ScoringAnalyticPlugin` and `MultiScoringAnalyticPlugin` to simplify the addition of analytics to the Analytic View for the case where the analytic simply needs to run a plugin and read the resulting scores.
* Added `SelectTopN` to the Data Access View module to select the top n nodes based on the transaction count and type.
* Added `TextPluginInteraction` in the Core Plugin Framework module that will be useful in unit tests.
* Added a `MultiScoreResult` result type to the Analytic View, as well as aggregators and translators allowing calculations and visualisation. This result type is designed to support any analytic which produces multiple scores as output.
* Added ability to override the foreground icon associated with a type by adding custom icons named the full hierarchy of that type.
* Fixed bugs with the `SimpleSchemaV*UpdateProvider` classes that caused the wrong icons to be set.
* Moved the `DEFAULT_FONT` constant from the `FontUtilities` class in Core Visual Support to `ApplicationPreferenceKeys` in Core Preferences.
* Removed `DebugUtilities` from the Core Preferences module as the convention is to use different `java.util.logging.Logger` levels.
* Removed `StringBuilderOutputStream` due to its implementation being fundamentally wrong. Using `ByteArrayOutputStream` and `toString(StandardCharsets.UTF_8.name())` is a better approach.
* Removed the representation() method in `SchemaElementType` and replaced it with the `getHierarchy` method which is now called by the `toString()` method in `SchemaElementType`.
    * When setting types in `RecordStore` objects, you should no longer use `getName()` it now returns the name of the type. Given `toString()` has been overridden, it will return the type's hierarchy as a string.
* Renamed `'getChoices'` (and similarly named methods) to `'getOptions'` and `'getChecked'` to `'getChoices'` in the `MultiChoiceParameterType` class.
* Renamed `'getChoices'` (and similarly named methods) to `'getOptions'` in the `SingleChoiceParameterType` class.
* Renamed `GenericTopComponent` to `AbstractTopComponent` in the Core Functionality module.
* Renamed package 'au.gov.asd.tac.constellation.core.composites' to 'au.gov.asd.tac.constellation.core.composite'.
* Renamed the `VisualConcept.VertexAttribute.UNIQUEID` attribute to `VisualConcept.VertexAttribute.IDENTIFIER`.
* Updated `XmlUtilities` to optionally handle XML namespaces. Namespaces can be enabled by setting the `'namespaceAware'` flag in the constructor for `XmlUtilities,` and then you can use any method suffixed with 'NS' to take advantage of namespaces.
* Updated all font references in CSS files to use em instead of px so that fonts scale based on the screen resolution.
* Updated how schema element types are stored in a .star file, where instead of the type name, the entire type hierarchy is now used. This is a backwards compatible change.
* Updated the `DataAccessPane` to factor in the category position along with the plugin's position which ensures that the favourites category is sorted similarly.
* Updated the implementation of the `resolveVertex` and `resolveTransaction` methods in the `AnalyticSchema` class to allow for hierarchical names specified by multiple types separated by the "." character.
* Updated the `SimpleSchemaV*UpdateProvider` and `AnalyticSchemaV*UpdateProvider` classes by rearranging the logic so that each update provider is now responsible to manage the update of the concept it uses first. That is for example, `SimpleSchema*UpdateProvider` handle's the label attribute whilst the `AnalyticSchema*UpdateProvider` handles updates to the Type attribute.
    * The update provider no longer runs a Complete With Schema
    * The responsibility of the `UpdateProviders` is to only handle mandatory changes that would otherwise break the graph to said change. It will be up to the graph's schema rules to update all elements on an old graph to be up to date with the latest look and feel. This can be done via Tools -> Complete with Schema or F5.

## 2017-04-01 Changes in April 2017
* Added `GeoUtilities.dmsToDd` to convert a `Degrees-Minute-Seconds` formatted geospatial coordinate to Decimal Degrees.
* Added `PrimaryKeyUtilities` to the Core Graph Utilities module.
* Added `SplitNodesPlugin` in the Core Data Access module.
* Added a compare graph feature available from the Tools menu.
* Added a new module called Core Integration Testing.
* Moved `GeoUtilities` from the Core Algorithms module to Core Utilities.
* Moved Tuple to the Core Utilities module.
* Removed the Core Charts module.

## 2017-03-01 Changes in March 2017
* Added `DownloadImageUtilities` to the Core Utilities module.
* Added `HttpsUtilities.readErrorStreamAndThrow` in the Core Utilities module to make reporting errors from services consistent.
* Added `IntegerObjectAttributeInteraction,` `LongAttributeInteraction` and `LongObjectAttributeInteraction` classes so that the corresponding attribute types are properly represented in the user interface.
* Added `LongObjectAttributeDescription` class for completeness.
* Added a "Start Jupyter notebook" capability.
* Added the ability to add plugins to your favourites in the Data Access View.
* Fixed a bug in `ConsolidatedDialog` that would not deselect correctly.
* Fixed a major performance issue where table view state updates where running on the EDT causing CONSTELLATION to lock up.
* Fixed a serious bug when extending Types and calling `VertexTypeAttributeDescription.getString()` causing a mis-representation of the type as a string. This was evident when retrieving the type value from a `RecordStore`. This is a temporary fix until the Types design is reviewed and possibly overhauled.
* Fixed bugs with quick search, advanced find and recent search queries.
* Renamed `AbstractCalculatorUtility` to `AbstractCalculatorUtilities` in the Core Scripting module.
* Renamed `ClipboardUtility` to `ClipboardUtilities` in the Core Functionality module.
* Renamed `ConsolidatedMultipleMatchesDialog` to `ConsolidatedDialog` in the Core Functionality module.
* Renamed `DebugUtility` to `DebugUtilities` in the Core Preferences module.
* Renamed `GraphUtil` to `GraphUtilities` in the Core Arrangements module.
* Renamed `SimpleStringUtilities` in the Core Utilities module to `StringUtilities` and added new functionality.
* Renamed `StringUtilities` in the Core Utilities module to `OldStringUtilities` and deprecated it.
* Updated `HttpsConnection` in the Core Utilities module to use the UTF-8 charset by default for application/json and application/xml content types.
* Updated all references to UTF-8 to use `StandardCharsets.UTF_8`.
* Renamed `ArrangementRegistry` to `ArrangementPluginRegistry` for consistency with other plugin registry classes.
* Added ability to set custom context menu items on the `SeletableLabel` class used in the Conversation View.
* Moved resources for rendering pill buttons in `JavaFX` from the conversation view module to the visual support module so they can be used anywhere in the application.
* Renamed `AlgorithmsRegistry` to `AlgorithmPluginRegistry` for consistency with other plugin registry classes.
* Renamed references to plugins which extend `NetworkxCentralityPlugin,` `NetworkxImportancePlugin` and `NetworkxSimilarityPlugin` in the `AlgorithmPluginRegistry`. They are all now appended with `'_NX'` to differentiate them from java implementations of the same algorithms.

## 2017-02-01 Changes in February 2017
* Added `CreateCompositesFromDominantNodesPlugin`.
* Added `SetDrawFlagPlugin`.
* Added `SetVibilityAboveThresholdPlugin` which can be used to toggle the visiblity status instead.
* Added `VisibleAboveThresholdPlugin` which will update the draw flags based on whether the count of nodes has exceeded the threshold.
* Added a new module called Core Graph Utilities.
* Added `au.gov.asd.tac.constellation.graph.utilities.io.CopyGraphUtilities`.
* Added `au.gov.asd.tac.constellation.graph.utilities.io.SaveGraphUtilities`. The method `saveGraphToTemporaryDirectory` can be used to save graphs in unit tests.
* Added `au.gov.asd.tac.constellation.utilities.io.StringBuilderOutputStream` as a alternative to `java.io.StringWriter` which uses `StringBuilder` instead of `StringBuffer` as the underlying implementation. Using `StringBuilderOutputStream` in say `com.fasterxml.jackson.core.JsonFactory.createGenerator()` can avoid an `OutOfMemoryError`.
* Fixed a bug where the graph visibility above threshold was no longer working.
* Fixed a major bug with `GraphRecordStoreUtilities.getSelectedVerticesBatches()` where the selected nodes were not correctly being added to the Recordstore.
* Moved `au.gov.asd.tac.constellation.schema.analyticschema.utilities.SubgraphUtilties` to `au.gov.asd.tac.constellation.graph.utilities.SubgraphUtilties`
* Moved the `DeleteAllPlugin` and `DeleteSelectionPlugin` to `au.gov.asd.tac.constellation.core.delete`.
* Moved the Dim plugins to `au.gov.asd.tac.constellation.core.dim` in the Core Functionality module.
* Moved the `PermanentMergePlugin` to `au.gov.asd.tac.constellation.core.merge` in the Core Functionality module.
* Removed `ArrangeInComponentGridPlugin` which was a duplicate of `ArrangeComponentsInGridPlugin`
* Removed `ToggleVisibleAboveThresholdPlugin`.
* Removed undo() and redo() methods from Graph. `GraphCommits` are tied to `UndoableEdit` objects, which are managed by a Swing `UndoManager`. The manager may call undo() or redo() on these edit objects at will, noting that they run asynchornously, because the EDT may not get a lock on the graph. No Future<?> to wait upon is available for these methods, meaning that it no longer makes sense to interact with the undo manager from the Graph in a programmatic way. Reimplementing these methods is desirable, but would require that something internal to CONSTELLATION code also keeps track of the `UndoableEdit` objects and has some way of knowing when a given edit has completed its undo/redo method.
* Renamed `CorePluginRegistry.COPY_SELECTED_ELEMENTS` to `CorePluginRegistry.COPY_TO_NEW_GRAPH`.
* Renamed `HLGraph` in the Core Graph module to `SGraph`.
* Renamed `HLReadableGraph` in the Core Graph module to `SReadableGraph`.
* Renamed `HLWritableGraph` in the Core Graph module to `SWritableGraph`.
* Renamed composites package in the Core Functionality module to composite.
* Renamed dialogs package in the Core Functionality module to dialog.
* Renamed selection package in Core Arrangements to select.
* Renamed the drawing package in the Core Functionality module to draw.
* Renamed the view package in the Core Functionality module to display.
* Updated the "visual_state" attribute to be an attribute called "camera", of type "camera", that is a GRAPH rather than META attribute. A `SchemaUpdateProvider` and an `AttributeUpdateProvider` will automatically make this change when old graphs are loaded. To access the camera attribute, use `VisualConcept.Graph.CAMERA`.
    * `GraphVisualAccess.getX(vertex)` already uses this pattern. Note that as with any default values in the `VisualDefault` class, these x,y,z defaults need to be respected when interacting with the `CONSTELLATION's` visualisation framework. Higher level plugins/views are free to do whatever makes sense in the absence of x,y,z attibutes (for example arrangements would probably just throw a plugin exception).
    * In the absence of x, y, or z vertex attributes, the default visual values of these attributes are now considered to be equal to the id of the vertex. The correct pattern to get an x, y, z value in the application for visualisation purposes is:
```java
final int `xAttribute` = `VisualConcept.Vertex.X.get(readableGraph);`
final float x = `xAttribute` != `Graph.NOT_FOUND` ? `readableGraph.getFloatValue(vertexId)` : `VisualDefaults.getDefaultX(vertexId);`
```
* Updated `GraphVisualAccess` explicitly checks for null values of the Camera attribute on the graph and returns `VisualDefaults.DEFAULT_CAMERA` instead. Note that the Camera shouldn't ever really be null, but as it is possible to set it programmatically (through scripting view), it is considered safer and more convenient to prevent the Visualisation framework itself from having to deal with null cameras.

## 2017-01-01 Changes in January 2017
### Major Changes to Rendering and Event Handling
* `COSNTELLATION's` visualistion and event handling framework has been reimplemented from the ground up. Performance, stability, correctness, extensability, and the design concept underlying it have all been greatly improved. The user experience should remain mostly the same.
* There is now a separation between three main components that were previously highly coupled: event handling, visualisation, and the graph. The class `VisualManager` handles all communication between these components.
* `VisualProcessor` is an abstract base class for any component that provides a visualisation of the graph.
    * `GLVisualProcessor` is an implementation which models the old open GL renderer.
    * A lot of high level stuff in the GL Renderer has been rewritten as well, but low level stuff like the `Vector/Matrix` utility classes and the shaders themselves are mostly the same.
    * A simpler lightweight renderer (using Swing for example) could be implemented with relative ease as a subclass of `VisualProcessor`.
* `VisualAccess` is an interface that `VisualProcessors` must now use to access the graph. They are not allowed to have reference to the graph directly.
    * `GraphVisualAccess` is the default implementation for CONSTELLATION graphs.
    * Theoretically `VisualProcessors` could visualise other 'graph-like' data structures if they implement `VisualAccess`
* `InteractionEventHandler` is an interface for responding to mouse and keyboard gestures (as generated by AWT) on a CONSTELLATION graph.
    * `DefaultInteractionEventHandler` is the default implementation in CONSTELLATION. It contains code that performs a similar function to the event handling code that used to be in `GraphRenderer`.
    * `VisualAnnotator` and `VisualInteraction` are two interfaces that `InteractionEventHandler` depends on in order to help it translate gestures into graph actions/visualisations.
    * `InteractiveGLVisualProcessor` extends `GLVisualProcessor` to satisfy the `VisualAnnotator` and `VisualInteraction` interfaces so that the `DefaultInteractionEventHandler` can respond to gestures on CONSTELLATION graphs rendered in `OpenGL`.
* Updates to a `VisualProcessor` from something like the event handler arrive in the form of `VisualChange` objects that are sent to a `VisualManager` (wrapped in `VisualOperations)`.
    * The `VisualChange/VisualOperation` framework's purpose is to allow components to update the visualisation of a graph efficiently and without having to commit their changes first.
    * The previous `GraphRenderer` achieved this, but only by being highly coupled with a Graph, and it had lots of logical flaws in its processing model. The new framework is rigorous and stable by separating data from its visualisation.
    * Whilst the event handler is the primary client of this model, other components could be written to take advantage of it.
    * Animation has been rewritten to use this model. Previously they directly maniuplated specific buffers on the GL context, which meant they were highly coupled with the renderer, and could not be used by alterate visualisations.
* A few features have been removed or now behave slightly differently:
    * Animations are now slower on large graphs. They may be able to be optimised in the future but this is considered low priority.
    * Some experimental animations have been removed.
    * You can no longer interact with an animation. This may also be fixed in the future, but it would be require a decent amount of work and is currently low priority.
    * Direction indicators no longer move when the mouse cursor moves (only when you rotate/pan the graph). They should be re-implemented as an animation, which would require a reasonably simple expansion of the animation framework to cater for utilising non-graph visual operations.
    * Lines and nodes are no longer `Anti-Aliased`. The old method, however, was slow, deprecated and caused artifacts when AA was turned off in the graphics card settings. Graphs now render correctly regardless of the AA settings on the card (although currently enabling AA gives no visual improvement). `AAing` may be implemented in the future by multisampling the graph texture.
    * On large graphs, the renderer will update slightly later than the rest of the views (when creating nodes etc.). The display always took (at least) this long to update, but other views used to wait. This may be tricky to fix, but is not considered critical.
    * Note that whilst the graph will display that it is busy and prevent interaction during a write lock, the same will not occur during read locks. When a read lock is in progress, events will be queued and the display will not be updated until the read lock is released at which point all queued events will be processed in quick succession so that the event handler 'catches up'. This effect can be seen by running "Experimental > Five Second Read Lock" and then trying to rotate/pan the graph. While this looks bad in this instance, in practice due to the brevity of read locks (but also their potential to be obtained at any point in time during the possession of a write lock), holding up but not terminating the event handler's main loop is the most sensible course of action.
* Fixed all known memory leaks.
* Fixed failing unit tests.
* Fixed some dialogs fading to the back.
* Fixed the Plugin Reporter from causing `JavaFX` to use up all the memory by removing `PluginReporterPane's` after they reach `MAXIMUM_REPORT_PANES`.
* Fixed various bugs.
* Renamed the Country utility class package name from countries to geo.
* Reviewed and finalised icon set.
* Updated the format when saving a graph file to use json objects for the color and the decorations attribute.
* Double escaping strings in the decorations no longer occur.

## 2016-11-01 Changes in November 2016
* Added `JMultiChoiceComboBox` class to the Core Utilities module. This class provides a Swing alternative to `JavaFX's` `MultiChoiceComboBox`.
* Added `MarkerCache` class which manages markers on the Map View and can be looked up. This grants the Data Access View the ability to query locations from the Map View.
* Added REST API functionality for `RecordStore,` static files and icons.
* Added the ability to blend a color with an icon image on creation.
* Added the ability to delete a vertex or transaction from a `GraphRecordStore` by setting the `DELETE_KEY` key.
* Fixed the bug in `ValueInputPanes` which was causing old entry to appear after the text was modified.
    * The recent values combo was updated when a plugin was run, causing its selection model to update, which in turn caused the parameter it was managing recent values for to change right at the point of plugin execution. Temporarily disabling the listener from Recent Values -> Parameter whilst inside the `RecentValues` updating listener solved the problem.
* Removed `FreezeGraphViewPreferencePlugin` because it is only a preference change and does not need to be a plugin.
* Renamed get `GraphReadMethods.getAttributeLabel()` to `GraphReadMethods.getAttributeName()` for consistency.
* Updated `GraphRecordStoreUtilities.getVertices()` to return singleton vertices.
* Updated Python REST client which can now be downloaded.
* Updated the majority of built-in icons available to Constellation to have a more flat, iconic style with transparent backgrounds. This makes the core icon set consistent and allows us to make better use of background icons for analytic purposes.

## 2016-10-01 Changes in October 2016
* Added `LogAction` to show the CONSTELLATION logs to the user.
* Added a "Support Package" menu item under help which zips the CONSTELLATION logs.
* Added a `DataAccessState` object which currently saves the String parameter values in the "Gobal Parameters" section of the Data Access View when you press Go. This parameters are saved with the graph so that they can be loaded when the graph opens.
* Added an option for `RecordStoreServlet` to return JSON suitable for `Pandas.DataFrame.from_items()`. The `DataFrame` JSON parser is much faster.
* Added missing type qualifiers in `GraphRecordStoreUtilities` methods.
* Added support back for attr_list attribute type which were found in legacy graphs. The attr_list attribute is converted to the currently supported Graph attributes in `SimpleSchemaV1UpdateProvider`.
* Modified the `WritableGraph.flush()` method to take a boolean parameter indicating whether or not `GraphChangeListeners` will be notified.
    * The use case for this is performing a series of quick updates on the graph that new `ReadableGraphs` need to be able to see, but that views don't need to respond to - for example animations, event handling, etc. In this case, all views will still respond to the series of changes when commit() is called at the end of the `WritableGraph's` lifecycle.
* Renamed `ParameterIO` to `ParameterIOUtilities`.
* Updated `ConstellationDialog` to dispose when the `hideDialog` is called which should free up resources.

## 2016-09-01 Changes in September 2016
* Added a new Map View based on the third party libraries `'Unfolding` Maps' and `'Processing'`.
    * Maps are rendered using `OpenGL` through Processing allowing for greater performance and flexibility in what can be drawn.
    * Provides two-way interaction between the graph and the map by making use of the new generic top component framework.
    * Provides ability to add custom maps by extending the `MapProvider` class.
    * Provides an information overlay which displays the location of the mouse pointer, the current zoom level and a scale bar.
    * Provides ability to place map providers in debug mode by overriding `MapProvider.isDebug`. This will extend the information overlay to also provide debug information.
    * Provides support for point, line, polygon and multi markers. Shape-based markers can be added to the graph by inserting `GeoJSON` into the `'Geo.Shape'` attribute. You can build `GeoJSON` for `'Geohash'` type nodes using `Geohash.getGeoJSON`.
    * Currently limited to rendering maps in the Web Mercator projection only.
* Added `SchemaElementType` class as common base class for the `SchemaVertexType` and `SchemaTransactionType` classes.
* Added a REST API. Initially this allows a `RecordStore` to be added to the active graph.
* Added a `ScriptingAction` lookup to allow more actions to be added to the Scripting view Actions drop-down menu.
* Fixed various bugs.
* Renamed `FeedbackHandler` to `SupportHandler` and changed the menu name from "Feedback..." to "Support"
* Renamed `IconManager.getIconObjects` to `IconManager.getIcons`.
* Updated `SaveResultsFileWriter.writeRecordStore` to be memory efficient which fixes a `java.lang.OutOfMemoryError` exception and removed `SaveResultsFileWriter.write`.
* Updated plugins to provide their own arrangements after being run by overriding `RecordStoreQueryPlugin.completionArrangement()`. By default any `RecordStoreQueryPlugin` will now finish with an Grid arrangement (which is fast). This is a breaking change which replaces `RecordStoreQueryPlugin.arrangeOnCompletion()`.
* Updated some Alert dialogs to use the Netbeans `DialogDisplayer` API to enforce modality.
* Updated the internal web server to listen on only the loopback address instead of all addresses, and has a default port instead of being dynamically assigned.

## 2016-08-01 Changes in August 2016
* Added Analytic View v2 framework.
    * Any plugin can now be used as an analytic using the `AnalyticPlugin` class.
    * Pre-canned questions are now extensible using the `AnalyticQuestion` class.
    * Both internal and graph visualisations are now extensible using the `InternalVisualisation` and `GraphVisualisation` classes respectively.
    * Note that adding new analytics may require the definition of a new result type using the `AnalyticResult` class, as well as the construction of an `AnalyticTranslator` class to translate between your result and any visualisations you wish to enable.
* Added `IntegerObjectAttributeDescription` to handle integer type attributes which could also be null.
* Added generic `JavaFxTopComponent` and `ListeningTopComponent` classes to abstract away the creation of new views in CONSTELLATION.
* Assigned names to common threads to assist with debugging.
* Fixed various bugs.
* Fixed various performance enhancements to type lookups.
* Improved the type hierarchy used by the Analytic dominance calculator.
* Moved `au.gov.asd.tac.constellation.graph.GraphChangeEvent` to `au.gov.asd.tac.constellation.graph.monitor.GraphChangeEvent`.
* Moved `au.gov.asd.tac.constellation.graph.GraphChangeListener` to `au.gov.asd.tac.constellation.graph.monitor.GraphChangeListener`.
* Moved utilities for interacting with schemas from the `SchemaFactory` class to the `SchemaFactoryUtilities` class.
* Removed `SchemaFactory.getPosition` in favour of using a `ServiceProvider` position annotation.
* Removed the `CoreExtFx` module.
* Renamed `SimpleSchemaFactory.SIMPLE_SCHEMA_NAME` to `SimpleSchemaFactory.SIMPLE_SCHEMA_ID`.
* Renamed arrow icons from UP to `ARROW_UP,` DOWN to `ARROW_DOWN` etc.
* Replaced `ControlsFX` dialogs with `JDK's` Alert class.
* Updated module short and long descriptions.
* Updated platform to use Java8u92 and Netbeans 8.0.2
* Updated regular expressions used for the Phone Number, Email `IPv6` Address, Country and Geohash types.
* Updated various menu item positions.

## 2016-07-01 Changes in July 2016
* Added "Templates" which allow users to save multiple custom visualisations. Templates are essentially constellation files in disguise - however only the graph attributes are saved, no graph element data.
    * Menu items (including icons) have been added to allow easy creation of graphs from templates, saving templates, and management of templates.
    * Management of templates allows templates to be deleted, and also set as the default graph to open when the user selects New Graph (or hits `control+N)`.
* Added `HttpsUrlConnection` class, a builder pattern to create a `HttpsUrlConnection` with sensible defaults like using GZIP compression and the user agent string set to 'CONSTELLATION'.
* Added `HttpsUtilities` class, a utility class to safely retrieve streams from a `HttpsUrlConnection`.
* Added `ObjectAttributeDescriptions` class which allows you to quickly define an attribute description for any attribute backed by a class extending Object.
* Added a lot of Javadocs and fixed Javadoc warnings.
* Added org.apache.poi and org.apache.commons.lang as dependencies.
* Added the `GraphLabels` and Decorators classes for specifying labels and decorators on a graph.
* Added the ability for graph attributes to provide an attribute merger so that you can decide what happens when attributes merge.
* Fixed memory leak in Data Access View.
* Fixed minor bugs relating to attributes, including correctly saving and loading default values for icon attributes, and fixing the previously non-functioning 'set default value' option when creating/modifying a new attribute in the attribute editor.
* Fixed various bugs.
* Moved some preferences from the `ApplicationPreferenceKeys` to `DebuggingPreferenceKeys`.
* Removed ability to set default values for visual attributes through preferences in favour of the new template system. The changes have been explained in a what's new entry to avoid user confusion.
* Removed bespoke editors such as "Edit > Labels" in favour of using the streamlined approach provided by the attribute editor.
* Removed the `CorePluginGuide` module.
* Renamed `VisualConcept.TransactionAttribute.COLOR_REFERENCE` to `VisualConcept.GraphAttribute.TRANSACTION_COLOR_REFERENCE`.
* Renamed `VisualConcept.VertexAttribute.COLOR_REFERENCE` to `VisualConcept.GraphAttribute.NODE_COLOR_REFERENCE`.
* Renamed all attribute name constants e.g. `HierarchicalState.ATTR_NAME` renamed to `HierarchicalState.ATTRIBUTE_NAME`.
* Renamed package `au.gov.asd.tac.constellation.attributeeditor.handler` to `au.gov.asd.tac.constellation.attributeeditor.editors`.
* Renamed package `au.gov.asd.tac.constellation.attributeeditor.handlerimplementation` to `au.gov.asd.tac.constellation.attributeeditor.editors.operations`.
* Renamed the `PreferenceKeys` class to `ApplicationPreferenceKeys`.
* Renamed the Rule class to `QualityControlRule`.
* Updated `StringUtilities` class to streamline the serialisation of the reworked visual attributes such as labels and decorators.
* Updated `UpdateProvider` class to convert from old graphs to new graphs have been included (meaning that the old graph labels and decorators framework still exists in a compatibility package).
* Updated various menu item positions.
* Updated visual attributes (and visual properties previously not exposed as attributes) so they can be used as regular graph attributes.

## 2016-06-01 Changes in June 2016
* Fixed a dormant graph locking bug.
* Fixed various bugs.
* Improved Schema API.
    * The way in which graph schemas are created and controlled within CONSTELLATION has been overhauled, resulting in a more consolidated, and overall simpler API.
    * The most notable change is the introduction of "Schema Concepts" which collect related attributes, vertex types and transaction types into conceptual groups which can then be registered to a schema. Schema concepts will replace "Attribute Providers", "Vertex Type Providers", and "Transaction Type Providers" and are now hierarchical by default, making it easier to extend an existing concept.
    * Other changes include the simplification of "Schema" and "Schema Factory", and new utility classes for interacting with schema concepts, vertex types and transaction types. In addition to this, we also now have a new convention where schemas should no longer extend each other, but rather inheritance should be limited to schema concepts.
* Improved performance of `IconManager` and added new icons, `BAGEL_BLUE,` `BAGEL_GREY` and CHART.
* Improved the Scripting View API by adding support for LINK and EDGE types.
* Moved the `WhatsNewProvider` from `au.gov.asd.tac.constellation.core.tutorial.whatsnew` to `au.gov.asd.tac.constellation.core.whatsnew`.
* Updated `CoreImportExport` now using Apache Commons CSV to parse CSV files.

## 2016-05-01 Changes in May 2016
* Added a new module called `CoreMapView` which contains the Map View framework.
* Added versioning to attribute description classes.
* Fixed various bugs.
* Fixed a dormant graphics bug.
* Improved the `Rule.executeRule` method by forcing it to take a copy of the graph.
* Renamed the `ResetPlugin` class to `ResetViewPlugin`.

## 2016-02-01 Change in February 2016
* Added an icons API so that developers can add custom icons programmatically using the `IconProvider` class.<|MERGE_RESOLUTION|>--- conflicted
+++ resolved
@@ -1,12 +1,8 @@
 # CONSTELLATION Changes
 
 ## 2020-03-01 Changes in March 2020
-<<<<<<< HEAD
 * Core Web Server module rewritten to add REST services; the REST API has changed.
 * Added new module Core View Framework containing AbstractTopComponent and other related classes.
-=======
-* Added new module Core View Framework containing `AbstractTopComponent` and other related classes.
->>>>>>> f2b40dc7
 * Added new module Core Plugin Reporter to separate it from the plugin framework.
 * Added new module Core Named Selections to break it out of Core Functionality.
 * Added new module Core Analytic Calculator to separate it from the Scripting View.
