--- conflicted
+++ resolved
@@ -1,12 +1,8 @@
 # Constellation Changes
 
-<<<<<<< HEAD
-## 2020-04-03 Changes in April 2020
-* Added search feature to Table View Column Selection.
+## 2020-04-01 Changes in April 2020
 * Fixed the mouse controls of the Map View to be consistent with the graph view.
 * Fixed a bug that caused custom markers to disappear
-=======
-## 2020-04-01 Changes in April 2020
 * Added search feature to Table View Column Selection.
 * Added `functions.sh` to reuse common utility methods. This can be used by scripts related to Travis.
 * Added Layers view to the Experimental views tab.
@@ -22,7 +18,7 @@
 * Removed `boxBlurF()` and `boxBlurFF()` from `GaussianBlur` as their implementation was simple enough to be added straight to where they called from. 
 * Added `RenderablePriority` enum to `GLRenderable` to house the constants that sat in that class
 * Added `VisualPriority` enum to `VisualOperation` to house the constants that sat in that class
->>>>>>> 26c82c1f
+
 
 ## 2020-03-01 Changes in March 2020
 * Added new module Core View Framework containing `AbstractTopComponent` and other related classes.
