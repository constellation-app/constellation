# Constellation Changes

## Changes in November 2021

<<<<<<< HEAD
-   Added `netbeans.exception.report.min.level=900` and
    `netbeans.exception.alert.min.level=900` with both set to `900` to make
    sure all `ERROR` and `FATAL` levels will present a dialog box.

-   Update the default configuration to always show errors as a dialog message.

-   Updated the way exceptions are displayed to the user. Exceptions thrown in
    the `DefaultPluginEnvironment` are now presented to the user using the
    class `NotifyDescriptor.Exception`. This presents an exception dialog
    when Constellation is ran from the executable.
=======
-   Changed public constructors in `ConversationProvider` and
    `ConversationContributionProvider` to protected to fix code smell that
    abstract classes should not have public constructors. 

-   Renamed methods returning a boolean value to start with "is" or "has". This 
    includes methods in `KTrussState` in `CoreAlgorithmPlugins`, `AnalyticResult`
    in `CoreAnalyticView`; `GraphTaxonomy` & `Scatter3dChoiceParameters` in
    `CoreArrangementPlugins`; `FindRule`, `BasicFindPanel` & `ReplacePanel` in
    `CoreFindView`; `HashmodPanel` in `CoreGraphUtilities`; `ToggleGraphVisibilityAction`
    in `CoreInteractiveGraph`; `LayersViewController` & `BitMaskQuerry` in 
    `CoreLayersView`; `LabelFontsOptionsPanel` & `ConstellationLabelFonts` in 
    `CoreOpenGLDisplay`; `ApplicationOptionsPanel` & `DeveloperOptionsPanel` in
    `CorePreferences`; `ProxyOptionsPanel` in `CoreSecuirty`, `VisualAccess` in 
    `CoreUtilities` and `VisualGraphUtilities` in `CoreVisualGraph`.

-   Removed unused methods in `SelectableLabel` in `ConversationView`.
>>>>>>> d7a66350

## Changes in October 2021
-   Added `PluginTags` class to hold all tags as constants for `PluginInfo`.

-   Added `isRequired` in `PluginParameter` with a getter and a setter, which
    can be used to configure the required plugin parameters to mark as `*required`
  	in the swagger.

-   Added a file chooser utility to core utilities. This provides a template
    for opening file choosers. It protects against common mistakes that may
    cause issues on different platforms.

-   Removed the verbose printing of garbage collection by default.

-   Removed the `keepAlive` method from `HttpsConnection` as it is not the 
    method to enable HTTP keep-alive for `HttpURLConnection`. `keepAlive` is 
    turned on by default and is controlled using the `http.keepalive` VM
    argument.

-   Renamed `au.gov.asd.tac.constellation.views.dataaccess.state.DataAccessPreferenceKeys`
    to `au.gov.asd.tac.constellation.views.dataaccess.utilities.DataAccessPreferenceUtilities`

-   Renamed `tableview2` package to `tableview` now that it is the primary table

-   Removed `RecentFilesWelcomePage` and moved functionality between
    `RecentFiles` and `WelcomeViewPane`

-   Renamed `ShortestPathsFollowDirectionAction` to `DirectedShortestPathsAction`
    to align with the plugin it calls.

-   Renamed constants in `DirectedShortestPathsPlugin` with VERTEX in name to 
    have NODE instead.

-   Updated `DataAccessPluginType` from an abstract class to an interface.

-   Updated the access of some of the constants in `DirectedShortestPathsPlugin` 
    to private since they weren't being used elsewhere. 

## Changes in September 2021

-   Added a preference to choose between viewing the help documentation offline,
    or online.

-   Fixed `setRotationMatrix` in `Matrix44d` as it was previously placing 
    rotation values in the wrong value positions.
    
-   Moved `DataAccessPlugin`, `DataAccessPluginCoreType`, `DataAccessPluginRegistry
    and `DataAccessPluginType` from `au.gov.asd.tac.constellation.views.dataaccess`
    to `au.gov.asd.tac.constellation.views.dataaccess.plugins`.

-   Removed JavaHelp and replaced it with the new help system.

-   Removed unused `localized` parameter from the signature of the `locate()`
    method in `ConstellationInstalledFileLocator`.

-   Removed all the unused `*Action.java` classes from
    `au.gov.asd.tac.constellation.plugins.algorithms.sna`.

-   Renamed `PreferenceUtilites` to `PreferenceUtilities` to fix the typo.

-   Removed unused `localized` parameter from the signature of the `locate()`
    method in `ConstellationInstalledFileLocator`.

-   Updated Core Import Export summary text to provide more information. To
    achieve this, added `definitionName` parameter to `ImportDefinition`
    constructor and paneName parameter to `RunPane` constructor. Updated
    displaySummaryAlert` within `ImportDelimitedPlugin` class to take additional
    parameters. The combination of these changes allows a more meaningful
    summary dialog post delimited file import.

-   Updated `processImport` in `ImportController` to a `void` method given the
    return type `List<File>` previously defined was not being used.

-   Updated `setRotationMatrix` in `Matrix44d` as it was previously placing
    rotation values in the wrong value positions.

## Changes in August 2021

-   Added `updateTagsFiltersAvailable`, `updateSelectedTagsCombo`,
    `updateTagsFilters`, `updateAutoNotesDisplayed` and `getTagsFilters` to
    `NotesViewPane` to control the tags filters used in the check combo box
    to update the Auto Notes filters.

-   Removed `ArrangeByGroupPlugin`, `ArrangeByGroupAction`,
    `ArrangeByLayerPlugin`, and `ArrangeByLayerAction` as Arrange By
    Group and Arrange by Layer are superseded by Arrange by Node Attribute.

-   Update `setFilters` in `NotesViewPane` to include the Auto Notes filters.

-   Update to `readObject` and `writeObject` in `NotesViewStateIoProvider`
    to include Plugin Reporter tags in each Auto Note when they are written
    to the graph file.

## Changes in July 2021

-   Update to Quality Control category names and colours in
    `QualityControlEvent` to be easier to understand.

-   Update to `openEdit`, `updateNotesUI`, `createNote` and the constructor in
    `NotesViewPane` to include variables to hold what graph elements are
    selected and applied to the note. Also included a right click context menu
    option for user created notes.

-   Added `updateSelectedElements`, `addToSelectedElements` and
    `removeFromSelectedElements to `NotesViewPane` to allow for modification of
    the selected elements applied to user notes.

## Changes in June 2021

-   Changed `ImportTableColumn.validate` and `importexport/RunPane.validate`
    functions return type from `void` to `boolean`.

-   Removed `PreferenceUtilites.isGraphViewFrozen()` and related files
    as this feature has been superseded by the Pin nodes feature.
    Plugins no longer need a special check to see if the graph is
    frozen or pinned as this is covered by the arrangement framework.

## Changes in May 2021

-   Update `ProjectUpdater` to sort jars in `project.xml` consistently
    between Windows and Linux.

-   Remove the file type being added to dependency jars as it counts
    towards the limited class path length in Windows.

-   Added `displayAlert()` and `displayLargeAlert()` to NotifyDisplayer
    within `CoreUtilities`. They can be used to display alerts without
    and with `TextArea` elements respectively.

-   Updated `CoreImportExportPlugins` more specifically `Delimited` and
    `JDBC` packages. Common code was put into a common class to remove
    duplication. Many classes now extend the parent class for concrete
    implementations.

-   Removed `QualityControlViewPane.getLookup()` as it was not needed.

-   Removed the file type being added to dependency jars as it counts
    towards the limited class path length in Windows.

-   Updated `ProjectUpdater` to sort jars in `project.xml` consistently
    between Windows and Linux.

## Changes in April 2021

-   Added `FourTuple` to the Core Utilities module.

## Changes in March 2021

-   Added `hasLowLevelTag()` to `PluginReport` classes to check whether
    a plugin has a "LOW LEVEL" tag specified.

-   Added Keyboard Shortcut to Scatter Plot View. Shortcut is
    Ctrl-Shift-O

-   Updated all state reading and writing plugins to have a “LOW LEVEL”
    tag.

## Changes in January 2021

-   Moved a number of classes out of
    `au.gov.asd.tac.constellation.plugins.importexport.delimited` and
    `au.gov.asd.tac.constellation.plugins.importexport.jdbc` into the
    base package to help remove duplicate classes.

-   Converted the Tutorial Page into a What’s New page for displaying
    changes in Constellation.

## Changes in November 2020

-   Added `RecentGraphScreenshotUtilities` to manage taking screenshots
    of graphs to be used by the Welcome tab.

-   Added `createReadAttributeObject()` to `GraphReadMethods`.

-   Added `createWriteAttributeObject()` to `GraphWriteMethods`.

-   Added `createReadObject()` and `createWriteObject()` in
    `AttributeDescription`.

-   Added a number of classes to `CoreGraphFramework` to support the
    layers view.

-   Added `ConnectionGlyphStream`, `ConnectionGlyphSteamContext`,
    `NodeGlyphStream`, `NodeGlyphStreamContext` and `GlyphStreamContext`
    classes.

-   Moved Layers View Shortcuts from
    `au.gov.asd.tac.constellation.views.layers.utilities` to
    `au.gov.asd.tac.constellation.views.layers.shortcut`

-   Removed `setCurrentContext()`, `addGlyph()` and `newLine()` from
    `ConnectionLabelBatcher` and `NodeLabelBatcher`.

-   Removed `LayersViewShortcuts` and added associated functionality to
    `LayersViewPane`.

-   Updated `renderTextAsLigatures()`, `newLine()`, and `addGlyph()`
    from `GraphManager` and `GraphManager.GlyphStream` to take
    additional parameter of type GlyphStreamContext

-   Updated `ConnectionLabelBatcher` and `NodeLabelBatcher` to no longer
    implement `GraphManager.GlyphStream`.

-   Updated `setCurrentConnection()` and `nextParallelConnection()` in
    `ConnectionLabelBatcher` to take an extra parameter of type
    `ConnectionGlyphStreamContext`.

-   Updated `ConnectionLabelBatcher.bufferLabel()` to take extra
    parameters.

-   Updated `NodeLabelBatcher.fillTopLabels()` to take different
    parameters.

-   Updated `bufferTopLabel()` and `bufferBottomLabel()` in
    `NodeLabelBatcher` to take an extra parameter of type
    `NodeGlyphStream`.

-   Updated `getTableData()` and `exportToCsv()` in `TableViewUtilities`
    to take an extra parameter of type `Pagination`.

-   Updated `TableViewUtilities.exportToExcel()` to take additional
    parameters.

-   Updated `TableViewUtilities.ExportToExcelFile.writeRecords()` to
    take additional parameter of type `int`.

-   Updated `LAYER_MASK_SELECTED` and `LAYER_MASK` attributes to be of
    type `Long` instead of `Integer`.

-   Updated constructor for `LayersViewStateWriter`.

-   Updated parameters for `setLayers()` and `updateLayers()` in
    `LayersViewPane`.

## Changes in August 2020

-   Updated `DefaultPluginInteraction` and `PluginParameters` to unfocus
    the Ok button from the plugin swing dialog if there is a multi-line
    string parameter so that enter can be used in the parameter.

-   Added a feature to the Histogram View to copy values from selected
    histogram bars using ctrl+c or a right-click context menu.

-   Added Delimited File Importer to work inside of a view. UI
    improvements and various bugfixes with checkbox changes.

-   Added utility methods to `ConstellationColor` which assist with
    getting inverse colors.

## Changes in July 2020

-   Added `AnalyticSchemaV4UpdateProvider` to upgrade
    `SchemaVertexType`s that have changed.

-   Added utility class `NotifyDisplayer` and static method
    `NotifyDisplayer#display` for use when displaying a
    `NotifyDescriptor` message box.

-   Fixed a bug exporting Glyph Textures to the wrong location if the
    folder path had a period.

-   Updated `QualityControlAutoVetter` to improve performance by using a
    `SimpleReadPlugin` internally.

-   Updated the Quality Control View so that it is multi-threaded and no
    longer runs on the EDT.

-   Removed the Attribute Calculator.

## Changes in June 2020

-   Added `LayerConcept` to group all of the layer mask and layer
    visibility attributes together.

-   Moved the creation of `QUERY_NAME_PARAMETER` and
    `DATETIME_RANGE_PARAMETER` within `CoreGlobalParameters` and can be
    accessed by direct reference;
    i.e. `CoreGlobalParameters.QUERY_NAME_PARAMETERS`.

## Changes in May 2020

-   Added feedback for delimiter import.

-   Added basic support for MacOS.

-   Added `ProjectUpdater` which will manage adding dependencies to the
    `project.xml` file.

    -   The `ivy.xml` file is now located at
        `CoreDependencies/src/ivy.xml`.

    -   The `ivysettings.xml` file is now located at
        `ProjectUpdater/src/ivysettings.xml`.

-   Fixed a label rendering bug on MacOS.

-   Fixed a DPI scaling bug on MacOS and Windows.

-   Fixed a bug effecting the histogram scrolling.

-   Fixed a bug preventing v1 graphs from being open.

-   Moved `ImmutableObjectCache`, `IntHashSet` and `Timer` from the
    Graph Framework module to the Utilities module.

-   Removed deprecated methods from the graph API -
    `Graph#getWritableGraphOnEDT`, `Graph#undo`, `Graph#redo` and
    `GraphWriteMethods#addAttribute`.

-   Removed `GraphUtilites` from the Graph Framework module as it was
    unused.

-   Updated ReadableGraph to allow use with the try-with-resources
    pattern.

-   Updated ImportController’s processImport function to return the list
    of files it has imported.

-   Updated parameter types for `OverviewPanel.setExtentPOV()` from
    longs to doubles.

-   Updated the `constellationapplication/netbeans-runner` docker image
    to `11.3.2` to include `python3` so that automation can be done via
    the `build-zip.sh` script in
    `constellation-app/constellation-applications`

## Changes in April 2020

-   Added search feature to Table View Column Selection.

-   Fixed the mouse controls of the Map View to be consistent with the
    graph view.

-   Fixed a bug that caused custom markers to disappear

## Changes in April 2020

-   Fixed the mouse controls of the Map View to be consistent with the
    graph view.

-   Fixed a bug that caused custom markers to disappear

-   Added search feature to Table View Column Selection.

-   Added `functions.sh` to reuse common utility methods. This can be
    used by scripts related to Travis.

-   Added Layers view to the Experimental views tab.

-   Added `RenderablePriority` enum to `GLRenderable` to house the
    constants that sat in that class.

-   Added `VisualPriority` enum to `VisualOperation` to house the
    constants that sat in that class.

-   Added `DoubleAttributeDescription`, `DoubleAttributeInteraction`,
    `DoubleEditorFactory` and `DoubleIOProvider` to support high
    precision numbers in attributes.

-   Added `DoubleObjectAttributeDescription`,
    `DoubleObjectAttributeInteraction`, `DoubleObjectEditorFactory` and
    `DoubleObjectIOProvider` as a nullable alternative to the double
    attribute type.

-   Added `ShortAttributeDescription`, `ShortAttributeInteraction`,
    `ShortEditorFactory` and `ShortIOProvider` to support numbers with
    lower memory usage in attributes.

-   Added `ShortObjectAttributeDescription`,
    `ShortObjectAttributeInteraction`, `ShortObjectEditorFactory` and
    `ShortObjectIOProvider` as a nullable alternative to the short
    attribute type.

-   Added `ByteAttributeDescription`, `ByteAttributeInteraction`,
    `ByteEditorFactory` and `ByteIOProvider` to support numbers with
    lower memory usage in attributes.

-   Added `ByteObjectAttributeDescription`,
    `ByteObjectAttributeInteraction`, `ByteObjectEditorFactory` and
    `ByteObjectIOProvider` as a nullable alternative to the byte
    attribute type.

-   Added `obfuscate()` to `PasswordObfuscator`.

-   Removed the container image to build the NetBeans 8 version of
    Constellation.

-   Removed `getSearchString()`,
    canBeImported()`and`ordering()`from`AttributeDescription\` and any
    implementing classes.

-   Removed `datetime` parameter from `makeDateTimesEven()` in
    `ZonedDateTimeAxis` as this was not needed.

-   Removed `boxBlurF()` and `boxBlurFF()` from `GaussianBlur` as their
    implementation was simple enough to be added straight to where they
    called from.

-   Renamed `getTags()` in `GraphReport` to `getUTags()` to match field
    the function was getting.

-   Renamed `getChildReports()` in `PluginReport` to
    `getUChildReports()` to match field the function was getting.

-   Renamed `equal()` in `NativeAttributeType` to `equalValue()` to
    avoid confusion with `Object.equals()`.

-   Renamed `PasswordKey` to `PasswordSecret` and added `getIV()` to the
    class.

-   Renamed `DefaultPasswordKey` to `DefaultPasswordSecret` to mirror
    above change.

-   Updated the container used to build Constellation on Travis to
    `11.3.1` which fixes the issue of no code coverage being reported in
    SonarQube.

-   Updated the java source detected by SonarQube to check for Java 11.

-   Updated `build.xml` and `.travis\build-zip.sh` with support for
    MacOSX and a temporary hardcoding of version numbers.

-   Updated `deobfuscate()` in `PasswordDeobfuscator` to now return a
    String instead of a CharSequence.

## Changes in March 2020

-   Added `AnalyticSchemaPluginRegistry` to Core Analytic Schema

-   Added new module Core Attribute Calculator to separate it from the
    Scripting View.

-   Added new module Core Named Selections to break it out of Core
    Functionality.

-   Added new module Core Plugin Reporter to separate it from the plugin
    framework.

-   Added new module Core View Framework containing
    `AbstractTopComponent` and other related classes.

-   Added `VisualGraphPluginRegistry` to Core Visual Graph

-   Fixed a logic bug with `GraphRendererDropTarget` preventing graph
    droppers from every running.

-   Moved `AnalyticIconProvider` to
    `au.gov.asd.tac.constellation.utilities.icon`.

-   Moved a number of plugins out of Core Functionality into other
    modules to better reflect their purpose.

-   Moved `AttributeSelectionPanel` to Core Graph Utilities module.

-   Moved `BBoxf` and `BBoxd` to the Core Visual Graph module.

-   Moved `CharacterIconProvider` to
    `au.gov.asd.tac.constellation.utilities.icon`.

-   Moved `ConstellationColor` to
    `au.gov.asd.tac.constellation.utilities.color`.

-   Moved `ConstellationIcon` to
    `au.gov.asd.tac.constellation.utilities.icon`.

-   Moved `ConstellationViewsConcept` to
    `au.gov.asd.tac.constellation.graph.schema.concept.SchemaConcept`.

-   Moved `DragAction` to Core Visual Graph module.

-   Moved `SchemaAttribute` to
    `au.gov.asd.tac.constellation.graph.schema.attribute`.

-   Moved `SchemaConcept` to
    `au.gov.asd.tac.constellation.graph.schema.concept`.

-   Moved `SchemaTransactionType` to
    `au.gov.asd.tac.constellation.graph.schema.type`.

-   Moved `SchemaVertexType` to
    `au.gov.asd.tac.constellation.graph.schema.type`.

-   Moved `SimpleGraphOpener` and `SimpleGraphTopComponent` to the Core
    Graph Node module.

-   Moved `UserInterfaceIconProvider` to
    `au.gov.asd.tac.constellation.utilities.icon`.

-   Moved `VisualConcept` to the Core Visual Schema module located at
    `au.gov.asd.tac.constellation.graph.schema.visual.concept`.

-   Moved `VisualGraphOpener` and `VisualGraphTopComponent` to the Core
    Interactive Graph module.

-   Moved `VisualManager` to
    `au.gov.asd.tac.constellation.utilities.visual`.

-   Removed the `build-zip` stage from Travis as it wasn’t being used.

-   Removed the Core Visual Support module by merging it with Core
    Utilities.

-   Renamed base package of Core Algorithms to
    `au.gov.asd.tac.constellation.plugins.algorithms`.

-   Renamed base package of Core Analytic Schema to
    `au.gov.asd.tac.constellation.graph.schema.analytic`.

-   Renamed base package of Core Arrangements to
    `au.gov.asd.tac.constellation.plugins.arrangements`.

-   Renamed base package of Core Import Export to
    `au.gov.asd.tac.constellation.plugins.importexport`.

-   Renamed base package of Core Plugin Framework to
    `au.gov.asd.tac.constellation.plugins`.

-   Renamed base package of Core Visual Schema to
    `au.gov.asd.tac.constellation.graph.schema.visual`.

-   Renamed `Decorators` to `VertexDecorators` and moved to Core Visual
    Schema module.

-   Renamed `InteractivePluginRegsitry` to
    `InteractiveGraphPluginRegistry`.

-   Renamed `IoProgressHandle` to `HandleIoProgress`.

-   Updated Core Analytic Schema with all attribute classes relevant to
    it.

-   Updated Core Visual Schema with all attribute classes relevant to
    it.

-   Updated the Core Web Server module with a complete rewrite regarding
    adding REST services.

-   Updated the `README.MD` instructions to explain the NetBeans 11
    installation workaround.

-   Updated the REST API with a major refactor.

-   Updated the Travis run image to use NetBeans 11.3 and include the
    workaround for NetBeans 11.

## Changes in February 2020

-   Fixed a bug which now ensures that overriding a transaction
    direction using `GraphRecordStoreUtilities.DIRECTED_KEY` persists
    with the Type.

-   Updated JOGL to 2.4.0 to assist in migration to JDK11. The new JOGL
    jars are hosted as third-party dependencies on GitHub until
    available on maven.

-   Renamed `NodeGraphLabelsEditorFactory` to
    `VertexGraphLabelsEditorFactory`.

-   Renamed `SupporPackageAction` to `SupportPackageAction` to fix a
    spelling typo.

## Changes in January 2020

-   Added `LabelFontsOptionsPanel` to allow setting of fonts rendered on
    the graph through the UI.

-   Added `ConstellationLabelFonts` interface to allow programmatic
    specification of default label fonts.

## Changes in December 2019

-   Added method `suppressEvent(boolean, List<>)` to `PluginParameter`
    which allow setting of properties/options without firing change
    events.

-   Moved `CoreUtilities` in the Core Functionality module to
    `PreferenceUtilites` in the Core Utilities module.

-   Renamed `ArcgisMap` Provider to `EsriMapProvider`.

-   Updated `EsriMapProvider` to support both regular tile-based
    services, as well as image export. This can be specified by
    overriding the new `getMapServerType` method.

## Changes in November 2019

-   Remove deprecated jai libraries.

## Changes in October 2019

-   Added `DevOpsNotificationPlugin` to Core Functionality to track
    messages from plugins for developers and administrators attention.
    This is only going to be useful if you have setup a
    `ConstellationLogger` that sends information to a database or
    elastic search.

-   Fixed a bug with the Restful service caused by multiple servlet
    libraries used that created a clash.

## Changes in August 2019

-   Added `BrandingUtilities` to Core Utilities to maintain the
    application name “Constellation”.

    -   You can set the command line argument
        `constellation.environment` with a label and it will appear in
        the title. For instance, this could be used to distinguish
        “Development”, “QA” and “Production” versions.

-   Added `PluginParameters.hasParameter()` to the Core Plugin Framework
    module as a convenient way to check if a parameter exists.

-   Fixed a Null Pointer Exception when selecting Circle arrangements.

-   Fixed the `GitHub` url used by Help -&gt; Submit a Ticket.

-   Removed several unused dependencies, including JOGL, JTS, `OpenCSV,`
    Trove4j, `JScience,` and `XML-APIs`.

-   Renamed `ConstellationLogger.ApplicationStart` to
    `ConstellationLogger.ApplicationStarted,`
    `ConstellationLogger.ApplicationStop` to
    `ConstellationLogger.ApplicationStopped,`
    `ConstellationLogger.PluginStart` to
    `ConstellationLogger.PluginStarted` and
    `ConstellationLogger.PluginStop` to
    `ConstellationLogger.PluginStopped`.

-   Updated several dependencies to the latest versions, including
    Geotools, Jetty, Apache Commons, Jackson, `RSyntaxArea,` Google
    Guava, Apache POI, EJML, Processing, Jython, and `SwingX`.

-   Updated `ConstellationLogger` with new methods `viewStarted,`
    `viewStopped` and `viewInfo` to support logging of Views.

-   Updated `DefaultConstellationLogger` with a VERBOSE flag to switch
    between no-op and logging to standard out.

-   Updated `AbstractTopComponent` to log when the view is opened,
    closed, showing, hidden, activated and deactivated.

## Changes in June 2019

-   Added a `Content.URL` attribute to represent a URL link in the
    `ContentConcept`.

-   Fixed a lot of compile warnings related to Java generics and
    `PluginParameters` usage.

-   Removed `ConstellationSecurityProvider.getPriority` as it duplicated
    functionality of (and conflicted with) the lookup system.

-   Removed `OldStringUtilities` and merged the required methods to
    `StringUtilities`.

## Changes in May 2019

-   Fixed a bug with `SchemaVertexTypeUtilities` and
    `SchemaTransactionTypeUtilities` not respecting overridden types.

-   Removed MODIFIED icon from `UserInterfaceIconProvider`.

-   Removed STARS and CONSTELLATION icons from `AnalyticIconProvider`.

-   Updated CHART icon in `AnalyticIconProvider`.

-   Updated `RestClient` in the Core Utilities module with a minor
    refactor and support for posting bytes.

-   Updated `SchemaFactory` with `getIconSymbol` and `getIconColor`
    methods to allow for more customisable icons. Graph icons will now
    be made up of a symbol on top of a colored square background much
    like how vertices on a graph are represented.

-   Updated the font used by the renderer from Arial Unicode MS to
    Malgun Gothic due to licensing restrictions with the Arial font
    resulting it from no longer being installed on Windows by default.

## Changes in April 2019

-   Renamed `NodeGraphLabelsAttributeDescription,`
    `NodeGraphLabelsAttributeInteraction,` and
    `NodeGraphLabelsIOProvider` to
    `VertexGraphLabelsAttributeDescription,`
    `VertexGraphLabelsAttributeInteraction,` and
    `VertexGraphLabelsIOProvider` for consistency.

-   Updated the `SchemaAttribute.ensure()` method to create the
    attribute if it does not exist by default. This fixes a number of
    plugins that failed if the attribute was not defined.

-   Updated `SimpleEditPlugin.edit()` method to be abstract as it
    doesn’t make sense to have an edit plugin without any editing
    occurring.

## Changes in March 2019

-   Added 23 new country flag icons.

-   Added Arrange by Node Attribute to combine the function of Arrange
    by Group and Arrange by Layer into a single plugin.

-   Added an `updateParameters` method to
    `au.gov.asd.tac.constellation.views.histogram.formats.BinFormatter`
    for Histogram View `BinFormatters` to use.

-   Fixed how `ConstellationIcon` was building and caching icons and
    images resulting in a major performance improvement and reduced
    memory usage.

-   Updated `Ctrl+Backspace` to do nothing so that pressing it in a text
    area on a docked window won’t cause it to minimize.

## Changes in February 2019

-   Added a new interface called `DataAccessPreQueryValidation` to check
    before running Data Access View queries.

## Changes in January 2019

-   Added Enrichment to the `DataAccessPluginCoreType` class.

-   Moved `au.gov.asd.tac.constellation.analyticview` to
    `au.gov.asd.tac.constellation.views.analyticview`.

-   Moved `au.gov.asd.tac.constellation.attributeeditor` to
    `au.gov.asd.tac.constellation.views.attributeeditor`.

-   Moved `au.gov.asd.tac.constellation.conversationview` to
    `au.gov.asd.tac.constellation.views.conversationview`.

-   Moved `au.gov.asd.tac.constellation.core` to
    `au.gov.asd.tac.constellation.functionality`.

-   Moved `au.gov.asd.tac.constellation.core.dependencies` to
    `au.gov.asd.tac.constellation.dependencies`.

-   Moved `au.gov.asd.tac.constellation.dataaccess` to
    `au.gov.asd.tac.constellation.views.dataaccess`.

-   Moved `au.gov.asd.tac.constellation.display` to
    `au.gov.asd.tac.constellation.visual.opengl`.

-   Moved `au.gov.asd.tac.constellation.find` to
    `au.gov.asd.tac.constellation.views.find`.

-   Moved `au.gov.asd.tac.constellation.histogram` to
    `au.gov.asd.tac.constellation.views.histogram`.

-   Moved `au.gov.asd.tac.constellation.interactivegraph` to
    `au.gov.asd.tac.constellation.graph.interaction`.

-   Moved `au.gov.asd.tac.constellation.mapview` to
    `au.gov.asd.tac.constellation.views.mapview`.

-   Moved `au.gov.asd.tac.constellation.qualitycontrol` to
    `au.gov.asd.tac.constellation.views.qualitycontrol`.

-   Moved `au.gov.asd.tac.constellation.scatterplot` to
    `au.gov.asd.tac.constellation.views.scatterplot`.

-   Moved `au.gov.asd.tac.constellation.schemaview` to
    `au.gov.asd.tac.constellation.views.schemaview`.

-   Moved `au.gov.asd.tac.constellation.scripting` to
    `au.gov.asd.tac.constellation.views.scripting`.

-   Moved `au.gov.asd.tac.constellation.tableview` to
    `au.gov.asd.tac.constellation.views.tableview`.

-   Moved `au.gov.asd.tac.constellation.timeline` to
    `au.gov.asd.tac.constellation.views.timeline`.

-   Moved `au.gov.asd.tac.constellation.visualgraph` to
    `au.gov.asd.tac.constellation.graph.visual`.

-   Moved `au.gov.asd.tac.constellation.visualsupport` to
    `au.gov.asd.tac.constellation.visual`.

-   Moved `au.gov.asd.tac.constellation.webview` to
    `au.gov.asd.tac.constellation.views.webview`.

-   Moved private classes that implemented `ParameterValue` to public
    classes to resolve the problem of not being able to set values from
    a script. These include `AnalyticAggregatorParameterValue,`
    `SpatialReferenceParameterValue,` `ElementTypeParameterValue` and
    `GraphAttributeParameterValue`.

-   Renamed `Plugin.getOverriddenPlugin` to
    `Plugin.getOverriddenPlugins` in the Core Plugin Framework module
    which is a breaking change.

-   Updated `GraphWriteMethods` to include a version of `addTransaction`
    that accepts a transaction ID.

-   Updated `PermanentMergeAction` to run in it’s own thread (rather
    than the EDT).

-   Updated structure of Merge Transactions Plugin to allow for more
    merge by types.

## Changes in December 2018

-   Added validation check to `Date-Time` Range Global Parameter in Data
    Access View.

-   Added validation check to numeric parameters in plugins accessed
    from Data Access View.

-   Added plugin `CopyCustomMarkersToGraph` to generate nodes on your
    graph from custom markers in the Map View.

-   Fixed some performance issues in the conversation view.

-   Updated `MarkerCache` with functions to build and style markers from
    the graph, allowing this functionality to be used outside of the Map
    View.

-   Updated `MarkerUtilities` with `generateBoundingBox` method.

-   Updated `ConstellationAbstractMarker` with `getRadius` method.

## Changes in November 2018

-   Moved the `getOverriddenPlugin` method from the `DataAccessPlugin`
    class to the Plugin class. This technically allows the ability for
    any plugin to be overridden. Note that the current implementation
    pattern is to call a plugin from a registry and this would need to
    be modified before plugin calls from `PluginExecutor` could be
    overridden.

-   Removed `MultiScoreResult` fromt he analytic view - all score based
    analytics now use `ScoreResult` and support multiple scores by
    default.

-   Renamed `IconProvider` to `ConstellationIconProvider`

-   Renamed `GlobalCoreParameters` to `CoreGlobalParameters`

-   Renamed all plugin parameter id references from `\*_PARAMETER` to
    `\*_PARAMETER_ID`

## Changes in October 2018

-   Added the `overridenType` property to `SchemaElementType,` and
    removed it from `SchemaVertexType` and `SchemaTransactionType`.

-   Fixed a performance issue in `SchemaElementType.toString()` by pre
    computing the hierarchy on initialisation.
    `SchemaElementType.getHierachy()` is a slow method and was being
    called too many times. The performance improvement has made it about
    1.7 times faster to load, save and work with graphs.

-   Fixed the views that have not been upgraded to the new View
    Framework to have the font size applied to the Top Component on
    load.

-   Updated `SchemaElementType.isSubTypeOf` to take overridden types
    into account.

## Changes in September 2018

-   Added a new plugin to open a url in a browser called
    `OpenInBrowserPlugin` that is available in Core Functionality.

-   Added a new plugin to send to an email client called
    `SendToEmailClientPlugin` that is available in Core Functionality.

-   Renamed `SchemaAttribute.getFormatContext` to
    `SchemaAttribute.getFormat`.

-   Updated `PlaceholderUtilities` with support for collapsing
    placeholders using the standard graph API.

## Changes in August 2018

-   Added functionality to cache icons.

-   Fixed a bug in the Analytic schema factory which was not correctly
    applying the schema rules to complete the vertex.

-   Fixed a memory leak introduced by the `FPSRenderable` class.

-   Fixed a performance issue with the Table View by moving work off the
    EDT.

## Changes in July 2018

-   Added `AnalyticConcept.VertexType.USER_NAME`.

-   Added Subdivision enum containing country subdivisions (currently
    incomplete).

-   Added `TemporalFormattingUtilties` to the Core Utilities module.

-   Added an `IpAddressUtilities` class to the Core Utilities module.

-   Fixed a performance issue with `JDropDownMenu` in the Core Utilities
    module moving the `actionPerformed` work into its own thread.

-   Fixed the spelling of public constants and comments that incorrectly
    spelt separator in various modules.

-   Renamed `AnalyticConcept.VertexType.HOSTNAME` to
    `AnalyticConcept.VertexType.HOST_NAME`.

-   Renamed `GeospatialUtilities` to Distance and moved
    `HaversineUtilities` to `Distance.Haversine`.

-   Renamed `ShapeUtilities` to Shape, `MgrsUtilities` to Mgrs and
    `GeohashUtilities` to Geohash.

-   Updated Country enum to align with the latest version of ISO 3166-1.

-   Updated the copyright to Apache Version 2.0 with the Australian
    Signals Directorate being the License owner.

## Changes in June 2018

-   Added a `RestClient.postWithJson()` to allow you to post your own
    json string in the Core Utilities module.

-   Added plugins `CreateVertexTypePlugin` and
    `CreateTransactionTypePlugin` to allow REST clients to create custom
    types.

-   Fixed `PluginParameters` to use `ColorValue` instead of Color. This
    caused a cascade of fixes in other classes.

-   Fixed a bug with the spanning tree algorithm which was preventing it
    from creating a nraduis attribute.

-   Renamed `ColorValue` to `ConstellationColor` to make it clearer what
    it should be used for and to avoid conflicts with external classes.

-   Renamed `TemporalFormatting.DATE_TIME_FORMATTER` to
    `TemporalFormatting.UTC_DATE_TIME_FORMATTER` and
    `TemporalFormatting.DATE_TIME_WITH_MILLISECONDS_FORMATTER` to
    `TemporalFormatting.UTC_DATE_TIME_WITH_MILLISECONDS_FORMATTER` in
    the Core Utilities module. These `DateTimeFormatter` constants are
    now build using the `DateTimeFormatterBuilder` ensuring they convert
    dates to UTC correctly.

-   Updated the support package generation to ignore the heapdump file
    as it is likely to be several gigabytes in size.

## Changes in May 2018

-   Added `FilterPlugin` to the Core Data Access View module.

-   Added `PasswordParameterType` into the Core Plugin Framework module.
    This change has also removed the capability of `StringParameterType`
    to support passwords.

-   Added strict `DateTimeFormatter's` based on
    `DateTimeFormatter.ISO_INSTANT` to the `TemporalFormatting` class in
    Core Utilities.

-   Fixed a performance issue by reducing the amount of “Find State”
    saves made to the graph as it’s causing graph write lock contention
    for a trivial GUI state that will be already covered when you run a
    search, switch graphs or save the graph.

-   Fixed an issue handling invalid Glyphs.

-   Fixed some performance issues with the Map View.

-   Removed deprecated methods being `PluginGraph.executePluginLater,`
    `PluginGraph.executePluginNow` and `PluginGraph.updateGraph`.

-   Renamed Plugin.id to `Plugin.ID`

-   Updated JOGL to 2.3.2 and Processing to 3.3.6 to resolve `OpenGL`
    issues with the Map view.

-   Updated default node and transaction colors in order to ensure
    overlay colors stand out more.

-   Updated default node z2 value.

-   Updated password obfuscation to use a service lookup to get the key.
    To use it implement `PasswordKey` in the Core Security module.

## Changes in April 2018

-   Added New Nebula into th `Experimental->Tools` menu

-   Added an FPS counter `OpenGL` renderer that can be enabled from the
    Debug preference tab.

-   Added new `MatrixUtilities` class for constructing useful matrices
    from a graph.

-   Added simple icon shaders for rendering basic icons on the graph.

-   Removed the REST API endpoints /forward (forwarding a request to
    another HTTP server), /resources (offering embedded web resources),
    and /static (serving resources from a specified local directory)
    have been removed.

-   Renamed `ApplicationPreferenceKeys.DEFAULT_FREEZE_GRAPH_VIEW` to
    `ApplicationPreferenceKeys.FREEZE_GRAPH_VIEW_DEFAULT` in the Core
    Preferences module.

-   Renamed `SharedDrawable.getIconShader` to
    `SharedDrawable.getVertexIconShader` to differentiate it from
    `SharedDrawable.getSimpleIconShader`.

-   Updated Core Web Server code so the workings out of the web servlets
    into separate `\*Impl.java` classes. This makes the workings
    transport independent, in preparation for adding a `non-HTTP`
    transport. In theory, there should be no change in functionality.

-   Updated the Core Web Server module to add a filesystem REST
    transport.

-   Updated the constructor for Decorators to expect its parameters in a
    clockwise order: north-west, north-east, south-east, south-west.

-   Updated the various `\*Preference` panels to follow and more of an
    MVC pattern.

## Changes in March 2018

-   Added `FactColorTranslator` and `FactToSizeTranslator` to the Core
    Analytics View module.

-   Added `FirstAnalyticPlugin` to the Core Analytics View module.

-   Added `FirstFactAggregator` in the Core Analytics View module.

-   Added a new attribute called `isLabel` to `SchemaAttribute` in the
    Core Graph Module with the intention of allowing the schema to
    decide if the attribute should appear as a `GraphLabel` on a vertex
    or transaction.

-   Added a new `isLabel` and `isDecorator` attributes to
    `SchemaAttribute` with the intention of allowing the schema to
    decide if the attribute should appear as a `GraphLabel` or Decorator
    on a vertex or transaction.

-   Added equivalent method to `SchemaAttribute` allowing you to compare
    with an Attribute object.

-   Renamed `ClusterAggregator` to `FirstClusterAggregator` in the Core
    Analytics View module.

-   Renamed `MultiScoreResult.getUniqueNames` to
    `MultiScoreResult.getUniqueScoreNames` in the Core Analytics View
    module.

-   Renamed `MultiScoringAnalyticPlugin` to `MultiScoreAnalyticPlugin`
    in the Core Analytics View module.

-   Renamed `PluginRegistry.getPluginNames` to
    `PluginRegistry.getPluginClassNames`.

-   Renamed `ScoringAnalyticPlugin` to `ScoreAnalyticPlugin` in the Core
    Analytics View module.

-   Renamed `getLabel` to `getName` and `getType` to `GetAttributeType`
    for the Attribute class.

-   Renamed the get\_pos(g) method to get\_nx\_pos(g) in the
    constellation\_client provided with the REST API.

-   `SchemaFactory.ensureAttribute` now takes a boolean specifying
    whether the attribute should be created even if it is not registered
    to that schema. Similarly, `SchemaAttribute.ensure` provides this
    option.

## Changes in February 2018

-   Fixed memory leaks with the `ListeningTopComponent` and
    `TimelineTopComponent`.

-   Renamed `COLOR_BLAZE` in the `CorePluginRegistry` to
    `ADD_CUSTOM_BLAZE`.

-   Updated entries within the Tools and Experimental menu.

-   Updated `ListeningTopComponent` to allow for the update and removal
    of change handlers.

    -   `addAttributeChangeHandler` was renamed to
        `addAttributeValueChangeHandler`.

    -   `addGlobalChangeHandler,` `addStructureChangeHandler,`
        `addAttributeCountChangeHandler` and
        `addAttributeValueChangeHandler` now return the Monitor objects
        associated with that handler.

    -   `updateGlobalChangeHandler,` `updateStructureChangeHandler,`
        `updateAttributeCountChangeHandler` and
        `updateAttributeValueChangeHandler` have been added to allow
        modification to the behaviour of a handler.

    -   `removeGlobalChangeHandler,` `removeStructureChangeHandler,`
        `removeAttributeCountChangeHandler` and
        `removeAttributeValueChangeHandler` have been added to allow
        removal of a handler.

    -   `removeIgnoredEvent` has been added to allow removal of an
        ignored event.

## Changes in December 2017

-   Added forward slash (/) to the list of special characters to escape
    in `LuceneUtilities` in the Core Utilities module.

-   Removed extra `FindStatePlugin` calls from the `ColorCriteriaPanel`
    which will help reduce unnecessary write locks on the graph and
    reduce overall threads being forked.

## Changes in November 2017

-   Added `MultiplexityAnalytic` and `WeightAnalytic` plugins and
    analytics.

-   Added `SnaConcept.Transaction.MULTIPLEXITY` to the Core Algorithms
    module.

-   Renamed `SnaConcept.GRAPH.GRAPH_DENSITY` to
    `SnaConcept.GRAPH.DENSITY` in the Core Algorithms module.

## Changes in October 2017

-   Added `GraphNodePluginRegistry` in the Core Graph Node module.

-   Added `JSingleChoiceComboBoxMenu` as a single choice alternative to
    `JMultiChoiceComboBoxMenu`.

-   Added `LuceneUtilities` to the Core Utilities module.

-   Added `SeparatorConstants` to the Core Utilities module.

-   Added more attributes to `ContentConcept` in the Core Analytic
    Schema.

-   Fixed a bug where the singleton type was not being used when loading
    a graph.

-   Fixed a bug with the `WorkflowQueryPlugin` which was removing the
    graph attributes after a batched run completed.

-   Moved `NewDefaultSchemaGraphAction` from the Core Simple Schema
    module to the Core Graph Node module.

-   Moved `NewExperimentalSchemaGraphAction` from the Core Simple Schema
    module to the Core Graph Node module.

-   Moved `NewSchemaGraphAction` from the Core Simple Schema module to
    the Core Graph Node module.

-   Moved `au.gov.asd.tac.constellation.algorithms.geospatial.Geohash`
    in the Core Utilities module to
    `au.gov.asd.tac.constellation.utilities.geospatial.GeohashUtilities`

-   Moved `au.gov.asd.tac.constellation.algorithms.geospatial.Haversine`
    in the Core Utilities module to
    `au.gov.asd.tac.constellation.utilities.geospatial.HaversineUtilities`

-   Moved
    `au.gov.asd.tac.constellation.core.opener.SimpleGraphTopComponent`
    to
    `au.gov.asd.tac.constellation.core.visual.SimpleGraphTopComponent`.

-   Moved `au.gov.asd.tac.constellation.core.visual.SaveAsAction` in the
    Core Functionality module to
    `au.gov.asd.tac.constellation.core.save.SaveAsAction`.

-   Moved `au.gov.asd.tac.constellation.graph.file.GraphOpener` in the
    Core Graph File to
    `au.gov.asd.tac.constellation.graph.file.opener.GraphOpener`.

-   Moved
    `au.gov.asd.tac.constellation.graph.file.autosave.AutosaveUtilities`
    in the Core Graph File module to
    `au.gov.asd.tac.constellation.graph.file.save.AutosaveUtilities`.

-   Moved
    `au.gov.asd.tac.constellation.schema.simpleschema.plugins.LoadTemplatePlugin`
    from the Core Simple Schema to
    `au.gov.asd.tac.constellation.graph.node.templates.LoadTemplatePlugin`
    in the Core Graph Node module.

-   Moved
    `au.gov.asd.tac.constellation.schema.simpleschema.plugins.ManageTemplatesAction`
    from the Core Simple Schema to
    `au.gov.asd.tac.constellation.graph.node.templates.ManageTemplatesAction`
    in the Core Graph Node module.

-   Moved
    `au.gov.asd.tac.constellation.schema.simpleschema.plugins.ManageTemplatesPlugin`
    from the Core Simple Schema to
    `au.gov.asd.tac.constellation.graph.node.templates.ManageTemplatesPlugin`
    in the Core Graph Node module.

-   Moved
    `au.gov.asd.tac.constellation.schema.simpleschema.plugins.SaveTemplateAction`
    from the Core Simple Schema to
    `au.gov.asd.tac.constellation.graph.node.templates.SaveTemplateAction`
    in the Core Graph Node module.

-   Moved
    `au.gov.asd.tac.constellation.schema.simpleschema.plugins.SaveTemplatePlugin`
    from the Core Simple Schema to
    `au.gov.asd.tac.constellation.graph.node.templates.SaveTemplatePlugin`
    in the Core Graph Node module.

-   Moved the base package in Core Simple Schema to
    `au.gov.asd.tac.constellation.schema.simpleschema`.

-   Removed `GraphUtilitiesExtra` in the Core Graph Utilities module.
    The `GraphUtilitiesExtra.copyGraphToGraph` method to
    `CopyGraphUtilities`.

-   Removed the experimental `WordGraphPlugin` in the Core Arrangements
    module.

-   Renamed `ExtractFromContent` to `ExtractFromContentPlugin` in Core
    Data Access View.

-   Renamed `JMultiChoiceDropDownMenu` to `JMultiChoiceComboBoxMenu`.

-   Renamed `MergeNodes` to `MergeNodesPlugin` in Core Data Access View.

-   Renamed `MergeTransactions` to `MergeTransactionsPlugin` in Core
    Data Access View.

-   Renamed `PluginParameter.setLabel()` to `PluginParameter.setName()`
    to be more consistent with the remaining `API's`.

-   Renamed `RemoveNodes` to `RemoveNodesPlugin` in Core Data Access
    View.

-   Renamed `SchemaAttributeUtilities` in the `CoreGraphUtilities` to
    `AttributeUtilities`.

-   Renamed `SelectAll` to `SelectAllPlugin` in Core Data Access View.

-   Renamed `SelectTopN` to `SelectTopNPlugin` in Core Data Access View.

-   Renamed Utilities to `GraphObjectUtilities` in the Core File module.

-   Renamed the Core Simple Schema module to Core Visual Schema.

    -   The new package name is
        `au.gov.asd.tac.constellation.schema.visualschema`.

-   Renamed `SimpleSchemaFactory` to `VisualSchemaFactory`.

-   Renamed `SchemaPluginRegistry` to `VisualSchemaPluginRegistry`.

-   Updated all plugin parameters to build the parameter name via
    `PluginParameter.buildId()` which is declared as a constant ending
    in `_PARAMETER`.

-   Updated all plugin parameters to make sure they have a name and
    description.

-   Updated `ColorValue` so that colors can now only be retrieved using
    one of the `getColorValue(...)` methods. This is to ensure that
    named color values are always used where available.

## Changes in September 2017

-   Added Auth and supporting classes which allows support for a
    username/password dialog.

-   Added `BuildIconGraphAction` which allows you to construct a graph
    showcasing all the icons loaded in memory.

-   Added `FILE_NAME` to `ContentConcept` in the Core Analytic Schema
    module.

-   Added `ObfuscatedPassword` and supporting classes which allows for
    obfuscated passwords.

-   Added `RecordStoreUtilities.fromCsv()` to the Core Graph Module.

-   Moved all Graph IO classes to the Graph module and removed the Graph
    IO module.

-   Moved
    `au.gov.asd.tac.constellation.schema.analyticschema.concept.ClusteringConcept`
    to
    `au.gov.asd.tac.constellation.algorithms.clustering.ClusteringConcept`.

-   Moved
    `au.gov.asd.tac.constellation.schema.analyticschema.concept.SnaConcept`
    to `au.gov.asd.tac.constellation.algorithms.sna.SnaConcept` in the
    Core Alogorithms module.

-   Moved some centrality plugins to
    `au.gov.asd.tac.constellation.algorithms.sna.centrality` in th Core
    Alogorithms module.

-   Moved the social network analysis plugins into a new parent package
    `au.gov.asd.tac.constellation.algorithms.sna` in the Core
    Alogorithms module.

-   Removed the Core Graph IO, Charts, Networkx, Remote and Integration
    Testing modules.

-   Renamed `HierarchicalAttributeDescription` in the Core Algorithms
    module to `HierarchicalStateAttributeDescription`.

-   Renamed the importexport.delimited.parsers package to
    importexport.delimited.translaor to accurately reflect what it
    stores

-   Updated all modules to now depend on the minimum version used by
    `NetBeans` 8.2.

-   Updated the `ControlsFx` library to version 8.40.13 so that it is
    compatible Java 8u144.

-   Updated to `NetBeans` 8.2 and Java 8u144.

## Changes in August 2017

-   Added new module Core Web Server to hold all the classes related to
    managing local web servers and the Constellation REST API.

-   Added `ConstellationApiServlet` to abstract away the idea of
    checking a secret for each api call.

-   Added `TypeServlet` to allow operations related to types in the
    Constellation REST API.

-   Added `SchemaVertexTypeUtilities.getTypeOrBuildNew()` and
    `SchemaTransactionTypeUtilities.getTypeOrBuildNew()` to the Core
    Graph module.

-   Added an `ImageConcept` to the Core Analytic Schema module.

-   Fixed a bug with types serialisation. Types are now loaded exactly
    the way they were saved to the graph file by properly serialising
    types in `VertexTypeIOProvider` and `TransactionTypeIOProvider`.

-   Renamed all `*Popup` classes that implement `ContextMenuProvider` to
    end in `*ContextMenu`.

-   Removed `AnalyticVertexType` from the Core Analytic Schema module.

-   Removed `ApplicationPreferenceKeys.SCRIPTING_LANGUAGE` and
    `ApplicationPreferenceKeys.SCRIPTING_LANGUAGE_DEFAULT` from the Core
    Preferences module as we have made a design choice to use Python as
    our scripting language.

-   Removed the `topLevelType` attribute from `SchemaElementType` as it
    can be calculated.

-   Updated `AnalyticConcept` to build types using `SchemaVertexType`
    and `SchemaTransactionType`.

-   Updated `SchemaElementType` by removing the `setIncomplete()` method
    which means that Types are now immutable.

-   Updated `SchemaVertexType` and `SchemaTransactionType` to be final.
    Any type object has to be either one of these which simplifies
    types.

-   Updated the Content `ContentConcept` in the Core Analytic Schema
    module with more attributes.

-   Updated the properties map in `SchemaElementType` to be a Map of
    String to String so that serialisation is simplified.

## Changes in July 2017

-   Added ability to make `AnalyticPlugin` classes hidden from the
    Analytic View GUI using the `isVisible` method.

-   Added imperial measurements and conversions to the Haversine class.

-   Removed Map View v1 packages.

-   Removed all networkx analytic plugins for which there are java
    replacements.

-   Renamed `CorePluginRegistry.SELECT_ONE_NEIGHBOUR` to
    `CorePluginRegistry.SELECT_PENDANTS` in Core Functionality module.

-   Renamed `FxStateIO` to `FxStateIOProvider` in the Core Table View
    module.

-   Renamed `GeoUtilities` to `GeospatialUtilities`.

-   Renamed `ImportExportRegistry` in the Core Import Export module to
    `ImportExportPluginRegistry`.

-   Renamed `ShortestPathsFollowDirectionPlugin` to
    `DirectedShortestPathsPlugin`.

-   Renamed `TableStateIO` to `TableStateIOProvider` in the Core Table
    View module.

-   Renamed `TableStateTransactionIO` to
    `TableStateTransactionIOProvider` in the Core Table View module.

-   Renamed `TableStateVertexIO` to `TableStateVertexIOProvider` in the
    Core Table View module.

-   Renamed package `au.gov.asd.constellation.utilities.geo` to
    `au.gov.asd.constellation.utilities.geospatial`.

-   Renamed the `ChangeSelection` plugin in the Data Access View module
    to `SelectAll`.

-   Updated the Map View to allow for custom overlays by extending the
    `MapOverlay` class. The current info and tool overlays have been
    converted to this framework.

-   Updated the `SchemaAttributeUtilities` class so that any schema
    attribute lookup requires a `GraphElementType` to be specified. This
    is to avoid dealing with conflicts where a vertex and transaction
    attribute with the same name exist.

## Changes in June 2017

-   Fixed a bug detecting graphics card compatibility.

-   Moved all `*AttributeUpdateProvider` classes in
    ‘au.gov.asd.tac.constellation.graph.io.versioning’ to
    ‘au.gov.asd.tac.constellation.graph.io.providers.compatability’.

-   Removed the `@Deprecated` tag for classes in \*compatibility
    packages. These classes will need to remain to support backward
    compatibility and can not be deprecated. To avoid them being used a
    comment has been added at the top of each class.

-   Renamed `AttrListAttributeDesciption` to
    `AttrListAttributeDesciptionV0` in the Core Graph module.

-   Renamed `AttrListIOProvider` to `AttrListIOProviderV0` in the Core
    Graph IO module.

-   Renamed `GraphLabel` to `GraphLabelV0` in the Core Visual Graph
    module.

-   Renamed `GraphLabelsAndDecorators` to `GraphLabelsAndDecoratorsV0`
    in the Core Visual Graph module.

-   Renamed `GraphLabelsAndDecoratorsIOProvider` to
    `GraphLabelsAndDecoratorsIOProviderV0` in the Core Visual Graph
    module.

-   Renamed `LabelsAttributeDescription` to
    `LabelsAttributeDescriptionV0` in the Core Visual Graph module.

-   Renamed package
    ‘au.gov.asd.tac.constellation.schema.analyticschema.update’ to
    ‘au.gov.asd.tac.constellation.schema.analyticschema.compatibility’.

-   Renamed package
    ‘au.gov.asd.tac.constellation.schema.simpleschema.update’ to
    ‘au.gov.asd.tac.constellation.schema.simpleschema.compatibility’.

## Changes in May 2017

-   Added `RawData.isEmpty()`.

-   Added `ScoringAnalyticPlugin` and `MultiScoringAnalyticPlugin` to
    simplify the addition of analytics to the Analytic View for the case
    where the analytic simply needs to run a plugin and read the
    resulting scores.

-   Added `SelectTopN` to the Data Access View module to select the top
    n nodes based on the transaction count and type.

-   Added `TextPluginInteraction` in the Core Plugin Framework module
    that will be useful in unit tests.

-   Added a `MultiScoreResult` result type to the Analytic View, as well
    as aggregators and translators allowing calculations and
    visualisation. This result type is designed to support any analytic
    which produces multiple scores as output.

-   Added ability to override the foreground icon associated with a type
    by adding custom icons named the full hierarchy of that type.

-   Fixed bugs with the `SimpleSchemaV*UpdateProvider` classes that
    caused the wrong icons to be set.

-   Moved the `DEFAULT_FONT` constant from the `FontUtilities` class in
    Core Visual Support to `ApplicationPreferenceKeys` in Core
    Preferences.

-   Removed `DebugUtilities` from the Core Preferences module as the
    convention is to use different `java.util.logging.Logger` levels.

-   Removed `StringBuilderOutputStream` due to its implementation being
    fundamentally wrong. Using `ByteArrayOutputStream` and
    `toString(StandardCharsets.UTF_8.name())` is a better approach.

-   Removed the representation() method in `SchemaElementType` and
    replaced it with the `getHierarchy` method which is now called by
    the `toString()` method in `SchemaElementType`.

    -   When setting types in `RecordStore` objects, you should no
        longer use `getName()` it now returns the name of the type.
        Given `toString()` has been overridden, it will return the
        type’s hierarchy as a string.

-   Renamed `'getChoices'` (and similarly named methods) to
    `'getOptions'` and `'getChecked'` to `'getChoices'` in the
    `MultiChoiceParameterType` class.

-   Renamed `'getChoices'` (and similarly named methods) to
    `'getOptions'` in the `SingleChoiceParameterType` class.

-   Renamed `GenericTopComponent` to `AbstractTopComponent` in the Core
    Functionality module.

-   Renamed package ‘au.gov.asd.tac.constellation.core.composites’ to
    ‘au.gov.asd.tac.constellation.core.composite’.

-   Renamed the `VisualConcept.VertexAttribute.UNIQUEID` attribute to
    `VisualConcept.VertexAttribute.IDENTIFIER`.

-   Updated `XmlUtilities` to optionally handle XML namespaces.
    Namespaces can be enabled by setting the `'namespaceAware'` flag in
    the constructor for `XmlUtilities,` and then you can use any method
    suffixed with ‘NS’ to take advantage of namespaces.

-   Updated all font references in CSS files to use em instead of px so
    that fonts scale based on the screen resolution.

-   Updated how schema element types are stored in a .star file, where
    instead of the type name, the entire type hierarchy is now used.
    This is a backwards compatible change.

-   Updated the `DataAccessPane` to factor in the category position
    along with the plugin’s position which ensures that the favourites
    category is sorted similarly.

-   Updated the implementation of the `resolveVertex` and
    `resolveTransaction` methods in the `AnalyticSchema` class to allow
    for hierarchical names specified by multiple types separated by the
    “.” character.

-   Updated the `SimpleSchemaV*UpdateProvider` and
    `AnalyticSchemaV*UpdateProvider` classes by rearranging the logic so
    that each update provider is now responsible to manage the update of
    the concept it uses first. That is for example,
    `SimpleSchema*UpdateProvider` handle’s the label attribute whilst
    the `AnalyticSchema*UpdateProvider` handles updates to the Type
    attribute.

    -   The update provider no longer runs a Complete With Schema

    -   The responsibility of the `UpdateProviders` is to only handle
        mandatory changes that would otherwise break the graph to said
        change. It will be up to the graph’s schema rules to update all
        elements on an old graph to be up to date with the latest look
        and feel. This can be done via Tools -&gt; Complete with Schema
        or F5.

## Changes in April 2017

-   Added `GeoUtilities.dmsToDd` to convert a `Degrees-Minute-Seconds`
    formatted geospatial coordinate to Decimal Degrees.

-   Added `PrimaryKeyUtilities` to the Core Graph Utilities module.

-   Added `SplitNodesPlugin` in the Core Data Access module.

-   Added a compare graph feature available from the Tools menu.

-   Added a new module called Core Integration Testing.

-   Moved `GeoUtilities` from the Core Algorithms module to Core
    Utilities.

-   Moved Tuple to the Core Utilities module.

-   Removed the Core Charts module.

## Changes in March 2017

-   Added `DownloadImageUtilities` to the Core Utilities module.

-   Added `HttpsUtilities.readErrorStreamAndThrow` in the Core Utilities
    module to make reporting errors from services consistent.

-   Added `IntegerObjectAttributeInteraction,`
    `LongAttributeInteraction` and `LongObjectAttributeInteraction`
    classes so that the corresponding attribute types are properly
    represented in the user interface.

-   Added `LongObjectAttributeDescription` class for completeness.

-   Added a “Start Jupyter notebook” capability.

-   Added the ability to add plugins to your favourites in the Data
    Access View.

-   Fixed a bug in `ConsolidatedDialog` that would not deselect
    correctly.

-   Fixed a major performance issue where table view state updates where
    running on the EDT causing CONSTELLATION to lock up.

-   Fixed a serious bug when extending Types and calling
    `VertexTypeAttributeDescription.getString()` causing a
    mis-representation of the type as a string. This was evident when
    retrieving the type value from a `RecordStore`. This is a temporary
    fix until the Types design is reviewed and possibly overhauled.

-   Fixed bugs with quick search, advanced find and recent search
    queries.

-   Renamed `AbstractCalculatorUtility` to `AbstractCalculatorUtilities`
    in the Core Scripting module.

-   Renamed `ClipboardUtility` to `ClipboardUtilities` in the Core
    Functionality module.

-   Renamed `ConsolidatedMultipleMatchesDialog` to `ConsolidatedDialog`
    in the Core Functionality module.

-   Renamed `DebugUtility` to `DebugUtilities` in the Core Preferences
    module.

-   Renamed `GraphUtil` to `GraphUtilities` in the Core Arrangements
    module.

-   Renamed `SimpleStringUtilities` in the Core Utilities module to
    `StringUtilities` and added new functionality.

-   Renamed `StringUtilities` in the Core Utilities module to
    `OldStringUtilities` and deprecated it.

-   Updated `HttpsConnection` in the Core Utilities module to use the
    UTF-8 charset by default for application/json and application/xml
    content types.

-   Updated all references to UTF-8 to use `StandardCharsets.UTF_8`.

-   Renamed `ArrangementRegistry` to `ArrangementPluginRegistry` for
    consistency with other plugin registry classes.

-   Added ability to set custom context menu items on the
    `SeletableLabel` class used in the Conversation View.

-   Moved resources for rendering pill buttons in `JavaFX` from the
    conversation view module to the visual support module so they can be
    used anywhere in the application.

-   Renamed `AlgorithmsRegistry` to `AlgorithmPluginRegistry` for
    consistency with other plugin registry classes.

-   Renamed references to plugins which extend
    `NetworkxCentralityPlugin,` `NetworkxImportancePlugin` and
    `NetworkxSimilarityPlugin` in the `AlgorithmPluginRegistry`. They
    are all now appended with `'_NX'` to differentiate them from java
    implementations of the same algorithms.

## Changes in February 2017

-   Added `CreateCompositesFromDominantNodesPlugin`.

-   Added `SetDrawFlagPlugin`.

-   Added `SetVibilityAboveThresholdPlugin` which can be used to toggle
    the visiblity status instead.

-   Added `VisibleAboveThresholdPlugin` which will update the draw flags
    based on whether the count of nodes has exceeded the threshold.

-   Added a new module called Core Graph Utilities.

-   Added
    `au.gov.asd.tac.constellation.graph.utilities.io.CopyGraphUtilities`.

-   Added
    `au.gov.asd.tac.constellation.graph.utilities.io.SaveGraphUtilities`.
    The method `saveGraphToTemporaryDirectory` can be used to save
    graphs in unit tests.

-   Added
    `au.gov.asd.tac.constellation.utilities.io.StringBuilderOutputStream`
    as a alternative to `java.io.StringWriter` which uses
    `StringBuilder` instead of `StringBuffer` as the underlying
    implementation. Using `StringBuilderOutputStream` in say
    `com.fasterxml.jackson.core.JsonFactory.createGenerator()` can avoid
    an `OutOfMemoryError`.

-   Fixed a bug where the graph visibility above threshold was no longer
    working.

-   Fixed a major bug with
    `GraphRecordStoreUtilities.getSelectedVerticesBatches()` where the
    selected nodes were not correctly being added to the Recordstore.

-   Moved
    `au.gov.asd.tac.constellation.schema.analyticschema.utilities.SubgraphUtilties`
    to `au.gov.asd.tac.constellation.graph.utilities.SubgraphUtilties`

-   Moved the `DeleteAllPlugin` and `DeleteSelectionPlugin` to
    `au.gov.asd.tac.constellation.core.delete`.

-   Moved the Dim plugins to `au.gov.asd.tac.constellation.core.dim` in
    the Core Functionality module.

-   Moved the `PermanentMergePlugin` to
    `au.gov.asd.tac.constellation.core.merge` in the Core Functionality
    module.

-   Removed `ArrangeInComponentGridPlugin` which was a duplicate of
    `ArrangeComponentsInGridPlugin`

-   Removed `ToggleVisibleAboveThresholdPlugin`.

-   Removed undo() and redo() methods from Graph. `GraphCommits` are
    tied to `UndoableEdit` objects, which are managed by a Swing
    `UndoManager`. The manager may call undo() or redo() on these edit
    objects at will, noting that they run asynchornously, because the
    EDT may not get a lock on the graph. No Future&lt;?&gt; to wait upon
    is available for these methods, meaning that it no longer makes
    sense to interact with the undo manager from the Graph in a
    programmatic way. Reimplementing these methods is desirable, but
    would require that something internal to CONSTELLATION code also
    keeps track of the `UndoableEdit` objects and has some way of
    knowing when a given edit has completed its undo/redo method.

-   Renamed `CorePluginRegistry.COPY_SELECTED_ELEMENTS` to
    `CorePluginRegistry.COPY_TO_NEW_GRAPH`.

-   Renamed `HLGraph` in the Core Graph module to `SGraph`.

-   Renamed `HLReadableGraph` in the Core Graph module to
    `SReadableGraph`.

-   Renamed `HLWritableGraph` in the Core Graph module to
    `SWritableGraph`.

-   Renamed composites package in the Core Functionality module to
    composite.

-   Renamed dialogs package in the Core Functionality module to dialog.

-   Renamed selection package in Core Arrangements to select.

-   Renamed the drawing package in the Core Functionality module to
    draw.

-   Renamed the view package in the Core Functionality module to
    display.

-   Updated the “visual\_state” attribute to be an attribute called
    “camera”, of type “camera”, that is a GRAPH rather than META
    attribute. A `SchemaUpdateProvider` and an `AttributeUpdateProvider`
    will automatically make this change when old graphs are loaded. To
    access the camera attribute, use `VisualConcept.Graph.CAMERA`.

    -   `GraphVisualAccess.getX(vertex)` already uses this pattern. Note
        that as with any default values in the `VisualDefault` class,
        these x,y,z defaults need to be respected when interacting with
        the `CONSTELLATION's` visualisation framework. Higher level
        plugins/views are free to do whatever makes sense in the absence
        of x,y,z attibutes (for example arrangements would probably just
        throw a plugin exception).

    -   In the absence of x, y, or z vertex attributes, the default
        visual values of these attributes are now considered to be equal
        to the id of the vertex. The correct pattern to get an x, y, z
        value in the application for visualisation purposes is:

    ``` java
    final int `xAttribute` = `VisualConcept.Vertex.X.get(readableGraph);`
    final float x = `xAttribute` != `Graph.NOT_FOUND` ? `readableGraph.getFloatValue(vertexId)` : `VisualDefaults.getDefaultX(vertexId);`
    ```

-   Updated `GraphVisualAccess` explicitly checks for null values of the
    Camera attribute on the graph and returns
    `VisualDefaults.DEFAULT_CAMERA` instead. Note that the Camera
    shouldn’t ever really be null, but as it is possible to set it
    programmatically (through scripting view), it is considered safer
    and more convenient to prevent the Visualisation framework itself
    from having to deal with null cameras.

## Changes in January 2017

### Major Changes to Rendering and Event Handling

-   `COSNTELLATION's` visualistion and event handling framework has been
    reimplemented from the ground up. Performance, stability,
    correctness, extensability, and the design concept underlying it
    have all been greatly improved. The user experience should remain
    mostly the same.

-   There is now a separation between three main components that were
    previously highly coupled: event handling, visualisation, and the
    graph. The class `VisualManager` handles all communication between
    these components.

-   `VisualProcessor` is an abstract base class for any component that
    provides a visualisation of the graph.

    -   `GLVisualProcessor` is an implementation which models the old
        open GL renderer.

    -   A lot of high level stuff in the GL Renderer has been rewritten
        as well, but low level stuff like the `Vector/Matrix` utility
        classes and the shaders themselves are mostly the same.

    -   A simpler lightweight renderer (using Swing for example) could
        be implemented with relative ease as a subclass of
        `VisualProcessor`.

-   `VisualAccess` is an interface that `VisualProcessors` must now use
    to access the graph. They are not allowed to have reference to the
    graph directly.

    -   `GraphVisualAccess` is the default implementation for
        CONSTELLATION graphs.

    -   Theoretically `VisualProcessors` could visualise other
        ‘graph-like’ data structures if they implement `VisualAccess`

-   `InteractionEventHandler` is an interface for responding to mouse
    and keyboard gestures (as generated by AWT) on a CONSTELLATION
    graph.

    -   `DefaultInteractionEventHandler` is the default implementation
        in CONSTELLATION. It contains code that performs a similar
        function to the event handling code that used to be in
        `GraphRenderer`.

    -   `VisualAnnotator` and `VisualInteraction` are two interfaces
        that `InteractionEventHandler` depends on in order to help it
        translate gestures into graph actions/visualisations.

    -   `InteractiveGLVisualProcessor` extends `GLVisualProcessor` to
        satisfy the `VisualAnnotator` and `VisualInteraction` interfaces
        so that the `DefaultInteractionEventHandler` can respond to
        gestures on CONSTELLATION graphs rendered in `OpenGL`.

-   Updates to a `VisualProcessor` from something like the event handler
    arrive in the form of `VisualChange` objects that are sent to a
    `VisualManager` (wrapped in `VisualOperations)`.

    -   The `VisualChange/VisualOperation` framework’s purpose is to
        allow components to update the visualisation of a graph
        efficiently and without having to commit their changes first.

    -   The previous `GraphRenderer` achieved this, but only by being
        highly coupled with a Graph, and it had lots of logical flaws in
        its processing model. The new framework is rigorous and stable
        by separating data from its visualisation.

    -   Whilst the event handler is the primary client of this model,
        other components could be written to take advantage of it.

    -   Animation has been rewritten to use this model. Previously they
        directly maniuplated specific buffers on the GL context, which
        meant they were highly coupled with the renderer, and could not
        be used by alterate visualisations.

-   A few features have been removed or now behave slightly differently:

    -   Animations are now slower on large graphs. They may be able to
        be optimised in the future but this is considered low priority.

    -   Some experimental animations have been removed.

    -   You can no longer interact with an animation. This may also be
        fixed in the future, but it would be require a decent amount of
        work and is currently low priority.

    -   Direction indicators no longer move when the mouse cursor moves
        (only when you rotate/pan the graph). They should be
        re-implemented as an animation, which would require a reasonably
        simple expansion of the animation framework to cater for
        utilising non-graph visual operations.

    -   Lines and nodes are no longer `Anti-Aliased`. The old method,
        however, was slow, deprecated and caused artifacts when AA was
        turned off in the graphics card settings. Graphs now render
        correctly regardless of the AA settings on the card (although
        currently enabling AA gives no visual improvement). `AAing` may
        be implemented in the future by multisampling the graph texture.

    -   On large graphs, the renderer will update slightly later than
        the rest of the views (when creating nodes etc.). The display
        always took (at least) this long to update, but other views used
        to wait. This may be tricky to fix, but is not considered
        critical.

    -   Note that whilst the graph will display that it is busy and
        prevent interaction during a write lock, the same will not occur
        during read locks. When a read lock is in progress, events will
        be queued and the display will not be updated until the read
        lock is released at which point all queued events will be
        processed in quick succession so that the event handler ‘catches
        up’. This effect can be seen by running “Experimental &gt; Five
        Second Read Lock” and then trying to rotate/pan the graph. While
        this looks bad in this instance, in practice due to the brevity
        of read locks (but also their potential to be obtained at any
        point in time during the possession of a write lock), holding up
        but not terminating the event handler’s main loop is the most
        sensible course of action.

-   Fixed all known memory leaks.

-   Fixed failing unit tests.

-   Fixed some dialogs fading to the back.

-   Fixed the Plugin Reporter from causing `JavaFX` to use up all the
    memory by removing `PluginReporterPane's` after they reach
    `MAXIMUM_REPORT_PANES`.

-   Fixed various bugs.

-   Renamed the Country utility class package name from countries to
    geo.

-   Reviewed and finalised icon set.

-   Updated the format when saving a graph file to use json objects for
    the color and the decorations attribute.

-   Double escaping strings in the decorations no longer occur.

## Changes in November 2016

-   Added `JMultiChoiceComboBox` class to the Core Utilities module.
    This class provides a Swing alternative to `JavaFX's`
    `MultiChoiceComboBox`.

-   Added `MarkerCache` class which manages markers on the Map View and
    can be looked up. This grants the Data Access View the ability to
    query locations from the Map View.

-   Added REST API functionality for `RecordStore,` static files and
    icons.

-   Added the ability to blend a color with an icon image on creation.

-   Added the ability to delete a vertex or transaction from a
    `GraphRecordStore` by setting the `DELETE_KEY` key.

-   Fixed the bug in `ValueInputPanes` which was causing old entry to
    appear after the text was modified.

    -   The recent values combo was updated when a plugin was run,
        causing its selection model to update, which in turn caused the
        parameter it was managing recent values for to change right at
        the point of plugin execution. Temporarily disabling the
        listener from Recent Values -&gt; Parameter whilst inside the
        `RecentValues` updating listener solved the problem.

-   Removed `FreezeGraphViewPreferencePlugin` because it is only a
    preference change and does not need to be a plugin.

-   Renamed get `GraphReadMethods.getAttributeLabel()` to
    `GraphReadMethods.getAttributeName()` for consistency.

-   Updated `GraphRecordStoreUtilities.getVertices()` to return
    singleton vertices.

-   Updated Python REST client which can now be downloaded.

-   Updated the majority of built-in icons available to Constellation to
    have a more flat, iconic style with transparent backgrounds. This
    makes the core icon set consistent and allows us to make better use
    of background icons for analytic purposes.

## Changes in October 2016

-   Added `LogAction` to show the CONSTELLATION logs to the user.

-   Added a “Support Package” menu item under help which zips the
    CONSTELLATION logs.

-   Added a `DataAccessState` object which currently saves the String
    parameter values in the “Gobal Parameters” section of the Data
    Access View when you press Go. This parameters are saved with the
    graph so that they can be loaded when the graph opens.

-   Added an option for `RecordStoreServlet` to return JSON suitable for
    `Pandas.DataFrame.from_items()`. The `DataFrame` JSON parser is much
    faster.

-   Added missing type qualifiers in `GraphRecordStoreUtilities`
    methods.

-   Added support back for attr\_list attribute type which were found in
    legacy graphs. The attr\_list attribute is converted to the
    currently supported Graph attributes in
    `SimpleSchemaV1UpdateProvider`.

-   Modified the `WritableGraph.flush()` method to take a boolean
    parameter indicating whether or not `GraphChangeListeners` will be
    notified.

    -   The use case for this is performing a series of quick updates on
        the graph that new `ReadableGraphs` need to be able to see, but
        that views don’t need to respond to - for example animations,
        event handling, etc. In this case, all views will still respond
        to the series of changes when commit() is called at the end of
        the `WritableGraph's` lifecycle.

-   Renamed `ParameterIO` to `ParameterIOUtilities`.

-   Updated `ConstellationDialog` to dispose when the `hideDialog` is
    called which should free up resources.

## Changes in September 2016

-   Added a new Map View based on the third party libraries `'Unfolding`
    Maps’ and `'Processing'`.

    -   Maps are rendered using `OpenGL` through Processing allowing for
        greater performance and flexibility in what can be drawn.

    -   Provides two-way interaction between the graph and the map by
        making use of the new generic top component framework.

    -   Provides ability to add custom maps by extending the
        `MapProvider` class.

    -   Provides an information overlay which displays the location of
        the mouse pointer, the current zoom level and a scale bar.

    -   Provides ability to place map providers in debug mode by
        overriding `MapProvider.isDebug`. This will extend the
        information overlay to also provide debug information.

    -   Provides support for point, line, polygon and multi markers.
        Shape-based markers can be added to the graph by inserting
        `GeoJSON` into the `'Geo.Shape'` attribute. You can build
        `GeoJSON` for `'Geohash'` type nodes using `Geohash.getGeoJSON`.

    -   Currently limited to rendering maps in the Web Mercator
        projection only.

-   Added `SchemaElementType` class as common base class for the
    `SchemaVertexType` and `SchemaTransactionType` classes.

-   Added a REST API. Initially this allows a `RecordStore` to be added
    to the active graph.

-   Added a `ScriptingAction` lookup to allow more actions to be added
    to the Scripting view Actions drop-down menu.

-   Fixed various bugs.

-   Renamed `FeedbackHandler` to `SupportHandler` and changed the menu
    name from “Feedback…” to “Support”

-   Renamed `IconManager.getIconObjects` to `IconManager.getIcons`.

-   Updated `SaveResultsFileWriter.writeRecordStore` to be memory
    efficient which fixes a `java.lang.OutOfMemoryError` exception and
    removed `SaveResultsFileWriter.write`.

-   Updated plugins to provide their own arrangements after being run by
    overriding `RecordStoreQueryPlugin.completionArrangement()`. By
    default any `RecordStoreQueryPlugin` will now finish with an Grid
    arrangement (which is fast). This is a breaking change which
    replaces `RecordStoreQueryPlugin.arrangeOnCompletion()`.

-   Updated some Alert dialogs to use the Netbeans `DialogDisplayer` API
    to enforce modality.

-   Updated the internal web server to listen on only the loopback
    address instead of all addresses, and has a default port instead of
    being dynamically assigned.

## Changes in August 2016

-   Added Analytic View v2 framework.

    -   Any plugin can now be used as an analytic using the
        `AnalyticPlugin` class.

    -   Pre-canned questions are now extensible using the
        `AnalyticQuestion` class.

    -   Both internal and graph visualisations are now extensible using
        the `InternalVisualisation` and `GraphVisualisation` classes
        respectively.

    -   Note that adding new analytics may require the definition of a
        new result type using the `AnalyticResult` class, as well as the
        construction of an `AnalyticTranslator` class to translate
        between your result and any visualisations you wish to enable.

-   Added `IntegerObjectAttributeDescription` to handle integer type
    attributes which could also be null.

-   Added generic `JavaFxTopComponent` and `ListeningTopComponent`
    classes to abstract away the creation of new views in CONSTELLATION.

-   Assigned names to common threads to assist with debugging.

-   Fixed various bugs.

-   Fixed various performance enhancements to type lookups.

-   Improved the type hierarchy used by the Analytic dominance
    calculator.

-   Moved `au.gov.asd.tac.constellation.graph.GraphChangeEvent` to
    `au.gov.asd.tac.constellation.graph.monitor.GraphChangeEvent`.

-   Moved `au.gov.asd.tac.constellation.graph.GraphChangeListener` to
    `au.gov.asd.tac.constellation.graph.monitor.GraphChangeListener`.

-   Moved utilities for interacting with schemas from the
    `SchemaFactory` class to the `SchemaFactoryUtilities` class.

-   Removed `SchemaFactory.getPosition` in favour of using a
    `ServiceProvider` position annotation.

-   Removed the `CoreExtFx` module.

-   Renamed `SimpleSchemaFactory.SIMPLE_SCHEMA_NAME` to
    `SimpleSchemaFactory.SIMPLE_SCHEMA_ID`.

-   Renamed arrow icons from UP to `ARROW_UP,` DOWN to `ARROW_DOWN` etc.

-   Replaced `ControlsFX` dialogs with `JDK's` Alert class.

-   Updated module short and long descriptions.

-   Updated platform to use Java8u92 and Netbeans 8.0.2

-   Updated regular expressions used for the Phone Number, Email `IPv6`
    Address, Country and Geohash types.

-   Updated various menu item positions.

## Changes in July 2016

-   Added “Templates” which allow users to save multiple custom
    visualisations. Templates are essentially constellation files in
    disguise - however only the graph attributes are saved, no graph
    element data.

    -   Menu items (including icons) have been added to allow easy
        creation of graphs from templates, saving templates, and
        management of templates.

    -   Management of templates allows templates to be deleted, and also
        set as the default graph to open when the user selects New Graph
        (or hits `control+N)`.

-   Added `HttpsUrlConnection` class, a builder pattern to create a
    `HttpsUrlConnection` with sensible defaults like using GZIP
    compression and the user agent string set to ‘CONSTELLATION’.

-   Added `HttpsUtilities` class, a utility class to safely retrieve
    streams from a `HttpsUrlConnection`.

-   Added `ObjectAttributeDescriptions` class which allows you to
    quickly define an attribute description for any attribute backed by
    a class extending Object.

-   Added a lot of Javadocs and fixed Javadoc warnings.

-   Added org.apache.poi and org.apache.commons.lang as dependencies.

-   Added the `GraphLabels` and Decorators classes for specifying labels
    and decorators on a graph.

-   Added the ability for graph attributes to provide an attribute
    merger so that you can decide what happens when attributes merge.

-   Fixed memory leak in Data Access View.

-   Fixed minor bugs relating to attributes, including correctly saving
    and loading default values for icon attributes, and fixing the
    previously non-functioning ‘set default value’ option when
    creating/modifying a new attribute in the attribute editor.

-   Fixed various bugs.

-   Moved some preferences from the `ApplicationPreferenceKeys` to
    `DebuggingPreferenceKeys`.

-   Removed ability to set default values for visual attributes through
    preferences in favour of the new template system. The changes have
    been explained in a what’s new entry to avoid user confusion.

-   Removed bespoke editors such as “Edit &gt; Labels” in favour of
    using the streamlined approach provided by the attribute editor.

-   Removed the `CorePluginGuide` module.

-   Renamed `VisualConcept.TransactionAttribute.COLOR_REFERENCE` to
    `VisualConcept.GraphAttribute.TRANSACTION_COLOR_REFERENCE`.

-   Renamed `VisualConcept.VertexAttribute.COLOR_REFERENCE` to
    `VisualConcept.GraphAttribute.NODE_COLOR_REFERENCE`.

-   Renamed all attribute name constants
    e.g. `HierarchicalState.ATTR_NAME` renamed to
    `HierarchicalState.ATTRIBUTE_NAME`.

-   Renamed package
    `au.gov.asd.tac.constellation.attributeeditor.handler` to
    `au.gov.asd.tac.constellation.attributeeditor.editors`.

-   Renamed package
    `au.gov.asd.tac.constellation.attributeeditor.handlerimplementation`
    to
    `au.gov.asd.tac.constellation.attributeeditor.editors.operations`.

-   Renamed the `PreferenceKeys` class to `ApplicationPreferenceKeys`.

-   Renamed the Rule class to `QualityControlRule`.

-   Updated `StringUtilities` class to streamline the serialisation of
    the reworked visual attributes such as labels and decorators.

-   Updated `UpdateProvider` class to convert from old graphs to new
    graphs have been included (meaning that the old graph labels and
    decorators framework still exists in a compatibility package).

-   Updated various menu item positions.

-   Updated visual attributes (and visual properties previously not
    exposed as attributes) so they can be used as regular graph
    attributes.

## Changes in June 2016

-   Fixed a dormant graph locking bug.

-   Fixed various bugs.

-   Improved Schema API.

    -   The way in which graph schemas are created and controlled within
        CONSTELLATION has been overhauled, resulting in a more
        consolidated, and overall simpler API.

    -   The most notable change is the introduction of “Schema Concepts”
        which collect related attributes, vertex types and transaction
        types into conceptual groups which can then be registered to a
        schema. Schema concepts will replace “Attribute Providers”,
        “Vertex Type Providers”, and “Transaction Type Providers” and
        are now hierarchical by default, making it easier to extend an
        existing concept.

    -   Other changes include the simplification of “Schema” and “Schema
        Factory”, and new utility classes for interacting with schema
        concepts, vertex types and transaction types. In addition to
        this, we also now have a new convention where schemas should no
        longer extend each other, but rather inheritance should be
        limited to schema concepts.

-   Improved performance of `IconManager` and added new icons,
    `BAGEL_BLUE,` `BAGEL_GREY` and CHART.

-   Improved the Scripting View API by adding support for LINK and EDGE
    types.

-   Moved the `WhatsNewProvider` from
    `au.gov.asd.tac.constellation.core.tutorial.whatsnew` to
    `au.gov.asd.tac.constellation.core.whatsnew`.

-   Updated `CoreImportExport` now using Apache Commons CSV to parse CSV
    files.

## Changes in May 2016

-   Added a new module called `CoreMapView` which contains the Map View
    framework.

-   Added versioning to attribute description classes.

-   Fixed various bugs.

-   Fixed a dormant graphics bug.

-   Improved the `Rule.executeRule` method by forcing it to take a copy
    of the graph.

-   Renamed the `ResetPlugin` class to `ResetViewPlugin`.

## Change in February 2016


-   Added an icons API so that developers can add custom icons
    programmatically using the `IconProvider` class.<|MERGE_RESOLUTION|>--- conflicted
+++ resolved
@@ -2,21 +2,11 @@
 
 ## Changes in November 2021
 
-<<<<<<< HEAD
 -   Added `netbeans.exception.report.min.level=900` and
     `netbeans.exception.alert.min.level=900` with both set to `900` to make
     sure all `ERROR` and `FATAL` levels will present a dialog box.
 
--   Update the default configuration to always show errors as a dialog message.
-
--   Updated the way exceptions are displayed to the user. Exceptions thrown in
-    the `DefaultPluginEnvironment` are now presented to the user using the
-    class `NotifyDescriptor.Exception`. This presents an exception dialog
-    when Constellation is ran from the executable.
-=======
--   Changed public constructors in `ConversationProvider` and
-    `ConversationContributionProvider` to protected to fix code smell that
-    abstract classes should not have public constructors. 
+-   Removed unused methods in `SelectableLabel` in `ConversationView`.
 
 -   Renamed methods returning a boolean value to start with "is" or "has". This 
     includes methods in `KTrussState` in `CoreAlgorithmPlugins`, `AnalyticResult`
@@ -29,15 +19,23 @@
     `CorePreferences`; `ProxyOptionsPanel` in `CoreSecuirty`, `VisualAccess` in 
     `CoreUtilities` and `VisualGraphUtilities` in `CoreVisualGraph`.
 
--   Removed unused methods in `SelectableLabel` in `ConversationView`.
->>>>>>> d7a66350
+-   Update the default configuration to always show errors as a dialog message.
+
+-   Updated the way exceptions are displayed to the user. Exceptions thrown in
+    the `DefaultPluginEnvironment` are now presented to the user using the
+    class `NotifyDescriptor.Exception`. This presents an exception dialog
+    when Constellation is ran from the executable.
+
+-   Updated public constructors in `ConversationProvider` and
+    `ConversationContributionProvider` to protected to fix code smell that
+    abstract classes should not have public constructors. 
 
 ## Changes in October 2021
 -   Added `PluginTags` class to hold all tags as constants for `PluginInfo`.
 
 -   Added `isRequired` in `PluginParameter` with a getter and a setter, which
     can be used to configure the required plugin parameters to mark as `*required`
-  	in the swagger.
+    in the swagger.
 
 -   Added a file chooser utility to core utilities. This provides a template
     for opening file choosers. It protects against common mistakes that may
