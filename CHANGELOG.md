# Constellation Changes

## 2020-04-01 Changes in April 2020
* Added search feature to Table View Column Selection.
* Added `functions.sh` to reuse common utility methods. This can be used by scripts related to Travis.
* Added Layers view to the Experimental views tab.
* Updated the container used to build Constellation on Travis to `11.3.1` which fixes the issue of no code coverage being reported in SonarQube.
* Updated the java source detected by SonarQube to check for Java 11.
* Removed the container image to build the NetBeans 8 version of Constellation.
<<<<<<< HEAD
* Updated `build.xml` and `.travis\build-zip.sh` with support for MacOSX and a temporary hardcoding of version numbers.
=======
* Added Layers view to the Experimental views tab.
* Renamed `getTags()` in `GraphReport` to `getUTags()` to match field the function was getting. 
* Renamed `getChildReports()` in `PluginReport` to `getUChildReports()` to match field the function was getting.
* Renamed `equal()` in `NativeAttributeType` to `equalValue()` to avoid confusion with `Object.equals()`.
>>>>>>> 32e24dc4

## 2020-03-01 Changes in March 2020
* Added new module Core View Framework containing `AbstractTopComponent` and other related classes.
* Added new module Core Plugin Reporter to separate it from the plugin framework.
* Added new module Core Named Selections to break it out of Core Functionality.
* Added new module Core Analytic Calculator to separate it from the Scripting View.
* Fixed a logic bug with `GraphRendererDropTarget` preventing graph droppers from every running.
* Moved `VisualConcept` to the Core Visual Schema module.
* Moved `BBoxf` and `BBoxd` to the Core Visual Graph module.
* Moved `SimpleGraphOpener` and `SimpleGraphTopComponent` to the Core Graph Node module.
* Moved `VisualGraphOpener` and `VisualGraphTopComponent` to the Core Interactive Graph module.
* Removed the `build-zip` stage from Travis as it wasn't being used.
* Removed the Core Visual Support module by merging it with Core Utilities.
* Renamed base package of Core Visual Schema to `au.gov.asd.tac.constellation.graph.schema.visual`.
* Renamed base package of Core Analytic Schema to `au.gov.asd.tac.constellation.graph.schema.analytic`.
* Renamed base package of Core Plugin Framework to `au.gov.asd.tac.constellation.plugins`.
* Renamed base package of Core Algorithms to `au.gov.asd.tac.constellation.plugins.algorithms`.
* Renamed base package of Core Arrangements to `au.gov.asd.tac.constellation.plugins.arrangements`.
* Renamed base package of Core Import Export to `au.gov.asd.tac.constellation.plugins.importexport`.
* Updated Core Visual Schema with all attribute classes relevant to it.
* Updated Core Analytic Schema with all attribute classes relevant to it.
* Updated the Core Web Server module with a commplete rewrite regarding adding REST services.
* Updated the REST API with a major refactor.
* Updated the `README.MD` instructions to explain the NetBeans 11 installation workaround.
* Updated the Travis run image to use NetBeans 11.3 and include the workaround for NetBeans 11.

## 2020-02-01 Changes in February 2020
* Fixed a bug which now ensures that overriding a transaction direction using `GraphRecordStoreUtilities.DIRECTED_KEY` persists with the Type.
* Updated JOGL to 2.4.0 to assist in migration to JDK11. The new JOGL jars are hosted as third-party dependencies on GitHub until available on maven.
* Renamed `NodeGraphLabelsEditorFactory` to `VertexGraphLabelsEditorFactory`.
* Renamed `SupporPackageAction` to `SupportPackageAction` to fix a spelling typo.

## 2020-01-01 Changes in January 2020
* Added `LabelFontsOptionsPanel` to allow setting of fonts rendered on the graph through the UI.
* Added `ConstellationLabelFonts` interface to allow programmatic specification of default label fonts.

## 2019-12-01 Changes in December 2019
* Added method `suppressEvent(boolean, List<>)` to `PluginParameter` which allow setting of properties/options without firing change events.
* Moved `CoreUtilities` in the Core Functionality module to `PreferenceUtilites` in the Core Utilities module.
* Renamed `ArcgisMap` Provider to `EsriMapProvider`.
* Updated `EsriMapProvider` to support both regular tile-based services, as well as image export. This can be specified by overriding the new `getMapServerType` method.

## 2019-11-01 Changes in November 2019
* Remove deprecated jai libraries.

## 2019-10-01 Changes in October 2019
* Added `DevOpsNotificationPlugin` to Core Functionality to track messages from plugins for developers and administrators attention. This is only going to be useful if you have setup a `ConstellationLogger` that sends information to a database or elastic search.
* Fixed a bug with the Restful service caused by multiple servlet libraries used that created a clash.

## 2019-08-01 Changes in August 2019
* Added `BrandingUtilities` to Core Utilities to maintain the application name "Constellation".
    * You can set the command line argument `constellation.environment` with a label and it will appear in the title. For instance, this could be used to distinguish "Development", "QA" and "Production" versions.
* Added `PluginParameters.hasParameter()` to the Core Plugin Framework module as a convenient way to check if a parameter exists.
* Fixed a Null Pointer Exception when selecting Circle arrangements.
* Fixed the `GitHub` url used by Help -> Submit a ticket.
* Removed several unused dependencies, including JOGL, JTS, `OpenCSV,` Trove4j, `JScience,` and `XML-APIs`.
* Renamed `ConstellationLogger.ApplicationStart` to `ConstellationLogger.ApplicationStarted,` `ConstellationLogger.ApplicationStop` to `ConstellationLogger.ApplicationStopped,` `ConstellationLogger.PluginStart` to `ConstellationLogger.PluginStarted` and `ConstellationLogger.PluginStop` to `ConstellationLogger.PluginStopped`.
* Updated several dependencies to the latest versions, including Geotools, Jetty, Apache Commons, Jackson, `RSyntaxArea,` Google Guava, Apache POI, EJML, Processing, Jython, and `SwingX`.
* Updated `ConstellationLogger` with new methods `viewStarted,` `viewStopped` and `viewInfo` to support logging of Views.
* Updated `DefaultConstellationLogger` with a VERBOSE flag to switch between no-op and logging to standard out.
* Updated `AbstractTopComponent` to log when the view is opened, closed, showing, hidden, activated and deactivated.

## 2019-06-01 Changes in June 2019
* Added a `Content.URL` attribute to represent a URL link in the `ContentConcept`.
* Fixed a lot of compile warnings related to Java generics and `PluginParameters` usage.
* Removed `ConstellationSecurityProvider.getPriority` as it duplicated functionality of (and conflicted with) the lookup system.
* Removed `OldStringUtilities` and merged the required methods to `StringUtilities`.

## 2019-05-01 Changes in May 2019
* Fixed a bug with `SchemaVertexTypeUtilities` and `SchemaTransactionTypeUtilities` not respecting overridden types.
* Removed MODIFIED icon from `UserInterfaceIconProvider`.
* Removed STARS and CONSTELLATION icons from `AnalyticIconProvider`.
* Updated CHART icon in `AnalyticIconProvider`.
* Updated `RestClient` in the Core Utilities module with a minor refactor and support for posting bytes.
* Updated `SchemaFactory` with `getIconSymbol` and `getIconColor` methods to allow for more customisable icons. Graph icons will now be made up of a symbol on top of a colored square background much like how vertices on a graph are represented.
* Updated the font used by the renderer from Arial Unicode MS to Malgun Gothic due to licensing restrictions with the Arial font resulting it from no longer being installed on Windows by default.

## 2019-04-01 Changes in April 2019
* Renamed `NodeGraphLabelsAttributeDescription,` `NodeGraphLabelsAttributeInteraction,` and `NodeGraphLabelsIOProvider` to `VertexGraphLabelsAttributeDescription,` `VertexGraphLabelsAttributeInteraction,` and `VertexGraphLabelsIOProvider` for consistency.
* Updated the `SchemaAttribute.ensure()` method to create the attribute if it does not exist by default. This fixes a number of plugins that failed if the attribute was not defined.
* Updated `SimpleEditPlugin.edit()` method to be abstract as it doesn't make sense to have an edit plugin without any editing occurring.

## 2019-03-01 Changes in March 2019
* Added 23 new country flag icons.
* Added Arrange by Node Attribute to combine the function of Arrange by Group and Arrange by Layer into a single plugin.
* Added an `updateParameters` method to `au.gov.asd.tac.constellation.views.histogram.formats.BinFormatter` for Histogram View `BinFormatters` to use.
* Fixed how `ConstellationIcon` was building and caching icons and images resulting in a major performance improvement and reduced memory usage.
* Updated `Ctrl+Backspace` to do nothing so that pressing it in a text area on a docked window won't cause it to minimize.

## 2019-02-01 Changes in February 2019
* Added a new interface called `DataAccessPreQueryValidation` to check before running Data Access View queries.

## 2019-01-01 Changes in January 2019
* Added Enrichment to the `DataAccessPluginCoreType` class.
* Moved `au.gov.asd.tac.constellation.analyticview` to `au.gov.asd.tac.constellation.views.analyticview`.
* Moved `au.gov.asd.tac.constellation.attributeeditor` to `au.gov.asd.tac.constellation.views.attributeeditor`.
* Moved `au.gov.asd.tac.constellation.conversationview` to `au.gov.asd.tac.constellation.views.conversationview`.
* Moved `au.gov.asd.tac.constellation.core` to `au.gov.asd.tac.constellation.functionality`.
* Moved `au.gov.asd.tac.constellation.core.dependencies` to `au.gov.asd.tac.constellation.dependencies`.
* Moved `au.gov.asd.tac.constellation.dataaccess` to `au.gov.asd.tac.constellation.views.dataaccess`.
* Moved `au.gov.asd.tac.constellation.display` to `au.gov.asd.tac.constellation.visual.opengl`.
* Moved `au.gov.asd.tac.constellation.find` to `au.gov.asd.tac.constellation.views.find`.
* Moved `au.gov.asd.tac.constellation.histogram` to `au.gov.asd.tac.constellation.views.histogram`.
* Moved `au.gov.asd.tac.constellation.interactivegraph` to `au.gov.asd.tac.constellation.graph.interaction`.
* Moved `au.gov.asd.tac.constellation.mapview` to `au.gov.asd.tac.constellation.views.mapview`.
* Moved `au.gov.asd.tac.constellation.qualitycontrol` to `au.gov.asd.tac.constellation.views.qualitycontrol`.
* Moved `au.gov.asd.tac.constellation.scatterplot` to `au.gov.asd.tac.constellation.views.scatterplot`.
* Moved `au.gov.asd.tac.constellation.schemaview` to `au.gov.asd.tac.constellation.views.schemaview`.
* Moved `au.gov.asd.tac.constellation.scripting` to `au.gov.asd.tac.constellation.views.scripting`.
* Moved `au.gov.asd.tac.constellation.tableview` to `au.gov.asd.tac.constellation.views.tableview`.
* Moved `au.gov.asd.tac.constellation.timeline` to `au.gov.asd.tac.constellation.views.timeline`.
* Moved `au.gov.asd.tac.constellation.visualgraph` to `au.gov.asd.tac.constellation.graph.visual`.
* Moved `au.gov.asd.tac.constellation.visualsupport` to `au.gov.asd.tac.constellation.visual`.
* Moved `au.gov.asd.tac.constellation.webview` to `au.gov.asd.tac.constellation.views.webview`.
* Moved private classes that implemented `ParameterValue` to public classes to resolve the problem of not being able to set values from a script. These include `AnalyticAggregatorParameterValue,` `SpatialReferenceParameterValue,` `ElementTypeParameterValue` and `GraphAttributeParameterValue`.
* Renamed `Plugin.getOverriddenPlugin` to `Plugin.getOverriddenPlugins` in the Core Plugin Framework module which is a breaking change.
* Updated `GraphWriteMethods` to include a version of `addTransaction` that accepts a transaction ID.
* Updated `PermanentMergeAction` to run in it's own thread (rather than the EDT).
* Updated structure of Merge Transactions Plugin to allow for more merge by types.

## 2018-12-01 Changes in December 2018
* Added validation check to `Date-Time` Range Global Parameter in Data Access View.
* Added validation check to numeric parameters in plugins accessed from Data Access View.
* Added plugin `CopyCustomMarkersToGraph` to generate nodes on your graph from custom markers in the Map View.
* Fixed some performance issues in the conversation view.
* Updated `MarkerCache` with functions to build and style markers from the graph, allowing this functionality to be used outside of the Map View.
* Updated `MarkerUtilities` with `generateBoundingBox` method.
* Updated `ConstellationAbstractMarker` with `getRadius` method.

## 2018-11-01 Changes in November 2018
* Moved the `getOverriddenPlugin` method from the `DataAccessPlugin` class to the Plugin class. This technically allows the ability for any plugin to be overridden. Note that the current implementation pattern is to call a plugin from a registry and this would need to be modified before plugin calls from `PluginExecutor` could be overridden.
* Removed `MultiScoreResult` fromt he analytic view - all score based analytics now use `ScoreResult` and support multiple scores by default.
* Renamed `IconProvider` to `ConstellationIconProvider`
* Renamed `GlobalCoreParameters` to `CoreGlobalParameters`
* Renamed all plugin parameter id references from `\*_PARAMETER` to `\*_PARAMETER_ID`

## 2018-10-01 Changes in October 2018
* Added the `overridenType` property to `SchemaElementType,` and removed it from `SchemaVertexType` and `SchemaTransactionType`.
* Fixed a performance issue in `SchemaElementType.toString()` by pre computing the hierarchy on initialisation. `SchemaElementType.getHierachy()` is a slow method and was being called too many times. The performance improvement has made it about 1.7 times faster to load, save and work with graphs.
* Fixed the views that have not been upgraded to the new View Framework to have the font size applied to the Top Component on load.
* Updated `SchemaElementType.isSubTypeOf` to take overridden types into account.

## 2018-09-01 Changes in September 2018
* Added a new plugin to open a url in a browser called `OpenInBrowserPlugin` that is available in Core Functionality.
* Added a new plugin to send to an email client called `SendToEmailClientPlugin` that is available in Core Functionality.
* Renamed `SchemaAttribute.getFormatContext` to `SchemaAttribute.getFormat`.
* Updated `PlaceholderUtilities` with support for collapsing placeholders using the standard graph API.

## 2018-08-01 Changes in August 2018
* Added functionality to cache icons.
* Fixed a bug in the Analytic schema factory which was not correctly applying the schema rules to complete the vertex.
* Fixed a memory leak introduced by the `FPSRenderable` class.
* Fixed a performance issue with the Table View by moving work off the EDT.

## 2018-07-01 Changes in July 2018
* Added `AnalyticConcept.VertexType.USER_NAME`.
* Added Subdivision enum containing country subdivisions (currently incomplete).
* Added `TemporalFormattingUtilties` to the Core Utilities module.
* Added an `IpAddressUtilities` class to the Core Utilities module.
* Fixed a performance issue with `JDropDownMenu` in the Core Utilities module moving the `actionPerformed` work into its own thread.
* Fixed the spelling of public constants and comments that incorrectly spelt separator in various modules.
* Renamed `AnalyticConcept.VertexType.HOSTNAME` to `AnalyticConcept.VertexType.HOST_NAME`.
* Renamed `GeospatialUtilities` to Distance and moved `HaversineUtilities` to `Distance.Haversine`.
* Renamed `ShapeUtilities` to Shape, `MgrsUtilities` to Mgrs and `GeohashUtilities` to Geohash.
* Updated Country enum to align with the latest version of ISO 3166-1.
* Updated the copyright to Apache Version 2.0 with the Australian Signals Directorate being the License owner.

## 2018-06-01 Changes in June 2018
* Added a `RestClient.postWithJson()` to allow you to post your own json string in the Core Utilities module.
* Added plugins `CreateVertexTypePlugin` and `CreateTransactionTypePlugin` to allow REST clients to create custom types.
* Fixed `PluginParameters` to use `ColorValue` instead of Color. This caused a cascade of fixes in other classes.
* Fixed a bug with the spanning tree algorithm which was preventing it from creating a nraduis attribute.
* Renamed `ColorValue` to `ConstellationColor` to make it clearer what it should be used for and to avoid conflicts with external classes.
* Renamed `TemporalFormatting.DATE_TIME_FORMATTER` to `TemporalFormatting.UTC_DATE_TIME_FORMATTER` and `TemporalFormatting.DATE_TIME_WITH_MILLISECONDS_FORMATTER` to `TemporalFormatting.UTC_DATE_TIME_WITH_MILLISECONDS_FORMATTER` in the Core Utilities module. These `DateTimeFormatter` constants are now build using the `DateTimeFormatterBuilder` ensuring they convert dates to UTC correctly.
* Updated the support package generation to ignore the heapdump file as it is likely to be several gigabytes in size.

## 2018-05-01 Changes in May 2018
* Added `FilterPlugin` to the Core Data Access View module.
* Added `PasswordParameterType` into the Core Plugin Framework module. This change has also removed the capability of `StringParameterType` to support passwords.
* Added strict `DateTimeFormatter's` based on `DateTimeFormatter.ISO_INSTANT` to the `TemporalFormatting` class in Core Utilities.
* Fixed a performance issue by reducing the amount of "Find State" saves made to the graph as it's causing graph write lock contention for a trivial GUI state that will be already covered when you run a search, switch graphs or save the graph.
* Fixed an issue handling invalid Glyphs.
* Fixed some performance issues with the Map View.
* Removed deprecated methods being `PluginGraph.executePluginLater,` `PluginGraph.executePluginNow` and `PluginGraph.updateGraph`.
* Renamed Plugin.id to `Plugin.ID`
* Updated JOGL to 2.3.2 and Processing to 3.3.6 to resolve `OpenGL` issues with the Map view.
* Updated default node and transaction colors in order to ensure overlay colors stand out more.
* Updated default node z2 value.
* Updated password obfuscation to use a service lookup to get the key. To use it implement `PasswordKey` in the Core Security module.

## 2018-04-01 Changes in April 2018
* Added New Nebula into th `Experimental->Tools` menu
* Added an FPS counter `OpenGL` renderer that can be enabled from the Debug preference tab.
* Added new `MatrixUtilities` class for constructing useful matrices from a graph.
* Added simple icon shaders for rendering basic icons on the graph.
* Removed the REST API endpoints /forward (forwarding a request to another HTTP server), /resources (offering embedded web resources), and /static (serving resources from a specified local directory) have been removed.
* Renamed `ApplicationPreferenceKeys.DEFAULT_FREEZE_GRAPH_VIEW` to `ApplicationPreferenceKeys.FREEZE_GRAPH_VIEW_DEFAULT` in the Core Preferences module.
* Renamed `SharedDrawable.getIconShader` to `SharedDrawable.getVertexIconShader` to differentiate it from `SharedDrawable.getSimpleIconShader`.
* Updated Core Web Server code so the workings out of the web servlets into separate `\*Impl.java` classes. This makes the workings transport independent, in preparation for adding a `non-HTTP` transport. In theory, there should be no change in functionality.
* Updated the Core Web Server module to add a filesystem REST transport.
* Updated the constructor for Decorators to expect its parameters in a clockwise order: north-west, north-east, south-east, south-west.
* Updated the various `\*Preference` panels to follow and more of an MVC pattern.

## 2018-03-01 Changes in March 2018
* Added `FactColorTranslator` and `FactToSizeTranslator` to the Core Analytics View module.
* Added `FirstAnalyticPlugin` to the Core Analytics View module.
* Added `FirstFactAggregator` in the Core Analytics View module.
* Added a new attribute called `isLabel` to `SchemaAttribute` in the Core Graph Module with the intention of allowing the schema to decide if the attribute should appear as a `GraphLabel` on a vertex or transaction.
* Added a new `isLabel` and `isDecorator` attributes to `SchemaAttribute` with the intention of allowing the schema to decide if the attribute should appear as a `GraphLabel` or Decorator on a vertex or transaction.
* Added equivalent method to `SchemaAttribute` allowing you to compare with an Attribute object.
* Renamed `ClusterAggregator` to `FirstClusterAggregator` in the Core Analytics View module.
* Renamed `MultiScoreResult.getUniqueNames` to `MultiScoreResult.getUniqueScoreNames` in the Core Analytics View module.
* Renamed `MultiScoringAnalyticPlugin` to `MultiScoreAnalyticPlugin` in the Core Analytics View module.
* Renamed `PluginRegistry.getPluginNames` to `PluginRegistry.getPluginClassNames`.
* Renamed `ScoringAnalyticPlugin` to `ScoreAnalyticPlugin` in the Core Analytics View module.
* Renamed `getLabel` to `getName` and `getType` to `GetAttributeType` for the Attribute class.
* Renamed the get_pos(g) method to get_nx_pos(g) in the constellation_client provided with the REST API.
* `SchemaFactory.ensureAttribute` now takes a boolean specifying whether the attribute should be created even if it is not registered to that schema. Similarly, `SchemaAttribute.ensure` provides this option.

## 2018-02-01 Changes in February 2018
* Fixed memory leaks with the `ListeningTopComponent` and `TimelineTopComponent`.
* Renamed `COLOR_BLAZE` in the `CorePluginRegistry` to `ADD_CUSTOM_BLAZE`.
* Updated entries within the Tools and Experimental menu.
* Updated `ListeningTopComponent` to allow for the update and removal of change handlers.
    * `addAttributeChangeHandler` was renamed to `addAttributeValueChangeHandler`.
    * `addGlobalChangeHandler,` `addStructureChangeHandler,` `addAttributeCountChangeHandler` and `addAttributeValueChangeHandler` now return the Monitor objects associated with that handler.
    * `updateGlobalChangeHandler,` `updateStructureChangeHandler,` `updateAttributeCountChangeHandler` and `updateAttributeValueChangeHandler` have been added to allow modification to the behaviour of a handler.
    * `removeGlobalChangeHandler,` `removeStructureChangeHandler,` `removeAttributeCountChangeHandler` and `removeAttributeValueChangeHandler` have been added to allow removal of a handler.
    * `removeIgnoredEvent` has been added to allow removal of an ignored event.

## 2017-12-01 Changes in December 2017
* Added forward slash (/) to the list of special characters to escape in `LuceneUtilities` in the Core Utilities module.
* Removed extra `FindStatePlugin` calls from the `ColorCriteriaPanel` which will help reduce unnecessary write locks on the graph and reduce overall threads being forked.

## 2017-11-01 Changes in November 2017
* Added `MultiplexityAnalytic` and `WeightAnalytic` plugins and analytics.
* Added `SnaConcept.Transaction.MULTIPLEXITY` to the Core Algorithms module.
* Renamed `SnaConcept.GRAPH.GRAPH_DENSITY` to `SnaConcept.GRAPH.DENSITY` in the Core Algorithms module.

## 2017-10-01 Changes in October 2017
* Added `GraphNodePluginRegistry` in the Core Graph Node module.
* Added `JSingleChoiceComboBoxMenu` as a single choice alternative to `JMultiChoiceComboBoxMenu`.
* Added `LuceneUtilities` to the Core Utilities module.
* Added `SeparatorConstants` to the Core Utilities module.
* Added more attributes to `ContentConcept` in the Core Analytic Schema.
* Fixed a bug where the singleton type was not being used when loading a graph.
* Fixed a bug with the `WorkflowQueryPlugin` which was removing the graph attributes after a batched run completed.
* Moved `NewDefaultSchemaGraphAction` from the Core Simple Schema module to the Core Graph Node module.
* Moved `NewExperimentalSchemaGraphAction` from the Core Simple Schema module to the Core Graph Node module.
* Moved `NewSchemaGraphAction` from the Core Simple Schema module to the Core Graph Node module.
* Moved `au.gov.asd.tac.constellation.algorithms.geospatial.Geohash` in the Core Utilities module to `au.gov.asd.tac.constellation.utilities.geospatial.GeohashUtilities`
* Moved `au.gov.asd.tac.constellation.algorithms.geospatial.Haversine` in the Core Utilities module to `au.gov.asd.tac.constellation.utilities.geospatial.HaversineUtilities`
* Moved `au.gov.asd.tac.constellation.core.opener.SimpleGraphTopComponent` to `au.gov.asd.tac.constellation.core.visual.SimpleGraphTopComponent`.
* Moved `au.gov.asd.tac.constellation.core.visual.SaveAsAction` in the Core Functionality module to `au.gov.asd.tac.constellation.core.save.SaveAsAction`.
* Moved `au.gov.asd.tac.constellation.graph.file.GraphOpener` in the Core Graph File to `au.gov.asd.tac.constellation.graph.file.opener.GraphOpener`.
* Moved `au.gov.asd.tac.constellation.graph.file.autosave.AutosaveUtilities` in the Core Graph File module to `au.gov.asd.tac.constellation.graph.file.save.AutosaveUtilities`.
* Moved `au.gov.asd.tac.constellation.schema.simpleschema.plugins.LoadTemplatePlugin` from the Core Simple Schema to `au.gov.asd.tac.constellation.graph.node.templates.LoadTemplatePlugin` in the Core Graph Node module.
* Moved `au.gov.asd.tac.constellation.schema.simpleschema.plugins.ManageTemplatesAction` from the Core Simple Schema to `au.gov.asd.tac.constellation.graph.node.templates.ManageTemplatesAction` in the Core Graph Node module.
* Moved `au.gov.asd.tac.constellation.schema.simpleschema.plugins.ManageTemplatesPlugin` from the Core Simple Schema to `au.gov.asd.tac.constellation.graph.node.templates.ManageTemplatesPlugin` in the Core Graph Node module.
* Moved `au.gov.asd.tac.constellation.schema.simpleschema.plugins.SaveTemplateAction` from the Core Simple Schema to `au.gov.asd.tac.constellation.graph.node.templates.SaveTemplateAction` in the Core Graph Node module.
* Moved `au.gov.asd.tac.constellation.schema.simpleschema.plugins.SaveTemplatePlugin` from the Core Simple Schema to `au.gov.asd.tac.constellation.graph.node.templates.SaveTemplatePlugin` in the Core Graph Node module.
* Moved the base package in Core Simple Schema to `au.gov.asd.tac.constellation.schema.simpleschema`.
* Removed `GraphUtilitiesExtra` in the Core Graph Utilities module. The `GraphUtilitiesExtra.copyGraphToGraph` method to `CopyGraphUtilities`.
* Removed the experimental `WordGraphPlugin` in the Core Arrangements module.
* Renamed `ExtractFromContent` to `ExtractFromContentPlugin` in Core Data Access View.
* Renamed `JMultiChoiceDropDownMenu` to `JMultiChoiceComboBoxMenu`.
* Renamed `MergeNodes` to `MergeNodesPlugin` in Core Data Access View.
* Renamed `MergeTransactions` to `MergeTransactionsPlugin` in Core Data Access View.
* Renamed `PluginParameter.setLabel()` to `PluginParameter.setName()` to be more consistent with the remaining `API's`.
* Renamed `RemoveNodes` to `RemoveNodesPlugin` in Core Data Access View.
* Renamed `SchemaAttributeUtilities` in the `CoreGraphUtilities` to `AttributeUtilities`.
* Renamed `SelectAll` to `SelectAllPlugin` in Core Data Access View.
* Renamed `SelectTopN` to `SelectTopNPlugin` in Core Data Access View.
* Renamed Utilities to `GraphObjectUtilities` in the Core File module.
* Renamed the Core Simple Schema module to Core Visual Schema.
    * The new package name is `au.gov.asd.tac.constellation.schema.visualschema`.
* Renamed `SimpleSchemaFactory` to `VisualSchemaFactory`.
* Renamed `SchemaPluginRegistry` to `VisualSchemaPluginRegistry`.
* Updated all plugin parameters to build the parameter name via `PluginParameter.buildId()` which is declared as a constant ending in `_PARAMETER`.
* Updated all plugin parameters to make sure they have a name and description.
* Updated `ColorValue` so that colors can now only be retrieved using one of the `getColorValue(...)` methods. This is to ensure that named color values are always used where available.

## 2017-09-01 Changes in September 2017
* Added Auth and supporting classes which allows support for a username/password dialog.
* Added `BuildIconGraphAction` which allows you to construct a graph showcasing all the icons loaded in memory.
* Added `FILE_NAME` to `ContentConcept` in the Core Analytic Schema module.
* Added `ObfuscatedPassword` and supporting classes which allows for obfuscated passwords.
* Added `RecordStoreUtilities.fromCsv()` to the Core Graph Module.
* Moved all Graph IO classes to the Graph module and removed the Graph IO module.
* Moved `au.gov.asd.tac.constellation.schema.analyticschema.concept.ClusteringConcept` to `au.gov.asd.tac.constellation.algorithms.clustering.ClusteringConcept`.
* Moved `au.gov.asd.tac.constellation.schema.analyticschema.concept.SnaConcept` to `au.gov.asd.tac.constellation.algorithms.sna.SnaConcept` in the Core Alogorithms module.
* Moved some centrality plugins to `au.gov.asd.tac.constellation.algorithms.sna.centrality` in th Core Alogorithms module.
* Moved the social network analysis plugins into a new parent package `au.gov.asd.tac.constellation.algorithms.sna` in the Core Alogorithms module.
* Removed the Core Graph IO, Charts, Networkx, Remote and Integration Testing modules.
* Renamed `HierarchicalAttributeDescription` in the Core Algorithms module to `HierarchicalStateAttributeDescription`.
* Renamed the importexport.delimited.parsers package to importexport.delimited.translaor to accurately reflect what it stores
* Updated all modules to now depend on the minimum version used by `NetBeans` 8.2.
* Updated the `ControlsFx` library to version 8.40.13 so that it is compatible Java 8u144.
* Updated to `NetBeans` 8.2 and Java 8u144.

## 2017-08-01 Changes in August 2017
* Added new module Core Web Server to hold all the classes related to managing local web servers and the Constellation REST API.
* Added `ConstellationApiServlet` to abstract away the idea of checking a secret for each api call.
* Added `TypeServlet` to allow operations related to types in the Constellation REST API.
* Added `SchemaVertexTypeUtilities.getTypeOrBuildNew()` and `SchemaTransactionTypeUtilities.getTypeOrBuildNew()` to the Core Graph module.
* Added an `ImageConcept` to the Core Analytic Schema module.
* Fixed a bug with types serialisation. Types are now loaded exactly the way they were saved to the graph file by properly serialising types in `VertexTypeIOProvider` and `TransactionTypeIOProvider`.
* Renamed all `*Popup` classes that implement `ContextMenuProvider` to end in `*ContextMenu`.
* Removed `AnalyticVertexType` from the Core Analytic Schema module.
* Removed `ApplicationPreferenceKeys.SCRIPTING_LANGUAGE` and `ApplicationPreferenceKeys.SCRIPTING_LANGUAGE_DEFAULT` from the Core Preferences module as we have made a design choice to use Python as our scripting language.
* Removed the `topLevelType` attribute from `SchemaElementType` as it can be calculated.
* Updated `AnalyticConcept` to build types using `SchemaVertexType` and `SchemaTransactionType`.
* Updated `SchemaElementType` by removing the `setIncomplete()` method which means that Types are now immutable.
* Updated `SchemaVertexType` and `SchemaTransactionType` to be final. Any type object has to be either one of these which simplifies types.
* Updated the Content `ContentConcept` in the Core Analytic Schema module with more attributes.
* Updated the properties map in `SchemaElementType` to be a Map of String to String so that serialisation is simplified.

## 2017-07-01 Changes in July 2017
* Added ability to make `AnalyticPlugin` classes hidden from the Analytic View GUI using the `isVisible` method.
* Added imperial measurements and conversions to the Haversine class.
* Removed Map View v1 packages.
* Removed all networkx analytic plugins for which there are java replacements.
* Renamed `CorePluginRegistry.SELECT_ONE_NEIGHBOUR` to `CorePluginRegistry.SELECT_PENDANTS` in Core Functionality module.
* Renamed `FxStateIO` to `FxStateIOProvider` in the Core Table View module.
* Renamed `GeoUtilities` to `GeospatialUtilities`.
* Renamed `ImportExportRegistry` in the Core Import Export module to `ImportExportPluginRegistry`.
* Renamed `ShortestPathsFollowDirectionPlugin` to `DirectedShortestPathsPlugin`.
* Renamed `TableStateIO` to `TableStateIOProvider` in the Core Table View module.
* Renamed `TableStateTransactionIO` to `TableStateTransactionIOProvider` in the Core Table View module.
* Renamed `TableStateVertexIO` to `TableStateVertexIOProvider` in the Core Table View module.
* Renamed package `au.gov.asd.constellation.utilities.geo` to `au.gov.asd.constellation.utilities.geospatial`.
* Renamed the `ChangeSelection` plugin in the Data Access View module to `SelectAll`.
* Updated the Map View to allow for custom overlays by extending the `MapOverlay` class. The current info and tool overlays have been converted to this framework.
* Updated the `SchemaAttributeUtilities` class so that any schema attribute lookup requires a `GraphElementType` to be specified. This is to avoid dealing with conflicts where a vertex and transaction attribute with the same name exist.

## 2017-06-01 Changes in June 2017
* Fixed a bug detecting graphics card compatibility.
* Moved all `*AttributeUpdateProvider` classes in 'au.gov.asd.tac.constellation.graph.io.versioning' to 'au.gov.asd.tac.constellation.graph.io.providers.compatability'.
* Removed the `@Deprecated` tag for classes in *compatibility packages. These classes will need to remain to support backward compatibility and can not be deprecated. To avoid them being used a comment has been added at the top of each class.
* Renamed `AttrListAttributeDesciption` to `AttrListAttributeDesciptionV0` in the Core Graph module.
* Renamed `AttrListIOProvider` to `AttrListIOProviderV0` in the Core Graph IO module.
* Renamed `GraphLabel` to `GraphLabelV0` in the Core Visual Graph module.
* Renamed `GraphLabelsAndDecorators` to `GraphLabelsAndDecoratorsV0` in the Core Visual Graph module.
* Renamed `GraphLabelsAndDecoratorsIOProvider` to `GraphLabelsAndDecoratorsIOProviderV0` in the Core Visual Graph module.
* Renamed `LabelsAttributeDescription` to `LabelsAttributeDescriptionV0` in the Core Visual Graph module.
* Renamed package 'au.gov.asd.tac.constellation.schema.analyticschema.update' to 'au.gov.asd.tac.constellation.schema.analyticschema.compatibility'.
* Renamed package 'au.gov.asd.tac.constellation.schema.simpleschema.update' to 'au.gov.asd.tac.constellation.schema.simpleschema.compatibility'.

## 2017-05-01 Changes in May 2017
* Added `RawData.isEmpty()`.
* Added `ScoringAnalyticPlugin` and `MultiScoringAnalyticPlugin` to simplify the addition of analytics to the Analytic View for the case where the analytic simply needs to run a plugin and read the resulting scores.
* Added `SelectTopN` to the Data Access View module to select the top n nodes based on the transaction count and type.
* Added `TextPluginInteraction` in the Core Plugin Framework module that will be useful in unit tests.
* Added a `MultiScoreResult` result type to the Analytic View, as well as aggregators and translators allowing calculations and visualisation. This result type is designed to support any analytic which produces multiple scores as output.
* Added ability to override the foreground icon associated with a type by adding custom icons named the full hierarchy of that type.
* Fixed bugs with the `SimpleSchemaV*UpdateProvider` classes that caused the wrong icons to be set.
* Moved the `DEFAULT_FONT` constant from the `FontUtilities` class in Core Visual Support to `ApplicationPreferenceKeys` in Core Preferences.
* Removed `DebugUtilities` from the Core Preferences module as the convention is to use different `java.util.logging.Logger` levels.
* Removed `StringBuilderOutputStream` due to its implementation being fundamentally wrong. Using `ByteArrayOutputStream` and `toString(StandardCharsets.UTF_8.name())` is a better approach.
* Removed the representation() method in `SchemaElementType` and replaced it with the `getHierarchy` method which is now called by the `toString()` method in `SchemaElementType`.
    * When setting types in `RecordStore` objects, you should no longer use `getName()` it now returns the name of the type. Given `toString()` has been overridden, it will return the type's hierarchy as a string.
* Renamed `'getChoices'` (and similarly named methods) to `'getOptions'` and `'getChecked'` to `'getChoices'` in the `MultiChoiceParameterType` class.
* Renamed `'getChoices'` (and similarly named methods) to `'getOptions'` in the `SingleChoiceParameterType` class.
* Renamed `GenericTopComponent` to `AbstractTopComponent` in the Core Functionality module.
* Renamed package 'au.gov.asd.tac.constellation.core.composites' to 'au.gov.asd.tac.constellation.core.composite'.
* Renamed the `VisualConcept.VertexAttribute.UNIQUEID` attribute to `VisualConcept.VertexAttribute.IDENTIFIER`.
* Updated `XmlUtilities` to optionally handle XML namespaces. Namespaces can be enabled by setting the `'namespaceAware'` flag in the constructor for `XmlUtilities,` and then you can use any method suffixed with 'NS' to take advantage of namespaces.
* Updated all font references in CSS files to use em instead of px so that fonts scale based on the screen resolution.
* Updated how schema element types are stored in a .star file, where instead of the type name, the entire type hierarchy is now used. This is a backwards compatible change.
* Updated the `DataAccessPane` to factor in the category position along with the plugin's position which ensures that the favourites category is sorted similarly.
* Updated the implementation of the `resolveVertex` and `resolveTransaction` methods in the `AnalyticSchema` class to allow for hierarchical names specified by multiple types separated by the "." character.
* Updated the `SimpleSchemaV*UpdateProvider` and `AnalyticSchemaV*UpdateProvider` classes by rearranging the logic so that each update provider is now responsible to manage the update of the concept it uses first. That is for example, `SimpleSchema*UpdateProvider` handle's the label attribute whilst the `AnalyticSchema*UpdateProvider` handles updates to the Type attribute.
    * The update provider no longer runs a Complete With Schema
    * The responsibility of the `UpdateProviders` is to only handle mandatory changes that would otherwise break the graph to said change. It will be up to the graph's schema rules to update all elements on an old graph to be up to date with the latest look and feel. This can be done via Tools -> Complete with Schema or F5.

## 2017-04-01 Changes in April 2017
* Added `GeoUtilities.dmsToDd` to convert a `Degrees-Minute-Seconds` formatted geospatial coordinate to Decimal Degrees.
* Added `PrimaryKeyUtilities` to the Core Graph Utilities module.
* Added `SplitNodesPlugin` in the Core Data Access module.
* Added a compare graph feature available from the Tools menu.
* Added a new module called Core Integration Testing.
* Moved `GeoUtilities` from the Core Algorithms module to Core Utilities.
* Moved Tuple to the Core Utilities module.
* Removed the Core Charts module.

## 2017-03-01 Changes in March 2017
* Added `DownloadImageUtilities` to the Core Utilities module.
* Added `HttpsUtilities.readErrorStreamAndThrow` in the Core Utilities module to make reporting errors from services consistent.
* Added `IntegerObjectAttributeInteraction,` `LongAttributeInteraction` and `LongObjectAttributeInteraction` classes so that the corresponding attribute types are properly represented in the user interface.
* Added `LongObjectAttributeDescription` class for completeness.
* Added a "Start Jupyter notebook" capability.
* Added the ability to add plugins to your favourites in the Data Access View.
* Fixed a bug in `ConsolidatedDialog` that would not deselect correctly.
* Fixed a major performance issue where table view state updates where running on the EDT causing CONSTELLATION to lock up.
* Fixed a serious bug when extending Types and calling `VertexTypeAttributeDescription.getString()` causing a mis-representation of the type as a string. This was evident when retrieving the type value from a `RecordStore`. This is a temporary fix until the Types design is reviewed and possibly overhauled.
* Fixed bugs with quick search, advanced find and recent search queries.
* Renamed `AbstractCalculatorUtility` to `AbstractCalculatorUtilities` in the Core Scripting module.
* Renamed `ClipboardUtility` to `ClipboardUtilities` in the Core Functionality module.
* Renamed `ConsolidatedMultipleMatchesDialog` to `ConsolidatedDialog` in the Core Functionality module.
* Renamed `DebugUtility` to `DebugUtilities` in the Core Preferences module.
* Renamed `GraphUtil` to `GraphUtilities` in the Core Arrangements module.
* Renamed `SimpleStringUtilities` in the Core Utilities module to `StringUtilities` and added new functionality.
* Renamed `StringUtilities` in the Core Utilities module to `OldStringUtilities` and deprecated it.
* Updated `HttpsConnection` in the Core Utilities module to use the UTF-8 charset by default for application/json and application/xml content types.
* Updated all references to UTF-8 to use `StandardCharsets.UTF_8`.
* Renamed `ArrangementRegistry` to `ArrangementPluginRegistry` for consistency with other plugin registry classes.
* Added ability to set custom context menu items on the `SeletableLabel` class used in the Conversation View.
* Moved resources for rendering pill buttons in `JavaFX` from the conversation view module to the visual support module so they can be used anywhere in the application.
* Renamed `AlgorithmsRegistry` to `AlgorithmPluginRegistry` for consistency with other plugin registry classes.
* Renamed references to plugins which extend `NetworkxCentralityPlugin,` `NetworkxImportancePlugin` and `NetworkxSimilarityPlugin` in the `AlgorithmPluginRegistry`. They are all now appended with `'_NX'` to differentiate them from java implementations of the same algorithms.

## 2017-02-01 Changes in February 2017
* Added `CreateCompositesFromDominantNodesPlugin`.
* Added `SetDrawFlagPlugin`.
* Added `SetVibilityAboveThresholdPlugin` which can be used to toggle the visiblity status instead.
* Added `VisibleAboveThresholdPlugin` which will update the draw flags based on whether the count of nodes has exceeded the threshold.
* Added a new module called Core Graph Utilities.
* Added `au.gov.asd.tac.constellation.graph.utilities.io.CopyGraphUtilities`.
* Added `au.gov.asd.tac.constellation.graph.utilities.io.SaveGraphUtilities`. The method `saveGraphToTemporaryDirectory` can be used to save graphs in unit tests.
* Added `au.gov.asd.tac.constellation.utilities.io.StringBuilderOutputStream` as a alternative to `java.io.StringWriter` which uses `StringBuilder` instead of `StringBuffer` as the underlying implementation. Using `StringBuilderOutputStream` in say `com.fasterxml.jackson.core.JsonFactory.createGenerator()` can avoid an `OutOfMemoryError`.
* Fixed a bug where the graph visibility above threshold was no longer working.
* Fixed a major bug with `GraphRecordStoreUtilities.getSelectedVerticesBatches()` where the selected nodes were not correctly being added to the Recordstore.
* Moved `au.gov.asd.tac.constellation.schema.analyticschema.utilities.SubgraphUtilties` to `au.gov.asd.tac.constellation.graph.utilities.SubgraphUtilties`
* Moved the `DeleteAllPlugin` and `DeleteSelectionPlugin` to `au.gov.asd.tac.constellation.core.delete`.
* Moved the Dim plugins to `au.gov.asd.tac.constellation.core.dim` in the Core Functionality module.
* Moved the `PermanentMergePlugin` to `au.gov.asd.tac.constellation.core.merge` in the Core Functionality module.
* Removed `ArrangeInComponentGridPlugin` which was a duplicate of `ArrangeComponentsInGridPlugin`
* Removed `ToggleVisibleAboveThresholdPlugin`.
* Removed undo() and redo() methods from Graph. `GraphCommits` are tied to `UndoableEdit` objects, which are managed by a Swing `UndoManager`. The manager may call undo() or redo() on these edit objects at will, noting that they run asynchornously, because the EDT may not get a lock on the graph. No Future<?> to wait upon is available for these methods, meaning that it no longer makes sense to interact with the undo manager from the Graph in a programmatic way. Reimplementing these methods is desirable, but would require that something internal to CONSTELLATION code also keeps track of the `UndoableEdit` objects and has some way of knowing when a given edit has completed its undo/redo method.
* Renamed `CorePluginRegistry.COPY_SELECTED_ELEMENTS` to `CorePluginRegistry.COPY_TO_NEW_GRAPH`.
* Renamed `HLGraph` in the Core Graph module to `SGraph`.
* Renamed `HLReadableGraph` in the Core Graph module to `SReadableGraph`.
* Renamed `HLWritableGraph` in the Core Graph module to `SWritableGraph`.
* Renamed composites package in the Core Functionality module to composite.
* Renamed dialogs package in the Core Functionality module to dialog.
* Renamed selection package in Core Arrangements to select.
* Renamed the drawing package in the Core Functionality module to draw.
* Renamed the view package in the Core Functionality module to display.
* Updated the "visual_state" attribute to be an attribute called "camera", of type "camera", that is a GRAPH rather than META attribute. A `SchemaUpdateProvider` and an `AttributeUpdateProvider` will automatically make this change when old graphs are loaded. To access the camera attribute, use `VisualConcept.Graph.CAMERA`.
    * `GraphVisualAccess.getX(vertex)` already uses this pattern. Note that as with any default values in the `VisualDefault` class, these x,y,z defaults need to be respected when interacting with the `CONSTELLATION's` visualisation framework. Higher level plugins/views are free to do whatever makes sense in the absence of x,y,z attibutes (for example arrangements would probably just throw a plugin exception).
    * In the absence of x, y, or z vertex attributes, the default visual values of these attributes are now considered to be equal to the id of the vertex. The correct pattern to get an x, y, z value in the application for visualisation purposes is:
```java
final int `xAttribute` = `VisualConcept.Vertex.X.get(readableGraph);`
final float x = `xAttribute` != `Graph.NOT_FOUND` ? `readableGraph.getFloatValue(vertexId)` : `VisualDefaults.getDefaultX(vertexId);`
```
* Updated `GraphVisualAccess` explicitly checks for null values of the Camera attribute on the graph and returns `VisualDefaults.DEFAULT_CAMERA` instead. Note that the Camera shouldn't ever really be null, but as it is possible to set it programmatically (through scripting view), it is considered safer and more convenient to prevent the Visualisation framework itself from having to deal with null cameras.

## 2017-01-01 Changes in January 2017
### Major Changes to Rendering and Event Handling
* `COSNTELLATION's` visualistion and event handling framework has been reimplemented from the ground up. Performance, stability, correctness, extensability, and the design concept underlying it have all been greatly improved. The user experience should remain mostly the same.
* There is now a separation between three main components that were previously highly coupled: event handling, visualisation, and the graph. The class `VisualManager` handles all communication between these components.
* `VisualProcessor` is an abstract base class for any component that provides a visualisation of the graph.
    * `GLVisualProcessor` is an implementation which models the old open GL renderer.
    * A lot of high level stuff in the GL Renderer has been rewritten as well, but low level stuff like the `Vector/Matrix` utility classes and the shaders themselves are mostly the same.
    * A simpler lightweight renderer (using Swing for example) could be implemented with relative ease as a subclass of `VisualProcessor`.
* `VisualAccess` is an interface that `VisualProcessors` must now use to access the graph. They are not allowed to have reference to the graph directly.
    * `GraphVisualAccess` is the default implementation for CONSTELLATION graphs.
    * Theoretically `VisualProcessors` could visualise other 'graph-like' data structures if they implement `VisualAccess`
* `InteractionEventHandler` is an interface for responding to mouse and keyboard gestures (as generated by AWT) on a CONSTELLATION graph.
    * `DefaultInteractionEventHandler` is the default implementation in CONSTELLATION. It contains code that performs a similar function to the event handling code that used to be in `GraphRenderer`.
    * `VisualAnnotator` and `VisualInteraction` are two interfaces that `InteractionEventHandler` depends on in order to help it translate gestures into graph actions/visualisations.
    * `InteractiveGLVisualProcessor` extends `GLVisualProcessor` to satisfy the `VisualAnnotator` and `VisualInteraction` interfaces so that the `DefaultInteractionEventHandler` can respond to gestures on CONSTELLATION graphs rendered in `OpenGL`.
* Updates to a `VisualProcessor` from something like the event handler arrive in the form of `VisualChange` objects that are sent to a `VisualManager` (wrapped in `VisualOperations)`.
    * The `VisualChange/VisualOperation` framework's purpose is to allow components to update the visualisation of a graph efficiently and without having to commit their changes first.
    * The previous `GraphRenderer` achieved this, but only by being highly coupled with a Graph, and it had lots of logical flaws in its processing model. The new framework is rigorous and stable by separating data from its visualisation.
    * Whilst the event handler is the primary client of this model, other components could be written to take advantage of it.
    * Animation has been rewritten to use this model. Previously they directly maniuplated specific buffers on the GL context, which meant they were highly coupled with the renderer, and could not be used by alterate visualisations.
* A few features have been removed or now behave slightly differently:
    * Animations are now slower on large graphs. They may be able to be optimised in the future but this is considered low priority.
    * Some experimental animations have been removed.
    * You can no longer interact with an animation. This may also be fixed in the future, but it would be require a decent amount of work and is currently low priority.
    * Direction indicators no longer move when the mouse cursor moves (only when you rotate/pan the graph). They should be re-implemented as an animation, which would require a reasonably simple expansion of the animation framework to cater for utilising non-graph visual operations.
    * Lines and nodes are no longer `Anti-Aliased`. The old method, however, was slow, deprecated and caused artifacts when AA was turned off in the graphics card settings. Graphs now render correctly regardless of the AA settings on the card (although currently enabling AA gives no visual improvement). `AAing` may be implemented in the future by multisampling the graph texture.
    * On large graphs, the renderer will update slightly later than the rest of the views (when creating nodes etc.). The display always took (at least) this long to update, but other views used to wait. This may be tricky to fix, but is not considered critical.
    * Note that whilst the graph will display that it is busy and prevent interaction during a write lock, the same will not occur during read locks. When a read lock is in progress, events will be queued and the display will not be updated until the read lock is released at which point all queued events will be processed in quick succession so that the event handler 'catches up'. This effect can be seen by running "Experimental > Five Second Read Lock" and then trying to rotate/pan the graph. While this looks bad in this instance, in practice due to the brevity of read locks (but also their potential to be obtained at any point in time during the possession of a write lock), holding up but not terminating the event handler's main loop is the most sensible course of action.
* Fixed all known memory leaks.
* Fixed failing unit tests.
* Fixed some dialogs fading to the back.
* Fixed the Plugin Reporter from causing `JavaFX` to use up all the memory by removing `PluginReporterPane's` after they reach `MAXIMUM_REPORT_PANES`.
* Fixed various bugs.
* Renamed the Country utility class package name from countries to geo.
* Reviewed and finalised icon set.
* Updated the format when saving a graph file to use json objects for the color and the decorations attribute.
* Double escaping strings in the decorations no longer occur.

## 2016-11-01 Changes in November 2016
* Added `JMultiChoiceComboBox` class to the Core Utilities module. This class provides a Swing alternative to `JavaFX's` `MultiChoiceComboBox`.
* Added `MarkerCache` class which manages markers on the Map View and can be looked up. This grants the Data Access View the ability to query locations from the Map View.
* Added REST API functionality for `RecordStore,` static files and icons.
* Added the ability to blend a color with an icon image on creation.
* Added the ability to delete a vertex or transaction from a `GraphRecordStore` by setting the `DELETE_KEY` key.
* Fixed the bug in `ValueInputPanes` which was causing old entry to appear after the text was modified.
    * The recent values combo was updated when a plugin was run, causing its selection model to update, which in turn caused the parameter it was managing recent values for to change right at the point of plugin execution. Temporarily disabling the listener from Recent Values -> Parameter whilst inside the `RecentValues` updating listener solved the problem.
* Removed `FreezeGraphViewPreferencePlugin` because it is only a preference change and does not need to be a plugin.
* Renamed get `GraphReadMethods.getAttributeLabel()` to `GraphReadMethods.getAttributeName()` for consistency.
* Updated `GraphRecordStoreUtilities.getVertices()` to return singleton vertices.
* Updated Python REST client which can now be downloaded.
* Updated the majority of built-in icons available to Constellation to have a more flat, iconic style with transparent backgrounds. This makes the core icon set consistent and allows us to make better use of background icons for analytic purposes.

## 2016-10-01 Changes in October 2016
* Added `LogAction` to show the CONSTELLATION logs to the user.
* Added a "Support Package" menu item under help which zips the CONSTELLATION logs.
* Added a `DataAccessState` object which currently saves the String parameter values in the "Gobal Parameters" section of the Data Access View when you press Go. This parameters are saved with the graph so that they can be loaded when the graph opens.
* Added an option for `RecordStoreServlet` to return JSON suitable for `Pandas.DataFrame.from_items()`. The `DataFrame` JSON parser is much faster.
* Added missing type qualifiers in `GraphRecordStoreUtilities` methods.
* Added support back for attr_list attribute type which were found in legacy graphs. The attr_list attribute is converted to the currently supported Graph attributes in `SimpleSchemaV1UpdateProvider`.
* Modified the `WritableGraph.flush()` method to take a boolean parameter indicating whether or not `GraphChangeListeners` will be notified.
    * The use case for this is performing a series of quick updates on the graph that new `ReadableGraphs` need to be able to see, but that views don't need to respond to - for example animations, event handling, etc. In this case, all views will still respond to the series of changes when commit() is called at the end of the `WritableGraph's` lifecycle.
* Renamed `ParameterIO` to `ParameterIOUtilities`.
* Updated `ConstellationDialog` to dispose when the `hideDialog` is called which should free up resources.

## 2016-09-01 Changes in September 2016
* Added a new Map View based on the third party libraries `'Unfolding` Maps' and `'Processing'`.
    * Maps are rendered using `OpenGL` through Processing allowing for greater performance and flexibility in what can be drawn.
    * Provides two-way interaction between the graph and the map by making use of the new generic top component framework.
    * Provides ability to add custom maps by extending the `MapProvider` class.
    * Provides an information overlay which displays the location of the mouse pointer, the current zoom level and a scale bar.
    * Provides ability to place map providers in debug mode by overriding `MapProvider.isDebug`. This will extend the information overlay to also provide debug information.
    * Provides support for point, line, polygon and multi markers. Shape-based markers can be added to the graph by inserting `GeoJSON` into the `'Geo.Shape'` attribute. You can build `GeoJSON` for `'Geohash'` type nodes using `Geohash.getGeoJSON`.
    * Currently limited to rendering maps in the Web Mercator projection only.
* Added `SchemaElementType` class as common base class for the `SchemaVertexType` and `SchemaTransactionType` classes.
* Added a REST API. Initially this allows a `RecordStore` to be added to the active graph.
* Added a `ScriptingAction` lookup to allow more actions to be added to the Scripting view Actions drop-down menu.
* Fixed various bugs.
* Renamed `FeedbackHandler` to `SupportHandler` and changed the menu name from "Feedback..." to "Support"
* Renamed `IconManager.getIconObjects` to `IconManager.getIcons`.
* Updated `SaveResultsFileWriter.writeRecordStore` to be memory efficient which fixes a `java.lang.OutOfMemoryError` exception and removed `SaveResultsFileWriter.write`.
* Updated plugins to provide their own arrangements after being run by overriding `RecordStoreQueryPlugin.completionArrangement()`. By default any `RecordStoreQueryPlugin` will now finish with an Grid arrangement (which is fast). This is a breaking change which replaces `RecordStoreQueryPlugin.arrangeOnCompletion()`.
* Updated some Alert dialogs to use the Netbeans `DialogDisplayer` API to enforce modality.
* Updated the internal web server to listen on only the loopback address instead of all addresses, and has a default port instead of being dynamically assigned.

## 2016-08-01 Changes in August 2016
* Added Analytic View v2 framework.
    * Any plugin can now be used as an analytic using the `AnalyticPlugin` class.
    * Pre-canned questions are now extensible using the `AnalyticQuestion` class.
    * Both internal and graph visualisations are now extensible using the `InternalVisualisation` and `GraphVisualisation` classes respectively.
    * Note that adding new analytics may require the definition of a new result type using the `AnalyticResult` class, as well as the construction of an `AnalyticTranslator` class to translate between your result and any visualisations you wish to enable.
* Added `IntegerObjectAttributeDescription` to handle integer type attributes which could also be null.
* Added generic `JavaFxTopComponent` and `ListeningTopComponent` classes to abstract away the creation of new views in CONSTELLATION.
* Assigned names to common threads to assist with debugging.
* Fixed various bugs.
* Fixed various performance enhancements to type lookups.
* Improved the type hierarchy used by the Analytic dominance calculator.
* Moved `au.gov.asd.tac.constellation.graph.GraphChangeEvent` to `au.gov.asd.tac.constellation.graph.monitor.GraphChangeEvent`.
* Moved `au.gov.asd.tac.constellation.graph.GraphChangeListener` to `au.gov.asd.tac.constellation.graph.monitor.GraphChangeListener`.
* Moved utilities for interacting with schemas from the `SchemaFactory` class to the `SchemaFactoryUtilities` class.
* Removed `SchemaFactory.getPosition` in favour of using a `ServiceProvider` position annotation.
* Removed the `CoreExtFx` module.
* Renamed `SimpleSchemaFactory.SIMPLE_SCHEMA_NAME` to `SimpleSchemaFactory.SIMPLE_SCHEMA_ID`.
* Renamed arrow icons from UP to `ARROW_UP,` DOWN to `ARROW_DOWN` etc.
* Replaced `ControlsFX` dialogs with `JDK's` Alert class.
* Updated module short and long descriptions.
* Updated platform to use Java8u92 and Netbeans 8.0.2
* Updated regular expressions used for the Phone Number, Email `IPv6` Address, Country and Geohash types.
* Updated various menu item positions.

## 2016-07-01 Changes in July 2016
* Added "Templates" which allow users to save multiple custom visualisations. Templates are essentially constellation files in disguise - however only the graph attributes are saved, no graph element data.
    * Menu items (including icons) have been added to allow easy creation of graphs from templates, saving templates, and management of templates.
    * Management of templates allows templates to be deleted, and also set as the default graph to open when the user selects New Graph (or hits `control+N)`.
* Added `HttpsUrlConnection` class, a builder pattern to create a `HttpsUrlConnection` with sensible defaults like using GZIP compression and the user agent string set to 'CONSTELLATION'.
* Added `HttpsUtilities` class, a utility class to safely retrieve streams from a `HttpsUrlConnection`.
* Added `ObjectAttributeDescriptions` class which allows you to quickly define an attribute description for any attribute backed by a class extending Object.
* Added a lot of Javadocs and fixed Javadoc warnings.
* Added org.apache.poi and org.apache.commons.lang as dependencies.
* Added the `GraphLabels` and Decorators classes for specifying labels and decorators on a graph.
* Added the ability for graph attributes to provide an attribute merger so that you can decide what happens when attributes merge.
* Fixed memory leak in Data Access View.
* Fixed minor bugs relating to attributes, including correctly saving and loading default values for icon attributes, and fixing the previously non-functioning 'set default value' option when creating/modifying a new attribute in the attribute editor.
* Fixed various bugs.
* Moved some preferences from the `ApplicationPreferenceKeys` to `DebuggingPreferenceKeys`.
* Removed ability to set default values for visual attributes through preferences in favour of the new template system. The changes have been explained in a what's new entry to avoid user confusion.
* Removed bespoke editors such as "Edit > Labels" in favour of using the streamlined approach provided by the attribute editor.
* Removed the `CorePluginGuide` module.
* Renamed `VisualConcept.TransactionAttribute.COLOR_REFERENCE` to `VisualConcept.GraphAttribute.TRANSACTION_COLOR_REFERENCE`.
* Renamed `VisualConcept.VertexAttribute.COLOR_REFERENCE` to `VisualConcept.GraphAttribute.NODE_COLOR_REFERENCE`.
* Renamed all attribute name constants e.g. `HierarchicalState.ATTR_NAME` renamed to `HierarchicalState.ATTRIBUTE_NAME`.
* Renamed package `au.gov.asd.tac.constellation.attributeeditor.handler` to `au.gov.asd.tac.constellation.attributeeditor.editors`.
* Renamed package `au.gov.asd.tac.constellation.attributeeditor.handlerimplementation` to `au.gov.asd.tac.constellation.attributeeditor.editors.operations`.
* Renamed the `PreferenceKeys` class to `ApplicationPreferenceKeys`.
* Renamed the Rule class to `QualityControlRule`.
* Updated `StringUtilities` class to streamline the serialisation of the reworked visual attributes such as labels and decorators.
* Updated `UpdateProvider` class to convert from old graphs to new graphs have been included (meaning that the old graph labels and decorators framework still exists in a compatibility package).
* Updated various menu item positions.
* Updated visual attributes (and visual properties previously not exposed as attributes) so they can be used as regular graph attributes.

## 2016-06-01 Changes in June 2016
* Fixed a dormant graph locking bug.
* Fixed various bugs.
* Improved Schema API.
    * The way in which graph schemas are created and controlled within CONSTELLATION has been overhauled, resulting in a more consolidated, and overall simpler API.
    * The most notable change is the introduction of "Schema Concepts" which collect related attributes, vertex types and transaction types into conceptual groups which can then be registered to a schema. Schema concepts will replace "Attribute Providers", "Vertex Type Providers", and "Transaction Type Providers" and are now hierarchical by default, making it easier to extend an existing concept.
    * Other changes include the simplification of "Schema" and "Schema Factory", and new utility classes for interacting with schema concepts, vertex types and transaction types. In addition to this, we also now have a new convention where schemas should no longer extend each other, but rather inheritance should be limited to schema concepts.
* Improved performance of `IconManager` and added new icons, `BAGEL_BLUE,` `BAGEL_GREY` and CHART.
* Improved the Scripting View API by adding support for LINK and EDGE types.
* Moved the `WhatsNewProvider` from `au.gov.asd.tac.constellation.core.tutorial.whatsnew` to `au.gov.asd.tac.constellation.core.whatsnew`.
* Updated `CoreImportExport` now using Apache Commons CSV to parse CSV files.

## 2016-05-01 Changes in May 2016
* Added a new module called `CoreMapView` which contains the Map View framework.
* Added versioning to attribute description classes.
* Fixed various bugs.
* Fixed a dormant graphics bug.
* Improved the `Rule.executeRule` method by forcing it to take a copy of the graph.
* Renamed the `ResetPlugin` class to `ResetViewPlugin`.

## 2016-02-01 Change in February 2016
* Added an icons API so that developers can add custom icons programmatically using the `IconProvider` class.<|MERGE_RESOLUTION|>--- conflicted
+++ resolved
@@ -7,14 +7,10 @@
 * Updated the container used to build Constellation on Travis to `11.3.1` which fixes the issue of no code coverage being reported in SonarQube.
 * Updated the java source detected by SonarQube to check for Java 11.
 * Removed the container image to build the NetBeans 8 version of Constellation.
-<<<<<<< HEAD
-* Updated `build.xml` and `.travis\build-zip.sh` with support for MacOSX and a temporary hardcoding of version numbers.
-=======
-* Added Layers view to the Experimental views tab.
 * Renamed `getTags()` in `GraphReport` to `getUTags()` to match field the function was getting. 
 * Renamed `getChildReports()` in `PluginReport` to `getUChildReports()` to match field the function was getting.
 * Renamed `equal()` in `NativeAttributeType` to `equalValue()` to avoid confusion with `Object.equals()`.
->>>>>>> 32e24dc4
+* Updated `build.xml` and `.travis\build-zip.sh` with support for MacOSX and a temporary hardcoding of version numbers.
 
 ## 2020-03-01 Changes in March 2020
 * Added new module Core View Framework containing `AbstractTopComponent` and other related classes.
