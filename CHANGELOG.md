--- conflicted
+++ resolved
@@ -1,19 +1,16 @@
-# Constellation Changes
-
-<<<<<<< HEAD
+# Constellation Changes	
+
+## Changes in February 2022
+
+-   Removed unused classes `DecoratorUtilities` and `LabelUtilities` from Core 
+    Visual Schema
+
 ## Changes in January 2022
 
 -   Added a new parameter `tabCaption` in `newTab` public methods in `DataAccessTabPane` class 
 	to provide the Step tab caption when required. This is used when the user renames the 
-	default caption.	
+	default caption.
 	
-=======
-## Changes in February 2022
-
--   Removed unused classes `DecoratorUtilities` and `LabelUtilities` from Core 
-    Visual Schema
-
->>>>>>> 07124d93
 ## Changes in December 2021
 
 -   Changed the return type of `processVertices` and `processTransactions` methods 
