--- conflicted
+++ resolved
@@ -2,13 +2,11 @@
 
 ## Changes in October 2021
 
-<<<<<<< HEAD
--   Changed `DataAccessPluginType` from an abstract class to an interface.
-=======
 -   Added a file chooser utility to core utilities. This provides a template
     for opening file choosers. It protects against common mistakes that may
     cause issues on different platforms.
->>>>>>> 46e7c557
+
+-   Changed `DataAccessPluginType` from an abstract class to an interface.
 
 ## Changes in September 2021
 
