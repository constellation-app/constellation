--- conflicted
+++ resolved
@@ -59,14 +59,10 @@
 ## Changes in October 2021
 -   Added `PluginTags` class to hold all tags as constants for `PluginInfo`.
 
-<<<<<<< HEAD
 -   Changed the parameter for takeScreenshot in RecentGraphScreenshotUtilities 
     from filename to filepath.
 
 -   Added `isRequired` in `PluginParameter` with a getter and a setter, which 
-=======
--   Added `isRequired` in `PluginParameter` with a getter and a setter, which
->>>>>>> 95331411
     can be used to configure the required plugin parameters to mark as `*required`
     in the swagger.
 
