--- conflicted
+++ resolved
@@ -2,15 +2,13 @@
 
 ## Changes in June 2021
 
-<<<<<<< HEAD
 -  	Changed `ImportTableColumn.validate` and `importexport/RunPane.validate` 
 	functions return type from `void` to `boolean`.
-=======
+
 -   Removed `PreferenceUtilites.isGraphViewFrozen()` and related files
     as this feature has been superseded by the Pin nodes feature.
     Plugins no longer need a special check to see if the graph is
     frozen or pinned as this is covered by the arrangement framework.
->>>>>>> 79626028
 
 ## Changes in May 2021
 
