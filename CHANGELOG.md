--- conflicted
+++ resolved
@@ -2,7 +2,6 @@
 
 ## Changes in September 2021
 
-<<<<<<< HEAD
 -   Added `netbeans.exception.report.min.level=900` and
     `netbeans.exception.alert.min.level=900` with both set to `900` to make
     sure all error above the `WARNING` threshold will present a dialog box.
@@ -13,14 +12,13 @@
     the `DefaultPluginEnvironment` are now presented to the user using the
     class `NotifyDescriptor.Exception`. This presents an exception dialog
     when Constellation is ran from the executable.
-=======
+
 -   Updated Core Import Export summary text to provide more information. To
     achieve this, added `definitionName` parameter to `ImportDefinition`
     constructor and paneName parameter to `RunPane` constructor. Updated 
     displaySummaryAlert` within `ImportDelimitedPlugin` class to take additional
     parameters. The combination of these changes allows a more meaningful
     summary dialog post delimited file import.
->>>>>>> 03d33a20
 
 -   Updated `processImport` in `ImportController` to a `void` method given the
     return type `List<File>` previously defined was not being used.
