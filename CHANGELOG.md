# Constellation Changes

## Changes in November 2021

<<<<<<< HEAD
-   Renamed methods returning a boolean value to start with "is" or "has". This 
    includes methods in `KTrussState` in `CoreAlgorithmPlugins`, `AnalyticResult`
    in `CoreAnalyticView`; `GraphTaxonomy` & `Scatter3dChoiceParameters` in
    `CoreArrangementPlugins`; `FindRule`, `BasicFindPanel` & `ReplacePanel` in
    `CoreFindView`; `HashmodPanel` in `CoreGraphUtilities`; `ToggleGraphVisibilityAction`
    in `CoreInteractiveGraph`; `LayersViewController` & `BitMaskQuerry` in 
    `CoreLayersView`; `LabelFontsOptionsPanel` & `ConstellationLabelFonts` in 
    `CoreOpenGLDisplay`; `ApplicationOptionsPanel` & `DeveloperOptionsPanel` in
    `CorePreferences`; `ProxyOptionsPanel` in `CoreSecuirty`, `VisualAccess` in 
    `CoreUtilities` and `VisualGraphUtilities` in `CoreVisualGraph`.
=======
-   Changed public constructors in 'ConversationProvider' and
    'ConversationContributionProvider' to protected to fix code smell that
    abstract classes should not have public constructors. 

-   Removed unused methods in 'SelectableLabel' in 'ConversationView'.
>>>>>>> 45ec41c4

## Changes in October 2021
-   Added `PluginTags` class to hold all tags as constants for `PluginInfo`.

-   Added `isRequired` in `PluginParameter` with a getter and a setter, which 
    can be used to configure the required plugin parameters to mark as `*required`
  	in the swagger.

-   Removed the `keepAlive` method from `HttpsConnection` as it is not the 
    method to enable HTTP keep-alive for `HttpURLConnection`. `keepAlive` is 
    turned on by default and is controlled using the `http.keepalive` VM
    argument.

-   Added a file chooser utility to core utilities. This provides a template
    for opening file choosers. It protects against common mistakes that may
    cause issues on different platforms.

-   Changed `DataAccessPluginType` from an abstract class to an interface.

-   Changed the access of some of the constants in `DirectedShortestPathsPlugin` 
    to private since they weren't being used elsewhere. 

-   Renamed `au.gov.asd.tac.constellation.views.dataaccess.state.DataAccessPreferenceKeys`
    to `au.gov.asd.tac.constellation.views.dataaccess.utilities.DataAccessPreferenceUtilities`

-   Renamed `tableview2` package to `tableview` now that it is the primary table

-   Removed `RecentFilesWelcomePage` and moved functionality between
    `RecentFiles` and `WelcomeViewPane`

-   Renamed `ShortestPathsFollowDirectionAction` to `DirectedShortestPathsAction`
    to align with the plugin it calls.

-   Renamed constants in `DirectedShortestPathsPlugin` with VERTEX in name to 
    have NODE instead.

## Changes in September 2021

-   Added a preference to choose between viewing the help documentation offline,
    or online.

-   Fixed `setRotationMatrix` in `Matrix44d` as it was previously placing 
    rotation values in the wrong value positions.
    
-   Moved `DataAccessPlugin`, `DataAccessPluginCoreType`, `DataAccessPluginRegistry
    and `DataAccessPluginType` from `au.gov.asd.tac.constellation.views.dataaccess`
    to `au.gov.asd.tac.constellation.views.dataaccess.plugins`.

-   Removed JavaHelp and replaced it with the new help system.

-   Removed unused `localized` parameter from the signature of the `locate()`
    method in `ConstellationInstalledFileLocator`.

-   Removed all the unused `*Action.java` classes from
    `au.gov.asd.tac.constellation.plugins.algorithms.sna`.

-   Renamed `PreferenceUtilites` to `PreferenceUtilities` to fix the typo.

-   Updated Core Import Export summary text to provide more information. To
    achieve this, added `definitionName` parameter to `ImportDefinition`
    constructor and paneName parameter to `RunPane` constructor. Updated
    displaySummaryAlert` within `ImportDelimitedPlugin` class to take additional
    parameters. The combination of these changes allows a more meaningful
    summary dialog post delimited file import.

-   Updated `processImport` in `ImportController` to a `void` method given the
    return type `List<File>` previously defined was not being used.

## Changes in August 2021

-   Added `updateTagsFiltersAvailable`, `updateSelectedTagsCombo`,
    `updateTagsFilters`, `updateAutoNotesDisplayed` and `getTagsFilters` to
    `NotesViewPane` to control the tags filters used in the check combo box
    to update the Auto Notes filters.

-   Removed `ArrangeByGroupPlugin`, `ArrangeByGroupAction`,
    `ArrangeByLayerPlugin`, and `ArrangeByLayerAction` as Arrange By
    Group and Arrange by Layer are superseded by Arrange by Node Attribute.

-   Update `setFilters` in `NotesViewPane` to include the Auto Notes filters.

-   Update to `readObject` and `writeObject` in `NotesViewStateIoProvider`
    to include Plugin Reporter tags in each Auto Note when they are written
    to the graph file.

## Changes in July 2021

-   Update to Quality Control category names and colours in
    `QualityControlEvent` to be easier to understand.

-   Update to `openEdit`, `updateNotesUI`, `createNote` and the constructor in
    `NotesViewPane` to include variables to hold what graph elements are
    selected and applied to the note. Also included a right click context menu
    option for user created notes.

-   Added `updateSelectedElements`, `addToSelectedElements` and
    `removeFromSelectedElements to `NotesViewPane` to allow for modification of
    the selected elements applied to user notes.

## Changes in June 2021

-   Changed `ImportTableColumn.validate` and `importexport/RunPane.validate`
    functions return type from `void` to `boolean`.

-   Removed `PreferenceUtilites.isGraphViewFrozen()` and related files
    as this feature has been superseded by the Pin nodes feature.
    Plugins no longer need a special check to see if the graph is
    frozen or pinned as this is covered by the arrangement framework.

## Changes in May 2021

-   Update `ProjectUpdater` to sort jars in `project.xml` consistently
    between Windows and Linux.

-   Remove the file type being added to dependency jars as it counts
    towards the limited class path length in Windows.

-   Added `displayAlert()` and `displayLargeAlert()` to NotifyDisplayer
    within `CoreUtilities`. They can be used to display alerts without
    and with `TextArea` elements respectively.

-   Updated `CoreImportExportPlugins` more specifically `Delimited` and
    `JDBC` packages. Common code was put into a common class to remove
    duplication. Many classes now extend the parent class for concrete
    implementations.

-   Removed `QualityControlViewPane.getLookup()` as it was not needed.

-   Removed the file type being added to dependency jars as it counts
    towards the limited class path length in Windows.

-   Updated `ProjectUpdater` to sort jars in `project.xml` consistently
    between Windows and Linux.

## Changes in April 2021

-   Added `FourTuple` to the Core Utilities module.

## Changes in March 2021

-   Added `hasLowLevelTag()` to `PluginReport` classes to check whether
    a plugin has a "LOW LEVEL" tag specified.

-   Added Keyboard Shortcut to Scatter Plot View. Shortcut is
    Ctrl-Shift-O

-   Updated all state reading and writing plugins to have a “LOW LEVEL”
    tag.

## Changes in January 2021

-   Moved a number of classes out of
    `au.gov.asd.tac.constellation.plugins.importexport.delimited` and
    `au.gov.asd.tac.constellation.plugins.importexport.jdbc` into the
    base package to help remove duplicate classes.

-   Converted the Tutorial Page into a What’s New page for displaying
    changes in Constellation.

## Changes in November 2020

-   Added `RecentGraphScreenshotUtilities` to manage taking screenshots
    of graphs to be used by the Welcome tab.

-   Added `createReadAttributeObject()` to `GraphReadMethods`.

-   Added `createWriteAttributeObject()` to `GraphWriteMethods`.

-   Added `createReadObject()` and `createWriteObject()` in
    `AttributeDescription`.

-   Added a number of classes to `CoreGraphFramework` to support the
    layers view.

-   Added `ConnectionGlyphStream`, `ConnectionGlyphSteamContext`,
    `NodeGlyphStream`, `NodeGlyphStreamContext` and `GlyphStreamContext`
    classes.

-   Moved Layers View Shortcuts from
    `au.gov.asd.tac.constellation.views.layers.utilities` to
    `au.gov.asd.tac.constellation.views.layers.shortcut`

-   Removed `setCurrentContext()`, `addGlyph()` and `newLine()` from
    `ConnectionLabelBatcher` and `NodeLabelBatcher`.

-   Removed `LayersViewShortcuts` and added associated functionality to
    `LayersViewPane`.

-   Updated `renderTextAsLigatures()`, `newLine()`, and `addGlyph()`
    from `GraphManager` and `GraphManager.GlyphStream` to take
    additional parameter of type GlyphStreamContext

-   Updated `ConnectionLabelBatcher` and `NodeLabelBatcher` to no longer
    implement `GraphManager.GlyphStream`.

-   Updated `setCurrentConnection()` and `nextParallelConnection()` in
    `ConnectionLabelBatcher` to take an extra parameter of type
    `ConnectionGlyphStreamContext`.

-   Updated `ConnectionLabelBatcher.bufferLabel()` to take extra
    parameters.

-   Updated `NodeLabelBatcher.fillTopLabels()` to take different
    parameters.

-   Updated `bufferTopLabel()` and `bufferBottomLabel()` in
    `NodeLabelBatcher` to take an extra parameter of type
    `NodeGlyphStream`.

-   Updated `getTableData()` and `exportToCsv()` in `TableViewUtilities`
    to take an extra parameter of type `Pagination`.

-   Updated `TableViewUtilities.exportToExcel()` to take additional
    parameters.

-   Updated `TableViewUtilities.ExportToExcelFile.writeRecords()` to
    take additional parameter of type `int`.

-   Updated `LAYER_MASK_SELECTED` and `LAYER_MASK` attributes to be of
    type `Long` instead of `Integer`.

-   Updated constructor for `LayersViewStateWriter`.

-   Updated parameters for `setLayers()` and `updateLayers()` in
    `LayersViewPane`.

## Changes in August 2020

-   Updated `DefaultPluginInteraction` and `PluginParameters` to unfocus
    the Ok button from the plugin swing dialog if there is a multi-line
    string parameter so that enter can be used in the parameter.

-   Added a feature to the Histogram View to copy values from selected
    histogram bars using ctrl+c or a right-click context menu.

-   Added Delimited File Importer to work inside of a view. UI
    improvements and various bugfixes with checkbox changes.

-   Added utility methods to `ConstellationColor` which assist with
    getting inverse colors.

## Changes in July 2020

-   Added `AnalyticSchemaV4UpdateProvider` to upgrade
    `SchemaVertexType`s that have changed.

-   Added utility class `NotifyDisplayer` and static method
    `NotifyDisplayer#display` for use when displaying a
    `NotifyDescriptor` message box.

-   Fixed a bug exporting Glyph Textures to the wrong location if the
    folder path had a period.

-   Updated `QualityControlAutoVetter` to improve performance by using a
    `SimpleReadPlugin` internally.

-   Updated the Quality Control View so that it is multi-threaded and no
    longer runs on the EDT.

-   Removed the Attribute Calculator.

## Changes in June 2020

-   Added `LayerConcept` to group all of the layer mask and layer
    visibility attributes together.

-   Moved the creation of `QUERY_NAME_PARAMETER` and
    `DATETIME_RANGE_PARAMETER` within `CoreGlobalParameters` and can be
    accessed by direct reference;
    i.e. `CoreGlobalParameters.QUERY_NAME_PARAMETERS`.

## Changes in May 2020

-   Added feedback for delimiter import.

-   Added basic support for MacOS.

-   Added `ProjectUpdater` which will manage adding dependencies to the
    `project.xml` file.

    -   The `ivy.xml` file is now located at
        `CoreDependencies/src/ivy.xml`.

    -   The `ivysettings.xml` file is now located at
        `ProjectUpdater/src/ivysettings.xml`.

-   Fixed a label rendering bug on MacOS.

-   Fixed a DPI scaling bug on MacOS and Windows.

-   Fixed a bug effecting the histogram scrolling.

-   Fixed a bug preventing v1 graphs from being open.

-   Moved `ImmutableObjectCache`, `IntHashSet` and `Timer` from the
    Graph Framework module to the Utilities module.

-   Removed deprecated methods from the graph API -
    `Graph#getWritableGraphOnEDT`, `Graph#undo`, `Graph#redo` and
    `GraphWriteMethods#addAttribute`.

-   Removed `GraphUtilites` from the Graph Framework module as it was
    unused.

-   Updated ReadableGraph to allow use with the try-with-resources
    pattern.

-   Updated ImportController’s processImport function to return the list
    of files it has imported.

-   Updated parameter types for `OverviewPanel.setExtentPOV()` from
    longs to doubles.

-   Updated the `constellationapplication/netbeans-runner` docker image
    to `11.3.2` to include `python3` so that automation can be done via
    the `build-zip.sh` script in
    `constellation-app/constellation-applications`

## Changes in April 2020

-   Added search feature to Table View Column Selection.

-   Fixed the mouse controls of the Map View to be consistent with the
    graph view.

-   Fixed a bug that caused custom markers to disappear

## Changes in April 2020

-   Fixed the mouse controls of the Map View to be consistent with the
    graph view.

-   Fixed a bug that caused custom markers to disappear

-   Added search feature to Table View Column Selection.

-   Added `functions.sh` to reuse common utility methods. This can be
    used by scripts related to Travis.

-   Added Layers view to the Experimental views tab.

-   Added `RenderablePriority` enum to `GLRenderable` to house the
    constants that sat in that class.

-   Added `VisualPriority` enum to `VisualOperation` to house the
    constants that sat in that class.

-   Added `DoubleAttributeDescription`, `DoubleAttributeInteraction`,
    `DoubleEditorFactory` and `DoubleIOProvider` to support high
    precision numbers in attributes.

-   Added `DoubleObjectAttributeDescription`,
    `DoubleObjectAttributeInteraction`, `DoubleObjectEditorFactory` and
    `DoubleObjectIOProvider` as a nullable alternative to the double
    attribute type.

-   Added `ShortAttributeDescription`, `ShortAttributeInteraction`,
    `ShortEditorFactory` and `ShortIOProvider` to support numbers with
    lower memory usage in attributes.

-   Added `ShortObjectAttributeDescription`,
    `ShortObjectAttributeInteraction`, `ShortObjectEditorFactory` and
    `ShortObjectIOProvider` as a nullable alternative to the short
    attribute type.

-   Added `ByteAttributeDescription`, `ByteAttributeInteraction`,
    `ByteEditorFactory` and `ByteIOProvider` to support numbers with
    lower memory usage in attributes.

-   Added `ByteObjectAttributeDescription`,
    `ByteObjectAttributeInteraction`, `ByteObjectEditorFactory` and
    `ByteObjectIOProvider` as a nullable alternative to the byte
    attribute type.

-   Added `obfuscate()` to `PasswordObfuscator`.

-   Removed the container image to build the NetBeans 8 version of
    Constellation.

-   Removed `getSearchString()`,
    canBeImported()`and`ordering()`from`AttributeDescription\` and any
    implementing classes.

-   Removed `datetime` parameter from `makeDateTimesEven()` in
    `ZonedDateTimeAxis` as this was not needed.

-   Removed `boxBlurF()` and `boxBlurFF()` from `GaussianBlur` as their
    implementation was simple enough to be added straight to where they
    called from.

-   Renamed `getTags()` in `GraphReport` to `getUTags()` to match field
    the function was getting.

-   Renamed `getChildReports()` in `PluginReport` to
    `getUChildReports()` to match field the function was getting.

-   Renamed `equal()` in `NativeAttributeType` to `equalValue()` to
    avoid confusion with `Object.equals()`.

-   Renamed `PasswordKey` to `PasswordSecret` and added `getIV()` to the
    class.

-   Renamed `DefaultPasswordKey` to `DefaultPasswordSecret` to mirror
    above change.

-   Updated the container used to build Constellation on Travis to
    `11.3.1` which fixes the issue of no code coverage being reported in
    SonarQube.

-   Updated the java source detected by SonarQube to check for Java 11.

-   Updated `build.xml` and `.travis\build-zip.sh` with support for
    MacOSX and a temporary hardcoding of version numbers.

-   Updated `deobfuscate()` in `PasswordDeobfuscator` to now return a
    String instead of a CharSequence.

## Changes in March 2020

-   Added `AnalyticSchemaPluginRegistry` to Core Analytic Schema

-   Added new module Core Attribute Calculator to separate it from the
    Scripting View.

-   Added new module Core Named Selections to break it out of Core
    Functionality.

-   Added new module Core Plugin Reporter to separate it from the plugin
    framework.

-   Added new module Core View Framework containing
    `AbstractTopComponent` and other related classes.

-   Added `VisualGraphPluginRegistry` to Core Visual Graph

-   Fixed a logic bug with `GraphRendererDropTarget` preventing graph
    droppers from every running.

-   Moved `AnalyticIconProvider` to
    `au.gov.asd.tac.constellation.utilities.icon`.

-   Moved a number of plugins out of Core Functionality into other
    modules to better reflect their purpose.

-   Moved `AttributeSelectionPanel` to Core Graph Utilities module.

-   Moved `BBoxf` and `BBoxd` to the Core Visual Graph module.

-   Moved `CharacterIconProvider` to
    `au.gov.asd.tac.constellation.utilities.icon`.

-   Moved `ConstellationColor` to
    `au.gov.asd.tac.constellation.utilities.color`.

-   Moved `ConstellationIcon` to
    `au.gov.asd.tac.constellation.utilities.icon`.

-   Moved `ConstellationViewsConcept` to
    `au.gov.asd.tac.constellation.graph.schema.concept.SchemaConcept`.

-   Moved `DragAction` to Core Visual Graph module.

-   Moved `SchemaAttribute` to
    `au.gov.asd.tac.constellation.graph.schema.attribute`.

-   Moved `SchemaConcept` to
    `au.gov.asd.tac.constellation.graph.schema.concept`.

-   Moved `SchemaTransactionType` to
    `au.gov.asd.tac.constellation.graph.schema.type`.

-   Moved `SchemaVertexType` to
    `au.gov.asd.tac.constellation.graph.schema.type`.

-   Moved `SimpleGraphOpener` and `SimpleGraphTopComponent` to the Core
    Graph Node module.

-   Moved `UserInterfaceIconProvider` to
    `au.gov.asd.tac.constellation.utilities.icon`.

-   Moved `VisualConcept` to the Core Visual Schema module located at
    `au.gov.asd.tac.constellation.graph.schema.visual.concept`.

-   Moved `VisualGraphOpener` and `VisualGraphTopComponent` to the Core
    Interactive Graph module.

-   Moved `VisualManager` to
    `au.gov.asd.tac.constellation.utilities.visual`.

-   Removed the `build-zip` stage from Travis as it wasn’t being used.

-   Removed the Core Visual Support module by merging it with Core
    Utilities.

-   Renamed base package of Core Algorithms to
    `au.gov.asd.tac.constellation.plugins.algorithms`.

-   Renamed base package of Core Analytic Schema to
    `au.gov.asd.tac.constellation.graph.schema.analytic`.

-   Renamed base package of Core Arrangements to
    `au.gov.asd.tac.constellation.plugins.arrangements`.

-   Renamed base package of Core Import Export to
    `au.gov.asd.tac.constellation.plugins.importexport`.

-   Renamed base package of Core Plugin Framework to
    `au.gov.asd.tac.constellation.plugins`.

-   Renamed base package of Core Visual Schema to
    `au.gov.asd.tac.constellation.graph.schema.visual`.

-   Renamed `Decorators` to `VertexDecorators` and moved to Core Visual
    Schema module.

-   Renamed `InteractivePluginRegsitry` to
    `InteractiveGraphPluginRegistry`.

-   Renamed `IoProgressHandle` to `HandleIoProgress`.

-   Updated Core Analytic Schema with all attribute classes relevant to
    it.

-   Updated Core Visual Schema with all attribute classes relevant to
    it.

-   Updated the Core Web Server module with a complete rewrite regarding
    adding REST services.

-   Updated the `README.MD` instructions to explain the NetBeans 11
    installation workaround.

-   Updated the REST API with a major refactor.

-   Updated the Travis run image to use NetBeans 11.3 and include the
    workaround for NetBeans 11.

## Changes in February 2020

-   Fixed a bug which now ensures that overriding a transaction
    direction using `GraphRecordStoreUtilities.DIRECTED_KEY` persists
    with the Type.

-   Updated JOGL to 2.4.0 to assist in migration to JDK11. The new JOGL
    jars are hosted as third-party dependencies on GitHub until
    available on maven.

-   Renamed `NodeGraphLabelsEditorFactory` to
    `VertexGraphLabelsEditorFactory`.

-   Renamed `SupporPackageAction` to `SupportPackageAction` to fix a
    spelling typo.

## Changes in January 2020

-   Added `LabelFontsOptionsPanel` to allow setting of fonts rendered on
    the graph through the UI.

-   Added `ConstellationLabelFonts` interface to allow programmatic
    specification of default label fonts.

## Changes in December 2019

-   Added method `suppressEvent(boolean, List<>)` to `PluginParameter`
    which allow setting of properties/options without firing change
    events.

-   Moved `CoreUtilities` in the Core Functionality module to
    `PreferenceUtilites` in the Core Utilities module.

-   Renamed `ArcgisMap` Provider to `EsriMapProvider`.

-   Updated `EsriMapProvider` to support both regular tile-based
    services, as well as image export. This can be specified by
    overriding the new `getMapServerType` method.

## Changes in November 2019

-   Remove deprecated jai libraries.

## Changes in October 2019

-   Added `DevOpsNotificationPlugin` to Core Functionality to track
    messages from plugins for developers and administrators attention.
    This is only going to be useful if you have setup a
    `ConstellationLogger` that sends information to a database or
    elastic search.

-   Fixed a bug with the Restful service caused by multiple servlet
    libraries used that created a clash.

## Changes in August 2019

-   Added `BrandingUtilities` to Core Utilities to maintain the
    application name “Constellation”.

    -   You can set the command line argument
        `constellation.environment` with a label and it will appear in
        the title. For instance, this could be used to distinguish
        “Development”, “QA” and “Production” versions.

-   Added `PluginParameters.hasParameter()` to the Core Plugin Framework
    module as a convenient way to check if a parameter exists.

-   Fixed a Null Pointer Exception when selecting Circle arrangements.

-   Fixed the `GitHub` url used by Help -&gt; Submit a Ticket.

-   Removed several unused dependencies, including JOGL, JTS, `OpenCSV,`
    Trove4j, `JScience,` and `XML-APIs`.

-   Renamed `ConstellationLogger.ApplicationStart` to
    `ConstellationLogger.ApplicationStarted,`
    `ConstellationLogger.ApplicationStop` to
    `ConstellationLogger.ApplicationStopped,`
    `ConstellationLogger.PluginStart` to
    `ConstellationLogger.PluginStarted` and
    `ConstellationLogger.PluginStop` to
    `ConstellationLogger.PluginStopped`.

-   Updated several dependencies to the latest versions, including
    Geotools, Jetty, Apache Commons, Jackson, `RSyntaxArea,` Google
    Guava, Apache POI, EJML, Processing, Jython, and `SwingX`.

-   Updated `ConstellationLogger` with new methods `viewStarted,`
    `viewStopped` and `viewInfo` to support logging of Views.

-   Updated `DefaultConstellationLogger` with a VERBOSE flag to switch
    between no-op and logging to standard out.

-   Updated `AbstractTopComponent` to log when the view is opened,
    closed, showing, hidden, activated and deactivated.

## Changes in June 2019

-   Added a `Content.URL` attribute to represent a URL link in the
    `ContentConcept`.

-   Fixed a lot of compile warnings related to Java generics and
    `PluginParameters` usage.

-   Removed `ConstellationSecurityProvider.getPriority` as it duplicated
    functionality of (and conflicted with) the lookup system.

-   Removed `OldStringUtilities` and merged the required methods to
    `StringUtilities`.

## Changes in May 2019

-   Fixed a bug with `SchemaVertexTypeUtilities` and
    `SchemaTransactionTypeUtilities` not respecting overridden types.

-   Removed MODIFIED icon from `UserInterfaceIconProvider`.

-   Removed STARS and CONSTELLATION icons from `AnalyticIconProvider`.

-   Updated CHART icon in `AnalyticIconProvider`.

-   Updated `RestClient` in the Core Utilities module with a minor
    refactor and support for posting bytes.

-   Updated `SchemaFactory` with `getIconSymbol` and `getIconColor`
    methods to allow for more customisable icons. Graph icons will now
    be made up of a symbol on top of a colored square background much
    like how vertices on a graph are represented.

-   Updated the font used by the renderer from Arial Unicode MS to
    Malgun Gothic due to licensing restrictions with the Arial font
    resulting it from no longer being installed on Windows by default.

## Changes in April 2019

-   Renamed `NodeGraphLabelsAttributeDescription,`
    `NodeGraphLabelsAttributeInteraction,` and
    `NodeGraphLabelsIOProvider` to
    `VertexGraphLabelsAttributeDescription,`
    `VertexGraphLabelsAttributeInteraction,` and
    `VertexGraphLabelsIOProvider` for consistency.

-   Updated the `SchemaAttribute.ensure()` method to create the
    attribute if it does not exist by default. This fixes a number of
    plugins that failed if the attribute was not defined.

-   Updated `SimpleEditPlugin.edit()` method to be abstract as it
    doesn’t make sense to have an edit plugin without any editing
    occurring.

## Changes in March 2019

-   Added 23 new country flag icons.

-   Added Arrange by Node Attribute to combine the function of Arrange
    by Group and Arrange by Layer into a single plugin.

-   Added an `updateParameters` method to
    `au.gov.asd.tac.constellation.views.histogram.formats.BinFormatter`
    for Histogram View `BinFormatters` to use.

-   Fixed how `ConstellationIcon` was building and caching icons and
    images resulting in a major performance improvement and reduced
    memory usage.

-   Updated `Ctrl+Backspace` to do nothing so that pressing it in a text
    area on a docked window won’t cause it to minimize.

## Changes in February 2019

-   Added a new interface called `DataAccessPreQueryValidation` to check
    before running Data Access View queries.

## Changes in January 2019

-   Added Enrichment to the `DataAccessPluginCoreType` class.

-   Moved `au.gov.asd.tac.constellation.analyticview` to
    `au.gov.asd.tac.constellation.views.analyticview`.

-   Moved `au.gov.asd.tac.constellation.attributeeditor` to
    `au.gov.asd.tac.constellation.views.attributeeditor`.

-   Moved `au.gov.asd.tac.constellation.conversationview` to
    `au.gov.asd.tac.constellation.views.conversationview`.

-   Moved `au.gov.asd.tac.constellation.core` to
    `au.gov.asd.tac.constellation.functionality`.

-   Moved `au.gov.asd.tac.constellation.core.dependencies` to
    `au.gov.asd.tac.constellation.dependencies`.

-   Moved `au.gov.asd.tac.constellation.dataaccess` to
    `au.gov.asd.tac.constellation.views.dataaccess`.

-   Moved `au.gov.asd.tac.constellation.display` to
    `au.gov.asd.tac.constellation.visual.opengl`.

-   Moved `au.gov.asd.tac.constellation.find` to
    `au.gov.asd.tac.constellation.views.find`.

-   Moved `au.gov.asd.tac.constellation.histogram` to
    `au.gov.asd.tac.constellation.views.histogram`.

-   Moved `au.gov.asd.tac.constellation.interactivegraph` to
    `au.gov.asd.tac.constellation.graph.interaction`.

-   Moved `au.gov.asd.tac.constellation.mapview` to
    `au.gov.asd.tac.constellation.views.mapview`.

-   Moved `au.gov.asd.tac.constellation.qualitycontrol` to
    `au.gov.asd.tac.constellation.views.qualitycontrol`.

-   Moved `au.gov.asd.tac.constellation.scatterplot` to
    `au.gov.asd.tac.constellation.views.scatterplot`.

-   Moved `au.gov.asd.tac.constellation.schemaview` to
    `au.gov.asd.tac.constellation.views.schemaview`.

-   Moved `au.gov.asd.tac.constellation.scripting` to
    `au.gov.asd.tac.constellation.views.scripting`.

-   Moved `au.gov.asd.tac.constellation.tableview` to
    `au.gov.asd.tac.constellation.views.tableview`.

-   Moved `au.gov.asd.tac.constellation.timeline` to
    `au.gov.asd.tac.constellation.views.timeline`.

-   Moved `au.gov.asd.tac.constellation.visualgraph` to
    `au.gov.asd.tac.constellation.graph.visual`.

-   Moved `au.gov.asd.tac.constellation.visualsupport` to
    `au.gov.asd.tac.constellation.visual`.

-   Moved `au.gov.asd.tac.constellation.webview` to
    `au.gov.asd.tac.constellation.views.webview`.

-   Moved private classes that implemented `ParameterValue` to public
    classes to resolve the problem of not being able to set values from
    a script. These include `AnalyticAggregatorParameterValue,`
    `SpatialReferenceParameterValue,` `ElementTypeParameterValue` and
    `GraphAttributeParameterValue`.

-   Renamed `Plugin.getOverriddenPlugin` to
    `Plugin.getOverriddenPlugins` in the Core Plugin Framework module
    which is a breaking change.

-   Updated `GraphWriteMethods` to include a version of `addTransaction`
    that accepts a transaction ID.

-   Updated `PermanentMergeAction` to run in it’s own thread (rather
    than the EDT).

-   Updated structure of Merge Transactions Plugin to allow for more
    merge by types.

## Changes in December 2018

-   Added validation check to `Date-Time` Range Global Parameter in Data
    Access View.

-   Added validation check to numeric parameters in plugins accessed
    from Data Access View.

-   Added plugin `CopyCustomMarkersToGraph` to generate nodes on your
    graph from custom markers in the Map View.

-   Fixed some performance issues in the conversation view.

-   Updated `MarkerCache` with functions to build and style markers from
    the graph, allowing this functionality to be used outside of the Map
    View.

-   Updated `MarkerUtilities` with `generateBoundingBox` method.

-   Updated `ConstellationAbstractMarker` with `getRadius` method.

## Changes in November 2018

-   Moved the `getOverriddenPlugin` method from the `DataAccessPlugin`
    class to the Plugin class. This technically allows the ability for
    any plugin to be overridden. Note that the current implementation
    pattern is to call a plugin from a registry and this would need to
    be modified before plugin calls from `PluginExecutor` could be
    overridden.

-   Removed `MultiScoreResult` fromt he analytic view - all score based
    analytics now use `ScoreResult` and support multiple scores by
    default.

-   Renamed `IconProvider` to `ConstellationIconProvider`

-   Renamed `GlobalCoreParameters` to `CoreGlobalParameters`

-   Renamed all plugin parameter id references from `\*_PARAMETER` to
    `\*_PARAMETER_ID`

## Changes in October 2018

-   Added the `overridenType` property to `SchemaElementType,` and
    removed it from `SchemaVertexType` and `SchemaTransactionType`.

-   Fixed a performance issue in `SchemaElementType.toString()` by pre
    computing the hierarchy on initialisation.
    `SchemaElementType.getHierachy()` is a slow method and was being
    called too many times. The performance improvement has made it about
    1.7 times faster to load, save and work with graphs.

-   Fixed the views that have not been upgraded to the new View
    Framework to have the font size applied to the Top Component on
    load.

-   Updated `SchemaElementType.isSubTypeOf` to take overridden types
    into account.

## Changes in September 2018

-   Added a new plugin to open a url in a browser called
    `OpenInBrowserPlugin` that is available in Core Functionality.

-   Added a new plugin to send to an email client called
    `SendToEmailClientPlugin` that is available in Core Functionality.

-   Renamed `SchemaAttribute.getFormatContext` to
    `SchemaAttribute.getFormat`.

-   Updated `PlaceholderUtilities` with support for collapsing
    placeholders using the standard graph API.

## Changes in August 2018

-   Added functionality to cache icons.

-   Fixed a bug in the Analytic schema factory which was not correctly
    applying the schema rules to complete the vertex.

-   Fixed a memory leak introduced by the `FPSRenderable` class.

-   Fixed a performance issue with the Table View by moving work off the
    EDT.

## Changes in July 2018

-   Added `AnalyticConcept.VertexType.USER_NAME`.

-   Added Subdivision enum containing country subdivisions (currently
    incomplete).

-   Added `TemporalFormattingUtilties` to the Core Utilities module.

-   Added an `IpAddressUtilities` class to the Core Utilities module.

-   Fixed a performance issue with `JDropDownMenu` in the Core Utilities
    module moving the `actionPerformed` work into its own thread.

-   Fixed the spelling of public constants and comments that incorrectly
    spelt separator in various modules.

-   Renamed `AnalyticConcept.VertexType.HOSTNAME` to
    `AnalyticConcept.VertexType.HOST_NAME`.

-   Renamed `GeospatialUtilities` to Distance and moved
    `HaversineUtilities` to `Distance.Haversine`.

-   Renamed `ShapeUtilities` to Shape, `MgrsUtilities` to Mgrs and
    `GeohashUtilities` to Geohash.

-   Updated Country enum to align with the latest version of ISO 3166-1.

-   Updated the copyright to Apache Version 2.0 with the Australian
    Signals Directorate being the License owner.

## Changes in June 2018

-   Added a `RestClient.postWithJson()` to allow you to post your own
    json string in the Core Utilities module.

-   Added plugins `CreateVertexTypePlugin` and
    `CreateTransactionTypePlugin` to allow REST clients to create custom
    types.

-   Fixed `PluginParameters` to use `ColorValue` instead of Color. This
    caused a cascade of fixes in other classes.

-   Fixed a bug with the spanning tree algorithm which was preventing it
    from creating a nraduis attribute.

-   Renamed `ColorValue` to `ConstellationColor` to make it clearer what
    it should be used for and to avoid conflicts with external classes.

-   Renamed `TemporalFormatting.DATE_TIME_FORMATTER` to
    `TemporalFormatting.UTC_DATE_TIME_FORMATTER` and
    `TemporalFormatting.DATE_TIME_WITH_MILLISECONDS_FORMATTER` to
    `TemporalFormatting.UTC_DATE_TIME_WITH_MILLISECONDS_FORMATTER` in
    the Core Utilities module. These `DateTimeFormatter` constants are
    now build using the `DateTimeFormatterBuilder` ensuring they convert
    dates to UTC correctly.

-   Updated the support package generation to ignore the heapdump file
    as it is likely to be several gigabytes in size.

## Changes in May 2018

-   Added `FilterPlugin` to the Core Data Access View module.

-   Added `PasswordParameterType` into the Core Plugin Framework module.
    This change has also removed the capability of `StringParameterType`
    to support passwords.

-   Added strict `DateTimeFormatter's` based on
    `DateTimeFormatter.ISO_INSTANT` to the `TemporalFormatting` class in
    Core Utilities.

-   Fixed a performance issue by reducing the amount of “Find State”
    saves made to the graph as it’s causing graph write lock contention
    for a trivial GUI state that will be already covered when you run a
    search, switch graphs or save the graph.

-   Fixed an issue handling invalid Glyphs.

-   Fixed some performance issues with the Map View.

-   Removed deprecated methods being `PluginGraph.executePluginLater,`
    `PluginGraph.executePluginNow` and `PluginGraph.updateGraph`.

-   Renamed Plugin.id to `Plugin.ID`

-   Updated JOGL to 2.3.2 and Processing to 3.3.6 to resolve `OpenGL`
    issues with the Map view.

-   Updated default node and transaction colors in order to ensure
    overlay colors stand out more.

-   Updated default node z2 value.

-   Updated password obfuscation to use a service lookup to get the key.
    To use it implement `PasswordKey` in the Core Security module.

## Changes in April 2018

-   Added New Nebula into th `Experimental->Tools` menu

-   Added an FPS counter `OpenGL` renderer that can be enabled from the
    Debug preference tab.

-   Added new `MatrixUtilities` class for constructing useful matrices
    from a graph.

-   Added simple icon shaders for rendering basic icons on the graph.

-   Removed the REST API endpoints /forward (forwarding a request to
    another HTTP server), /resources (offering embedded web resources),
    and /static (serving resources from a specified local directory)
    have been removed.

-   Renamed `ApplicationPreferenceKeys.DEFAULT_FREEZE_GRAPH_VIEW` to
    `ApplicationPreferenceKeys.FREEZE_GRAPH_VIEW_DEFAULT` in the Core
    Preferences module.

-   Renamed `SharedDrawable.getIconShader` to
    `SharedDrawable.getVertexIconShader` to differentiate it from
    `SharedDrawable.getSimpleIconShader`.

-   Updated Core Web Server code so the workings out of the web servlets
    into separate `\*Impl.java` classes. This makes the workings
    transport independent, in preparation for adding a `non-HTTP`
    transport. In theory, there should be no change in functionality.

-   Updated the Core Web Server module to add a filesystem REST
    transport.

-   Updated the constructor for Decorators to expect its parameters in a
    clockwise order: north-west, north-east, south-east, south-west.

-   Updated the various `\*Preference` panels to follow and more of an
    MVC pattern.

## Changes in March 2018

-   Added `FactColorTranslator` and `FactToSizeTranslator` to the Core
    Analytics View module.

-   Added `FirstAnalyticPlugin` to the Core Analytics View module.

-   Added `FirstFactAggregator` in the Core Analytics View module.

-   Added a new attribute called `isLabel` to `SchemaAttribute` in the
    Core Graph Module with the intention of allowing the schema to
    decide if the attribute should appear as a `GraphLabel` on a vertex
    or transaction.

-   Added a new `isLabel` and `isDecorator` attributes to
    `SchemaAttribute` with the intention of allowing the schema to
    decide if the attribute should appear as a `GraphLabel` or Decorator
    on a vertex or transaction.

-   Added equivalent method to `SchemaAttribute` allowing you to compare
    with an Attribute object.

-   Renamed `ClusterAggregator` to `FirstClusterAggregator` in the Core
    Analytics View module.

-   Renamed `MultiScoreResult.getUniqueNames` to
    `MultiScoreResult.getUniqueScoreNames` in the Core Analytics View
    module.

-   Renamed `MultiScoringAnalyticPlugin` to `MultiScoreAnalyticPlugin`
    in the Core Analytics View module.

-   Renamed `PluginRegistry.getPluginNames` to
    `PluginRegistry.getPluginClassNames`.

-   Renamed `ScoringAnalyticPlugin` to `ScoreAnalyticPlugin` in the Core
    Analytics View module.

-   Renamed `getLabel` to `getName` and `getType` to `GetAttributeType`
    for the Attribute class.

-   Renamed the get\_pos(g) method to get\_nx\_pos(g) in the
    constellation\_client provided with the REST API.

-   `SchemaFactory.ensureAttribute` now takes a boolean specifying
    whether the attribute should be created even if it is not registered
    to that schema. Similarly, `SchemaAttribute.ensure` provides this
    option.

## Changes in February 2018

-   Fixed memory leaks with the `ListeningTopComponent` and
    `TimelineTopComponent`.

-   Renamed `COLOR_BLAZE` in the `CorePluginRegistry` to
    `ADD_CUSTOM_BLAZE`.

-   Updated entries within the Tools and Experimental menu.

-   Updated `ListeningTopComponent` to allow for the update and removal
    of change handlers.

    -   `addAttributeChangeHandler` was renamed to
        `addAttributeValueChangeHandler`.

    -   `addGlobalChangeHandler,` `addStructureChangeHandler,`
        `addAttributeCountChangeHandler` and
        `addAttributeValueChangeHandler` now return the Monitor objects
        associated with that handler.

    -   `updateGlobalChangeHandler,` `updateStructureChangeHandler,`
        `updateAttributeCountChangeHandler` and
        `updateAttributeValueChangeHandler` have been added to allow
        modification to the behaviour of a handler.

    -   `removeGlobalChangeHandler,` `removeStructureChangeHandler,`
        `removeAttributeCountChangeHandler` and
        `removeAttributeValueChangeHandler` have been added to allow
        removal of a handler.

    -   `removeIgnoredEvent` has been added to allow removal of an
        ignored event.

## Changes in December 2017

-   Added forward slash (/) to the list of special characters to escape
    in `LuceneUtilities` in the Core Utilities module.

-   Removed extra `FindStatePlugin` calls from the `ColorCriteriaPanel`
    which will help reduce unnecessary write locks on the graph and
    reduce overall threads being forked.

## Changes in November 2017

-   Added `MultiplexityAnalytic` and `WeightAnalytic` plugins and
    analytics.

-   Added `SnaConcept.Transaction.MULTIPLEXITY` to the Core Algorithms
    module.

-   Renamed `SnaConcept.GRAPH.GRAPH_DENSITY` to
    `SnaConcept.GRAPH.DENSITY` in the Core Algorithms module.

## Changes in October 2017

-   Added `GraphNodePluginRegistry` in the Core Graph Node module.

-   Added `JSingleChoiceComboBoxMenu` as a single choice alternative to
    `JMultiChoiceComboBoxMenu`.

-   Added `LuceneUtilities` to the Core Utilities module.

-   Added `SeparatorConstants` to the Core Utilities module.

-   Added more attributes to `ContentConcept` in the Core Analytic
    Schema.

-   Fixed a bug where the singleton type was not being used when loading
    a graph.

-   Fixed a bug with the `WorkflowQueryPlugin` which was removing the
    graph attributes after a batched run completed.

-   Moved `NewDefaultSchemaGraphAction` from the Core Simple Schema
    module to the Core Graph Node module.

-   Moved `NewExperimentalSchemaGraphAction` from the Core Simple Schema
    module to the Core Graph Node module.

-   Moved `NewSchemaGraphAction` from the Core Simple Schema module to
    the Core Graph Node module.

-   Moved `au.gov.asd.tac.constellation.algorithms.geospatial.Geohash`
    in the Core Utilities module to
    `au.gov.asd.tac.constellation.utilities.geospatial.GeohashUtilities`

-   Moved `au.gov.asd.tac.constellation.algorithms.geospatial.Haversine`
    in the Core Utilities module to
    `au.gov.asd.tac.constellation.utilities.geospatial.HaversineUtilities`

-   Moved
    `au.gov.asd.tac.constellation.core.opener.SimpleGraphTopComponent`
    to
    `au.gov.asd.tac.constellation.core.visual.SimpleGraphTopComponent`.

-   Moved `au.gov.asd.tac.constellation.core.visual.SaveAsAction` in the
    Core Functionality module to
    `au.gov.asd.tac.constellation.core.save.SaveAsAction`.

-   Moved `au.gov.asd.tac.constellation.graph.file.GraphOpener` in the
    Core Graph File to
    `au.gov.asd.tac.constellation.graph.file.opener.GraphOpener`.

-   Moved
    `au.gov.asd.tac.constellation.graph.file.autosave.AutosaveUtilities`
    in the Core Graph File module to
    `au.gov.asd.tac.constellation.graph.file.save.AutosaveUtilities`.

-   Moved
    `au.gov.asd.tac.constellation.schema.simpleschema.plugins.LoadTemplatePlugin`
    from the Core Simple Schema to
    `au.gov.asd.tac.constellation.graph.node.templates.LoadTemplatePlugin`
    in the Core Graph Node module.

-   Moved
    `au.gov.asd.tac.constellation.schema.simpleschema.plugins.ManageTemplatesAction`
    from the Core Simple Schema to
    `au.gov.asd.tac.constellation.graph.node.templates.ManageTemplatesAction`
    in the Core Graph Node module.

-   Moved
    `au.gov.asd.tac.constellation.schema.simpleschema.plugins.ManageTemplatesPlugin`
    from the Core Simple Schema to
    `au.gov.asd.tac.constellation.graph.node.templates.ManageTemplatesPlugin`
    in the Core Graph Node module.

-   Moved
    `au.gov.asd.tac.constellation.schema.simpleschema.plugins.SaveTemplateAction`
    from the Core Simple Schema to
    `au.gov.asd.tac.constellation.graph.node.templates.SaveTemplateAction`
    in the Core Graph Node module.

-   Moved
    `au.gov.asd.tac.constellation.schema.simpleschema.plugins.SaveTemplatePlugin`
    from the Core Simple Schema to
    `au.gov.asd.tac.constellation.graph.node.templates.SaveTemplatePlugin`
    in the Core Graph Node module.

-   Moved the base package in Core Simple Schema to
    `au.gov.asd.tac.constellation.schema.simpleschema`.

-   Removed `GraphUtilitiesExtra` in the Core Graph Utilities module.
    The `GraphUtilitiesExtra.copyGraphToGraph` method to
    `CopyGraphUtilities`.

-   Removed the experimental `WordGraphPlugin` in the Core Arrangements
    module.

-   Renamed `ExtractFromContent` to `ExtractFromContentPlugin` in Core
    Data Access View.

-   Renamed `JMultiChoiceDropDownMenu` to `JMultiChoiceComboBoxMenu`.

-   Renamed `MergeNodes` to `MergeNodesPlugin` in Core Data Access View.

-   Renamed `MergeTransactions` to `MergeTransactionsPlugin` in Core
    Data Access View.

-   Renamed `PluginParameter.setLabel()` to `PluginParameter.setName()`
    to be more consistent with the remaining `API's`.

-   Renamed `RemoveNodes` to `RemoveNodesPlugin` in Core Data Access
    View.

-   Renamed `SchemaAttributeUtilities` in the `CoreGraphUtilities` to
    `AttributeUtilities`.

-   Renamed `SelectAll` to `SelectAllPlugin` in Core Data Access View.

-   Renamed `SelectTopN` to `SelectTopNPlugin` in Core Data Access View.

-   Renamed Utilities to `GraphObjectUtilities` in the Core File module.

-   Renamed the Core Simple Schema module to Core Visual Schema.

    -   The new package name is
        `au.gov.asd.tac.constellation.schema.visualschema`.

-   Renamed `SimpleSchemaFactory` to `VisualSchemaFactory`.

-   Renamed `SchemaPluginRegistry` to `VisualSchemaPluginRegistry`.

-   Updated all plugin parameters to build the parameter name via
    `PluginParameter.buildId()` which is declared as a constant ending
    in `_PARAMETER`.

-   Updated all plugin parameters to make sure they have a name and
    description.

-   Updated `ColorValue` so that colors can now only be retrieved using
    one of the `getColorValue(...)` methods. This is to ensure that
    named color values are always used where available.

## Changes in September 2017

-   Added Auth and supporting classes which allows support for a
    username/password dialog.

-   Added `BuildIconGraphAction` which allows you to construct a graph
    showcasing all the icons loaded in memory.

-   Added `FILE_NAME` to `ContentConcept` in the Core Analytic Schema
    module.

-   Added `ObfuscatedPassword` and supporting classes which allows for
    obfuscated passwords.

-   Added `RecordStoreUtilities.fromCsv()` to the Core Graph Module.

-   Moved all Graph IO classes to the Graph module and removed the Graph
    IO module.

-   Moved
    `au.gov.asd.tac.constellation.schema.analyticschema.concept.ClusteringConcept`
    to
    `au.gov.asd.tac.constellation.algorithms.clustering.ClusteringConcept`.

-   Moved
    `au.gov.asd.tac.constellation.schema.analyticschema.concept.SnaConcept`
    to `au.gov.asd.tac.constellation.algorithms.sna.SnaConcept` in the
    Core Alogorithms module.

-   Moved some centrality plugins to
    `au.gov.asd.tac.constellation.algorithms.sna.centrality` in th Core
    Alogorithms module.

-   Moved the social network analysis plugins into a new parent package
    `au.gov.asd.tac.constellation.algorithms.sna` in the Core
    Alogorithms module.

-   Removed the Core Graph IO, Charts, Networkx, Remote and Integration
    Testing modules.

-   Renamed `HierarchicalAttributeDescription` in the Core Algorithms
    module to `HierarchicalStateAttributeDescription`.

-   Renamed the importexport.delimited.parsers package to
    importexport.delimited.translaor to accurately reflect what it
    stores

-   Updated all modules to now depend on the minimum version used by
    `NetBeans` 8.2.

-   Updated the `ControlsFx` library to version 8.40.13 so that it is
    compatible Java 8u144.

-   Updated to `NetBeans` 8.2 and Java 8u144.

## Changes in August 2017

-   Added new module Core Web Server to hold all the classes related to
    managing local web servers and the Constellation REST API.

-   Added `ConstellationApiServlet` to abstract away the idea of
    checking a secret for each api call.

-   Added `TypeServlet` to allow operations related to types in the
    Constellation REST API.

-   Added `SchemaVertexTypeUtilities.getTypeOrBuildNew()` and
    `SchemaTransactionTypeUtilities.getTypeOrBuildNew()` to the Core
    Graph module.

-   Added an `ImageConcept` to the Core Analytic Schema module.

-   Fixed a bug with types serialisation. Types are now loaded exactly
    the way they were saved to the graph file by properly serialising
    types in `VertexTypeIOProvider` and `TransactionTypeIOProvider`.

-   Renamed all `*Popup` classes that implement `ContextMenuProvider` to
    end in `*ContextMenu`.

-   Removed `AnalyticVertexType` from the Core Analytic Schema module.

-   Removed `ApplicationPreferenceKeys.SCRIPTING_LANGUAGE` and
    `ApplicationPreferenceKeys.SCRIPTING_LANGUAGE_DEFAULT` from the Core
    Preferences module as we have made a design choice to use Python as
    our scripting language.

-   Removed the `topLevelType` attribute from `SchemaElementType` as it
    can be calculated.

-   Updated `AnalyticConcept` to build types using `SchemaVertexType`
    and `SchemaTransactionType`.

-   Updated `SchemaElementType` by removing the `setIncomplete()` method
    which means that Types are now immutable.

-   Updated `SchemaVertexType` and `SchemaTransactionType` to be final.
    Any type object has to be either one of these which simplifies
    types.

-   Updated the Content `ContentConcept` in the Core Analytic Schema
    module with more attributes.

-   Updated the properties map in `SchemaElementType` to be a Map of
    String to String so that serialisation is simplified.

## Changes in July 2017

-   Added ability to make `AnalyticPlugin` classes hidden from the
    Analytic View GUI using the `isVisible` method.

-   Added imperial measurements and conversions to the Haversine class.

-   Removed Map View v1 packages.

-   Removed all networkx analytic plugins for which there are java
    replacements.

-   Renamed `CorePluginRegistry.SELECT_ONE_NEIGHBOUR` to
    `CorePluginRegistry.SELECT_PENDANTS` in Core Functionality module.

-   Renamed `FxStateIO` to `FxStateIOProvider` in the Core Table View
    module.

-   Renamed `GeoUtilities` to `GeospatialUtilities`.

-   Renamed `ImportExportRegistry` in the Core Import Export module to
    `ImportExportPluginRegistry`.

-   Renamed `ShortestPathsFollowDirectionPlugin` to
    `DirectedShortestPathsPlugin`.

-   Renamed `TableStateIO` to `TableStateIOProvider` in the Core Table
    View module.

-   Renamed `TableStateTransactionIO` to
    `TableStateTransactionIOProvider` in the Core Table View module.

-   Renamed `TableStateVertexIO` to `TableStateVertexIOProvider` in the
    Core Table View module.

-   Renamed package `au.gov.asd.constellation.utilities.geo` to
    `au.gov.asd.constellation.utilities.geospatial`.

-   Renamed the `ChangeSelection` plugin in the Data Access View module
    to `SelectAll`.

-   Updated the Map View to allow for custom overlays by extending the
    `MapOverlay` class. The current info and tool overlays have been
    converted to this framework.

-   Updated the `SchemaAttributeUtilities` class so that any schema
    attribute lookup requires a `GraphElementType` to be specified. This
    is to avoid dealing with conflicts where a vertex and transaction
    attribute with the same name exist.

## Changes in June 2017

-   Fixed a bug detecting graphics card compatibility.

-   Moved all `*AttributeUpdateProvider` classes in
    ‘au.gov.asd.tac.constellation.graph.io.versioning’ to
    ‘au.gov.asd.tac.constellation.graph.io.providers.compatability’.

-   Removed the `@Deprecated` tag for classes in \*compatibility
    packages. These classes will need to remain to support backward
    compatibility and can not be deprecated. To avoid them being used a
    comment has been added at the top of each class.

-   Renamed `AttrListAttributeDesciption` to
    `AttrListAttributeDesciptionV0` in the Core Graph module.

-   Renamed `AttrListIOProvider` to `AttrListIOProviderV0` in the Core
    Graph IO module.

-   Renamed `GraphLabel` to `GraphLabelV0` in the Core Visual Graph
    module.

-   Renamed `GraphLabelsAndDecorators` to `GraphLabelsAndDecoratorsV0`
    in the Core Visual Graph module.

-   Renamed `GraphLabelsAndDecoratorsIOProvider` to
    `GraphLabelsAndDecoratorsIOProviderV0` in the Core Visual Graph
    module.

-   Renamed `LabelsAttributeDescription` to
    `LabelsAttributeDescriptionV0` in the Core Visual Graph module.

-   Renamed package
    ‘au.gov.asd.tac.constellation.schema.analyticschema.update’ to
    ‘au.gov.asd.tac.constellation.schema.analyticschema.compatibility’.

-   Renamed package
    ‘au.gov.asd.tac.constellation.schema.simpleschema.update’ to
    ‘au.gov.asd.tac.constellation.schema.simpleschema.compatibility’.

## Changes in May 2017

-   Added `RawData.isEmpty()`.

-   Added `ScoringAnalyticPlugin` and `MultiScoringAnalyticPlugin` to
    simplify the addition of analytics to the Analytic View for the case
    where the analytic simply needs to run a plugin and read the
    resulting scores.

-   Added `SelectTopN` to the Data Access View module to select the top
    n nodes based on the transaction count and type.

-   Added `TextPluginInteraction` in the Core Plugin Framework module
    that will be useful in unit tests.

-   Added a `MultiScoreResult` result type to the Analytic View, as well
    as aggregators and translators allowing calculations and
    visualisation. This result type is designed to support any analytic
    which produces multiple scores as output.

-   Added ability to override the foreground icon associated with a type
    by adding custom icons named the full hierarchy of that type.

-   Fixed bugs with the `SimpleSchemaV*UpdateProvider` classes that
    caused the wrong icons to be set.

-   Moved the `DEFAULT_FONT` constant from the `FontUtilities` class in
    Core Visual Support to `ApplicationPreferenceKeys` in Core
    Preferences.

-   Removed `DebugUtilities` from the Core Preferences module as the
    convention is to use different `java.util.logging.Logger` levels.

-   Removed `StringBuilderOutputStream` due to its implementation being
    fundamentally wrong. Using `ByteArrayOutputStream` and
    `toString(StandardCharsets.UTF_8.name())` is a better approach.

-   Removed the representation() method in `SchemaElementType` and
    replaced it with the `getHierarchy` method which is now called by
    the `toString()` method in `SchemaElementType`.

    -   When setting types in `RecordStore` objects, you should no
        longer use `getName()` it now returns the name of the type.
        Given `toString()` has been overridden, it will return the
        type’s hierarchy as a string.

-   Renamed `'getChoices'` (and similarly named methods) to
    `'getOptions'` and `'getChecked'` to `'getChoices'` in the
    `MultiChoiceParameterType` class.

-   Renamed `'getChoices'` (and similarly named methods) to
    `'getOptions'` in the `SingleChoiceParameterType` class.

-   Renamed `GenericTopComponent` to `AbstractTopComponent` in the Core
    Functionality module.

-   Renamed package ‘au.gov.asd.tac.constellation.core.composites’ to
    ‘au.gov.asd.tac.constellation.core.composite’.

-   Renamed the `VisualConcept.VertexAttribute.UNIQUEID` attribute to
    `VisualConcept.VertexAttribute.IDENTIFIER`.

-   Updated `XmlUtilities` to optionally handle XML namespaces.
    Namespaces can be enabled by setting the `'namespaceAware'` flag in
    the constructor for `XmlUtilities,` and then you can use any method
    suffixed with ‘NS’ to take advantage of namespaces.

-   Updated all font references in CSS files to use em instead of px so
    that fonts scale based on the screen resolution.

-   Updated how schema element types are stored in a .star file, where
    instead of the type name, the entire type hierarchy is now used.
    This is a backwards compatible change.

-   Updated the `DataAccessPane` to factor in the category position
    along with the plugin’s position which ensures that the favourites
    category is sorted similarly.

-   Updated the implementation of the `resolveVertex` and
    `resolveTransaction` methods in the `AnalyticSchema` class to allow
    for hierarchical names specified by multiple types separated by the
    “.” character.

-   Updated the `SimpleSchemaV*UpdateProvider` and
    `AnalyticSchemaV*UpdateProvider` classes by rearranging the logic so
    that each update provider is now responsible to manage the update of
    the concept it uses first. That is for example,
    `SimpleSchema*UpdateProvider` handle’s the label attribute whilst
    the `AnalyticSchema*UpdateProvider` handles updates to the Type
    attribute.

    -   The update provider no longer runs a Complete With Schema

    -   The responsibility of the `UpdateProviders` is to only handle
        mandatory changes that would otherwise break the graph to said
        change. It will be up to the graph’s schema rules to update all
        elements on an old graph to be up to date with the latest look
        and feel. This can be done via Tools -&gt; Complete with Schema
        or F5.

## Changes in April 2017

-   Added `GeoUtilities.dmsToDd` to convert a `Degrees-Minute-Seconds`
    formatted geospatial coordinate to Decimal Degrees.

-   Added `PrimaryKeyUtilities` to the Core Graph Utilities module.

-   Added `SplitNodesPlugin` in the Core Data Access module.

-   Added a compare graph feature available from the Tools menu.

-   Added a new module called Core Integration Testing.

-   Moved `GeoUtilities` from the Core Algorithms module to Core
    Utilities.

-   Moved Tuple to the Core Utilities module.

-   Removed the Core Charts module.

## Changes in March 2017

-   Added `DownloadImageUtilities` to the Core Utilities module.

-   Added `HttpsUtilities.readErrorStreamAndThrow` in the Core Utilities
    module to make reporting errors from services consistent.

-   Added `IntegerObjectAttributeInteraction,`
    `LongAttributeInteraction` and `LongObjectAttributeInteraction`
    classes so that the corresponding attribute types are properly
    represented in the user interface.

-   Added `LongObjectAttributeDescription` class for completeness.

-   Added a “Start Jupyter notebook” capability.

-   Added the ability to add plugins to your favourites in the Data
    Access View.

-   Fixed a bug in `ConsolidatedDialog` that would not deselect
    correctly.

-   Fixed a major performance issue where table view state updates where
    running on the EDT causing CONSTELLATION to lock up.

-   Fixed a serious bug when extending Types and calling
    `VertexTypeAttributeDescription.getString()` causing a
    mis-representation of the type as a string. This was evident when
    retrieving the type value from a `RecordStore`. This is a temporary
    fix until the Types design is reviewed and possibly overhauled.

-   Fixed bugs with quick search, advanced find and recent search
    queries.

-   Renamed `AbstractCalculatorUtility` to `AbstractCalculatorUtilities`
    in the Core Scripting module.

-   Renamed `ClipboardUtility` to `ClipboardUtilities` in the Core
    Functionality module.

-   Renamed `ConsolidatedMultipleMatchesDialog` to `ConsolidatedDialog`
    in the Core Functionality module.

-   Renamed `DebugUtility` to `DebugUtilities` in the Core Preferences
    module.

-   Renamed `GraphUtil` to `GraphUtilities` in the Core Arrangements
    module.

-   Renamed `SimpleStringUtilities` in the Core Utilities module to
    `StringUtilities` and added new functionality.

-   Renamed `StringUtilities` in the Core Utilities module to
    `OldStringUtilities` and deprecated it.

-   Updated `HttpsConnection` in the Core Utilities module to use the
    UTF-8 charset by default for application/json and application/xml
    content types.

-   Updated all references to UTF-8 to use `StandardCharsets.UTF_8`.

-   Renamed `ArrangementRegistry` to `ArrangementPluginRegistry` for
    consistency with other plugin registry classes.

-   Added ability to set custom context menu items on the
    `SeletableLabel` class used in the Conversation View.

-   Moved resources for rendering pill buttons in `JavaFX` from the
    conversation view module to the visual support module so they can be
    used anywhere in the application.

-   Renamed `AlgorithmsRegistry` to `AlgorithmPluginRegistry` for
    consistency with other plugin registry classes.

-   Renamed references to plugins which extend
    `NetworkxCentralityPlugin,` `NetworkxImportancePlugin` and
    `NetworkxSimilarityPlugin` in the `AlgorithmPluginRegistry`. They
    are all now appended with `'_NX'` to differentiate them from java
    implementations of the same algorithms.

## Changes in February 2017

-   Added `CreateCompositesFromDominantNodesPlugin`.

-   Added `SetDrawFlagPlugin`.

-   Added `SetVibilityAboveThresholdPlugin` which can be used to toggle
    the visiblity status instead.

-   Added `VisibleAboveThresholdPlugin` which will update the draw flags
    based on whether the count of nodes has exceeded the threshold.

-   Added a new module called Core Graph Utilities.

-   Added
    `au.gov.asd.tac.constellation.graph.utilities.io.CopyGraphUtilities`.

-   Added
    `au.gov.asd.tac.constellation.graph.utilities.io.SaveGraphUtilities`.
    The method `saveGraphToTemporaryDirectory` can be used to save
    graphs in unit tests.

-   Added
    `au.gov.asd.tac.constellation.utilities.io.StringBuilderOutputStream`
    as a alternative to `java.io.StringWriter` which uses
    `StringBuilder` instead of `StringBuffer` as the underlying
    implementation. Using `StringBuilderOutputStream` in say
    `com.fasterxml.jackson.core.JsonFactory.createGenerator()` can avoid
    an `OutOfMemoryError`.

-   Fixed a bug where the graph visibility above threshold was no longer
    working.

-   Fixed a major bug with
    `GraphRecordStoreUtilities.getSelectedVerticesBatches()` where the
    selected nodes were not correctly being added to the Recordstore.

-   Moved
    `au.gov.asd.tac.constellation.schema.analyticschema.utilities.SubgraphUtilties`
    to `au.gov.asd.tac.constellation.graph.utilities.SubgraphUtilties`

-   Moved the `DeleteAllPlugin` and `DeleteSelectionPlugin` to
    `au.gov.asd.tac.constellation.core.delete`.

-   Moved the Dim plugins to `au.gov.asd.tac.constellation.core.dim` in
    the Core Functionality module.

-   Moved the `PermanentMergePlugin` to
    `au.gov.asd.tac.constellation.core.merge` in the Core Functionality
    module.

-   Removed `ArrangeInComponentGridPlugin` which was a duplicate of
    `ArrangeComponentsInGridPlugin`

-   Removed `ToggleVisibleAboveThresholdPlugin`.

-   Removed undo() and redo() methods from Graph. `GraphCommits` are
    tied to `UndoableEdit` objects, which are managed by a Swing
    `UndoManager`. The manager may call undo() or redo() on these edit
    objects at will, noting that they run asynchornously, because the
    EDT may not get a lock on the graph. No Future&lt;?&gt; to wait upon
    is available for these methods, meaning that it no longer makes
    sense to interact with the undo manager from the Graph in a
    programmatic way. Reimplementing these methods is desirable, but
    would require that something internal to CONSTELLATION code also
    keeps track of the `UndoableEdit` objects and has some way of
    knowing when a given edit has completed its undo/redo method.

-   Renamed `CorePluginRegistry.COPY_SELECTED_ELEMENTS` to
    `CorePluginRegistry.COPY_TO_NEW_GRAPH`.

-   Renamed `HLGraph` in the Core Graph module to `SGraph`.

-   Renamed `HLReadableGraph` in the Core Graph module to
    `SReadableGraph`.

-   Renamed `HLWritableGraph` in the Core Graph module to
    `SWritableGraph`.

-   Renamed composites package in the Core Functionality module to
    composite.

-   Renamed dialogs package in the Core Functionality module to dialog.

-   Renamed selection package in Core Arrangements to select.

-   Renamed the drawing package in the Core Functionality module to
    draw.

-   Renamed the view package in the Core Functionality module to
    display.

-   Updated the “visual\_state” attribute to be an attribute called
    “camera”, of type “camera”, that is a GRAPH rather than META
    attribute. A `SchemaUpdateProvider` and an `AttributeUpdateProvider`
    will automatically make this change when old graphs are loaded. To
    access the camera attribute, use `VisualConcept.Graph.CAMERA`.

    -   `GraphVisualAccess.getX(vertex)` already uses this pattern. Note
        that as with any default values in the `VisualDefault` class,
        these x,y,z defaults need to be respected when interacting with
        the `CONSTELLATION's` visualisation framework. Higher level
        plugins/views are free to do whatever makes sense in the absence
        of x,y,z attibutes (for example arrangements would probably just
        throw a plugin exception).

    -   In the absence of x, y, or z vertex attributes, the default
        visual values of these attributes are now considered to be equal
        to the id of the vertex. The correct pattern to get an x, y, z
        value in the application for visualisation purposes is:

    ``` java
    final int `xAttribute` = `VisualConcept.Vertex.X.get(readableGraph);`
    final float x = `xAttribute` != `Graph.NOT_FOUND` ? `readableGraph.getFloatValue(vertexId)` : `VisualDefaults.getDefaultX(vertexId);`
    ```

-   Updated `GraphVisualAccess` explicitly checks for null values of the
    Camera attribute on the graph and returns
    `VisualDefaults.DEFAULT_CAMERA` instead. Note that the Camera
    shouldn’t ever really be null, but as it is possible to set it
    programmatically (through scripting view), it is considered safer
    and more convenient to prevent the Visualisation framework itself
    from having to deal with null cameras.

## Changes in January 2017

### Major Changes to Rendering and Event Handling

-   `COSNTELLATION's` visualistion and event handling framework has been
    reimplemented from the ground up. Performance, stability,
    correctness, extensability, and the design concept underlying it
    have all been greatly improved. The user experience should remain
    mostly the same.

-   There is now a separation between three main components that were
    previously highly coupled: event handling, visualisation, and the
    graph. The class `VisualManager` handles all communication between
    these components.

-   `VisualProcessor` is an abstract base class for any component that
    provides a visualisation of the graph.

    -   `GLVisualProcessor` is an implementation which models the old
        open GL renderer.

    -   A lot of high level stuff in the GL Renderer has been rewritten
        as well, but low level stuff like the `Vector/Matrix` utility
        classes and the shaders themselves are mostly the same.

    -   A simpler lightweight renderer (using Swing for example) could
        be implemented with relative ease as a subclass of
        `VisualProcessor`.

-   `VisualAccess` is an interface that `VisualProcessors` must now use
    to access the graph. They are not allowed to have reference to the
    graph directly.

    -   `GraphVisualAccess` is the default implementation for
        CONSTELLATION graphs.

    -   Theoretically `VisualProcessors` could visualise other
        ‘graph-like’ data structures if they implement `VisualAccess`

-   `InteractionEventHandler` is an interface for responding to mouse
    and keyboard gestures (as generated by AWT) on a CONSTELLATION
    graph.

    -   `DefaultInteractionEventHandler` is the default implementation
        in CONSTELLATION. It contains code that performs a similar
        function to the event handling code that used to be in
        `GraphRenderer`.

    -   `VisualAnnotator` and `VisualInteraction` are two interfaces
        that `InteractionEventHandler` depends on in order to help it
        translate gestures into graph actions/visualisations.

    -   `InteractiveGLVisualProcessor` extends `GLVisualProcessor` to
        satisfy the `VisualAnnotator` and `VisualInteraction` interfaces
        so that the `DefaultInteractionEventHandler` can respond to
        gestures on CONSTELLATION graphs rendered in `OpenGL`.

-   Updates to a `VisualProcessor` from something like the event handler
    arrive in the form of `VisualChange` objects that are sent to a
    `VisualManager` (wrapped in `VisualOperations)`.

    -   The `VisualChange/VisualOperation` framework’s purpose is to
        allow components to update the visualisation of a graph
        efficiently and without having to commit their changes first.

    -   The previous `GraphRenderer` achieved this, but only by being
        highly coupled with a Graph, and it had lots of logical flaws in
        its processing model. The new framework is rigorous and stable
        by separating data from its visualisation.

    -   Whilst the event handler is the primary client of this model,
        other components could be written to take advantage of it.

    -   Animation has been rewritten to use this model. Previously they
        directly maniuplated specific buffers on the GL context, which
        meant they were highly coupled with the renderer, and could not
        be used by alterate visualisations.

-   A few features have been removed or now behave slightly differently:

    -   Animations are now slower on large graphs. They may be able to
        be optimised in the future but this is considered low priority.

    -   Some experimental animations have been removed.

    -   You can no longer interact with an animation. This may also be
        fixed in the future, but it would be require a decent amount of
        work and is currently low priority.

    -   Direction indicators no longer move when the mouse cursor moves
        (only when you rotate/pan the graph). They should be
        re-implemented as an animation, which would require a reasonably
        simple expansion of the animation framework to cater for
        utilising non-graph visual operations.

    -   Lines and nodes are no longer `Anti-Aliased`. The old method,
        however, was slow, deprecated and caused artifacts when AA was
        turned off in the graphics card settings. Graphs now render
        correctly regardless of the AA settings on the card (although
        currently enabling AA gives no visual improvement). `AAing` may
        be implemented in the future by multisampling the graph texture.

    -   On large graphs, the renderer will update slightly later than
        the rest of the views (when creating nodes etc.). The display
        always took (at least) this long to update, but other views used
        to wait. This may be tricky to fix, but is not considered
        critical.

    -   Note that whilst the graph will display that it is busy and
        prevent interaction during a write lock, the same will not occur
        during read locks. When a read lock is in progress, events will
        be queued and the display will not be updated until the read
        lock is released at which point all queued events will be
        processed in quick succession so that the event handler ‘catches
        up’. This effect can be seen by running “Experimental &gt; Five
        Second Read Lock” and then trying to rotate/pan the graph. While
        this looks bad in this instance, in practice due to the brevity
        of read locks (but also their potential to be obtained at any
        point in time during the possession of a write lock), holding up
        but not terminating the event handler’s main loop is the most
        sensible course of action.

-   Fixed all known memory leaks.

-   Fixed failing unit tests.

-   Fixed some dialogs fading to the back.

-   Fixed the Plugin Reporter from causing `JavaFX` to use up all the
    memory by removing `PluginReporterPane's` after they reach
    `MAXIMUM_REPORT_PANES`.

-   Fixed various bugs.

-   Renamed the Country utility class package name from countries to
    geo.

-   Reviewed and finalised icon set.

-   Updated the format when saving a graph file to use json objects for
    the color and the decorations attribute.

-   Double escaping strings in the decorations no longer occur.

## Changes in November 2016

-   Added `JMultiChoiceComboBox` class to the Core Utilities module.
    This class provides a Swing alternative to `JavaFX's`
    `MultiChoiceComboBox`.

-   Added `MarkerCache` class which manages markers on the Map View and
    can be looked up. This grants the Data Access View the ability to
    query locations from the Map View.

-   Added REST API functionality for `RecordStore,` static files and
    icons.

-   Added the ability to blend a color with an icon image on creation.

-   Added the ability to delete a vertex or transaction from a
    `GraphRecordStore` by setting the `DELETE_KEY` key.

-   Fixed the bug in `ValueInputPanes` which was causing old entry to
    appear after the text was modified.

    -   The recent values combo was updated when a plugin was run,
        causing its selection model to update, which in turn caused the
        parameter it was managing recent values for to change right at
        the point of plugin execution. Temporarily disabling the
        listener from Recent Values -&gt; Parameter whilst inside the
        `RecentValues` updating listener solved the problem.

-   Removed `FreezeGraphViewPreferencePlugin` because it is only a
    preference change and does not need to be a plugin.

-   Renamed get `GraphReadMethods.getAttributeLabel()` to
    `GraphReadMethods.getAttributeName()` for consistency.

-   Updated `GraphRecordStoreUtilities.getVertices()` to return
    singleton vertices.

-   Updated Python REST client which can now be downloaded.

-   Updated the majority of built-in icons available to Constellation to
    have a more flat, iconic style with transparent backgrounds. This
    makes the core icon set consistent and allows us to make better use
    of background icons for analytic purposes.

## Changes in October 2016

-   Added `LogAction` to show the CONSTELLATION logs to the user.

-   Added a “Support Package” menu item under help which zips the
    CONSTELLATION logs.

-   Added a `DataAccessState` object which currently saves the String
    parameter values in the “Gobal Parameters” section of the Data
    Access View when you press Go. This parameters are saved with the
    graph so that they can be loaded when the graph opens.

-   Added an option for `RecordStoreServlet` to return JSON suitable for
    `Pandas.DataFrame.from_items()`. The `DataFrame` JSON parser is much
    faster.

-   Added missing type qualifiers in `GraphRecordStoreUtilities`
    methods.

-   Added support back for attr\_list attribute type which were found in
    legacy graphs. The attr\_list attribute is converted to the
    currently supported Graph attributes in
    `SimpleSchemaV1UpdateProvider`.

-   Modified the `WritableGraph.flush()` method to take a boolean
    parameter indicating whether or not `GraphChangeListeners` will be
    notified.

    -   The use case for this is performing a series of quick updates on
        the graph that new `ReadableGraphs` need to be able to see, but
        that views don’t need to respond to - for example animations,
        event handling, etc. In this case, all views will still respond
        to the series of changes when commit() is called at the end of
        the `WritableGraph's` lifecycle.

-   Renamed `ParameterIO` to `ParameterIOUtilities`.

-   Updated `ConstellationDialog` to dispose when the `hideDialog` is
    called which should free up resources.

## Changes in September 2016

-   Added a new Map View based on the third party libraries `'Unfolding`
    Maps’ and `'Processing'`.

    -   Maps are rendered using `OpenGL` through Processing allowing for
        greater performance and flexibility in what can be drawn.

    -   Provides two-way interaction between the graph and the map by
        making use of the new generic top component framework.

    -   Provides ability to add custom maps by extending the
        `MapProvider` class.

    -   Provides an information overlay which displays the location of
        the mouse pointer, the current zoom level and a scale bar.

    -   Provides ability to place map providers in debug mode by
        overriding `MapProvider.isDebug`. This will extend the
        information overlay to also provide debug information.

    -   Provides support for point, line, polygon and multi markers.
        Shape-based markers can be added to the graph by inserting
        `GeoJSON` into the `'Geo.Shape'` attribute. You can build
        `GeoJSON` for `'Geohash'` type nodes using `Geohash.getGeoJSON`.

    -   Currently limited to rendering maps in the Web Mercator
        projection only.

-   Added `SchemaElementType` class as common base class for the
    `SchemaVertexType` and `SchemaTransactionType` classes.

-   Added a REST API. Initially this allows a `RecordStore` to be added
    to the active graph.

-   Added a `ScriptingAction` lookup to allow more actions to be added
    to the Scripting view Actions drop-down menu.

-   Fixed various bugs.

-   Renamed `FeedbackHandler` to `SupportHandler` and changed the menu
    name from “Feedback…” to “Support”

-   Renamed `IconManager.getIconObjects` to `IconManager.getIcons`.

-   Updated `SaveResultsFileWriter.writeRecordStore` to be memory
    efficient which fixes a `java.lang.OutOfMemoryError` exception and
    removed `SaveResultsFileWriter.write`.

-   Updated plugins to provide their own arrangements after being run by
    overriding `RecordStoreQueryPlugin.completionArrangement()`. By
    default any `RecordStoreQueryPlugin` will now finish with an Grid
    arrangement (which is fast). This is a breaking change which
    replaces `RecordStoreQueryPlugin.arrangeOnCompletion()`.

-   Updated some Alert dialogs to use the Netbeans `DialogDisplayer` API
    to enforce modality.

-   Updated the internal web server to listen on only the loopback
    address instead of all addresses, and has a default port instead of
    being dynamically assigned.

## Changes in August 2016

-   Added Analytic View v2 framework.

    -   Any plugin can now be used as an analytic using the
        `AnalyticPlugin` class.

    -   Pre-canned questions are now extensible using the
        `AnalyticQuestion` class.

    -   Both internal and graph visualisations are now extensible using
        the `InternalVisualisation` and `GraphVisualisation` classes
        respectively.

    -   Note that adding new analytics may require the definition of a
        new result type using the `AnalyticResult` class, as well as the
        construction of an `AnalyticTranslator` class to translate
        between your result and any visualisations you wish to enable.

-   Added `IntegerObjectAttributeDescription` to handle integer type
    attributes which could also be null.

-   Added generic `JavaFxTopComponent` and `ListeningTopComponent`
    classes to abstract away the creation of new views in CONSTELLATION.

-   Assigned names to common threads to assist with debugging.

-   Fixed various bugs.

-   Fixed various performance enhancements to type lookups.

-   Improved the type hierarchy used by the Analytic dominance
    calculator.

-   Moved `au.gov.asd.tac.constellation.graph.GraphChangeEvent` to
    `au.gov.asd.tac.constellation.graph.monitor.GraphChangeEvent`.

-   Moved `au.gov.asd.tac.constellation.graph.GraphChangeListener` to
    `au.gov.asd.tac.constellation.graph.monitor.GraphChangeListener`.

-   Moved utilities for interacting with schemas from the
    `SchemaFactory` class to the `SchemaFactoryUtilities` class.

-   Removed `SchemaFactory.getPosition` in favour of using a
    `ServiceProvider` position annotation.

-   Removed the `CoreExtFx` module.

-   Renamed `SimpleSchemaFactory.SIMPLE_SCHEMA_NAME` to
    `SimpleSchemaFactory.SIMPLE_SCHEMA_ID`.

-   Renamed arrow icons from UP to `ARROW_UP,` DOWN to `ARROW_DOWN` etc.

-   Replaced `ControlsFX` dialogs with `JDK's` Alert class.

-   Updated module short and long descriptions.

-   Updated platform to use Java8u92 and Netbeans 8.0.2

-   Updated regular expressions used for the Phone Number, Email `IPv6`
    Address, Country and Geohash types.

-   Updated various menu item positions.

## Changes in July 2016

-   Added “Templates” which allow users to save multiple custom
    visualisations. Templates are essentially constellation files in
    disguise - however only the graph attributes are saved, no graph
    element data.

    -   Menu items (including icons) have been added to allow easy
        creation of graphs from templates, saving templates, and
        management of templates.

    -   Management of templates allows templates to be deleted, and also
        set as the default graph to open when the user selects New Graph
        (or hits `control+N)`.

-   Added `HttpsUrlConnection` class, a builder pattern to create a
    `HttpsUrlConnection` with sensible defaults like using GZIP
    compression and the user agent string set to ‘CONSTELLATION’.

-   Added `HttpsUtilities` class, a utility class to safely retrieve
    streams from a `HttpsUrlConnection`.

-   Added `ObjectAttributeDescriptions` class which allows you to
    quickly define an attribute description for any attribute backed by
    a class extending Object.

-   Added a lot of Javadocs and fixed Javadoc warnings.

-   Added org.apache.poi and org.apache.commons.lang as dependencies.

-   Added the `GraphLabels` and Decorators classes for specifying labels
    and decorators on a graph.

-   Added the ability for graph attributes to provide an attribute
    merger so that you can decide what happens when attributes merge.

-   Fixed memory leak in Data Access View.

-   Fixed minor bugs relating to attributes, including correctly saving
    and loading default values for icon attributes, and fixing the
    previously non-functioning ‘set default value’ option when
    creating/modifying a new attribute in the attribute editor.

-   Fixed various bugs.

-   Moved some preferences from the `ApplicationPreferenceKeys` to
    `DebuggingPreferenceKeys`.

-   Removed ability to set default values for visual attributes through
    preferences in favour of the new template system. The changes have
    been explained in a what’s new entry to avoid user confusion.

-   Removed bespoke editors such as “Edit &gt; Labels” in favour of
    using the streamlined approach provided by the attribute editor.

-   Removed the `CorePluginGuide` module.

-   Renamed `VisualConcept.TransactionAttribute.COLOR_REFERENCE` to
    `VisualConcept.GraphAttribute.TRANSACTION_COLOR_REFERENCE`.

-   Renamed `VisualConcept.VertexAttribute.COLOR_REFERENCE` to
    `VisualConcept.GraphAttribute.NODE_COLOR_REFERENCE`.

-   Renamed all attribute name constants
    e.g. `HierarchicalState.ATTR_NAME` renamed to
    `HierarchicalState.ATTRIBUTE_NAME`.

-   Renamed package
    `au.gov.asd.tac.constellation.attributeeditor.handler` to
    `au.gov.asd.tac.constellation.attributeeditor.editors`.

-   Renamed package
    `au.gov.asd.tac.constellation.attributeeditor.handlerimplementation`
    to
    `au.gov.asd.tac.constellation.attributeeditor.editors.operations`.

-   Renamed the `PreferenceKeys` class to `ApplicationPreferenceKeys`.

-   Renamed the Rule class to `QualityControlRule`.

-   Updated `StringUtilities` class to streamline the serialisation of
    the reworked visual attributes such as labels and decorators.

-   Updated `UpdateProvider` class to convert from old graphs to new
    graphs have been included (meaning that the old graph labels and
    decorators framework still exists in a compatibility package).

-   Updated various menu item positions.

-   Updated visual attributes (and visual properties previously not
    exposed as attributes) so they can be used as regular graph
    attributes.

## Changes in June 2016

-   Fixed a dormant graph locking bug.

-   Fixed various bugs.

-   Improved Schema API.

    -   The way in which graph schemas are created and controlled within
        CONSTELLATION has been overhauled, resulting in a more
        consolidated, and overall simpler API.

    -   The most notable change is the introduction of “Schema Concepts”
        which collect related attributes, vertex types and transaction
        types into conceptual groups which can then be registered to a
        schema. Schema concepts will replace “Attribute Providers”,
        “Vertex Type Providers”, and “Transaction Type Providers” and
        are now hierarchical by default, making it easier to extend an
        existing concept.

    -   Other changes include the simplification of “Schema” and “Schema
        Factory”, and new utility classes for interacting with schema
        concepts, vertex types and transaction types. In addition to
        this, we also now have a new convention where schemas should no
        longer extend each other, but rather inheritance should be
        limited to schema concepts.

-   Improved performance of `IconManager` and added new icons,
    `BAGEL_BLUE,` `BAGEL_GREY` and CHART.

-   Improved the Scripting View API by adding support for LINK and EDGE
    types.

-   Moved the `WhatsNewProvider` from
    `au.gov.asd.tac.constellation.core.tutorial.whatsnew` to
    `au.gov.asd.tac.constellation.core.whatsnew`.

-   Updated `CoreImportExport` now using Apache Commons CSV to parse CSV
    files.

## Changes in May 2016

-   Added a new module called `CoreMapView` which contains the Map View
    framework.

-   Added versioning to attribute description classes.

-   Fixed various bugs.

-   Fixed a dormant graphics bug.

-   Improved the `Rule.executeRule` method by forcing it to take a copy
    of the graph.

-   Renamed the `ResetPlugin` class to `ResetViewPlugin`.

## Change in February 2016


-   Added an icons API so that developers can add custom icons
    programmatically using the `IconProvider` class.<|MERGE_RESOLUTION|>--- conflicted
+++ resolved
@@ -2,7 +2,10 @@
 
 ## Changes in November 2021
 
-<<<<<<< HEAD
+-   Changed public constructors in `ConversationProvider` and
+    `ConversationContributionProvider` to protected to fix code smell that
+    abstract classes should not have public constructors. 
+
 -   Renamed methods returning a boolean value to start with "is" or "has". This 
     includes methods in `KTrussState` in `CoreAlgorithmPlugins`, `AnalyticResult`
     in `CoreAnalyticView`; `GraphTaxonomy` & `Scatter3dChoiceParameters` in
@@ -13,13 +16,8 @@
     `CoreOpenGLDisplay`; `ApplicationOptionsPanel` & `DeveloperOptionsPanel` in
     `CorePreferences`; `ProxyOptionsPanel` in `CoreSecuirty`, `VisualAccess` in 
     `CoreUtilities` and `VisualGraphUtilities` in `CoreVisualGraph`.
-=======
--   Changed public constructors in 'ConversationProvider' and
-    'ConversationContributionProvider' to protected to fix code smell that
-    abstract classes should not have public constructors. 
-
--   Removed unused methods in 'SelectableLabel' in 'ConversationView'.
->>>>>>> 45ec41c4
+
+-   Removed unused methods in `SelectableLabel` in `ConversationView`.
 
 ## Changes in October 2021
 -   Added `PluginTags` class to hold all tags as constants for `PluginInfo`.
