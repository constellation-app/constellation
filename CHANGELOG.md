--- conflicted
+++ resolved
@@ -1,22 +1,19 @@
 # Constellation Changes
 
-<<<<<<< HEAD
-## Changes in July 2021
-
--   Updated the way exceptions are displayed to the user. Exceptions thrown in 
-    the `DefaultPluginEnvironment` are now presented to the user using the 
-    class `NotifyDescriptor.Exception`. This presents an exception dialog 
+## Changes in September 2021
+
+-   Updated the way exceptions are displayed to the user. Exceptions thrown in
+    the `DefaultPluginEnvironment` are now presented to the user using the
+    class `NotifyDescriptor.Exception`. This presents an exception dialog
     when Constellation is ran from the executable.
-=======
-## Changes in September 2021
 
 -   Updated `processImport` in `ImportController` to a `void` method given the
     return type `List<File>` previously defined was not being used.
-    
+
 -   Removed unused `localized` parameter from the signature of the `locate()`
     method in `ConstellationInstalledFileLocator`.
 
--   Fixed `setRotationMatrix` in `Matrix44d` as it was previously placing 
+-   Fixed `setRotationMatrix` in `Matrix44d` as it was previously placing
     rotation values in the wrong value positions.
 
 ## Changes in August 2021
@@ -49,7 +46,6 @@
 -   Added `updateSelectedElements`, `addToSelectedElements` and
     `removeFromSelectedElements to `NotesViewPane` to allow for modification of
     the selected elements applied to user notes.
->>>>>>> 172ddd9c
 
 ## Changes in June 2021
 
