--- conflicted
+++ resolved
@@ -1,12 +1,9 @@
 # CONSTELLATION Changes
 
 ## 2019-12-01 Changes in December 2019
-<<<<<<< HEAD
-* Add methods [setPropertyWithoutEvent | setOptionsWithoutEvent] to PluginParameter and SingleChoiceParameterType which allow setting of properties/options without firing change events.
-=======
+* Added methods [setPropertyWithoutEvent | setOptionsWithoutEvent] to PluginParameter and SingleChoiceParameterType which allow setting of properties/options without firing change events.
 * Renamed ArcgisMap Provider to EsriMapProvider.
 * Updated EsriMapProvider to support both regular tile-based services, as well as image export. This can be specified by overriding the new getMapServerType method.
->>>>>>> 6d3e3635
 
 ## 2019-11-01 Changes in November 2019
 * Remove deprecated jai libraries.
