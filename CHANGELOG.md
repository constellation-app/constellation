--- conflicted
+++ resolved
@@ -1,16 +1,10 @@
 # Constellation Changes
 
-<<<<<<< HEAD
-## 2020-05-01 Changes in May 2020
-* Fixed a bug effecting the histogram scrolling
-* Changed parameter types for `OverviewPanel.setExtentPOV()` from longs to doubles.
-=======
 ## 2020-05-01 Changes in May 2020 
 * Added feedback for delimiter import.
 * Added basic support for MacOS.
 * Fixed a label rendering bug on MacOS.
 * Fixed a DPI scaling bug on MacOS and Windows.
->>>>>>> afc8a90a
 * Fixed a bug effecting the histogram scrolling.
 * Fixed a bug preventing v1 graphs from being open.
 * Updated ImportController's processImport function to return the list of files it has imported.
