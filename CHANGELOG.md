--- conflicted
+++ resolved
@@ -1,11 +1,5 @@
 # Constellation Changes
 
-<<<<<<< HEAD
-## 2020-04-03 Changes in April
-* Added search feature to Table View Column Selection
-* Changed `getTags()` in `GraphReport` to `getUTags()` to match field the function was getting 
-* Changed `getChildReports()` in `PluginReport` to `getUChildReports()` to match field the function was getting 
-=======
 ## 2020-04-01 Changes in April 2020
 * Added search feature to Table View Column Selection.
 * Added `functions.sh` to reuse common utility methods. This can be used by scripts related to Travis.
@@ -13,7 +7,9 @@
 * Updated the java source detected by SonarQube to check for Java 11.
 * Removed the container image to build the NetBeans 8 version of Constellation.
 * Added Layers view to the Experimental views tab.
->>>>>>> 33de8bdc
+* Renamed `getTags()` in `GraphReport` to `getUTags()` to match field the function was getting. 
+* Renamed `getChildReports()` in `PluginReport` to `getUChildReports()` to match field the function was getting.
+* Renamed `equal()` in `NativeAttributeType` to `equalValue()` to avoid confusion with `Object.equals()`.
 
 ## 2020-03-01 Changes in March 2020
 * Added new module Core View Framework containing `AbstractTopComponent` and other related classes.
