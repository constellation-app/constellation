--- conflicted
+++ resolved
@@ -36,10 +36,7 @@
 * Download the Open JDK 11 with JFX 11 from Azul website for [Windows 64 bit build](https://cdn.azul.com/zulu/bin/zulu11.31.11-ca-fx-jdk11.0.3-win_x64.zip) or [Linux 64 bit build](https://cdn.azul.com/zulu/bin/zulu11.31.11-ca-fx-jdk11.0.3-linux_x64.tar.gz)
 * Update the netbeans.conf file's netbeans_jdkhome entry (The file can be found under <C:\incubating-netbeans-11.0-bin\netbeans\etc> folder)
 * Clone this repository
-<<<<<<< HEAD
-=======
 * Update the `netbeans_jdkhome` variable in `netbeans.conf`. Hint: This file may be located at `C:\Program Files\NetBeans 8.2\etc`.
->>>>>>> c968184e
 * Open the Constellation_Core module suite from NetBeans
 * In the Projects view, expand `Important Files` > `Build Script` > Right click > `Update dependencies and clean build`
 * Right click > `Run`
