<p align="center">
  <img src="./docs/constellation-logo.png"/>
  </p>
<p align="center">
  <a href="https://travis-ci.com/constellation-app/constellation" alt="travis-ci">
    <img src="https://travis-ci.com/constellation-app/constellation.svg?branch=master"/>
  </a>
  <!--  <a href="https://sonarcloud.io/dashboard?id=constellation-app_constellation" alt="Quality Gate Status">
    <img src="https://sonarcloud.io/api/project_badges/measure?project=constellation-app_constellation&metric=alert_status"/>
  </a>    -->
  <a href="https://github.com/constellation-app/constellation/releases" alt="Release downloads">
    <img src="https://img.shields.io/github/downloads/constellation-app/constellation/total.svg"/>
  <a href="https://github.com/constellation-app/constellation/blob/master/CONTRIBUTING.md" alt="contributions welcome">
    <img src="https://img.shields.io/badge/contributions-welcome-brightgreen.svg"/>
  </a>
  <a href="https://github.com/constellation-app/constellation/blob/master/LICENSE" alt="license">
    <img src="https://img.shields.io/github/license/constellation-app/constellation.svg"/>
  </a>
</p>

Constellation is a graph-focused data visualisation and interactive analysis application enabling data access, federation and manipulation capabilities across large and complex data sets.

# Table of Contents

- [Vision Statement](#vision-statement)
- [Prerequisites](#prerequisites)
- [Download Constellation](#download-constellation)
- [Run Constellation](#run-constellation)
- [Build Constellation](#build-constellation)
- [Package Constellation](#package-constellation)
- [Contributing to Constellation](#contributing-to-constellation)
- [Documentation](#documentation)
- [Training](#training)
- [Common Troubleshooting Checks](#common-troubleshooting-checks)
- [Acknowledgments](#acknowledgments)

## Vision Statement

Constellation is a first class, domain agnostic data visualisation and analysis application
enabling the user to solve large and complex data problems in a simple and intuitive way.

* ***Users***: data analysts, data scientists, and all people interested in graph data analysis.
* ***Data analysis domains***: graph datasets with rich feature data e.g. social networks, network infrastructure, chemical composition, etc.

![Constellation Application](docs/screenshot.png)

## Prerequisites

<<<<<<< HEAD
* Constellation requires at least Open JDK 8 with JFX 8 support build to be installed and is known to work on Windows 64-bit and Linux 64-bit.
* The OpenGL graph display works with NVIDIA and ATI graphics cards that support
=======
* Constellation requires at least Open JDK 11 with JFX 11 support build to be installed and is known to work on Windows 64-bit and Linux 64-bit.
* The OpenGL graph display works with NVIDIA and ATI graphics cards that support 
>>>>>>> eb51df8d
OpenGL 3.3 or later. It is known to not work with Intel on-board graphics cards.

## Download Constellation

Download Constellation by going to the [release page](https://github.com/constellation-app/constellation/releases).

## Run Constellation

Unzip the constellation.zip bundle and double click the `bin/constellation64.exe` for Windows or
run the `bin\constellation` shell script for Linux.

There is currently no support for Mac and the feature request is tracked by [Issue #21](https://github.com/constellation-app/constellation/issues/21).

## Build Constellation

To build Constellation from source code do the following:
[For Netbeans 11 with JDK 11 with JFX 11]
* Download NetBeans 11 (http://netbeans.apache.org/download/nb112/nb112.html)
* Download the Open JDK 11 with JFX 11 from Azul website for [Windows 64 bit build](https://cdn.azul.com/zulu/bin/zulu11.35.15-ca-fx-jre11.0.5-win_x64.zip) or [Linux 64 bit build](https://cdn.azul.com/zulu/bin/zulu11.35.15-ca-fx-jdk11.0.5-linux_x64.tar.gz)
* Update the netbeans.conf file's netbeans_jdkhome entry (The file can be found under <C:\incubating-netbeans-11.0-bin\netbeans\etc> folder)
* Clone this repository
* Update the `netbeans_jdkhome` variable in `netbeans.conf`. Hint: This file may be located at `C:\Program Files\NetBeans 8.2\etc`.
* Open the Constellation_Core module suite from NetBeans
* In the Projects view, expand `Important Files` > `Build Script` > Right click > `Update dependencies and clean build`
* Right click > `Run`

## Package Constellation

To package Constellation in a zip bundle do the following:

* In NetBeans, expand `Constellation_Core` > `Important Files`
* Right click on `Build Script` and run the `build-zip-with-windows-jre` or `build-zip-with-linux-jre` target

The packaged file should be available from the `dist` directory.

## Contributing to Constellation

For more information please see the [contributing guide](CONTRIBUTING.md).

## Documentation

* Constellation 101 Slides _(coming soon)_
* Overview Video _(coming later)_
* [Quick Start Guide](docs/Constellation_Quick_Start_Guide.pdf)
* User Guide _(coming later)_
* Built in documentation to Constellation exists

## Training

* Basics (Buttonology) _(coming later)_
* Social Network Analysis _(coming later)_
* [Developer Guide](https://github.com/constellation-app/constellation-training/blob/master/CONSTELLATION%20Developer%20Guide.pdf)
* [Example Module Template](https://github.com/constellation-app/constellation-module-example)

## Common Troubleshooting Checks

* You can check whether your graphics card is supported by following these steps:

1. Click on `File` > `New Graph` to create a graph
1. Click on `Experimental` > `Build Graph` > `Sphere Graph` to create a random graph.
1. If you can see a graph try to interact with it using the mouse.
1. If the graph view remains blank, you may not have a supported graphics card.

* Click on `Help` > `JOGL Version` to see the graphics card capabilities of your machine.
* Click on `Help` > `Show Logs` to view Constellation log information.

## Acknowledgments

Third party libraries and assets were used in development of Constellation, please view [attribution list](ATTRIBUTION.md) for details.<|MERGE_RESOLUTION|>--- conflicted
+++ resolved
@@ -46,13 +46,8 @@
 
 ## Prerequisites
 
-<<<<<<< HEAD
-* Constellation requires at least Open JDK 8 with JFX 8 support build to be installed and is known to work on Windows 64-bit and Linux 64-bit.
-* The OpenGL graph display works with NVIDIA and ATI graphics cards that support
-=======
 * Constellation requires at least Open JDK 11 with JFX 11 support build to be installed and is known to work on Windows 64-bit and Linux 64-bit.
 * The OpenGL graph display works with NVIDIA and ATI graphics cards that support 
->>>>>>> eb51df8d
 OpenGL 3.3 or later. It is known to not work with Intel on-board graphics cards.
 
 ## Download Constellation
