--- conflicted
+++ resolved
@@ -71,24 +71,11 @@
 
 ## Build Constellation
 
-<<<<<<< HEAD
-* Constellation requires at least Open JDK 8 with JFX 8 support build to be 
-=======
 * Constellation requires at least Open JDK 11 with JFX 11 support build to be 
->>>>>>> bf83a32e
 installed and is known to work on Windows 64-bit and Linux 64-bit.
 
 To build Constellation from source code do the following:
 
-<<<<<<< HEAD
-* Download NetBeans 8.2 (https://netbeans.org/downloads/old/8.2)
-* Download the Open JDK 8 with JFX 8 from Azul website for 
-[Windows 64 bit build](https://cdn.azul.com/zulu/bin/zulu8.38.0.13-ca-fx-jdk8.0.212-win_x64.zip) 
-or [Linux 64 bit build](https://cdn.azul.com/zulu/bin/zulu8.38.0.13-ca-fx-jdk8.0.212-linux_x64.tar.gz)
-* Clone this repository
-* Update the `netbeans_jdkhome` variable in `netbeans.conf`. Hint: This file may 
-be located at `C:\Program Files\NetBeans 8.2\etc`.
-=======
 * Download [NetBeans 11.3](https://netbeans.apache.org/downloads/nb113/nb113.html)
 * Download Azul's Zulu distribution of Open JDK 11 with JFX 11, either the 
 [Windows 64 bit build](https://cdn.azul.com/zulu/bin/zulu11.37.19-ca-fx-jdk11.0.6-win_x64.zip) 
@@ -96,7 +83,6 @@
 * Update the netbeans.conf file's netbeans_jdkhome entry (the file can be found 
  under the `NetBeans-11.3-bin\netbeans\etc` directory)
 * Clone this repository
->>>>>>> bf83a32e
 * Open the Constellation_Core module suite from NetBeans
 * In the Projects view, expand `Important Files` > `Build Script` > Right click > 
 `Update dependencies and clean build`
